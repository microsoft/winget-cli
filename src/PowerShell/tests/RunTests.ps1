--- conflicted
+++ resolved
@@ -1,86 +1,80 @@
-# Copyright (c) Microsoft Corporation.
-# Licensed under the MIT License.
-[CmdletBinding()]
-param(
-    [string]$testModulesPath,
-    [string]$outputPath,
-    [string]$packageLayoutPath,
-    [switch]$TargetProduction,
-    [string]$ConfigurationTestDataPath
-)
-
-# This updates pester not always necessary but worth noting
-Install-Module -Name Pester -Force -SkipPublisherCheck
-Import-Module Pester
-
-if (-not [System.String]::IsNullOrEmpty($testModulesPath))
-{
-    $env:PSModulePath += ";$testModulesPath"
-}
-
-if (-not (Test-Path $outputPath))
-{
-    New-Item -Path $outputPath -ItemType Directory
-}
-else
-{
-    Remove-Item $outputPath\* -Recurse -Force
-}
-
-# Register the package
-if (-not [System.String]::IsNullOrEmpty($packageLayoutPath))
-{
-    $local:packageManifestPath = Join-Path $packageLayoutPath "AppxManifest.xml"
-
-    Import-Module Appx -UseWindowsPowerShell
-    Add-AppxPackage -Register $local:packageManifestPath
-
-    # Configure crash dump and log file settings
-    if ($TargetProduction)
-    {
-        $local:wingetExeName = "winget.exe"
-    }
-    else
-    {
-        $local:wingetExeName = "wingetdev.exe"
-    }
-    
-    $local:settingsExport = ConvertFrom-Json (& $local:wingetExeName settings export)
-    $local:settingsFilePath = $local:settingsExport.userSettingsFile
-    $local:settingsFileContent = ConvertTo-Json @{ debugging= @{ enableSelfInitiatedMinidump=$true ; keepAllLogFiles=$true } }
-
-    Set-Content -Path $local:settingsFilePath -Value $local:settingsFileContent
-}
-
-<<<<<<< HEAD
-# Invoke-Pester -Script $PSScriptRoot\Microsoft.WinGet.Client.Tests.ps1 -OutputFile $outputPath\Tests-WinGetClient.XML -OutputFormat NUnitXML
-
-if ($PSEdition -eq "Core")
-{
-  #  Invoke-Pester -Script $PSScriptRoot\Microsoft.WinGet.Configuration.Tests.ps1 -OutputFile $outputPath\Tests-WinGetConfiguration.XML -OutputFormat NUnitXML
-
-    Invoke-Pester -Script $PSScriptRoot\Microsoft.WinGet.DSC.Tests.ps1 -OutputFile $outputPath\Tests-WinGetDSC.XML -OutputFormat NUnitXML
-}
-
-=======
-$clientConfig = New-PesterConfiguration
-$clientConfig.TestResult.OutputFormat = "NUnitXML"
-$clientConfig.TestResult.OutputPath = "$outputPath\Tests-WinGetClient.XML"
-$clientConfig.TestResult.Enabled = $true
-$clientConfig.Run.Container = New-PesterContainer -Path "$PSScriptRoot\Microsoft.WinGet.Client.Tests.ps1" -Data @{ TargetProduction = $TargetProduction }
-
-Invoke-Pester -Configuration $clientConfig
-
-if ($PSEdition -eq "Core")
-{
-    $configConfig = New-PesterConfiguration
-    $configConfig.TestResult.OutputFormat = "NUnitXML"
-    $configConfig.TestResult.OutputPath = "$outputPath\Tests-WinGetConfiguration.XML"
-    $configConfig.TestResult.Enabled = $true
-    $configConfig.Run.Container = New-PesterContainer -Path "$PSScriptRoot\Microsoft.WinGet.Configuration.Tests.ps1" -Data @{ ConfigurationTestDataPath = $ConfigurationTestDataPath }
-
-    Invoke-Pester -Configuration $configConfig
-}
-
-
->>>>>>> 11b19469
+# Copyright (c) Microsoft Corporation.
+# Licensed under the MIT License.
+[CmdletBinding()]
+param(
+    [string]$testModulesPath,
+    [string]$outputPath,
+    [string]$packageLayoutPath,
+    [switch]$TargetProduction,
+    [string]$ConfigurationTestDataPath
+)
+
+# This updates pester not always necessary but worth noting
+Install-Module -Name Pester -Force -SkipPublisherCheck
+Import-Module Pester
+
+if (-not [System.String]::IsNullOrEmpty($testModulesPath))
+{
+    $env:PSModulePath += ";$testModulesPath"
+}
+
+if (-not (Test-Path $outputPath))
+{
+    New-Item -Path $outputPath -ItemType Directory
+}
+else
+{
+    Remove-Item $outputPath\* -Recurse -Force
+}
+
+# Register the package
+if (-not [System.String]::IsNullOrEmpty($packageLayoutPath))
+{
+    $local:packageManifestPath = Join-Path $packageLayoutPath "AppxManifest.xml"
+
+    Import-Module Appx -UseWindowsPowerShell
+    Add-AppxPackage -Register $local:packageManifestPath
+
+    # Configure crash dump and log file settings
+    if ($TargetProduction)
+    {
+        $local:wingetExeName = "winget.exe"
+    }
+    else
+    {
+        $local:wingetExeName = "wingetdev.exe"
+    }
+    
+    $local:settingsExport = ConvertFrom-Json (& $local:wingetExeName settings export)
+    $local:settingsFilePath = $local:settingsExport.userSettingsFile
+    $local:settingsFileContent = ConvertTo-Json @{ debugging= @{ enableSelfInitiatedMinidump=$true ; keepAllLogFiles=$true } }
+
+    Set-Content -Path $local:settingsFilePath -Value $local:settingsFileContent
+}
+
+$clientConfig = New-PesterConfiguration
+$clientConfig.TestResult.OutputFormat = "NUnitXML"
+$clientConfig.TestResult.OutputPath = "$outputPath\Tests-WinGetClient.XML"
+$clientConfig.TestResult.Enabled = $true
+$clientConfig.Run.Container = New-PesterContainer -Path "$PSScriptRoot\Microsoft.WinGet.Client.Tests.ps1" -Data @{ TargetProduction = $TargetProduction }
+
+Invoke-Pester -Configuration $clientConfig
+
+if ($PSEdition -eq "Core")
+{
+    $configConfig = New-PesterConfiguration
+    $configConfig.TestResult.OutputFormat = "NUnitXML"
+    $configConfig.TestResult.OutputPath = "$outputPath\Tests-WinGetConfiguration.XML"
+    $configConfig.TestResult.Enabled = $true
+    $configConfig.Run.Container = New-PesterContainer -Path "$PSScriptRoot\Microsoft.WinGet.Configuration.Tests.ps1" -Data @{ ConfigurationTestDataPath = $ConfigurationTestDataPath }
+
+    Invoke-Pester -Configuration $configConfig
+
+    $dscConfig = New-PesterConfiguration
+    $dscConfig.TestResult.OutputFormat = "NUnitXML"
+    $dscConfig.TestResult.OutputPath = "$outputPath\Tests-WinGetDSC.XML"
+    $dscConfig.TestResult.Enabled = $true
+    $dscConfig.Run.Container = New-PesterContainer -Path "$PSScriptRoot\Microsoft.WinGet.DSC.Tests.ps1"
+
+    Invoke-Pester -Configuration $dscConfig
+}