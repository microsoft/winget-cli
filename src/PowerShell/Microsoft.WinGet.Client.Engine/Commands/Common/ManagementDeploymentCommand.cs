--- conflicted
+++ resolved
@@ -1,104 +1,100 @@
-﻿// -----------------------------------------------------------------------------
-// <copyright file="ManagementDeploymentCommand.cs" company="Microsoft Corporation">
-//     Copyright (c) Microsoft Corporation. Licensed under the MIT License.
-// </copyright>
-// -----------------------------------------------------------------------------
-
-namespace Microsoft.WinGet.Client.Engine.Commands.Common
-{
-    using System;
-    using System.Collections.Generic;
-    using System.Management.Automation;
-<<<<<<< HEAD
-=======
-    using System.Runtime.InteropServices;
-    using System.Threading.Tasks;
->>>>>>> 1ff0b283
-    using Microsoft.Management.Deployment;
-    using Microsoft.WinGet.Client.Engine.Common;
-    using Microsoft.WinGet.Client.Engine.Exceptions;
-    using Microsoft.WinGet.Client.Engine.Helpers;
-
-    /// <summary>
-    /// This is the base class for all of the commands in this module that use the COM APIs.
-    /// </summary>
-    public abstract class ManagementDeploymentCommand : BaseCommand
-    {
-        static ManagementDeploymentCommand()
-        {
-            WinRTHelpers.Initialize();
-        }
-
-        /// <summary>
-        /// Initializes a new instance of the <see cref="ManagementDeploymentCommand"/> class.
-        /// </summary>
-        /// <param name="psCmdlet">psCmdlet.</param>
-        internal ManagementDeploymentCommand(PSCmdlet psCmdlet)
-            : base(psCmdlet)
-        {
-#if POWERSHELL_WINDOWS
-            if (Utilities.UsesInProcWinget)
-            {
-                throw new WindowsPowerShellNotSupported();
-            }
-#endif
-        }
-
-        /// <summary>
-        /// Executes the cmdlet. All cmdlets that uses the COM APIs and don't call async functions MUST use this method.
-        /// The inproc COM API may deadlock on an STA thread.
-        /// </summary>
-        /// <typeparam name="TResult">The type of result of the cmdlet.</typeparam>
-        /// <param name="func">Cmdlet function.</param>
-        /// <returns>The result of the cmdlet.</returns>
-        protected TResult Execute<TResult>(Func<TResult> func)
-        {
-            if (Utilities.UsesInProcWinget)
-            {
-                return this.RunOnMTA(func);
-            }
-
-            return func();
-        }
-
-        /// <summary>
-        /// Executes the cmdlet in a different thread and waits for results.
-        /// </summary>
-        /// <typeparam name="TResult">The type of result of the cmdlet.</typeparam>
-        /// <param name="func">Cmdlet function.</param>
-        /// <returns>The result of the cmdlet.</returns>
-        protected TResult Execute<TResult>(Func<Task<TResult>> func)
-        {
-            var runningTask = this.RunOnMTA(
-                async () =>
-                {
-                    return await func();
-                });
-
-            this.Wait(runningTask);
-            return runningTask.Result;
-        }
-
-        /// <summary>
-        /// Retrieves the specified source or all sources if <paramref name="source" /> is null.
-        /// </summary>
-        /// <returns>A list of <see cref="PackageCatalogReference" /> instances.</returns>
-        /// <param name="source">The name of the source to retrieve. If null, then all sources are returned.</param>
-        /// <exception cref="ArgumentException">The source does not exist.</exception>
-        protected IReadOnlyList<PackageCatalogReference> GetPackageCatalogReferences(string? source)
-        {
-            if (string.IsNullOrEmpty(source))
-            {
-                return PackageManagerWrapper.Instance.GetPackageCatalogs();
-            }
-            else
-            {
-                return new List<PackageCatalogReference>()
-                {
-                    PackageManagerWrapper.Instance.GetPackageCatalogByName(source!)
-                        ?? throw new InvalidSourceException(source!),
-                };
-            }
-        }
-    }
-}
+﻿// -----------------------------------------------------------------------------
+// <copyright file="ManagementDeploymentCommand.cs" company="Microsoft Corporation">
+//     Copyright (c) Microsoft Corporation. Licensed under the MIT License.
+// </copyright>
+// -----------------------------------------------------------------------------
+
+namespace Microsoft.WinGet.Client.Engine.Commands.Common
+{
+    using System;
+    using System.Collections.Generic;
+    using System.Management.Automation;
+    using System.Threading.Tasks;
+    using Microsoft.Management.Deployment;
+    using Microsoft.WinGet.Client.Engine.Common;
+    using Microsoft.WinGet.Client.Engine.Exceptions;
+    using Microsoft.WinGet.Client.Engine.Helpers;
+
+    /// <summary>
+    /// This is the base class for all of the commands in this module that use the COM APIs.
+    /// </summary>
+    public abstract class ManagementDeploymentCommand : BaseCommand
+    {
+        static ManagementDeploymentCommand()
+        {
+            WinRTHelpers.Initialize();
+        }
+
+        /// <summary>
+        /// Initializes a new instance of the <see cref="ManagementDeploymentCommand"/> class.
+        /// </summary>
+        /// <param name="psCmdlet">psCmdlet.</param>
+        internal ManagementDeploymentCommand(PSCmdlet psCmdlet)
+            : base(psCmdlet)
+        {
+#if POWERSHELL_WINDOWS
+            if (Utilities.UsesInProcWinget)
+            {
+                throw new WindowsPowerShellNotSupported();
+            }
+#endif
+        }
+
+        /// <summary>
+        /// Executes the cmdlet. All cmdlets that uses the COM APIs and don't call async functions MUST use this method.
+        /// The inproc COM API may deadlock on an STA thread.
+        /// </summary>
+        /// <typeparam name="TResult">The type of result of the cmdlet.</typeparam>
+        /// <param name="func">Cmdlet function.</param>
+        /// <returns>The result of the cmdlet.</returns>
+        protected TResult Execute<TResult>(Func<TResult> func)
+        {
+            if (Utilities.UsesInProcWinget)
+            {
+                return this.RunOnMTA(func);
+            }
+
+            return func();
+        }
+
+        /// <summary>
+        /// Executes the cmdlet in a different thread and waits for results.
+        /// </summary>
+        /// <typeparam name="TResult">The type of result of the cmdlet.</typeparam>
+        /// <param name="func">Cmdlet function.</param>
+        /// <returns>The result of the cmdlet.</returns>
+        protected TResult Execute<TResult>(Func<Task<TResult>> func)
+        {
+            var runningTask = this.RunOnMTA(
+                async () =>
+                {
+                    return await func();
+                });
+
+            this.Wait(runningTask);
+            return runningTask.Result;
+        }
+
+        /// <summary>
+        /// Retrieves the specified source or all sources if <paramref name="source" /> is null.
+        /// </summary>
+        /// <returns>A list of <see cref="PackageCatalogReference" /> instances.</returns>
+        /// <param name="source">The name of the source to retrieve. If null, then all sources are returned.</param>
+        /// <exception cref="ArgumentException">The source does not exist.</exception>
+        protected IReadOnlyList<PackageCatalogReference> GetPackageCatalogReferences(string? source)
+        {
+            if (string.IsNullOrEmpty(source))
+            {
+                return PackageManagerWrapper.Instance.GetPackageCatalogs();
+            }
+            else
+            {
+                return new List<PackageCatalogReference>()
+                {
+                    PackageManagerWrapper.Instance.GetPackageCatalogByName(source!)
+                        ?? throw new InvalidSourceException(source!),
+                };
+            }
+        }
+    }
+}