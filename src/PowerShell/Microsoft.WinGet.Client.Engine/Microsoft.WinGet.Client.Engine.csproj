﻿<Project Sdk="Microsoft.NET.Sdk">

  <PropertyGroup>
    <!-- If these target frameworks are updated, make sure to also update the .psd1 and .nuspec files.-->
    <!-- Keep in sync with attributes in AssemblyInfo.cs -->
    <TargetWindowsVersion>10.0.22000.0</TargetWindowsVersion>
    <CoreFramework>net6.0-windows$(TargetWindowsVersion)</CoreFramework>
    <GenerateAssemblyInfo>false</GenerateAssemblyInfo>
    <DesktopFramework>net48</DesktopFramework>
    <Configurations>Debug;Release;ReleaseStatic</Configurations>
  </PropertyGroup>

  <PropertyGroup>
    <CopyLocalLockFileAssemblies>true</CopyLocalLockFileAssemblies>
    <LangVersion>10</LangVersion>
    <BuildOutputDirectory>$(SolutionDir)$(Platform)\$(Configuration)\</BuildOutputDirectory>
    <OutputPath>$(BuildOutputDirectory)$(MSBuildProjectName)</OutputPath>
    <TargetFrameworks>$(CoreFramework);$(DesktopFramework)</TargetFrameworks>
    <DocumentationFile>$(OutputPath)\Microsoft.WinGet.Client.Engine.xml</DocumentationFile>
    <SupportedOSPlatformVersion>10.0.18362.0</SupportedOSPlatformVersion>
    <Nullable>enable</Nullable>
  </PropertyGroup>

  <PropertyGroup Condition="'$(UseProdCLSIDs)' == 'true'">
    <DefineConstants>$(DefineConstants);USE_PROD_CLSIDS</DefineConstants>
  </PropertyGroup>

  <ItemGroup>
    <AdditionalFiles Include="..\..\stylecop.json" Link="stylecop.json" />
  </ItemGroup>

  <PropertyGroup>
    <ResolveAssemblyWarnOrErrorOnTargetArchitectureMismatch>None</ResolveAssemblyWarnOrErrorOnTargetArchitectureMismatch>
  </PropertyGroup>

  <ItemGroup>
    <Compile Include="..\CommonFiles\PowerShellCmdlet.cs" Link="PowerShellCmdlet.cs" />
    <Compile Include="..\CommonFiles\StreamType.cs" Link="StreamType.cs" />
  </ItemGroup>

  <ItemGroup>
    <PackageReference Include="Octokit" Version="4.0.3" />
    <PackageReference Include="PowerShellStandard.Library" Version="5.1.1" PrivateAssets="all" />
    <PackageReference Include="StyleCop.Analyzers" Version="1.1.118">
      <PrivateAssets>all</PrivateAssets>
      <IncludeAssets>runtime; build; native; contentfiles; analyzers; buildtransitive</IncludeAssets>
    </PackageReference>
    <PackageReference Include="System.Security.Principal.Windows" Version="5.0.0" />
    <PackageReference Include="Newtonsoft.Json" Version="13.0.2" />
    <PackageReference Include="Microsoft.CSharp" Version="4.7.0" Condition="'$(TargetFramework)' == '$(DesktopFramework)'" />
<<<<<<< HEAD
    <PackageReference Include="Microsoft.Windows.CsWinRT" Version="2.0.4" Condition="'$(TargetFramework)' == '$(CoreFramework)'" />
=======
    <PackageReference Include="Microsoft.Windows.CsWinRT" Version="1.6.5" Condition="'$(TargetFramework)' == '$(CoreFramework)'" />
>>>>>>> 9e9a9316
    <PackageReference Include="Microsoft.Windows.SDK.Contracts" Version="10.0.22000.196" PrivateAssets="all" Condition="'$(TargetFramework)' == '$(DesktopFramework)'" />
  </ItemGroup>

  <ItemGroup>
    <ProjectReference Include="..\..\Microsoft.Management.Deployment\Microsoft.Management.Deployment.vcxproj">
      <OutputItemType>Content</OutputItemType>
      <CopyToOutputDirectory>Always</CopyToOutputDirectory>
    </ProjectReference>
    <ProjectReference Include="..\..\Xlang\UndockedRegFreeWinRT\src\UndockedRegFreeWinRT\UndockedRegFreeWinRT\UndockedRegFreeWinRT.vcxproj">
      <OutputItemType>Content</OutputItemType>
      <CopyToOutputDirectory>Always</CopyToOutputDirectory>
    </ProjectReference>
    <ProjectReference Include="..\..\Microsoft.Management.Deployment.InProc\Microsoft.Management.Deployment.InProc.vcxproj">
      <OutputItemType>Content</OutputItemType>
      <CopyToOutputDirectory>Always</CopyToOutputDirectory>
    </ProjectReference>
    <ProjectReference Include="..\..\WindowsPackageManager\WindowsPackageManager.vcxproj">
      <OutputItemType>Content</OutputItemType>
      <CopyToOutputDirectory>Always</CopyToOutputDirectory>
    </ProjectReference>
    <ProjectReference Include="..\Microsoft.WinGet.SharedLib\Microsoft.WinGet.SharedLib.csproj" />
  </ItemGroup>

  <PropertyGroup>
    <!-- Disable warning for CS1591 because auto generated Microsoft.Management.Deployment -->
    <!-- For our code, we still have stylecops acting on it. -->
    <NoWarn>1591</NoWarn>
  </PropertyGroup>

  <PropertyGroup Condition="'$(Configuration)'=='Release'">
    <TreatWarningsAsErrors>true</TreatWarningsAsErrors>
  </PropertyGroup>

  <PropertyGroup Condition="'$(Configuration)'=='ReleaseStatic'">
    <TreatWarningsAsErrors>true</TreatWarningsAsErrors>
  </PropertyGroup>

  <PropertyGroup Condition="'$(TargetFramework)' == '$(CoreFramework)'">
    <RuntimeIdentifier>win10</RuntimeIdentifier>
  </PropertyGroup>

  <PropertyGroup Condition="'$(TargetFramework)' == '$(DesktopFramework)'">
    <DefineConstants>$(DefineConstants);POWERSHELL_WINDOWS</DefineConstants>
  </PropertyGroup>

  <ItemGroup>
    <Compile Update="Properties\Resources.Designer.cs">
      <DesignTime>True</DesignTime>
      <AutoGen>True</AutoGen>
      <DependentUpon>Resources.resx</DependentUpon>
    </Compile>
  </ItemGroup>

  <ItemGroup>
    <EmbeddedResource Update="Properties\Resources.resx">
      <Generator>ResXFileCodeGenerator</Generator>
      <LastGenOutput>Resources.Designer.cs</LastGenOutput>
      <CustomToolNamespace>Microsoft.WinGet.Resources</CustomToolNamespace>
    </EmbeddedResource>
  </ItemGroup>

  <PropertyGroup Condition="'$(TargetFramework)' == '$(CoreFramework)'">
    <CsWinRTIncludes>Microsoft.Management.Deployment</CsWinRTIncludes>
    <CsWinRTWindowsMetadata>$(TargetWindowsVersion)</CsWinRTWindowsMetadata>
    <!-- Ensure Support for Windows 10, Version 1809 -->
    <TargetPlatformMinVersion>10.0.17763.0</TargetPlatformMinVersion>
  </PropertyGroup>

</Project>
<|MERGE_RESOLUTION|>--- conflicted
+++ resolved
@@ -1,124 +1,120 @@
-﻿<Project Sdk="Microsoft.NET.Sdk">
-
-  <PropertyGroup>
-    <!-- If these target frameworks are updated, make sure to also update the .psd1 and .nuspec files.-->
-    <!-- Keep in sync with attributes in AssemblyInfo.cs -->
-    <TargetWindowsVersion>10.0.22000.0</TargetWindowsVersion>
-    <CoreFramework>net6.0-windows$(TargetWindowsVersion)</CoreFramework>
-    <GenerateAssemblyInfo>false</GenerateAssemblyInfo>
-    <DesktopFramework>net48</DesktopFramework>
-    <Configurations>Debug;Release;ReleaseStatic</Configurations>
-  </PropertyGroup>
-
-  <PropertyGroup>
-    <CopyLocalLockFileAssemblies>true</CopyLocalLockFileAssemblies>
-    <LangVersion>10</LangVersion>
-    <BuildOutputDirectory>$(SolutionDir)$(Platform)\$(Configuration)\</BuildOutputDirectory>
-    <OutputPath>$(BuildOutputDirectory)$(MSBuildProjectName)</OutputPath>
-    <TargetFrameworks>$(CoreFramework);$(DesktopFramework)</TargetFrameworks>
-    <DocumentationFile>$(OutputPath)\Microsoft.WinGet.Client.Engine.xml</DocumentationFile>
-    <SupportedOSPlatformVersion>10.0.18362.0</SupportedOSPlatformVersion>
-    <Nullable>enable</Nullable>
-  </PropertyGroup>
-
-  <PropertyGroup Condition="'$(UseProdCLSIDs)' == 'true'">
-    <DefineConstants>$(DefineConstants);USE_PROD_CLSIDS</DefineConstants>
-  </PropertyGroup>
-
-  <ItemGroup>
-    <AdditionalFiles Include="..\..\stylecop.json" Link="stylecop.json" />
-  </ItemGroup>
-
-  <PropertyGroup>
-    <ResolveAssemblyWarnOrErrorOnTargetArchitectureMismatch>None</ResolveAssemblyWarnOrErrorOnTargetArchitectureMismatch>
-  </PropertyGroup>
-
-  <ItemGroup>
-    <Compile Include="..\CommonFiles\PowerShellCmdlet.cs" Link="PowerShellCmdlet.cs" />
-    <Compile Include="..\CommonFiles\StreamType.cs" Link="StreamType.cs" />
-  </ItemGroup>
-
-  <ItemGroup>
-    <PackageReference Include="Octokit" Version="4.0.3" />
-    <PackageReference Include="PowerShellStandard.Library" Version="5.1.1" PrivateAssets="all" />
-    <PackageReference Include="StyleCop.Analyzers" Version="1.1.118">
-      <PrivateAssets>all</PrivateAssets>
-      <IncludeAssets>runtime; build; native; contentfiles; analyzers; buildtransitive</IncludeAssets>
-    </PackageReference>
-    <PackageReference Include="System.Security.Principal.Windows" Version="5.0.0" />
-    <PackageReference Include="Newtonsoft.Json" Version="13.0.2" />
-    <PackageReference Include="Microsoft.CSharp" Version="4.7.0" Condition="'$(TargetFramework)' == '$(DesktopFramework)'" />
-<<<<<<< HEAD
-    <PackageReference Include="Microsoft.Windows.CsWinRT" Version="2.0.4" Condition="'$(TargetFramework)' == '$(CoreFramework)'" />
-=======
-    <PackageReference Include="Microsoft.Windows.CsWinRT" Version="1.6.5" Condition="'$(TargetFramework)' == '$(CoreFramework)'" />
->>>>>>> 9e9a9316
-    <PackageReference Include="Microsoft.Windows.SDK.Contracts" Version="10.0.22000.196" PrivateAssets="all" Condition="'$(TargetFramework)' == '$(DesktopFramework)'" />
-  </ItemGroup>
-
-  <ItemGroup>
-    <ProjectReference Include="..\..\Microsoft.Management.Deployment\Microsoft.Management.Deployment.vcxproj">
-      <OutputItemType>Content</OutputItemType>
-      <CopyToOutputDirectory>Always</CopyToOutputDirectory>
-    </ProjectReference>
-    <ProjectReference Include="..\..\Xlang\UndockedRegFreeWinRT\src\UndockedRegFreeWinRT\UndockedRegFreeWinRT\UndockedRegFreeWinRT.vcxproj">
-      <OutputItemType>Content</OutputItemType>
-      <CopyToOutputDirectory>Always</CopyToOutputDirectory>
-    </ProjectReference>
-    <ProjectReference Include="..\..\Microsoft.Management.Deployment.InProc\Microsoft.Management.Deployment.InProc.vcxproj">
-      <OutputItemType>Content</OutputItemType>
-      <CopyToOutputDirectory>Always</CopyToOutputDirectory>
-    </ProjectReference>
-    <ProjectReference Include="..\..\WindowsPackageManager\WindowsPackageManager.vcxproj">
-      <OutputItemType>Content</OutputItemType>
-      <CopyToOutputDirectory>Always</CopyToOutputDirectory>
-    </ProjectReference>
-    <ProjectReference Include="..\Microsoft.WinGet.SharedLib\Microsoft.WinGet.SharedLib.csproj" />
-  </ItemGroup>
-
-  <PropertyGroup>
-    <!-- Disable warning for CS1591 because auto generated Microsoft.Management.Deployment -->
-    <!-- For our code, we still have stylecops acting on it. -->
-    <NoWarn>1591</NoWarn>
-  </PropertyGroup>
-
-  <PropertyGroup Condition="'$(Configuration)'=='Release'">
-    <TreatWarningsAsErrors>true</TreatWarningsAsErrors>
-  </PropertyGroup>
-
-  <PropertyGroup Condition="'$(Configuration)'=='ReleaseStatic'">
-    <TreatWarningsAsErrors>true</TreatWarningsAsErrors>
-  </PropertyGroup>
-
-  <PropertyGroup Condition="'$(TargetFramework)' == '$(CoreFramework)'">
-    <RuntimeIdentifier>win10</RuntimeIdentifier>
-  </PropertyGroup>
-
-  <PropertyGroup Condition="'$(TargetFramework)' == '$(DesktopFramework)'">
-    <DefineConstants>$(DefineConstants);POWERSHELL_WINDOWS</DefineConstants>
-  </PropertyGroup>
-
-  <ItemGroup>
-    <Compile Update="Properties\Resources.Designer.cs">
-      <DesignTime>True</DesignTime>
-      <AutoGen>True</AutoGen>
-      <DependentUpon>Resources.resx</DependentUpon>
-    </Compile>
-  </ItemGroup>
-
-  <ItemGroup>
-    <EmbeddedResource Update="Properties\Resources.resx">
-      <Generator>ResXFileCodeGenerator</Generator>
-      <LastGenOutput>Resources.Designer.cs</LastGenOutput>
-      <CustomToolNamespace>Microsoft.WinGet.Resources</CustomToolNamespace>
-    </EmbeddedResource>
-  </ItemGroup>
-
-  <PropertyGroup Condition="'$(TargetFramework)' == '$(CoreFramework)'">
-    <CsWinRTIncludes>Microsoft.Management.Deployment</CsWinRTIncludes>
-    <CsWinRTWindowsMetadata>$(TargetWindowsVersion)</CsWinRTWindowsMetadata>
-    <!-- Ensure Support for Windows 10, Version 1809 -->
-    <TargetPlatformMinVersion>10.0.17763.0</TargetPlatformMinVersion>
-  </PropertyGroup>
-
-</Project>
+﻿<Project Sdk="Microsoft.NET.Sdk">
+
+  <PropertyGroup>
+    <!-- If these target frameworks are updated, make sure to also update the .psd1 and .nuspec files.-->
+    <!-- Keep in sync with attributes in AssemblyInfo.cs -->
+    <TargetWindowsVersion>10.0.22000.0</TargetWindowsVersion>
+    <CoreFramework>net6.0-windows$(TargetWindowsVersion)</CoreFramework>
+    <GenerateAssemblyInfo>false</GenerateAssemblyInfo>
+    <DesktopFramework>net48</DesktopFramework>
+    <Configurations>Debug;Release;ReleaseStatic</Configurations>
+  </PropertyGroup>
+
+  <PropertyGroup>
+    <CopyLocalLockFileAssemblies>true</CopyLocalLockFileAssemblies>
+    <LangVersion>10</LangVersion>
+    <BuildOutputDirectory>$(SolutionDir)$(Platform)\$(Configuration)\</BuildOutputDirectory>
+    <OutputPath>$(BuildOutputDirectory)$(MSBuildProjectName)</OutputPath>
+    <TargetFrameworks>$(CoreFramework);$(DesktopFramework)</TargetFrameworks>
+    <DocumentationFile>$(OutputPath)\Microsoft.WinGet.Client.Engine.xml</DocumentationFile>
+    <SupportedOSPlatformVersion>10.0.18362.0</SupportedOSPlatformVersion>
+    <Nullable>enable</Nullable>
+  </PropertyGroup>
+
+  <PropertyGroup Condition="'$(UseProdCLSIDs)' == 'true'">
+    <DefineConstants>$(DefineConstants);USE_PROD_CLSIDS</DefineConstants>
+  </PropertyGroup>
+
+  <ItemGroup>
+    <AdditionalFiles Include="..\..\stylecop.json" Link="stylecop.json" />
+  </ItemGroup>
+
+  <PropertyGroup>
+    <ResolveAssemblyWarnOrErrorOnTargetArchitectureMismatch>None</ResolveAssemblyWarnOrErrorOnTargetArchitectureMismatch>
+  </PropertyGroup>
+
+  <ItemGroup>
+    <Compile Include="..\CommonFiles\PowerShellCmdlet.cs" Link="PowerShellCmdlet.cs" />
+    <Compile Include="..\CommonFiles\StreamType.cs" Link="StreamType.cs" />
+  </ItemGroup>
+
+  <ItemGroup>
+    <PackageReference Include="Octokit" Version="4.0.3" />
+    <PackageReference Include="PowerShellStandard.Library" Version="5.1.1" PrivateAssets="all" />
+    <PackageReference Include="StyleCop.Analyzers" Version="1.1.118">
+      <PrivateAssets>all</PrivateAssets>
+      <IncludeAssets>runtime; build; native; contentfiles; analyzers; buildtransitive</IncludeAssets>
+    </PackageReference>
+    <PackageReference Include="System.Security.Principal.Windows" Version="5.0.0" />
+    <PackageReference Include="Newtonsoft.Json" Version="13.0.2" />
+    <PackageReference Include="Microsoft.CSharp" Version="4.7.0" Condition="'$(TargetFramework)' == '$(DesktopFramework)'" />
+    <PackageReference Include="Microsoft.Windows.CsWinRT" Version="2.0.4" Condition="'$(TargetFramework)' == '$(CoreFramework)'" />
+    <PackageReference Include="Microsoft.Windows.SDK.Contracts" Version="10.0.22000.196" PrivateAssets="all" Condition="'$(TargetFramework)' == '$(DesktopFramework)'" />
+  </ItemGroup>
+
+  <ItemGroup>
+    <ProjectReference Include="..\..\Microsoft.Management.Deployment\Microsoft.Management.Deployment.vcxproj">
+      <OutputItemType>Content</OutputItemType>
+      <CopyToOutputDirectory>Always</CopyToOutputDirectory>
+    </ProjectReference>
+    <ProjectReference Include="..\..\Xlang\UndockedRegFreeWinRT\src\UndockedRegFreeWinRT\UndockedRegFreeWinRT\UndockedRegFreeWinRT.vcxproj">
+      <OutputItemType>Content</OutputItemType>
+      <CopyToOutputDirectory>Always</CopyToOutputDirectory>
+    </ProjectReference>
+    <ProjectReference Include="..\..\Microsoft.Management.Deployment.InProc\Microsoft.Management.Deployment.InProc.vcxproj">
+      <OutputItemType>Content</OutputItemType>
+      <CopyToOutputDirectory>Always</CopyToOutputDirectory>
+    </ProjectReference>
+    <ProjectReference Include="..\..\WindowsPackageManager\WindowsPackageManager.vcxproj">
+      <OutputItemType>Content</OutputItemType>
+      <CopyToOutputDirectory>Always</CopyToOutputDirectory>
+    </ProjectReference>
+    <ProjectReference Include="..\Microsoft.WinGet.SharedLib\Microsoft.WinGet.SharedLib.csproj" />
+  </ItemGroup>
+
+  <PropertyGroup>
+    <!-- Disable warning for CS1591 because auto generated Microsoft.Management.Deployment -->
+    <!-- For our code, we still have stylecops acting on it. -->
+    <NoWarn>1591</NoWarn>
+  </PropertyGroup>
+
+  <PropertyGroup Condition="'$(Configuration)'=='Release'">
+    <TreatWarningsAsErrors>true</TreatWarningsAsErrors>
+  </PropertyGroup>
+
+  <PropertyGroup Condition="'$(Configuration)'=='ReleaseStatic'">
+    <TreatWarningsAsErrors>true</TreatWarningsAsErrors>
+  </PropertyGroup>
+
+  <PropertyGroup Condition="'$(TargetFramework)' == '$(CoreFramework)'">
+    <RuntimeIdentifier>win10</RuntimeIdentifier>
+  </PropertyGroup>
+
+  <PropertyGroup Condition="'$(TargetFramework)' == '$(DesktopFramework)'">
+    <DefineConstants>$(DefineConstants);POWERSHELL_WINDOWS</DefineConstants>
+  </PropertyGroup>
+
+  <ItemGroup>
+    <Compile Update="Properties\Resources.Designer.cs">
+      <DesignTime>True</DesignTime>
+      <AutoGen>True</AutoGen>
+      <DependentUpon>Resources.resx</DependentUpon>
+    </Compile>
+  </ItemGroup>
+
+  <ItemGroup>
+    <EmbeddedResource Update="Properties\Resources.resx">
+      <Generator>ResXFileCodeGenerator</Generator>
+      <LastGenOutput>Resources.Designer.cs</LastGenOutput>
+      <CustomToolNamespace>Microsoft.WinGet.Resources</CustomToolNamespace>
+    </EmbeddedResource>
+  </ItemGroup>
+
+  <PropertyGroup Condition="'$(TargetFramework)' == '$(CoreFramework)'">
+    <CsWinRTIncludes>Microsoft.Management.Deployment</CsWinRTIncludes>
+    <CsWinRTWindowsMetadata>$(TargetWindowsVersion)</CsWinRTWindowsMetadata>
+    <!-- Ensure Support for Windows 10, Version 1809 -->
+    <TargetPlatformMinVersion>10.0.17763.0</TargetPlatformMinVersion>
+  </PropertyGroup>
+
+</Project>