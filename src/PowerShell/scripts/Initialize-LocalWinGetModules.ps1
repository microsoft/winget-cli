--- conflicted
+++ resolved
@@ -1,235 +1,217 @@
-# Copyright (c) Microsoft Corporation. All rights reserved.
-# Licensed under the MIT License.
-
-<#
-    .SYNOPSIS
-        Helper script to setup the modules locally.
-        - Copies the PowerShell modules output into this location.
-        - Copies the modules files from the project because there's no guarantee they are updated in the module output
-          location.
-        - Adds the module location to PSModulePath if not there.
-        - Import Microsoft.WinGet.* modules.
-    
-    .PARAMETER Platform
-        The platform we are building for.
-    
-    .PARAMETER Configuration
-        The configuration we are building in.
-#>
-
-[CmdletBinding()]
-param (
-    [Parameter(Mandatory)]
-    [ValidateSet("Debug", "Release", "ReleaseStatic")]
-    [string]
-    $Configuration,
-
-    [ValidateSet("Client", "DSC", "Configuration", "All")]
-    [string]
-    $ModuleType = "All",
-
-    [string]
-    $BuildRoot = "",
-
-    [switch]
-    $SkipImportModule
-)
-
-class WinGetModule
-{
-    [string]$Name
-    [string]$ModuleRoot
-    [string]$Output
-    [string[]]$ArchSpecificFiles = $null
-
-    WinGetModule([string]$n, [string]$m, [string]$o)
-    {
-        $this.Name = $n
-        $this.ModuleRoot = $m
-        $this.Output = "$o\$($this.Name)\"
-
-        if (Get-Module -Name $this.Name)
-        {
-            Remove-Module $this.Name -Force
-        }
-    }
-
-    [void]PrepareScriptFiles()
-    {
-        xcopy $this.ModuleRoot $this.Output /d /s /f /y
-    }
-
-    [void]PrepareBinaryFiles([string] $buildRoot, [string] $config)
-    {
-        $copyErrors = $null
-        Copy-Item "$buildRoot\AnyCpu\$config\PowerShell\$($this.Name)\*" $this.Output -Force -Recurse -ErrorVariable copyErrors -ErrorAction SilentlyContinue
-        $copyErrors | ForEach-Object { Write-Warning $_ }
-    }
-
-    # Location is the path relative to the out module directory
-    [void]AddArchSpecificFiles([string[]] $files, [string]$location, [string] $buildRoot, [string] $config)
-    {
-        $x64Path = "$($this.Output)\$location\x64\"
-        $x86Path = "$($this.Output)\$location\x86\"
-        if (-not (Test-Path $x64Path))
-        {
-            New-Item $x64Path -ItemType directory
-        }
-
-        if (-not (Test-Path $x86Path))
-        {
-            New-Item $x86Path -ItemType directory
-        }
-
-        foreach ($f in $files)
-        {
-            $copyErrors = $null
-            Copy-Item "$buildRoot\x64\$config\$f" "$($this.Output)\$location\x64\" -Force -ErrorVariable copyErrors -ErrorAction SilentlyContinue
-            $copyErrors | ForEach-Object { Write-Warning $_ }
-            Copy-Item "$buildRoot\x86\$config\$f" "$($this.Output)\$location\x86\" -Force -ErrorVariable copyErrors -ErrorAction SilentlyContinue
-            $copyErrors | ForEach-Object { Write-Warning $_ }
-        }
-    }
-
-    [void]AddAnyCpuSpecificFilesToArch([string[]] $files, [string]$location, [string] $buildRoot, [string] $config)
-    {
-        $x64Path = "$($this.Output)\$location\x64\"
-        $x86Path = "$($this.Output)\$location\x86\"
-        if (-not (Test-Path $x64Path))
-        {
-            New-Item $x64Path -ItemType directory
-        }
-
-        if (-not (Test-Path $x86Path))
-        {
-            New-Item $x86Path -ItemType directory
-        }
-
-        foreach ($f in $files)
-        {
-            $copyErrors = $null
-            Copy-Item "$buildRoot\AnyCpu\$config\$f" "$($this.Output)\$location\x64\" -Force -ErrorVariable copyErrors -ErrorAction SilentlyContinue
-            $copyErrors | ForEach-Object { Write-Warning $_ }
-            Copy-Item "$buildRoot\AnyCpu\$config\$f" "$($this.Output)\$location\x86\" -Force -ErrorVariable copyErrors -ErrorAction SilentlyContinue
-            $copyErrors | ForEach-Object { Write-Warning $_ }
-        }
-    }
-}
-
-[Flags()] enum ModuleType
-{
-    None = 0
-    Client = 1
-    DSC = 2
-    Configuration = 4
-}
-
-$local:moduleToConfigure = [ModuleType]::None
-switch ($ModuleType)
-{
-    "Client"
-    {
-        $moduleToConfigure = [ModuleType]::Client;
-        break
-    }
-
-    "DSC"
-    {
-        $moduleToConfigure = [ModuleType]::DSC;
-        break
-    }
-
-    "Configuration"
-    {
-        $moduleToConfigure = [ModuleType]::Configuration;
-        break
-    }
-
-    "All"
-    {
-        $moduleToConfigure = [ModuleType]::Client + [ModuleType]::DSC + [ModuleType]::Configuration;
-        break
-    } 
-}
-
-# I know it makes sense, but please don't do a clean up of $moduleRootOutput. When the modules are loaded
-# there's no way to tell PowerShell to release the binary dlls that are loaded.
-$local:moduleRootOutput = "$PSScriptRoot\Module\"
-
-if ($BuildRoot -eq "")
-{
-    $BuildRoot = "$PSScriptRoot\..\..";
-}
-
-<<<<<<< HEAD
-if ($moduleToConfigure.HasFlag([ModuleType]::Client))
-=======
-# Modules, they should be in dependency order so that when importing we don't pick up the release modules.
-[WinGetModule[]]$local:modules = 
-    [WinGetModule]::new(
-        "Microsoft.WinGet.Client",
-        "$PSScriptRoot\..\Microsoft.WinGet.Client\ModuleFiles\",
-        $true),
-    [WinGetModule]::new(
-        "Microsoft.WinGet.DSC",
-        "$PSScriptRoot\..\Microsoft.WinGet.DSC\",
-        $false),
-    [WinGetModule]::new(
-        "Microsoft.WinGet.Configuration",
-        "$PSScriptRoot\..\Microsoft.WinGet.Configuration\ModuleFiles\",
-        $true)
-
-foreach($module in $modules)
->>>>>>> a32e1140
-{
-    $module = [WinGetModule]::new("Microsoft.WinGet.Client", "$PSScriptRoot\..\Microsoft.WinGet.Client\ModuleFiles\", $moduleRootOutput)
-    $module.PrepareScriptFiles()
-    $module.PrepareBinaryFiles($BuildRoot, $Configuration)
-    $additionalFiles = @(
-        "Microsoft.Management.Deployment.InProc\Microsoft.Management.Deployment.dll"
-        "Microsoft.Management.Deployment\Microsoft.Management.Deployment.winmd"
-        "WindowsPackageManager\WindowsPackageManager.dll"
-        "UndockedRegFreeWinRT\winrtact.dll"
-    )
-    $module.AddArchSpecificFiles($additionalFiles, "net6.0-windows10.0.22000.0\SharedDependencies", $BuildRoot, $Configuration)
-}
-
-if ($moduleToConfigure.HasFlag([ModuleType]::DSC))
-{
-    Write-Host "DSC"
-    $module = [WinGetModule]::new("Microsoft.WinGet.DSC", "$PSScriptRoot\..\Microsoft.WinGet.DSC\", $moduleRootOutput)
-    $module.PrepareScriptFiles()
-}
-
-if ($moduleToConfigure.HasFlag([ModuleType]::Configuration))
-{
-    Write-Host "Config"
-    $module = [WinGetModule]::new("Microsoft.WinGet.Configuration", "$PSScriptRoot\..\Microsoft.WinGet.Configuration\ModuleFiles\", $moduleRootOutput)
-    $module.PrepareScriptFiles()
-    $module.PrepareBinaryFiles($BuildRoot, $Configuration)
-    $additionalFiles = @(
-        "Microsoft.Management.Configuration\Microsoft.Management.Configuration.dll"
-    )
-    $module.AddArchSpecificFiles($additionalFiles, "net6.0-windows10.0.22000.0\SharedDependencies", $BuildRoot, $Configuration)
-    $additionalFiles = @(
-        "Microsoft.Management.Configuration.Projection\net6.0-windows10.0.19041.0\Microsoft.Management.Configuration.Projection.dll"
-    )
-    $module.AddAnyCpuSpecificFilesToArch($additionalFiles, "net6.0-windows10.0.22000.0\SharedDependencies", $BuildRoot, $Configuration)
-}
-
-# Add it to module path if not there.
-if (-not $env:PSModulePath.Contains($moduleRootOutput))
-{
-    Write-Host "Added $moduleRootOutput to PSModulePath" -ForegroundColor Green
-    $env:PSModulePath += ";$moduleRootOutput"
-}
-
-# Now import modules.
-if (-not $SkipImportModule)
-{
-    foreach($module in $modules)
-    {
-        Write-Host "Importing module $($module.Name)" -ForegroundColor Green
-        Import-Module "$moduleRootOutput\$($module.Name)\" -Force
-    }
-}
+# Copyright (c) Microsoft Corporation. All rights reserved.
+# Licensed under the MIT License.
+
+<#
+    .SYNOPSIS
+        Helper script to setup the modules locally.
+        - Copies the PowerShell modules output into this location.
+        - Copies the modules files from the project because there's no guarantee they are updated in the module output
+          location.
+        - Adds the module location to PSModulePath if not there.
+        - Import Microsoft.WinGet.* modules.
+    
+    .PARAMETER Platform
+        The platform we are building for.
+    
+    .PARAMETER Configuration
+        The configuration we are building in.
+#>
+
+[CmdletBinding()]
+param (
+    [Parameter(Mandatory)]
+    [ValidateSet("Debug", "Release", "ReleaseStatic")]
+    [string]
+    $Configuration,
+
+    [ValidateSet("Client", "DSC", "Configuration", "All")]
+    [string]
+    $ModuleType = "All",
+
+    [string]
+    $BuildRoot = "",
+
+    [switch]
+    $SkipImportModule
+)
+
+class WinGetModule
+{
+    [string]$Name
+    [string]$ModuleRoot
+    [string]$Output
+    [string[]]$ArchSpecificFiles = $null
+
+    WinGetModule([string]$n, [string]$m, [string]$o)
+    {
+        $this.Name = $n
+        $this.ModuleRoot = $m
+        $this.Output = "$o\$($this.Name)\"
+
+        if (Get-Module -Name $this.Name)
+        {
+            Remove-Module $this.Name -Force
+        }
+    }
+
+    [void]PrepareScriptFiles()
+    {
+        xcopy $this.ModuleRoot $this.Output /d /s /f /y
+    }
+
+    [void]PrepareBinaryFiles([string] $buildRoot, [string] $config)
+    {
+        $copyErrors = $null
+        Copy-Item "$buildRoot\AnyCpu\$config\PowerShell\$($this.Name)\*" $this.Output -Force -Recurse -ErrorVariable copyErrors -ErrorAction SilentlyContinue
+        $copyErrors | ForEach-Object { Write-Warning $_ }
+    }
+
+    # Location is the path relative to the out module directory
+    [void]AddArchSpecificFiles([string[]] $files, [string]$location, [string] $buildRoot, [string] $config)
+    {
+        $x64Path = "$($this.Output)\$location\x64\"
+        $x86Path = "$($this.Output)\$location\x86\"
+        if (-not (Test-Path $x64Path))
+        {
+            New-Item $x64Path -ItemType directory
+        }
+
+        if (-not (Test-Path $x86Path))
+        {
+            New-Item $x86Path -ItemType directory
+        }
+
+        foreach ($f in $files)
+        {
+            $copyErrors = $null
+            Copy-Item "$buildRoot\x64\$config\$f" "$($this.Output)\$location\x64\" -Force -ErrorVariable copyErrors -ErrorAction SilentlyContinue
+            $copyErrors | ForEach-Object { Write-Warning $_ }
+            Copy-Item "$buildRoot\x86\$config\$f" "$($this.Output)\$location\x86\" -Force -ErrorVariable copyErrors -ErrorAction SilentlyContinue
+            $copyErrors | ForEach-Object { Write-Warning $_ }
+        }
+    }
+
+    [void]AddAnyCpuSpecificFilesToArch([string[]] $files, [string]$location, [string] $buildRoot, [string] $config)
+    {
+        $x64Path = "$($this.Output)\$location\x64\"
+        $x86Path = "$($this.Output)\$location\x86\"
+        if (-not (Test-Path $x64Path))
+        {
+            New-Item $x64Path -ItemType directory
+        }
+
+        if (-not (Test-Path $x86Path))
+        {
+            New-Item $x86Path -ItemType directory
+        }
+
+        foreach ($f in $files)
+        {
+            $copyErrors = $null
+            Copy-Item "$buildRoot\AnyCpu\$config\$f" "$($this.Output)\$location\x64\" -Force -ErrorVariable copyErrors -ErrorAction SilentlyContinue
+            $copyErrors | ForEach-Object { Write-Warning $_ }
+            Copy-Item "$buildRoot\AnyCpu\$config\$f" "$($this.Output)\$location\x86\" -Force -ErrorVariable copyErrors -ErrorAction SilentlyContinue
+            $copyErrors | ForEach-Object { Write-Warning $_ }
+        }
+    }
+}
+
+[Flags()] enum ModuleType
+{
+    None = 0
+    Client = 1
+    DSC = 2
+    Configuration = 4
+}
+
+$local:moduleToConfigure = [ModuleType]::None
+switch ($ModuleType)
+{
+    "Client"
+    {
+        $moduleToConfigure = [ModuleType]::Client;
+        break
+    }
+
+    "DSC"
+    {
+        $moduleToConfigure = [ModuleType]::DSC;
+        break
+    }
+
+    "Configuration"
+    {
+        $moduleToConfigure = [ModuleType]::Configuration;
+        break
+    }
+
+    "All"
+    {
+        $moduleToConfigure = [ModuleType]::Client + [ModuleType]::DSC + [ModuleType]::Configuration;
+        break
+    } 
+}
+
+# I know it makes sense, but please don't do a clean up of $moduleRootOutput. When the modules are loaded
+# there's no way to tell PowerShell to release the binary dlls that are loaded.
+$local:moduleRootOutput = "$PSScriptRoot\Module\"
+
+if ($BuildRoot -eq "")
+{
+    $BuildRoot = "$PSScriptRoot\..\..";
+}
+
+# Modules, they should be in dependency order so that when importing we don't pick up the release modules.
+if ($moduleToConfigure.HasFlag([ModuleType]::Client))
+{
+    $module = [WinGetModule]::new("Microsoft.WinGet.Client", "$PSScriptRoot\..\Microsoft.WinGet.Client\ModuleFiles\", $moduleRootOutput)
+    $module.PrepareScriptFiles()
+    $module.PrepareBinaryFiles($BuildRoot, $Configuration)
+    $additionalFiles = @(
+        "Microsoft.Management.Deployment.InProc\Microsoft.Management.Deployment.dll"
+        "Microsoft.Management.Deployment\Microsoft.Management.Deployment.winmd"
+        "WindowsPackageManager\WindowsPackageManager.dll"
+        "UndockedRegFreeWinRT\winrtact.dll"
+    )
+    $module.AddArchSpecificFiles($additionalFiles, "net6.0-windows10.0.22000.0\SharedDependencies", $BuildRoot, $Configuration)
+}
+
+if ($moduleToConfigure.HasFlag([ModuleType]::DSC))
+{
+    Write-Host "DSC"
+    $module = [WinGetModule]::new("Microsoft.WinGet.DSC", "$PSScriptRoot\..\Microsoft.WinGet.DSC\", $moduleRootOutput)
+    $module.PrepareScriptFiles()
+}
+
+if ($moduleToConfigure.HasFlag([ModuleType]::Configuration))
+{
+    Write-Host "Config"
+    $module = [WinGetModule]::new("Microsoft.WinGet.Configuration", "$PSScriptRoot\..\Microsoft.WinGet.Configuration\ModuleFiles\", $moduleRootOutput)
+    $module.PrepareScriptFiles()
+    $module.PrepareBinaryFiles($BuildRoot, $Configuration)
+    $additionalFiles = @(
+        "Microsoft.Management.Configuration\Microsoft.Management.Configuration.dll"
+    )
+    $module.AddArchSpecificFiles($additionalFiles, "net6.0-windows10.0.22000.0\SharedDependencies", $BuildRoot, $Configuration)
+    $additionalFiles = @(
+        "Microsoft.Management.Configuration.Projection\net6.0-windows10.0.19041.0\Microsoft.Management.Configuration.Projection.dll"
+    )
+    $module.AddAnyCpuSpecificFilesToArch($additionalFiles, "net6.0-windows10.0.22000.0\SharedDependencies", $BuildRoot, $Configuration)
+}
+
+# Add it to module path if not there.
+if (-not $env:PSModulePath.Contains($moduleRootOutput))
+{
+    Write-Host "Added $moduleRootOutput to PSModulePath" -ForegroundColor Green
+    $env:PSModulePath += ";$moduleRootOutput"
+}
+
+# Now import modules.
+if (-not $SkipImportModule)
+{
+    foreach($module in $modules)
+    {
+        Write-Host "Importing module $($module.Name)" -ForegroundColor Green
+        Import-Module "$moduleRootOutput\$($module.Name)\" -Force
+    }
+}