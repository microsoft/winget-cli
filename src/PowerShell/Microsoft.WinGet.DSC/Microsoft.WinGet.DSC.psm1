--- conflicted
+++ resolved
@@ -1,576 +1,578 @@
-# Copyright (c) Microsoft Corporation. All rights reserved.
-# Licensed under the MIT License.
-
-using namespace System.Collections.Generic
-
-try
-{
-    # Load all non-test .ps1 files in the script's directory.
-    Get-ChildItem -Path $PSScriptRoot\* -Filter *.ps1 -Exclude *.Tests.ps1 -Recurse | ForEach-Object { Import-Module $_.FullName }
-} catch
-{
-    $e = $_.Exception
-    while ($e.InnerException)
-    {
-        $e = $e.InnerException
-    }
-
-    if (-not [string]::IsNullOrWhiteSpace($e.Message))
-    {
-        Write-Host $e.Message -ForegroundColor Red -BackgroundColor Black
-    }
-}
-
-#region enums
-enum WinGetAction
-{
-    Partial
-    Full
-}
-
-enum Ensure
-{
-    Absent
-    Present
-}
-
-#endregion enums
-
-#region DscResources
-# Author here all DSC Resources.
-# DSC Powershell doesn't support binary DSC resources without the MOF schema.
-# DSC Powershell classes aren't discoverable if placed outside of the psm1.
-
-# This resource is in charge of managing the settings.json file of winget.
-[DSCResource()]
-class WinGetUserSettings
-{
-    # We need a key. Do not set.
-    [DscProperty(Key)]
-    [string]$SID
-
-    # A hash table with the desired settings.
-    [DscProperty(Mandatory)]
-    [Hashtable]$Settings
-
-    [DscProperty()]
-    [WinGetAction]$Action = [WinGetAction]::Full
-
-    # Gets the current UserSettings by looking at the settings.json file for the current user.
-    [WinGetUserSettings] Get()
-    {
-        Assert-WinGetCommand "Get-WinGetUserSettings"
-
-        $userSettings = Get-WinGetUserSettings
-        $result = @{
-            SID = ''
-            Settings = $userSettings
-        }
-        return $result
-    }
-
-    # Tests if desired properties match.
-    [bool] Test()
-    {
-        Assert-WinGetCommand "Test-WinGetUserSettings"
-
-        $hashArgs = @{
-            UserSettings = $this.Settings
-        }
-
-        if ($this.Action -eq [WinGetAction]::Partial)
-        {
-            $hashArgs.Add('IgnoreNotSet', $true)
-        }
-
-        return Test-WinGetUserSettings @hashArgs
-    }
-
-    # Sets the desired properties.
-    [void] Set()
-    {
-        Assert-WinGetCommand "Set-WinGetUserSettings"
-
-        $hashArgs = @{
-            UserSettings = $this.Settings
-        }
-
-        if ($this.Action -eq [WinGetAction]::Partial)
-        {
-            $hashArgs.Add('Merge', $true)
-        }
-
-        Set-WinGetUserSettings @hashArgs
-    }
-}
-
-# Handles configuration of administrator settings.
-[DSCResource()]
-class WinGetAdminSettings
-{
-    # We need a key. Do not set.
-    [DscProperty(Key)]
-    [string]$SID
-
-    # A hash table with the desired admin settings.
-    [DscProperty(Mandatory)]
-    [Hashtable]$Settings
-
-    # Gets the administrator settings.
-    [WinGetAdminSettings] Get()
-    {
-        Assert-WinGetCommand "Get-WinGetSettings"
-        $settingsJson = Get-WinGetSettings | ConvertFrom-Json -AsHashtable
-        # Get admin setting values.
-
-        $result = @{
-            SID = ''
-            Settings = $settingsJson.adminSettings
-        }
-        return $result
-    }
-
-    # Tests if administrator settings given are set as expected.
-    # This doesn't do a full comparison to allow users to don't have to update
-    # their resource every time a new admin setting is added on winget.
-    [bool] Test()
-    {
-        $adminSettings = $this.Get().Settings
-        foreach ($adminSetting in $adminSettings.GetEnumerator())
-        {
-            if ($this.Settings.ContainsKey($adminSetting.Name))
-            {
-                if ($this.Settings[$adminSetting.Name] -ne $adminSetting.Value)
-                {
-                    return $false
-                }
-            }
-        }
-
-        return $true
-    }
-
-    # Sets the desired properties.
-    [void] Set()
-    {
-        Assert-IsAdministrator
-        Assert-WinGetCommand "Enable-WinGetSetting"
-        Assert-WinGetCommand "Disable-WinGetSetting"
-
-        # It might be better to implement an internal Test with one value, or
-        # create a new instances with only one setting than calling Enable/Disable
-        # for all of them even if only one is different.
-        if (-not $this.Test())
-        {
-            foreach ($adminSetting in $this.Settings.GetEnumerator())
-            {
-                if ($adminSetting.Value)
-                {
-                    Enable-WinGetSetting -Name $adminSetting.Name
-                }
-                else
-                {
-                    Disable-WinGetSetting -Name $adminSetting.Name
-                }
-            }
-        }
-    }
-}
-
-[DSCResource()]
-class WinGetSources
-{
-    # We need a key. Do not set.
-    [DscProperty(Key)]
-    [string]$SID
-
-    # An array of Hashtable with the key value properties that follows the source's group policy schema.
-    [DscProperty(Mandatory)]
-    [Hashtable[]]$Sources
-
-    [DscProperty()]
-    [Ensure]$Ensure = [Ensure]::Present
-
-    [DscProperty()]
-    [bool]$Reset = $false
-
-    [DscProperty()]
-    [WinGetAction]$Action = [WinGetAction]::Full
-
-    # Gets the current sources on winget.
-    [WinGetSources] Get()
-    {
-        Assert-WinGetCommand "Get-WinGetSource"
-        $packageCatalogReferences = Get-WinGetSource
-        $wingetSources = [List[Hashtable]]::new()
-        foreach ($packageCatalogReference in $packageCatalogReferences)
-        {
-            $source = @{
-                Arg = $packageCatalogReference.Info.Argument
-                Identifier = $packageCatalogReference.Info.Id
-                Name = $packageCatalogReference.Info.Name
-                Type = $packageCatalogReference.Info.Type
-            }
-            $wingetSources.Add($source)
-        }
-
-        $result = @{
-            SID = ''
-            Sources = $wingetSources
-        }
-        return $result
-    }
-
-    # Tests if desired properties match.
-    [bool] Test()
-    {
-        $currentSources = $this.Get().Sources
-
-        # If this is a full match and the counts are different give up.
-        if (($this.Action -eq [WinGetAction]::Full) -and ($this.Sources.Count -ne $currentSources.Count))
-        {
-            return $false
-        }
-
-        # There's no need to differentiate between Partial and Full anymore.
-        foreach ($source in $this.Sources)
-        {
-            # Require Name and Arg.
-            if ((-not $source.ContainsKey("Name")) -or [string]::IsNullOrWhiteSpace($source.Name))
-            {
-                throw "Invalid source input. Name is required."
-            }
-
-            if ((-not $source.ContainsKey("Arg")) -or [string]::IsNullOrWhiteSpace($source.Arg))
-            {
-                throw "Invalid source input. Arg is required."
-            }
-
-            # Type has a default value.
-            $sourceType = "Microsoft.PreIndexed.Package"
-            if ($source.ContainsKey("Type") -and (-not([string]::IsNullOrWhiteSpace($source.Type))))
-            {
-                $sourceType = $source.Type
-            }
-
-            $result = $currentSources | Where-Object { $_.Name -eq $source.Name -and $_.Arg -eq $source.Arg -and $_.Type -eq $sourceType }
-
-            # Source not found.
-            if ($null -eq $result)
-            {
-                return $false
-            }
-        }
-
-        return $true
-    }
-
-    # Sets the desired properties.
-    [void] Set()
-    {
-        Assert-IsAdministrator
-        Assert-WinGetCommand "Add-WinGetSource"
-        Assert-WinGetCommand "Reset-WinGetSource"
-        Assert-WinGetCommand "Remove-WinGetSource"
-
-        foreach ($source in $this.Sources)
-        {
-            $sourceType = "Microsoft.PreIndexed.Package"
-
-            # Require Name and Arg.
-            if ((-not $source.ContainsKey("Name")) -or [string]::IsNullOrWhiteSpace($source.Name))
-            {
-                throw "Invalid source input. Name is required."
-            }
-
-            if ((-not $source.ContainsKey("Arg")) -or [string]::IsNullOrWhiteSpace($source.Arg))
-            {
-                throw "Invalid source input. Arg is required."
-            }
-
-            if ($source.ContainsKey("Type") -and (-not([string]::IsNullOrWhiteSpace($source.Type))))
-            {
-                $sourceType = $source.Type
-            }
-
-            if ($this.Ensure -eq [Ensure]::Present)
-            {
-                Add-WinGetSource -Name $source.Name -Argument $source.Argument -Type $source.Type
-
-                if ($this.Reset)
-                {
-                    Reset-WinGetSource -Name $source.Name
-                }
-            }
-            else
-            {
-                Remove-WinGetSource -Name $source.Name
-            }
-        }
-    }
-}
-
-<<<<<<< HEAD
-[DSCResource()]
-class WinGetPackage
-{
-    [DscProperty(Key)]
-    [string]$Id
-
-    [DscProperty()]
-    [string]$Version
-
-    [DscProperty()]
-    [string]$Source
-
-    [DscProperty()]
-    [Ensure]$Ensure = [Ensure]::Present
-
-    [DscProperty(NotConfigurable)]
-    [bool] $Installed = $false
-
-    # Get.
-    [WinGetPackage] Get()
-    {
-        Assert-WinGetCommand "Get-WinGetPackage"
-
-        # DSC only validates keys and mandatories in a Set call.
-        if ([string]::IsNullOrWhiteSpace($this.Id))
-        {
-            throw "Id is required"
-        }
-
-        $wingetPackageResource = [WinGetPackage]::new()
-        $wingetPackageResource.Id = $this.Id
-
-        # We can't have CatalogPackage as member of this class because it doesn't have a default constructor.
-        # A call to Invoke-DscResource will fail with
-        # 'ImportClassResourcesFromModule: Exception calling "ImportClassResourcesFromModule" with "4" argument(s): "The DSC resource 'CatalogPackage' has no default constructor."'
-        $catalogPackage = Get-WinGetPackage -Id $this.Id -Exact
-        if ($null -ne $catalogPackage)
-        {
-            $wingetPackageResource.Installed = $true
-            $wingetPackageResource.Version = $catalogPackage.InstalledVersion.Version
-            $wingetPackageResource.Source = $catalogPackage.DefaultInstallVersion.PackageCatalog.Info.Name
-        }
-
-        return $wingetPackageResource
-    }
-
-    # Test.
-    [bool] Test()
-    {
-        $installedPackage = $this.Get()
-        $ensureInstalled = $this.Ensure -eq [Ensure]::Present
-
-        # This will populate info for Set if needed without another call to Get-WinGetPackage
-        $this.Installed = $installedPackage.Installed
-
-        # Not installed, doesn't have to.
-        if (-not($installedPackage.Installed -or $ensureInstalled))
-        {
-            return $true
-        }
-
-        # Not install, need to ensure installed.
-        # Installed, need to ensure not installed.
-        if ($installedPackage.Installed -ne $ensureInstalled)
-        {
-            return $false
-        }
-
-        # Different sources.
-        if (-not([string]::IsNullOrWhiteSpace($this.Source)))
-        {
-            if ($this.Source -ne $installedPackage.Source)
-            {
-                return $false
-            }
-        }
-
-        $catalogPackage = Get-WinGetPackage -Id $this.Id -Exact
-
-        # If no version is given, see if the latests is installed.
-        if ([string]::IsNullOrWhiteSpace($this.Version) -and
-            $catalogPackage.IsUpdateAvailable)
-        {
-            return $false
-        }
-
-        # If there is an specific version, compare with the current installed version.
-        if (-not ([string]::IsNullOrWhiteSpace($this.Version)))
-        {
-            $compareResult = $catalogPackage.InstalledVersion.CompareToVersion($this.Version)
-            if ($compareResult -ne 'Equal')
-            {
-                return $false
-            }
-        }
-
-        # For now this is all.
-        return $true
-    }
-
-    # Set.
-    [void] Set()
-    {
-        Assert-WinGetCommand "Install-WinGetPackage"
-        Assert-WinGetCommand "Uninstall-WinGetPackage"
-
-        if (-not $this.Test())
-        {
-            $hashArgs = @{
-                Id = $this.Id
-                Exact = $true
-                Mode = 'Silent'
-            }
-            
-            if ($this.Ensure -eq [Ensure]::Present)
-            {
-                if (-not([string]::IsNullOrWhiteSpace($this.Source)))
-                {
-                    $hashArgs.Add("Source", $this.Source)
-                }
-
-                if ($this.Installed)
-                {
-                    $catalogPackage = Get-WinGetPackage -Id $this.Id -Exact
-
-                    if ([string]::IsNullOrWhiteSpace($this.Version))
-                    {
-                        Update-WinGetPackage @hashArgs
-                    }
-                    else
-                    {
-                        $hashArgs.Add("Version", $this.Version)
-
-                        $compareResult = $catalogPackage.InstalledVersion.CompareToVersion($this.Version)
-                        switch ($compareResult)
-                        {
-                            'Lesser'
-                            {
-                                # Installed package has a lower version. Update.
-                                # TODO: if update fails we should uninstall and install.
-                                Update-WinGetPackage @hashArgs
-                                break
-                            }
-                            {'Greater' -or 'Unknown'}
-                            {
-                                # The installed package has a greated version or unknown. Uninstall and install.
-                                Uninstall-WinGetPackage -Id $this.Id
-                                Install-WinGetPackage @hashArgs
-                                break
-                            }
-                        }
-                    }
-                }
-                else
-                {
-                    if (-not([string]::IsNullOrWhiteSpace($this.Version)))
-                    {
-                        $hashArgs.Add("Version", $this.Version)
-                    }
-
-                    Install-WinGetPackage @hashArgs
-                }
-            }
-            else
-            {
-                Uninstall-WinGetPackage -Id $this.Id
-=======
-# TODO: It would be nice if these resource has a non configurable property that has extra information that comes from
-# GitHub. We could implement it here or add more cmdlets in Microsoft.WinGet.Client.
-[DSCResource()]
-class WinGetPackageManager
-{
-    # We need a key. Do not set.
-    [DscProperty(Key)]
-    [string]$SID
-
-    [DscProperty()]
-    [string]$Version = ""
-
-    [DscProperty()]
-    [bool]$UseLatest
-
-    [DscProperty()]
-    [bool]$UseLatestPreRelease
-
-    # If winget is not installed the version will be empty.
-    [WinGetPackageManager] Get()
-    {
-        $integrityResource = [WinGetPackageManager]::new()
-        if ($integrityResource.Test())
-        {
-            $integrityResource.Version = Get-WinGetVersion
-        }
-
-        return $integrityResource
-    }
-
-    # Tests winget is installed.
-    [bool] Test()
-    {
-        Assert-WinGetCommand "Assert-WinGetPackageManager"
-        Assert-WinGetCommand "Get-WinGetVersion"
-
-        try
-        {
-            $hashArgs = @{}
-
-            if ($this.UseLatest)
-            {
-                $hashArgs.Add("Latest", $true)
-            } elseif ($this.UseLatestPreRelease)
-            {
-                $hashArgs.Add("Latest", $true)
-                $hashArgs.Add("IncludePreRelease", $true)
-            } elseif (-not [string]::IsNullOrWhiteSpace($this.Version))
-            {
-                $hashArgs.Add("Version", $this.Version)
-            }
-
-            Assert-WinGetPackageManager @hashArgs
-        }
-        catch
-        {
-            return $false
-        }
-
-        return $true
-    }
-
-    # Repairs Winget.
-    [void] Set()
-    {
-        Assert-WinGetCommand "Repair-WinGetPackageManager"
-
-        if (-not $this.Test())
-        {
-            $result = -1
-            $hashArgs = @{}
-
-            if ($this.UseLatest)
-            {
-                $hashArgs.Add("Latest", $true)
-            } elseif ($this.UseLatestPreRelease)
-            {
-                $hashArgs.Add("Latest", $true)
-                $hashArgs.Add("IncludePreRelease", $true)
-            } elseif (-not [string]::IsNullOrWhiteSpace($this.Version))
-            {
-                $hashArgs.Add("Version", $this.Version)
-            }
-
-            $result = Repair-WinGetPackageManager @hashArgs
-
-            if ($result -ne 0)
-            {
-                throw "Failed to repair winget. Result $result"
->>>>>>> 4aab7f7e
-            }
-        }
-    }
-}
-
-#endregion DscResources
+# Copyright (c) Microsoft Corporation. All rights reserved.
+# Licensed under the MIT License.
+
+using namespace System.Collections.Generic
+
+try
+{
+    # Load all non-test .ps1 files in the script's directory.
+    Get-ChildItem -Path $PSScriptRoot\* -Filter *.ps1 -Exclude *.Tests.ps1 -Recurse | ForEach-Object { Import-Module $_.FullName }
+} catch
+{
+    $e = $_.Exception
+    while ($e.InnerException)
+    {
+        $e = $e.InnerException
+    }
+
+    if (-not [string]::IsNullOrWhiteSpace($e.Message))
+    {
+        Write-Host $e.Message -ForegroundColor Red -BackgroundColor Black
+    }
+}
+
+#region enums
+enum WinGetAction
+{
+    Partial
+    Full
+}
+
+enum Ensure
+{
+    Absent
+    Present
+}
+
+#endregion enums
+
+#region DscResources
+# Author here all DSC Resources.
+# DSC Powershell doesn't support binary DSC resources without the MOF schema.
+# DSC Powershell classes aren't discoverable if placed outside of the psm1.
+
+# This resource is in charge of managing the settings.json file of winget.
+[DSCResource()]
+class WinGetUserSettings
+{
+    # We need a key. Do not set.
+    [DscProperty(Key)]
+    [string]$SID
+
+    # A hash table with the desired settings.
+    [DscProperty(Mandatory)]
+    [Hashtable]$Settings
+
+    [DscProperty()]
+    [WinGetAction]$Action = [WinGetAction]::Full
+
+    # Gets the current UserSettings by looking at the settings.json file for the current user.
+    [WinGetUserSettings] Get()
+    {
+        Assert-WinGetCommand "Get-WinGetUserSettings"
+
+        $userSettings = Get-WinGetUserSettings
+        $result = @{
+            SID = ''
+            Settings = $userSettings
+        }
+        return $result
+    }
+
+    # Tests if desired properties match.
+    [bool] Test()
+    {
+        Assert-WinGetCommand "Test-WinGetUserSettings"
+
+        $hashArgs = @{
+            UserSettings = $this.Settings
+        }
+
+        if ($this.Action -eq [WinGetAction]::Partial)
+        {
+            $hashArgs.Add('IgnoreNotSet', $true)
+        }
+
+        return Test-WinGetUserSettings @hashArgs
+    }
+
+    # Sets the desired properties.
+    [void] Set()
+    {
+        Assert-WinGetCommand "Set-WinGetUserSettings"
+
+        $hashArgs = @{
+            UserSettings = $this.Settings
+        }
+
+        if ($this.Action -eq [WinGetAction]::Partial)
+        {
+            $hashArgs.Add('Merge', $true)
+        }
+
+        Set-WinGetUserSettings @hashArgs
+    }
+}
+
+# Handles configuration of administrator settings.
+[DSCResource()]
+class WinGetAdminSettings
+{
+    # We need a key. Do not set.
+    [DscProperty(Key)]
+    [string]$SID
+
+    # A hash table with the desired admin settings.
+    [DscProperty(Mandatory)]
+    [Hashtable]$Settings
+
+    # Gets the administrator settings.
+    [WinGetAdminSettings] Get()
+    {
+        Assert-WinGetCommand "Get-WinGetSettings"
+        $settingsJson = Get-WinGetSettings | ConvertFrom-Json -AsHashtable
+        # Get admin setting values.
+
+        $result = @{
+            SID = ''
+            Settings = $settingsJson.adminSettings
+        }
+        return $result
+    }
+
+    # Tests if administrator settings given are set as expected.
+    # This doesn't do a full comparison to allow users to don't have to update
+    # their resource every time a new admin setting is added on winget.
+    [bool] Test()
+    {
+        $adminSettings = $this.Get().Settings
+        foreach ($adminSetting in $adminSettings.GetEnumerator())
+        {
+            if ($this.Settings.ContainsKey($adminSetting.Name))
+            {
+                if ($this.Settings[$adminSetting.Name] -ne $adminSetting.Value)
+                {
+                    return $false
+                }
+            }
+        }
+
+        return $true
+    }
+
+    # Sets the desired properties.
+    [void] Set()
+    {
+        Assert-IsAdministrator
+        Assert-WinGetCommand "Enable-WinGetSetting"
+        Assert-WinGetCommand "Disable-WinGetSetting"
+
+        # It might be better to implement an internal Test with one value, or
+        # create a new instances with only one setting than calling Enable/Disable
+        # for all of them even if only one is different.
+        if (-not $this.Test())
+        {
+            foreach ($adminSetting in $this.Settings.GetEnumerator())
+            {
+                if ($adminSetting.Value)
+                {
+                    Enable-WinGetSetting -Name $adminSetting.Name
+                }
+                else
+                {
+                    Disable-WinGetSetting -Name $adminSetting.Name
+                }
+            }
+        }
+    }
+}
+
+[DSCResource()]
+class WinGetSources
+{
+    # We need a key. Do not set.
+    [DscProperty(Key)]
+    [string]$SID
+
+    # An array of Hashtable with the key value properties that follows the source's group policy schema.
+    [DscProperty(Mandatory)]
+    [Hashtable[]]$Sources
+
+    [DscProperty()]
+    [Ensure]$Ensure = [Ensure]::Present
+
+    [DscProperty()]
+    [bool]$Reset = $false
+
+    [DscProperty()]
+    [WinGetAction]$Action = [WinGetAction]::Full
+
+    # Gets the current sources on winget.
+    [WinGetSources] Get()
+    {
+        Assert-WinGetCommand "Get-WinGetSource"
+        $packageCatalogReferences = Get-WinGetSource
+        $wingetSources = [List[Hashtable]]::new()
+        foreach ($packageCatalogReference in $packageCatalogReferences)
+        {
+            $source = @{
+                Arg = $packageCatalogReference.Info.Argument
+                Identifier = $packageCatalogReference.Info.Id
+                Name = $packageCatalogReference.Info.Name
+                Type = $packageCatalogReference.Info.Type
+            }
+            $wingetSources.Add($source)
+        }
+
+        $result = @{
+            SID = ''
+            Sources = $wingetSources
+        }
+        return $result
+    }
+
+    # Tests if desired properties match.
+    [bool] Test()
+    {
+        $currentSources = $this.Get().Sources
+
+        # If this is a full match and the counts are different give up.
+        if (($this.Action -eq [WinGetAction]::Full) -and ($this.Sources.Count -ne $currentSources.Count))
+        {
+            return $false
+        }
+
+        # There's no need to differentiate between Partial and Full anymore.
+        foreach ($source in $this.Sources)
+        {
+            # Require Name and Arg.
+            if ((-not $source.ContainsKey("Name")) -or [string]::IsNullOrWhiteSpace($source.Name))
+            {
+                throw "Invalid source input. Name is required."
+            }
+
+            if ((-not $source.ContainsKey("Arg")) -or [string]::IsNullOrWhiteSpace($source.Arg))
+            {
+                throw "Invalid source input. Arg is required."
+            }
+
+            # Type has a default value.
+            $sourceType = "Microsoft.PreIndexed.Package"
+            if ($source.ContainsKey("Type") -and (-not([string]::IsNullOrWhiteSpace($source.Type))))
+            {
+                $sourceType = $source.Type
+            }
+
+            $result = $currentSources | Where-Object { $_.Name -eq $source.Name -and $_.Arg -eq $source.Arg -and $_.Type -eq $sourceType }
+
+            # Source not found.
+            if ($null -eq $result)
+            {
+                return $false
+            }
+        }
+
+        return $true
+    }
+
+    # Sets the desired properties.
+    [void] Set()
+    {
+        Assert-IsAdministrator
+        Assert-WinGetCommand "Add-WinGetSource"
+        Assert-WinGetCommand "Reset-WinGetSource"
+        Assert-WinGetCommand "Remove-WinGetSource"
+
+        foreach ($source in $this.Sources)
+        {
+            $sourceType = "Microsoft.PreIndexed.Package"
+
+            # Require Name and Arg.
+            if ((-not $source.ContainsKey("Name")) -or [string]::IsNullOrWhiteSpace($source.Name))
+            {
+                throw "Invalid source input. Name is required."
+            }
+
+            if ((-not $source.ContainsKey("Arg")) -or [string]::IsNullOrWhiteSpace($source.Arg))
+            {
+                throw "Invalid source input. Arg is required."
+            }
+
+            if ($source.ContainsKey("Type") -and (-not([string]::IsNullOrWhiteSpace($source.Type))))
+            {
+                $sourceType = $source.Type
+            }
+
+            if ($this.Ensure -eq [Ensure]::Present)
+            {
+                Add-WinGetSource -Name $source.Name -Argument $source.Argument -Type $source.Type
+
+                if ($this.Reset)
+                {
+                    Reset-WinGetSource -Name $source.Name
+                }
+            }
+            else
+            {
+                Remove-WinGetSource -Name $source.Name
+            }
+        }
+    }
+}
+
+# TODO: It would be nice if these resource has a non configurable property that has extra information that comes from
+# GitHub. We could implement it here or add more cmdlets in Microsoft.WinGet.Client.
+[DSCResource()]
+class WinGetPackageManager
+{
+    # We need a key. Do not set.
+    [DscProperty(Key)]
+    [string]$SID
+
+    [DscProperty()]
+    [string]$Version = ""
+
+    [DscProperty()]
+    [bool]$UseLatest
+
+    [DscProperty()]
+    [bool]$UseLatestPreRelease
+
+    # If winget is not installed the version will be empty.
+    [WinGetPackageManager] Get()
+    {
+        $integrityResource = [WinGetPackageManager]::new()
+        if ($integrityResource.Test())
+        {
+            $integrityResource.Version = Get-WinGetVersion
+        }
+
+        return $integrityResource
+    }
+
+    # Tests winget is installed.
+    [bool] Test()
+    {
+        Assert-WinGetCommand "Assert-WinGetPackageManager"
+        Assert-WinGetCommand "Get-WinGetVersion"
+
+        try
+        {
+            $hashArgs = @{}
+
+            if ($this.UseLatest)
+            {
+                $hashArgs.Add("Latest", $true)
+            } elseif ($this.UseLatestPreRelease)
+            {
+                $hashArgs.Add("Latest", $true)
+                $hashArgs.Add("IncludePreRelease", $true)
+            } elseif (-not [string]::IsNullOrWhiteSpace($this.Version))
+            {
+                $hashArgs.Add("Version", $this.Version)
+            }
+
+            Assert-WinGetPackageManager @hashArgs
+        }
+        catch
+        {
+            return $false
+        }
+
+        return $true
+    }
+
+    # Repairs Winget.
+    [void] Set()
+    {
+        Assert-WinGetCommand "Repair-WinGetPackageManager"
+
+        if (-not $this.Test())
+        {
+            $result = -1
+            $hashArgs = @{}
+
+            if ($this.UseLatest)
+            {
+                $hashArgs.Add("Latest", $true)
+            } elseif ($this.UseLatestPreRelease)
+            {
+                $hashArgs.Add("Latest", $true)
+                $hashArgs.Add("IncludePreRelease", $true)
+            } elseif (-not [string]::IsNullOrWhiteSpace($this.Version))
+            {
+                $hashArgs.Add("Version", $this.Version)
+            }
+
+            $result = Repair-WinGetPackageManager @hashArgs
+
+            if ($result -ne 0)
+            {
+                throw "Failed to repair winget. Result $result"
+            }
+        }
+    }
+}
+
+[DSCResource()]
+class WinGetPackage
+{
+    [DscProperty(Key)]
+    [string]$Id
+
+    [DscProperty()]
+    [string]$Version
+
+    [DscProperty()]
+    [string]$Source
+
+    [DscProperty()]
+    [Ensure]$Ensure = [Ensure]::Present
+
+    [DscProperty(NotConfigurable)]
+    [bool] $Installed = $false
+
+    # Get.
+    [WinGetPackage] Get()
+    {
+        Assert-WinGetCommand "Get-WinGetPackage"
+
+        # DSC only validates keys and mandatories in a Set call.
+        if ([string]::IsNullOrWhiteSpace($this.Id))
+        {
+            throw "Id is required"
+        }
+
+        $wingetPackageResource = [WinGetPackage]::new()
+        $wingetPackageResource.Id = $this.Id
+
+        # We can't have CatalogPackage as member of this class because it doesn't have a default constructor.
+        # A call to Invoke-DscResource will fail with
+        # 'ImportClassResourcesFromModule: Exception calling "ImportClassResourcesFromModule" with "4" argument(s): "The DSC resource 'CatalogPackage' has no default constructor."'
+        $catalogPackage = Get-WinGetPackage -Id $this.Id -Exact
+        if ($null -ne $catalogPackage)
+        {
+            $wingetPackageResource.Installed = $true
+            $wingetPackageResource.Version = $catalogPackage.InstalledVersion.Version
+            $wingetPackageResource.Source = $catalogPackage.DefaultInstallVersion.PackageCatalog.Info.Name
+        }
+
+        return $wingetPackageResource
+    }
+
+    # Test.
+    [bool] Test()
+    {
+        $installedPackage = $this.Get()
+        $ensureInstalled = $this.Ensure -eq [Ensure]::Present
+
+        # This will populate info for Set if needed without another call to Get-WinGetPackage
+        $this.Installed = $installedPackage.Installed
+
+        # Not installed, doesn't have to.
+        if (-not($installedPackage.Installed -or $ensureInstalled))
+        {
+            return $true
+        }
+
+        # Not install, need to ensure installed.
+        # Installed, need to ensure not installed.
+        if ($installedPackage.Installed -ne $ensureInstalled)
+        {
+            return $false
+        }
+
+        # Different sources.
+        if (-not([string]::IsNullOrWhiteSpace($this.Source)))
+        {
+            if ($this.Source -ne $installedPackage.Source)
+            {
+                return $false
+            }
+        }
+
+        $catalogPackage = Get-WinGetPackage -Id $this.Id -Exact
+
+        # If no version is given, see if the latests is installed.
+        if ([string]::IsNullOrWhiteSpace($this.Version) -and
+            $catalogPackage.IsUpdateAvailable)
+        {
+            return $false
+        }
+
+        # If there is an specific version, compare with the current installed version.
+        if (-not ([string]::IsNullOrWhiteSpace($this.Version)))
+        {
+            $compareResult = $catalogPackage.InstalledVersion.CompareToVersion($this.Version)
+            if ($compareResult -ne 'Equal')
+            {
+                return $false
+            }
+        }
+
+        # For now this is all.
+        return $true
+    }
+
+    # Set.
+    [void] Set()
+    {
+        Assert-WinGetCommand "Install-WinGetPackage"
+        Assert-WinGetCommand "Uninstall-WinGetPackage"
+
+        if (-not $this.Test())
+        {
+            $hashArgs = @{
+                Id = $this.Id
+                Exact = $true
+                Mode = 'Silent'
+            }
+            
+            if ($this.Ensure -eq [Ensure]::Present)
+            {
+                if (-not([string]::IsNullOrWhiteSpace($this.Source)))
+                {
+                    $hashArgs.Add("Source", $this.Source)
+                }
+
+                if ($this.Installed)
+                {
+                    $catalogPackage = Get-WinGetPackage -Id $this.Id -Exact
+
+                    if ([string]::IsNullOrWhiteSpace($this.Version))
+                    {
+                        Update-WinGetPackage @hashArgs
+                    }
+                    else
+                    {
+                        $hashArgs.Add("Version", $this.Version)
+
+                        $compareResult = $catalogPackage.InstalledVersion.CompareToVersion($this.Version)
+                        switch ($compareResult)
+                        {
+                            'Lesser'
+                            {
+                                # Installed package has a lower version. Update.
+                                # TODO: if update fails we should uninstall and install.
+                                Update-WinGetPackage @hashArgs
+                                break
+                            }
+                            {'Greater' -or 'Unknown'}
+                            {
+                                # The installed package has a greated version or unknown. Uninstall and install.
+                                Uninstall-WinGetPackage -Id $this.Id
+                                Install-WinGetPackage @hashArgs
+                                break
+                            }
+                        }
+                    }
+                }
+                else
+                {
+                    if (-not([string]::IsNullOrWhiteSpace($this.Version)))
+                    {
+                        $hashArgs.Add("Version", $this.Version)
+                    }
+
+                    Install-WinGetPackage @hashArgs
+                }
+            }
+            else
+            {
+                Uninstall-WinGetPackage -Id $this.Id
+            }
+        }
+    }
+}
+
+#endregion DscResources