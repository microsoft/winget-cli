﻿// -----------------------------------------------------------------------------
// <copyright file="BaseUserSettingsCommand.cs" company="Microsoft Corporation">
//     Copyright (c) Microsoft Corporation. Licensed under the MIT License.
// </copyright>
// -----------------------------------------------------------------------------

namespace Microsoft.WinGet.Client.Commands.Common
{
    using System;
    using System.Collections;
    using System.IO;
<<<<<<< HEAD
    using System.Management.Automation;
    using Microsoft.PowerShell.Commands;
=======
>>>>>>> 71fae07f
    using Microsoft.WinGet.Client.Exceptions;
    using Microsoft.WinGet.Client.Helpers;
    using Newtonsoft.Json;
    using Newtonsoft.Json.Linq;

    /// <summary>
    /// Base command for user settings cmdlets.
    /// </summary>
    public abstract class BaseUserSettingsCommand : BaseCommand
    {
        /// <summary>
        /// The schema key.
        /// </summary>
        protected const string SchemaKey = "$schema";

        /// <summary>
        /// The default value of the schema property.
        /// </summary>
        protected const string SchemaValue = "https://aka.ms/winget-settings.schema.json";

        /// <summary>
        /// Gets the path for the winget settings.
        /// </summary>
        protected static string WinGetSettingsFilePath
        {
            get
            {
                return GetUserSettingsPath();
            }
        }

        /// <summary>
        /// Converts a Hashtable to a JObject object.
        /// </summary>
        /// <param name="hashtable">Hashtable.</param>
        /// <returns>JObject.</returns>
        protected static JObject HashtableToJObject(Hashtable hashtable)
        {
            return (JObject)JToken.FromObject(hashtable);
        }

        /// <summary>
<<<<<<< HEAD
        /// Returns the contents of the settings file as Hashtable.
=======
        /// Returns the contents of the settings file.
        /// The original plan was to return the contents deserialized as a Hashtable, but that
        /// will make only the top level keys be treated as Hashtable keys and their value would
        /// be a JObject. This make them really awkward to handle. If we really want to we will
        /// need to implement a custom deserializer or manually walk the json and convert all
        /// keys to hash tables. For now a caller can just pipe this to ConvertTo-Json.
>>>>>>> 71fae07f
        /// </summary>
        /// <returns>Contents of settings file.</returns>
        protected Hashtable GetLocalSettingsFileContents()
        {
            var content = File.Exists(WinGetSettingsFilePath) ?
                File.ReadAllText(WinGetSettingsFilePath) :
                string.Empty;

            return this.ConvertToHashtable(content);
        }

        /// <summary>
        /// Converts the current local settings file into a JObject object.
        /// </summary>
        /// <returns>User settings as JObject.</returns>
        protected JObject LocalSettingsFileToJObject()
        {
            try
            {
                return File.Exists(WinGetSettingsFilePath) ?
                    JObject.Parse(File.ReadAllText(WinGetSettingsFilePath)) :
                    new JObject();
            }
            catch (JsonReaderException e)
            {
                this.WriteDebug(e.Message);
                throw new UserSettingsReadException(e);
            }
        }

        /// <summary>
        /// Uses Powershell ConvertFrom-Json to convext a JSON to a Hashtable.
        /// </summary>
        /// <param name="content">Content.</param>
        /// <returns>Hashtable.</returns>
        protected Hashtable ConvertToHashtable(string content)
        {
            if (string.IsNullOrEmpty(content))
            {
                return new Hashtable();
            }

#if POWERSHELL_WINDOWS
            throw new PSNotImplementedException();
#else
            // Powershell's documentation says that the object being return is either a PSObject
            // or a Hashtable depending on the value of returnHashtable, but is not true. The return
            // type is a PSObject and the BaseObject is either a OrderedHashtable or a PSCustomObject
            // depending on returnHashtable.
            try
            {
                var result = JsonObject.ConvertFromJson(content, returnHashtable: true, out ErrorRecord error) as PSObject;
                if (error is not null)
                {
                    throw new UserSettingsReadException(error.Exception);
                }

                return result.BaseObject as Hashtable;
            }
            catch (Exception e)
            {
                throw new UserSettingsReadException(e);
            }
#endif
        }

        private static string GetUserSettingsPath()
        {
            var wingetCliWrapper = new WingetCLIWrapper();
            var settingsResult = wingetCliWrapper.RunCommand("settings", "export");

            // Read the user settings file property.
            var serialized = JObject.Parse(settingsResult.StdOut);
            return (string)serialized.GetValue("userSettingsFile");
        }
    }
}
<|MERGE_RESOLUTION|>--- conflicted
+++ resolved
@@ -1,145 +1,133 @@
-﻿// -----------------------------------------------------------------------------
-// <copyright file="BaseUserSettingsCommand.cs" company="Microsoft Corporation">
-//     Copyright (c) Microsoft Corporation. Licensed under the MIT License.
-// </copyright>
-// -----------------------------------------------------------------------------
-
-namespace Microsoft.WinGet.Client.Commands.Common
-{
-    using System;
-    using System.Collections;
-    using System.IO;
-<<<<<<< HEAD
-    using System.Management.Automation;
-    using Microsoft.PowerShell.Commands;
-=======
->>>>>>> 71fae07f
-    using Microsoft.WinGet.Client.Exceptions;
-    using Microsoft.WinGet.Client.Helpers;
-    using Newtonsoft.Json;
-    using Newtonsoft.Json.Linq;
-
-    /// <summary>
-    /// Base command for user settings cmdlets.
-    /// </summary>
-    public abstract class BaseUserSettingsCommand : BaseCommand
-    {
-        /// <summary>
-        /// The schema key.
-        /// </summary>
-        protected const string SchemaKey = "$schema";
-
-        /// <summary>
-        /// The default value of the schema property.
-        /// </summary>
-        protected const string SchemaValue = "https://aka.ms/winget-settings.schema.json";
-
-        /// <summary>
-        /// Gets the path for the winget settings.
-        /// </summary>
-        protected static string WinGetSettingsFilePath
-        {
-            get
-            {
-                return GetUserSettingsPath();
-            }
-        }
-
-        /// <summary>
-        /// Converts a Hashtable to a JObject object.
-        /// </summary>
-        /// <param name="hashtable">Hashtable.</param>
-        /// <returns>JObject.</returns>
-        protected static JObject HashtableToJObject(Hashtable hashtable)
-        {
-            return (JObject)JToken.FromObject(hashtable);
-        }
-
-        /// <summary>
-<<<<<<< HEAD
-        /// Returns the contents of the settings file as Hashtable.
-=======
-        /// Returns the contents of the settings file.
-        /// The original plan was to return the contents deserialized as a Hashtable, but that
-        /// will make only the top level keys be treated as Hashtable keys and their value would
-        /// be a JObject. This make them really awkward to handle. If we really want to we will
-        /// need to implement a custom deserializer or manually walk the json and convert all
-        /// keys to hash tables. For now a caller can just pipe this to ConvertTo-Json.
->>>>>>> 71fae07f
-        /// </summary>
-        /// <returns>Contents of settings file.</returns>
-        protected Hashtable GetLocalSettingsFileContents()
-        {
-            var content = File.Exists(WinGetSettingsFilePath) ?
-                File.ReadAllText(WinGetSettingsFilePath) :
-                string.Empty;
-
-            return this.ConvertToHashtable(content);
-        }
-
-        /// <summary>
-        /// Converts the current local settings file into a JObject object.
-        /// </summary>
-        /// <returns>User settings as JObject.</returns>
-        protected JObject LocalSettingsFileToJObject()
-        {
-            try
-            {
-                return File.Exists(WinGetSettingsFilePath) ?
-                    JObject.Parse(File.ReadAllText(WinGetSettingsFilePath)) :
-                    new JObject();
-            }
-            catch (JsonReaderException e)
-            {
-                this.WriteDebug(e.Message);
-                throw new UserSettingsReadException(e);
-            }
-        }
-
-        /// <summary>
-        /// Uses Powershell ConvertFrom-Json to convext a JSON to a Hashtable.
-        /// </summary>
-        /// <param name="content">Content.</param>
-        /// <returns>Hashtable.</returns>
-        protected Hashtable ConvertToHashtable(string content)
-        {
-            if (string.IsNullOrEmpty(content))
-            {
-                return new Hashtable();
-            }
-
-#if POWERSHELL_WINDOWS
-            throw new PSNotImplementedException();
-#else
-            // Powershell's documentation says that the object being return is either a PSObject
-            // or a Hashtable depending on the value of returnHashtable, but is not true. The return
-            // type is a PSObject and the BaseObject is either a OrderedHashtable or a PSCustomObject
-            // depending on returnHashtable.
-            try
-            {
-                var result = JsonObject.ConvertFromJson(content, returnHashtable: true, out ErrorRecord error) as PSObject;
-                if (error is not null)
-                {
-                    throw new UserSettingsReadException(error.Exception);
-                }
-
-                return result.BaseObject as Hashtable;
-            }
-            catch (Exception e)
-            {
-                throw new UserSettingsReadException(e);
-            }
-#endif
-        }
-
-        private static string GetUserSettingsPath()
-        {
-            var wingetCliWrapper = new WingetCLIWrapper();
-            var settingsResult = wingetCliWrapper.RunCommand("settings", "export");
-
-            // Read the user settings file property.
-            var serialized = JObject.Parse(settingsResult.StdOut);
-            return (string)serialized.GetValue("userSettingsFile");
-        }
-    }
-}
+﻿// -----------------------------------------------------------------------------
+// <copyright file="BaseUserSettingsCommand.cs" company="Microsoft Corporation">
+//     Copyright (c) Microsoft Corporation. Licensed under the MIT License.
+// </copyright>
+// -----------------------------------------------------------------------------
+
+namespace Microsoft.WinGet.Client.Commands.Common
+{
+    using System;
+    using System.Collections;
+    using System.IO;
+    using System.Management.Automation;
+    using Microsoft.PowerShell.Commands;
+    using Microsoft.WinGet.Client.Exceptions;
+    using Microsoft.WinGet.Client.Helpers;
+    using Newtonsoft.Json;
+    using Newtonsoft.Json.Linq;
+
+    /// <summary>
+    /// Base command for user settings cmdlets.
+    /// </summary>
+    public abstract class BaseUserSettingsCommand : BaseCommand
+    {
+        /// <summary>
+        /// The schema key.
+        /// </summary>
+        protected const string SchemaKey = "$schema";
+
+        /// <summary>
+        /// The default value of the schema property.
+        /// </summary>
+        protected const string SchemaValue = "https://aka.ms/winget-settings.schema.json";
+
+        /// <summary>
+        /// Gets the path for the winget settings.
+        /// </summary>
+        protected static string WinGetSettingsFilePath
+        {
+            get
+            {
+                return GetUserSettingsPath();
+            }
+        }
+
+        /// <summary>
+        /// Converts a Hashtable to a JObject object.
+        /// </summary>
+        /// <param name="hashtable">Hashtable.</param>
+        /// <returns>JObject.</returns>
+        protected static JObject HashtableToJObject(Hashtable hashtable)
+        {
+            return (JObject)JToken.FromObject(hashtable);
+        }
+
+        /// <summary>
+        /// Returns the contents of the settings file as Hashtable.
+        /// </summary>
+        /// <returns>Contents of settings file.</returns>
+        protected Hashtable GetLocalSettingsAsHashtable()
+        {
+            var content = File.Exists(WinGetSettingsFilePath) ?
+                File.ReadAllText(WinGetSettingsFilePath) :
+                string.Empty;
+
+            return this.ConvertToHashtable(content);
+        }
+
+        /// <summary>
+        /// Converts the current local settings file into a JObject object.
+        /// </summary>
+        /// <returns>User settings as JObject.</returns>
+        protected JObject LocalSettingsFileToJObject()
+        {
+            try
+            {
+                return File.Exists(WinGetSettingsFilePath) ?
+                    JObject.Parse(File.ReadAllText(WinGetSettingsFilePath)) :
+                    new JObject();
+            }
+            catch (JsonReaderException e)
+            {
+                this.WriteDebug(e.Message);
+                throw new UserSettingsReadException(e);
+            }
+        }
+
+        /// <summary>
+        /// Uses Powershell ConvertFrom-Json to convext a JSON to a Hashtable.
+        /// </summary>
+        /// <param name="content">Content.</param>
+        /// <returns>Hashtable.</returns>
+        protected Hashtable ConvertToHashtable(string content)
+        {
+            if (string.IsNullOrEmpty(content))
+            {
+                return new Hashtable();
+            }
+
+#if POWERSHELL_WINDOWS
+            throw new PSNotImplementedException();
+#else
+            // Powershell's documentation says that the object being return is either a PSObject
+            // or a Hashtable depending on the value of returnHashtable, but is not true. The return
+            // type is a PSObject and the BaseObject is either a OrderedHashtable or a PSCustomObject
+            // depending on returnHashtable.
+            try
+            {
+                var result = JsonObject.ConvertFromJson(content, returnHashtable: true, out ErrorRecord error) as PSObject;
+                if (error is not null)
+                {
+                    throw new UserSettingsReadException(error.Exception);
+                }
+
+                return result.BaseObject as Hashtable;
+            }
+            catch (Exception e)
+            {
+                throw new UserSettingsReadException(e);
+            }
+#endif
+        }
+
+        private static string GetUserSettingsPath()
+        {
+            var wingetCliWrapper = new WingetCLIWrapper();
+            var settingsResult = wingetCliWrapper.RunCommand("settings", "export");
+
+            // Read the user settings file property.
+            var serialized = JObject.Parse(settingsResult.StdOut);
+            return (string)serialized.GetValue("userSettingsFile");
+        }
+    }
+}