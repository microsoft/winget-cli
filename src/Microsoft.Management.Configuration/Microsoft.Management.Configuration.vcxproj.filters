--- conflicted
+++ resolved
@@ -1,224 +1,218 @@
-﻿<?xml version="1.0" encoding="utf-8"?>
-<Project ToolsVersion="4.0" xmlns="http://schemas.microsoft.com/developer/msbuild/2003">
-  <ItemGroup>
-    <ClCompile Include="pch.cpp" />
-    <ClCompile Include="$(GeneratedFilesDir)module.g.cpp" />
-    <ClCompile Include="ApplyConfigurationSetResult.cpp">
-      <Filter>API Source</Filter>
-    </ClCompile>
-    <ClCompile Include="ApplyConfigurationUnitResult.cpp">
-      <Filter>API Source</Filter>
-    </ClCompile>
-    <ClCompile Include="ConfigurationChangeData.cpp">
-      <Filter>API Source</Filter>
-    </ClCompile>
-    <ClCompile Include="ConfigurationConflict.cpp">
-      <Filter>API Source</Filter>
-    </ClCompile>
-    <ClCompile Include="ConfigurationConflictSetting.cpp">
-      <Filter>API Source</Filter>
-    </ClCompile>
-    <ClCompile Include="ConfigurationSet.cpp">
-      <Filter>API Source</Filter>
-    </ClCompile>
-    <ClCompile Include="ConfigurationSetChangeData.cpp">
-      <Filter>API Source</Filter>
-    </ClCompile>
-    <ClCompile Include="ConfigurationUnit.cpp">
-      <Filter>API Source</Filter>
-    </ClCompile>
-    <ClCompile Include="GetConfigurationUnitSettingsResult.cpp">
-      <Filter>API Source</Filter>
-    </ClCompile>
-    <ClCompile Include="TestConfigurationSetResult.cpp">
-      <Filter>API Source</Filter>
-    </ClCompile>
-    <ClCompile Include="TestConfigurationUnitResult.cpp">
-      <Filter>API Source</Filter>
-    </ClCompile>
-    <ClCompile Include="ConfigurationProcessor.cpp">
-      <Filter>API Source</Filter>
-    </ClCompile>
-    <ClCompile Include="ConfigurationSetParser.cpp">
-      <Filter>Parser</Filter>
-    </ClCompile>
-    <ClCompile Include="ConfigurationSetParser_0_1.cpp">
-      <Filter>Parser</Filter>
-    </ClCompile>
-    <ClCompile Include="OpenConfigurationSetResult.cpp">
-      <Filter>API Source</Filter>
-    </ClCompile>
-    <ClCompile Include="ConfigThreadGlobals.cpp">
-      <Filter>Internals</Filter>
-    </ClCompile>
-    <ClCompile Include="ConfigurationSetApplyProcessor.cpp">
-      <Filter>Internals</Filter>
-    </ClCompile>
-    <ClCompile Include="GetConfigurationUnitDetailsResult.cpp">
-      <Filter>API Source</Filter>
-    </ClCompile>
-    <ClCompile Include="GetConfigurationSetDetailsResult.cpp">
-      <Filter>API Source</Filter>
-    </ClCompile>
-    <ClCompile Include="Telemetry\TraceLogging.cpp">
-      <Filter>Telemetry</Filter>
-    </ClCompile>
-    <ClCompile Include="Telemetry\Telemetry.cpp">
-      <Filter>Telemetry</Filter>
-    </ClCompile>
-    <ClCompile Include="ConfigurationSetParser_0_2.cpp">
-      <Filter>Parser</Filter>
-    </ClCompile>
-    <ClCompile Include="ConfigurationUnitResultInformation.cpp">
-      <Filter>Internals</Filter>
-    </ClCompile>
-    <ClCompile Include="ConfigurationStaticFunctions.cpp">
-      <Filter>API Source</Filter>
-    </ClCompile>
-    <ClCompile Include="DiagnosticInformationInstance.cpp">
-      <Filter>Internals</Filter>
-    </ClCompile>
-<<<<<<< HEAD
-    <ClCompile Include="GetAllConfigurationUnitSettingsResult.cpp">
-      <Filter>API Source</Filter>
-    </ClCompile>
-=======
-    <ClCompile Include="ConfigurationParameter.cpp">
-      <Filter>API Source</Filter>
-    </ClCompile>
-    <ClCompile Include="ArgumentValidation.cpp">
-      <Filter>Internals</Filter>
-    </ClCompile>
-    <ClCompile Include="ConfigurationSetParser_0_3.cpp">
-      <Filter>Parser</Filter>
-    </ClCompile>
->>>>>>> 190b8129
-  </ItemGroup>
-  <ItemGroup>
-    <ClInclude Include="pch.h" />
-    <ClInclude Include="ApplyConfigurationSetResult.h">
-      <Filter>API Headers</Filter>
-    </ClInclude>
-    <ClInclude Include="ApplyConfigurationUnitResult.h">
-      <Filter>API Headers</Filter>
-    </ClInclude>
-    <ClInclude Include="ConfigurationChangeData.h">
-      <Filter>API Headers</Filter>
-    </ClInclude>
-    <ClInclude Include="ConfigurationConflict.h">
-      <Filter>API Headers</Filter>
-    </ClInclude>
-    <ClInclude Include="ConfigurationConflictSetting.h">
-      <Filter>API Headers</Filter>
-    </ClInclude>
-    <ClInclude Include="ConfigurationSet.h">
-      <Filter>API Headers</Filter>
-    </ClInclude>
-    <ClInclude Include="ConfigurationSetChangeData.h">
-      <Filter>API Headers</Filter>
-    </ClInclude>
-    <ClInclude Include="ConfigurationUnit.h">
-      <Filter>API Headers</Filter>
-    </ClInclude>
-    <ClInclude Include="GetConfigurationUnitSettingsResult.h">
-      <Filter>API Headers</Filter>
-    </ClInclude>
-    <ClInclude Include="TestConfigurationSetResult.h">
-      <Filter>API Headers</Filter>
-    </ClInclude>
-    <ClInclude Include="TestConfigurationUnitResult.h">
-      <Filter>API Headers</Filter>
-    </ClInclude>
-    <ClInclude Include="ConfigurationProcessor.h">
-      <Filter>API Headers</Filter>
-    </ClInclude>
-    <ClInclude Include="ConfigurationSetParser.h">
-      <Filter>Parser</Filter>
-    </ClInclude>
-    <ClInclude Include="ConfigurationSetParser_0_1.h">
-      <Filter>Parser</Filter>
-    </ClInclude>
-    <ClInclude Include="OpenConfigurationSetResult.h">
-      <Filter>API Headers</Filter>
-    </ClInclude>
-    <ClInclude Include="ConfigurationSetParserError.h">
-      <Filter>Parser</Filter>
-    </ClInclude>
-    <ClInclude Include="ConfigThreadGlobals.h">
-      <Filter>Internals</Filter>
-    </ClInclude>
-    <ClInclude Include="ConfigurationSetApplyProcessor.h">
-      <Filter>Internals</Filter>
-    </ClInclude>
-    <ClInclude Include="ExceptionResultHelpers.h">
-      <Filter>Internals</Filter>
-    </ClInclude>
-    <ClInclude Include="GetConfigurationUnitDetailsResult.h">
-      <Filter>API Headers</Filter>
-    </ClInclude>
-    <ClInclude Include="GetConfigurationSetDetailsResult.h">
-      <Filter>API Headers</Filter>
-    </ClInclude>
-    <ClInclude Include="Telemetry\TraceLogging.h">
-      <Filter>Telemetry</Filter>
-    </ClInclude>
-    <ClInclude Include="Telemetry\Telemetry.h">
-      <Filter>Telemetry</Filter>
-    </ClInclude>
-    <ClInclude Include="ConfigurationSetParser_0_2.h">
-      <Filter>Parser</Filter>
-    </ClInclude>
-    <ClInclude Include="ConfigurationUnitResultInformation.h">
-      <Filter>Internals</Filter>
-    </ClInclude>
-    <ClInclude Include="ConfigurationStaticFunctions.h">
-      <Filter>API Headers</Filter>
-    </ClInclude>
-    <ClInclude Include="DiagnosticInformationInstance.h">
-      <Filter>Internals</Filter>
-    </ClInclude>
-<<<<<<< HEAD
-    <ClInclude Include="GetAllConfigurationUnitSettingsResult.h">
-      <Filter>API Headers</Filter>
-    </ClInclude>
-=======
-    <ClInclude Include="ConfigurationParameter.h">
-      <Filter>API Headers</Filter>
-    </ClInclude>
-    <ClInclude Include="ArgumentValidation.h">
-      <Filter>Internals</Filter>
-    </ClInclude>
-    <ClInclude Include="ParsingMacros.h">
-      <Filter>Parser</Filter>
-    </ClInclude>
-    <ClInclude Include="ConfigurationSetParser_0_3.h">
-      <Filter>Parser</Filter>
-    </ClInclude>
->>>>>>> 190b8129
-  </ItemGroup>
-  <ItemGroup>
-    <Midl Include="Microsoft.Management.Configuration.idl" />
-  </ItemGroup>
-  <ItemGroup>
-    <None Include="Microsoft_Management_Configuration.def" />
-    <None Include="packages.config" />
-    <None Include="PropertySheet.props" />
-  </ItemGroup>
-  <ItemGroup>
-    <Filter Include="API Headers">
-      <UniqueIdentifier>{0826fc0e-120c-4e31-bde7-ce0a1278b1b1}</UniqueIdentifier>
-    </Filter>
-    <Filter Include="API Source">
-      <UniqueIdentifier>{6dbfe76d-646d-43b0-b162-e1dedad10ab8}</UniqueIdentifier>
-    </Filter>
-    <Filter Include="Internals">
-      <UniqueIdentifier>{c5f2f74e-de80-4235-abbd-bacd6771eaf2}</UniqueIdentifier>
-    </Filter>
-    <Filter Include="Parser">
-      <UniqueIdentifier>{b31f8336-b4d8-4c05-b08d-6b82c550a30b}</UniqueIdentifier>
-    </Filter>
-    <Filter Include="Telemetry">
-      <UniqueIdentifier>{5a02f1a5-14f3-4a28-8bed-212f3e6b1a00}</UniqueIdentifier>
-    </Filter>
-  </ItemGroup>
+﻿<?xml version="1.0" encoding="utf-8"?>
+<Project ToolsVersion="4.0" xmlns="http://schemas.microsoft.com/developer/msbuild/2003">
+  <ItemGroup>
+    <ClCompile Include="pch.cpp" />
+    <ClCompile Include="$(GeneratedFilesDir)module.g.cpp" />
+    <ClCompile Include="ApplyConfigurationSetResult.cpp">
+      <Filter>API Source</Filter>
+    </ClCompile>
+    <ClCompile Include="ApplyConfigurationUnitResult.cpp">
+      <Filter>API Source</Filter>
+    </ClCompile>
+    <ClCompile Include="ConfigurationChangeData.cpp">
+      <Filter>API Source</Filter>
+    </ClCompile>
+    <ClCompile Include="ConfigurationConflict.cpp">
+      <Filter>API Source</Filter>
+    </ClCompile>
+    <ClCompile Include="ConfigurationConflictSetting.cpp">
+      <Filter>API Source</Filter>
+    </ClCompile>
+    <ClCompile Include="ConfigurationSet.cpp">
+      <Filter>API Source</Filter>
+    </ClCompile>
+    <ClCompile Include="ConfigurationSetChangeData.cpp">
+      <Filter>API Source</Filter>
+    </ClCompile>
+    <ClCompile Include="ConfigurationUnit.cpp">
+      <Filter>API Source</Filter>
+    </ClCompile>
+    <ClCompile Include="GetConfigurationUnitSettingsResult.cpp">
+      <Filter>API Source</Filter>
+    </ClCompile>
+    <ClCompile Include="TestConfigurationSetResult.cpp">
+      <Filter>API Source</Filter>
+    </ClCompile>
+    <ClCompile Include="TestConfigurationUnitResult.cpp">
+      <Filter>API Source</Filter>
+    </ClCompile>
+    <ClCompile Include="ConfigurationProcessor.cpp">
+      <Filter>API Source</Filter>
+    </ClCompile>
+    <ClCompile Include="ConfigurationSetParser.cpp">
+      <Filter>Parser</Filter>
+    </ClCompile>
+    <ClCompile Include="ConfigurationSetParser_0_1.cpp">
+      <Filter>Parser</Filter>
+    </ClCompile>
+    <ClCompile Include="OpenConfigurationSetResult.cpp">
+      <Filter>API Source</Filter>
+    </ClCompile>
+    <ClCompile Include="ConfigThreadGlobals.cpp">
+      <Filter>Internals</Filter>
+    </ClCompile>
+    <ClCompile Include="ConfigurationSetApplyProcessor.cpp">
+      <Filter>Internals</Filter>
+    </ClCompile>
+    <ClCompile Include="GetConfigurationUnitDetailsResult.cpp">
+      <Filter>API Source</Filter>
+    </ClCompile>
+    <ClCompile Include="GetConfigurationSetDetailsResult.cpp">
+      <Filter>API Source</Filter>
+    </ClCompile>
+    <ClCompile Include="Telemetry\TraceLogging.cpp">
+      <Filter>Telemetry</Filter>
+    </ClCompile>
+    <ClCompile Include="Telemetry\Telemetry.cpp">
+      <Filter>Telemetry</Filter>
+    </ClCompile>
+    <ClCompile Include="ConfigurationSetParser_0_2.cpp">
+      <Filter>Parser</Filter>
+    </ClCompile>
+    <ClCompile Include="ConfigurationUnitResultInformation.cpp">
+      <Filter>Internals</Filter>
+    </ClCompile>
+    <ClCompile Include="ConfigurationStaticFunctions.cpp">
+      <Filter>API Source</Filter>
+    </ClCompile>
+    <ClCompile Include="DiagnosticInformationInstance.cpp">
+      <Filter>Internals</Filter>
+    </ClCompile>
+    <ClCompile Include="GetAllConfigurationUnitSettingsResult.cpp">
+      <Filter>API Source</Filter>
+    </ClCompile>
+    <ClCompile Include="ConfigurationParameter.cpp">
+      <Filter>API Source</Filter>
+    </ClCompile>
+    <ClCompile Include="ArgumentValidation.cpp">
+      <Filter>Internals</Filter>
+    </ClCompile>
+    <ClCompile Include="ConfigurationSetParser_0_3.cpp">
+      <Filter>Parser</Filter>
+    </ClCompile>
+  </ItemGroup>
+  <ItemGroup>
+    <ClInclude Include="pch.h" />
+    <ClInclude Include="ApplyConfigurationSetResult.h">
+      <Filter>API Headers</Filter>
+    </ClInclude>
+    <ClInclude Include="ApplyConfigurationUnitResult.h">
+      <Filter>API Headers</Filter>
+    </ClInclude>
+    <ClInclude Include="ConfigurationChangeData.h">
+      <Filter>API Headers</Filter>
+    </ClInclude>
+    <ClInclude Include="ConfigurationConflict.h">
+      <Filter>API Headers</Filter>
+    </ClInclude>
+    <ClInclude Include="ConfigurationConflictSetting.h">
+      <Filter>API Headers</Filter>
+    </ClInclude>
+    <ClInclude Include="ConfigurationSet.h">
+      <Filter>API Headers</Filter>
+    </ClInclude>
+    <ClInclude Include="ConfigurationSetChangeData.h">
+      <Filter>API Headers</Filter>
+    </ClInclude>
+    <ClInclude Include="ConfigurationUnit.h">
+      <Filter>API Headers</Filter>
+    </ClInclude>
+    <ClInclude Include="GetConfigurationUnitSettingsResult.h">
+      <Filter>API Headers</Filter>
+    </ClInclude>
+    <ClInclude Include="TestConfigurationSetResult.h">
+      <Filter>API Headers</Filter>
+    </ClInclude>
+    <ClInclude Include="TestConfigurationUnitResult.h">
+      <Filter>API Headers</Filter>
+    </ClInclude>
+    <ClInclude Include="ConfigurationProcessor.h">
+      <Filter>API Headers</Filter>
+    </ClInclude>
+    <ClInclude Include="ConfigurationSetParser.h">
+      <Filter>Parser</Filter>
+    </ClInclude>
+    <ClInclude Include="ConfigurationSetParser_0_1.h">
+      <Filter>Parser</Filter>
+    </ClInclude>
+    <ClInclude Include="OpenConfigurationSetResult.h">
+      <Filter>API Headers</Filter>
+    </ClInclude>
+    <ClInclude Include="ConfigurationSetParserError.h">
+      <Filter>Parser</Filter>
+    </ClInclude>
+    <ClInclude Include="ConfigThreadGlobals.h">
+      <Filter>Internals</Filter>
+    </ClInclude>
+    <ClInclude Include="ConfigurationSetApplyProcessor.h">
+      <Filter>Internals</Filter>
+    </ClInclude>
+    <ClInclude Include="ExceptionResultHelpers.h">
+      <Filter>Internals</Filter>
+    </ClInclude>
+    <ClInclude Include="GetConfigurationUnitDetailsResult.h">
+      <Filter>API Headers</Filter>
+    </ClInclude>
+    <ClInclude Include="GetConfigurationSetDetailsResult.h">
+      <Filter>API Headers</Filter>
+    </ClInclude>
+    <ClInclude Include="Telemetry\TraceLogging.h">
+      <Filter>Telemetry</Filter>
+    </ClInclude>
+    <ClInclude Include="Telemetry\Telemetry.h">
+      <Filter>Telemetry</Filter>
+    </ClInclude>
+    <ClInclude Include="ConfigurationSetParser_0_2.h">
+      <Filter>Parser</Filter>
+    </ClInclude>
+    <ClInclude Include="ConfigurationUnitResultInformation.h">
+      <Filter>Internals</Filter>
+    </ClInclude>
+    <ClInclude Include="ConfigurationStaticFunctions.h">
+      <Filter>API Headers</Filter>
+    </ClInclude>
+    <ClInclude Include="DiagnosticInformationInstance.h">
+      <Filter>Internals</Filter>
+    </ClInclude>
+    <ClInclude Include="GetAllConfigurationUnitSettingsResult.h">
+      <Filter>API Headers</Filter>
+    </ClInclude>
+    <ClInclude Include="ConfigurationParameter.h">
+      <Filter>API Headers</Filter>
+    </ClInclude>
+    <ClInclude Include="ArgumentValidation.h">
+      <Filter>Internals</Filter>
+    </ClInclude>
+    <ClInclude Include="ParsingMacros.h">
+      <Filter>Parser</Filter>
+    </ClInclude>
+    <ClInclude Include="ConfigurationSetParser_0_3.h">
+      <Filter>Parser</Filter>
+    </ClInclude>
+  </ItemGroup>
+  <ItemGroup>
+    <Midl Include="Microsoft.Management.Configuration.idl" />
+  </ItemGroup>
+  <ItemGroup>
+    <None Include="Microsoft_Management_Configuration.def" />
+    <None Include="packages.config" />
+    <None Include="PropertySheet.props" />
+  </ItemGroup>
+  <ItemGroup>
+    <Filter Include="API Headers">
+      <UniqueIdentifier>{0826fc0e-120c-4e31-bde7-ce0a1278b1b1}</UniqueIdentifier>
+    </Filter>
+    <Filter Include="API Source">
+      <UniqueIdentifier>{6dbfe76d-646d-43b0-b162-e1dedad10ab8}</UniqueIdentifier>
+    </Filter>
+    <Filter Include="Internals">
+      <UniqueIdentifier>{c5f2f74e-de80-4235-abbd-bacd6771eaf2}</UniqueIdentifier>
+    </Filter>
+    <Filter Include="Parser">
+      <UniqueIdentifier>{b31f8336-b4d8-4c05-b08d-6b82c550a30b}</UniqueIdentifier>
+    </Filter>
+    <Filter Include="Telemetry">
+      <UniqueIdentifier>{5a02f1a5-14f3-4a28-8bed-212f3e6b1a00}</UniqueIdentifier>
+    </Filter>
+  </ItemGroup>
 </Project>