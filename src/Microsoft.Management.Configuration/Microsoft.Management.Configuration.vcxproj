﻿<?xml version="1.0" encoding="utf-8"?>
<Project DefaultTargets="Build" ToolsVersion="15.0" xmlns="http://schemas.microsoft.com/developer/msbuild/2003">
  <Import Project="$(SolutionDir)\packages\Microsoft.Windows.CppWinRT.2.0.210505.3\build\native\Microsoft.Windows.CppWinRT.props" Condition="Exists('$(SolutionDir)\packages\Microsoft.Windows.CppWinRT.2.0.210505.3\build\native\Microsoft.Windows.CppWinRT.props')" />
  <PropertyGroup Label="Globals">
    <CppWinRTGenerateWindowsMetadata>true</CppWinRTGenerateWindowsMetadata>
    <ProjectGuid>{CA460806-5E41-4E97-9A3D-1D74B433B663}</ProjectGuid>
    <ProjectName>Microsoft.Management.Configuration</ProjectName>
    <RootNamespace>Microsoft.Management.Configuration</RootNamespace>
    <DefaultLanguage>en-US</DefaultLanguage>
    <MinimumVisualStudioVersion>14.0</MinimumVisualStudioVersion>
    <ApplicationTypeRevision>10.0</ApplicationTypeRevision>
    <WindowsTargetPlatformVersion>10.0.19041.0</WindowsTargetPlatformVersion>
  </PropertyGroup>
  <Import Project="$(VCTargetsPath)\Microsoft.Cpp.Default.props" />
  <ItemGroup Label="ProjectConfigurations">
    <ProjectConfiguration Include="Debug|ARM">
      <Configuration>Debug</Configuration>
      <Platform>ARM</Platform>
    </ProjectConfiguration>
    <ProjectConfiguration Include="Debug|ARM64">
      <Configuration>Debug</Configuration>
      <Platform>ARM64</Platform>
    </ProjectConfiguration>
    <ProjectConfiguration Include="Debug|Win32">
      <Configuration>Debug</Configuration>
      <Platform>Win32</Platform>
    </ProjectConfiguration>
    <ProjectConfiguration Include="Debug|x64">
      <Configuration>Debug</Configuration>
      <Platform>x64</Platform>
    </ProjectConfiguration>
    <ProjectConfiguration Include="ReleaseStatic|ARM">
      <Configuration>ReleaseStatic</Configuration>
      <Platform>ARM</Platform>
    </ProjectConfiguration>
    <ProjectConfiguration Include="ReleaseStatic|ARM64">
      <Configuration>ReleaseStatic</Configuration>
      <Platform>ARM64</Platform>
    </ProjectConfiguration>
    <ProjectConfiguration Include="ReleaseStatic|Win32">
      <Configuration>ReleaseStatic</Configuration>
      <Platform>Win32</Platform>
    </ProjectConfiguration>
    <ProjectConfiguration Include="ReleaseStatic|x64">
      <Configuration>ReleaseStatic</Configuration>
      <Platform>x64</Platform>
    </ProjectConfiguration>
    <ProjectConfiguration Include="Release|ARM">
      <Configuration>Release</Configuration>
      <Platform>ARM</Platform>
    </ProjectConfiguration>
    <ProjectConfiguration Include="Release|ARM64">
      <Configuration>Release</Configuration>
      <Platform>ARM64</Platform>
    </ProjectConfiguration>
    <ProjectConfiguration Include="Release|Win32">
      <Configuration>Release</Configuration>
      <Platform>Win32</Platform>
    </ProjectConfiguration>
    <ProjectConfiguration Include="Release|x64">
      <Configuration>Release</Configuration>
      <Platform>x64</Platform>
    </ProjectConfiguration>
  </ItemGroup>
  <PropertyGroup Label="Configuration">
    <ConfigurationType>DynamicLibrary</ConfigurationType>
    <GenerateManifest>false</GenerateManifest>
    <DesktopCompatible>true</DesktopCompatible>
  </PropertyGroup>
  <Import Project="$(VCTargetsPath)\Microsoft.Cpp.props" />
  <ImportGroup Label="PropertySheets">
    <Import Project="$(UserRootDir)\Microsoft.Cpp.$(Platform).user.props" Condition="exists('$(UserRootDir)\Microsoft.Cpp.$(Platform).user.props')" Label="LocalAppDataPlatform" />
  </ImportGroup>
  <PropertyGroup>
    <IncludePath>$(VC_IncludePath);$(WindowsSDK_IncludePath);</IncludePath>
    <IntDir>$(PlatformTarget)\$(Configuration)\</IntDir>
    <TargetName>$(RootNamespace)</TargetName>
  </PropertyGroup>
  <ItemDefinitionGroup>
    <ClCompile>
      <PreprocessorDefinitions>_WINRT_DLL;WIN32_LEAN_AND_MEAN;WINRT_LEAN_AND_MEAN;%(PreprocessorDefinitions)</PreprocessorDefinitions>
      <AdditionalUsingDirectories>$(WindowsSDK_WindowsMetadata);$(AdditionalUsingDirectories)</AdditionalUsingDirectories>
      <AdditionalIncludeDirectories>$(ProjectDir);$(ProjectDir)..\AppInstallerSharedLib\Public;%(AdditionalIncludeDirectories)</AdditionalIncludeDirectories>
      <RuntimeTypeInfo>false</RuntimeTypeInfo>
    </ClCompile>
    <Link>
      <ModuleDefinitionFile>Microsoft_Management_Configuration.def</ModuleDefinitionFile>
      <WindowsMetadataFile>$(OutDir)$(ProjectName).winmd</WindowsMetadataFile>
      <AdditionalDependencies>Advapi32.lib;%(AdditionalDependencies)</AdditionalDependencies>
    </Link>
  </ItemDefinitionGroup>
  <ItemDefinitionGroup Condition="'$(Configuration)'=='Debug'">
    <ClCompile>
      <ProgramDataBaseFileName>$(OutDir)$(TargetName)Debug.pdb</ProgramDataBaseFileName>
    </ClCompile>
  </ItemDefinitionGroup>
  <ItemGroup>
    <ClInclude Include="ApplyConfigurationSetResult.h" />
    <ClInclude Include="ApplyConfigurationUnitResult.h" />
    <ClInclude Include="ApplySettingsResult.h" />
    <ClInclude Include="ConfigThreadGlobals.h" />
    <ClInclude Include="ConfigurationChangeData.h" />
    <ClInclude Include="ConfigurationConflict.h" />
    <ClInclude Include="ConfigurationConflictSetting.h" />
    <ClInclude Include="ConfigurationProcessor.h" />
    <ClInclude Include="ConfigurationSet.h" />
    <ClInclude Include="ConfigurationSetApplyProcessor.h" />
    <ClInclude Include="ConfigurationSetChangeData.h" />
    <ClInclude Include="ConfigurationSetParser.h" />
    <ClInclude Include="ConfigurationSetParserError.h" />
    <ClInclude Include="ConfigurationSetParser_0_1.h" />
    <ClInclude Include="ConfigurationSetParser_0_2.h" />
<<<<<<< HEAD
    <ClInclude Include="ConfigurationUnit.h" />
    <ClInclude Include="ConfigurationUnitResultInformation.h" />
    <ClInclude Include="DiagnosticInformation.h" />
=======
    <ClInclude Include="ConfigurationSetParser_0_3.h" />
    <ClInclude Include="ConfigurationSetSerializer.h" />
    <ClInclude Include="ConfigurationSetSerializer_0_2.h" />
    <ClInclude Include="ConfigurationSetUtilities.h" />
    <ClInclude Include="ConfigurationStaticFunctions.h" />
    <ClInclude Include="ConfigurationStatus.h" />
    <ClInclude Include="ConfigurationUnit.h" />
    <ClInclude Include="ConfigurationUnitResultInformation.h" />
    <ClInclude Include="Database\ConfigurationDatabase.h" />
    <ClInclude Include="Database\Schema\0_1\Interface.h" />
    <ClInclude Include="Database\Schema\0_1\SetInfoTable.h" />
    <ClInclude Include="Database\Schema\0_1\UnitInfoTable.h" />
    <ClInclude Include="Database\Schema\0_2\Interface.h" />
    <ClInclude Include="Database\Schema\0_2\QueueTable.h" />
    <ClInclude Include="Database\Schema\0_3\ChangeListenerTable.h" />
    <ClInclude Include="Database\Schema\0_3\Interface.h" />
    <ClInclude Include="Database\Schema\0_3\StatusItemTable.h" />
    <ClInclude Include="Database\Schema\IConfigurationDatabase.h" />
    <ClInclude Include="DefaultSetGroupProcessor.h" />
    <ClInclude Include="DiagnosticInformationInstance.h" />
>>>>>>> 189a1988
    <ClInclude Include="ExceptionResultHelpers.h" />
    <ClInclude Include="GetConfigurationSetDetailsResult.h" />
    <ClInclude Include="GetConfigurationUnitDetailsResult.h" />
    <ClInclude Include="GetConfigurationUnitSettingsResult.h" />
    <ClInclude Include="GetSettingsResult.h" />
    <ClInclude Include="MutableFlag.h" />
    <ClInclude Include="OpenConfigurationSetResult.h" />
    <ClInclude Include="pch.h" />
    <ClInclude Include="Telemetry\Telemetry.h" />
    <ClInclude Include="Telemetry\TraceLogging.h" />
    <ClInclude Include="TestConfigurationSetResult.h" />
    <ClInclude Include="TestConfigurationUnitResult.h" />
    <ClInclude Include="TestSettingsResult.h" />
  </ItemGroup>
  <ItemGroup>
    <ClCompile Include="ApplyConfigurationSetResult.cpp" />
    <ClCompile Include="ApplyConfigurationUnitResult.cpp" />
    <ClCompile Include="ApplySettingsResult.cpp" />
    <ClCompile Include="ConfigThreadGlobals.cpp" />
    <ClCompile Include="ConfigurationChangeData.cpp" />
    <ClCompile Include="ConfigurationConflict.cpp" />
    <ClCompile Include="ConfigurationConflictSetting.cpp" />
    <ClCompile Include="ConfigurationProcessor.cpp" />
    <ClCompile Include="ConfigurationSet.cpp" />
    <ClCompile Include="ConfigurationSetApplyProcessor.cpp" />
    <ClCompile Include="ConfigurationSetChangeData.cpp" />
    <ClCompile Include="ConfigurationSetParser.cpp" />
    <ClCompile Include="ConfigurationSetParser_0_1.cpp" />
    <ClCompile Include="ConfigurationSetParser_0_2.cpp" />
<<<<<<< HEAD
    <ClCompile Include="ConfigurationUnit.cpp" />
    <ClCompile Include="ConfigurationUnitResultInformation.cpp" />
    <ClCompile Include="DiagnosticInformation.cpp" />
=======
    <ClCompile Include="ConfigurationSetParser_0_3.cpp" />
    <ClCompile Include="ConfigurationSetSerializer.cpp" />
    <ClCompile Include="ConfigurationSetSerializer_0_2.cpp" />
    <ClCompile Include="ConfigurationSetUtilities.cpp" />
    <ClCompile Include="ConfigurationStaticFunctions.cpp" />
    <ClCompile Include="ConfigurationStatus.cpp" />
    <ClCompile Include="ConfigurationUnit.cpp" />
    <ClCompile Include="ConfigurationUnitResultInformation.cpp" />
    <ClCompile Include="Database\ConfigurationDatabase.cpp" />
    <ClCompile Include="Database\Schema\0_1\Interface_0_1.cpp" />
    <ClCompile Include="Database\Schema\0_1\SetInfoTable.cpp" />
    <ClCompile Include="Database\Schema\0_1\UnitInfoTable.cpp" />
    <ClCompile Include="Database\Schema\0_2\Interface_0_2.cpp" />
    <ClCompile Include="Database\Schema\0_2\QueueTable.cpp" />
    <ClCompile Include="Database\Schema\0_3\ChangeListenerTable.cpp" />
    <ClCompile Include="Database\Schema\0_3\Interface_0_3.cpp" />
    <ClCompile Include="Database\Schema\0_3\StatusItemTable.cpp" />
    <ClCompile Include="Database\Schema\IConfigurationDatabase.cpp" />
    <ClCompile Include="DefaultSetGroupProcessor.cpp" />
    <ClCompile Include="DiagnosticInformationInstance.cpp" />
    <ClCompile Include="Filesystem.cpp" />
    <ClCompile Include="GetAllConfigurationUnitSettingsResult.cpp" />
>>>>>>> 189a1988
    <ClCompile Include="GetConfigurationSetDetailsResult.cpp" />
    <ClCompile Include="GetConfigurationUnitDetailsResult.cpp" />
    <ClCompile Include="GetConfigurationUnitSettingsResult.cpp" />
    <ClCompile Include="GetSettingsResult.cpp" />
    <ClCompile Include="MutableFlag.cpp" />
    <ClCompile Include="OpenConfigurationSetResult.cpp" />
    <ClCompile Include="pch.cpp">
      <PrecompiledHeader>Create</PrecompiledHeader>
    </ClCompile>
    <ClCompile Include="$(GeneratedFilesDir)module.g.cpp" />
    <ClCompile Include="Telemetry\Telemetry.cpp" />
    <ClCompile Include="Telemetry\TraceLogging.cpp" />
    <ClCompile Include="TestConfigurationSetResult.cpp" />
    <ClCompile Include="TestConfigurationUnitResult.cpp" />
    <ClCompile Include="TestSettingsResult.cpp" />
  </ItemGroup>
  <ItemGroup>
    <None Include="Microsoft_Management_Configuration.def" />
  </ItemGroup>
  <ItemGroup>
    <None Include="packages.config" />
  </ItemGroup>
  <ItemGroup>
    <Midl Include="Microsoft.Management.Configuration.idl" />
  </ItemGroup>
  <ItemGroup>
    <ProjectReference Include="..\AppInstallerSharedLib\AppInstallerSharedLib.vcxproj">
      <Project>{f3f6e699-bc5d-4950-8a05-e49dd9eb0d51}</Project>
    </ProjectReference>
  </ItemGroup>
  <Import Project="$(VCTargetsPath)\Microsoft.Cpp.targets" />
  <ImportGroup Label="ExtensionTargets">
    <Import Project="$(SolutionDir)\packages\Microsoft.Windows.CppWinRT.2.0.210505.3\build\native\Microsoft.Windows.CppWinRT.targets" Condition="Exists('$(SolutionDir)\packages\Microsoft.Windows.CppWinRT.2.0.210505.3\build\native\Microsoft.Windows.CppWinRT.targets')" />
    <Import Project="$(SolutionDir)\packages\Microsoft.Windows.ImplementationLibrary.1.0.210204.1\build\native\Microsoft.Windows.ImplementationLibrary.targets" Condition="Exists('$(SolutionDir)\packages\Microsoft.Windows.ImplementationLibrary.1.0.210204.1\build\native\Microsoft.Windows.ImplementationLibrary.targets')" />
  </ImportGroup>
  <Target Name="EnsureNuGetPackageBuildImports" BeforeTargets="PrepareForBuild">
    <PropertyGroup>
      <ErrorText>This project references NuGet package(s) that are missing on this computer. Use NuGet Package Restore to download them.  For more information, see http://go.microsoft.com/fwlink/?LinkID=322105. The missing file is {0}.</ErrorText>
    </PropertyGroup>
    <Error Condition="!Exists('$(SolutionDir)\packages\Microsoft.Windows.CppWinRT.2.0.210505.3\build\native\Microsoft.Windows.CppWinRT.props')" Text="$([System.String]::Format('$(ErrorText)', '$(SolutionDir)\packages\Microsoft.Windows.CppWinRT.2.0.210505.3\build\native\Microsoft.Windows.CppWinRT.props'))" />
    <Error Condition="!Exists('$(SolutionDir)\packages\Microsoft.Windows.CppWinRT.2.0.210505.3\build\native\Microsoft.Windows.CppWinRT.targets')" Text="$([System.String]::Format('$(ErrorText)', '$(SolutionDir)\packages\Microsoft.Windows.CppWinRT.2.0.210505.3\build\native\Microsoft.Windows.CppWinRT.targets'))" />
    <Error Condition="!Exists('$(SolutionDir)\packages\Microsoft.Windows.ImplementationLibrary.1.0.210204.1\build\native\Microsoft.Windows.ImplementationLibrary.targets')" Text="$([System.String]::Format('$(ErrorText)', '$(SolutionDir)\packages\Microsoft.Windows.ImplementationLibrary.1.0.210204.1\build\native\Microsoft.Windows.ImplementationLibrary.targets'))" />
  </Target>
</Project><|MERGE_RESOLUTION|>--- conflicted
+++ resolved
@@ -1,239 +1,337 @@
-﻿<?xml version="1.0" encoding="utf-8"?>
-<Project DefaultTargets="Build" ToolsVersion="15.0" xmlns="http://schemas.microsoft.com/developer/msbuild/2003">
-  <Import Project="$(SolutionDir)\packages\Microsoft.Windows.CppWinRT.2.0.210505.3\build\native\Microsoft.Windows.CppWinRT.props" Condition="Exists('$(SolutionDir)\packages\Microsoft.Windows.CppWinRT.2.0.210505.3\build\native\Microsoft.Windows.CppWinRT.props')" />
-  <PropertyGroup Label="Globals">
-    <CppWinRTGenerateWindowsMetadata>true</CppWinRTGenerateWindowsMetadata>
-    <ProjectGuid>{CA460806-5E41-4E97-9A3D-1D74B433B663}</ProjectGuid>
-    <ProjectName>Microsoft.Management.Configuration</ProjectName>
-    <RootNamespace>Microsoft.Management.Configuration</RootNamespace>
-    <DefaultLanguage>en-US</DefaultLanguage>
-    <MinimumVisualStudioVersion>14.0</MinimumVisualStudioVersion>
-    <ApplicationTypeRevision>10.0</ApplicationTypeRevision>
-    <WindowsTargetPlatformVersion>10.0.19041.0</WindowsTargetPlatformVersion>
-  </PropertyGroup>
-  <Import Project="$(VCTargetsPath)\Microsoft.Cpp.Default.props" />
-  <ItemGroup Label="ProjectConfigurations">
-    <ProjectConfiguration Include="Debug|ARM">
-      <Configuration>Debug</Configuration>
-      <Platform>ARM</Platform>
-    </ProjectConfiguration>
-    <ProjectConfiguration Include="Debug|ARM64">
-      <Configuration>Debug</Configuration>
-      <Platform>ARM64</Platform>
-    </ProjectConfiguration>
-    <ProjectConfiguration Include="Debug|Win32">
-      <Configuration>Debug</Configuration>
-      <Platform>Win32</Platform>
-    </ProjectConfiguration>
-    <ProjectConfiguration Include="Debug|x64">
-      <Configuration>Debug</Configuration>
-      <Platform>x64</Platform>
-    </ProjectConfiguration>
-    <ProjectConfiguration Include="ReleaseStatic|ARM">
-      <Configuration>ReleaseStatic</Configuration>
-      <Platform>ARM</Platform>
-    </ProjectConfiguration>
-    <ProjectConfiguration Include="ReleaseStatic|ARM64">
-      <Configuration>ReleaseStatic</Configuration>
-      <Platform>ARM64</Platform>
-    </ProjectConfiguration>
-    <ProjectConfiguration Include="ReleaseStatic|Win32">
-      <Configuration>ReleaseStatic</Configuration>
-      <Platform>Win32</Platform>
-    </ProjectConfiguration>
-    <ProjectConfiguration Include="ReleaseStatic|x64">
-      <Configuration>ReleaseStatic</Configuration>
-      <Platform>x64</Platform>
-    </ProjectConfiguration>
-    <ProjectConfiguration Include="Release|ARM">
-      <Configuration>Release</Configuration>
-      <Platform>ARM</Platform>
-    </ProjectConfiguration>
-    <ProjectConfiguration Include="Release|ARM64">
-      <Configuration>Release</Configuration>
-      <Platform>ARM64</Platform>
-    </ProjectConfiguration>
-    <ProjectConfiguration Include="Release|Win32">
-      <Configuration>Release</Configuration>
-      <Platform>Win32</Platform>
-    </ProjectConfiguration>
-    <ProjectConfiguration Include="Release|x64">
-      <Configuration>Release</Configuration>
-      <Platform>x64</Platform>
-    </ProjectConfiguration>
-  </ItemGroup>
-  <PropertyGroup Label="Configuration">
-    <ConfigurationType>DynamicLibrary</ConfigurationType>
-    <GenerateManifest>false</GenerateManifest>
-    <DesktopCompatible>true</DesktopCompatible>
-  </PropertyGroup>
-  <Import Project="$(VCTargetsPath)\Microsoft.Cpp.props" />
-  <ImportGroup Label="PropertySheets">
-    <Import Project="$(UserRootDir)\Microsoft.Cpp.$(Platform).user.props" Condition="exists('$(UserRootDir)\Microsoft.Cpp.$(Platform).user.props')" Label="LocalAppDataPlatform" />
-  </ImportGroup>
-  <PropertyGroup>
-    <IncludePath>$(VC_IncludePath);$(WindowsSDK_IncludePath);</IncludePath>
-    <IntDir>$(PlatformTarget)\$(Configuration)\</IntDir>
-    <TargetName>$(RootNamespace)</TargetName>
-  </PropertyGroup>
-  <ItemDefinitionGroup>
-    <ClCompile>
-      <PreprocessorDefinitions>_WINRT_DLL;WIN32_LEAN_AND_MEAN;WINRT_LEAN_AND_MEAN;%(PreprocessorDefinitions)</PreprocessorDefinitions>
-      <AdditionalUsingDirectories>$(WindowsSDK_WindowsMetadata);$(AdditionalUsingDirectories)</AdditionalUsingDirectories>
-      <AdditionalIncludeDirectories>$(ProjectDir);$(ProjectDir)..\AppInstallerSharedLib\Public;%(AdditionalIncludeDirectories)</AdditionalIncludeDirectories>
-      <RuntimeTypeInfo>false</RuntimeTypeInfo>
-    </ClCompile>
-    <Link>
-      <ModuleDefinitionFile>Microsoft_Management_Configuration.def</ModuleDefinitionFile>
-      <WindowsMetadataFile>$(OutDir)$(ProjectName).winmd</WindowsMetadataFile>
-      <AdditionalDependencies>Advapi32.lib;%(AdditionalDependencies)</AdditionalDependencies>
-    </Link>
-  </ItemDefinitionGroup>
-  <ItemDefinitionGroup Condition="'$(Configuration)'=='Debug'">
-    <ClCompile>
-      <ProgramDataBaseFileName>$(OutDir)$(TargetName)Debug.pdb</ProgramDataBaseFileName>
-    </ClCompile>
-  </ItemDefinitionGroup>
-  <ItemGroup>
-    <ClInclude Include="ApplyConfigurationSetResult.h" />
-    <ClInclude Include="ApplyConfigurationUnitResult.h" />
-    <ClInclude Include="ApplySettingsResult.h" />
-    <ClInclude Include="ConfigThreadGlobals.h" />
-    <ClInclude Include="ConfigurationChangeData.h" />
-    <ClInclude Include="ConfigurationConflict.h" />
-    <ClInclude Include="ConfigurationConflictSetting.h" />
-    <ClInclude Include="ConfigurationProcessor.h" />
-    <ClInclude Include="ConfigurationSet.h" />
-    <ClInclude Include="ConfigurationSetApplyProcessor.h" />
-    <ClInclude Include="ConfigurationSetChangeData.h" />
-    <ClInclude Include="ConfigurationSetParser.h" />
-    <ClInclude Include="ConfigurationSetParserError.h" />
-    <ClInclude Include="ConfigurationSetParser_0_1.h" />
-    <ClInclude Include="ConfigurationSetParser_0_2.h" />
-<<<<<<< HEAD
-    <ClInclude Include="ConfigurationUnit.h" />
-    <ClInclude Include="ConfigurationUnitResultInformation.h" />
-    <ClInclude Include="DiagnosticInformation.h" />
-=======
-    <ClInclude Include="ConfigurationSetParser_0_3.h" />
-    <ClInclude Include="ConfigurationSetSerializer.h" />
-    <ClInclude Include="ConfigurationSetSerializer_0_2.h" />
-    <ClInclude Include="ConfigurationSetUtilities.h" />
-    <ClInclude Include="ConfigurationStaticFunctions.h" />
-    <ClInclude Include="ConfigurationStatus.h" />
-    <ClInclude Include="ConfigurationUnit.h" />
-    <ClInclude Include="ConfigurationUnitResultInformation.h" />
-    <ClInclude Include="Database\ConfigurationDatabase.h" />
-    <ClInclude Include="Database\Schema\0_1\Interface.h" />
-    <ClInclude Include="Database\Schema\0_1\SetInfoTable.h" />
-    <ClInclude Include="Database\Schema\0_1\UnitInfoTable.h" />
-    <ClInclude Include="Database\Schema\0_2\Interface.h" />
-    <ClInclude Include="Database\Schema\0_2\QueueTable.h" />
-    <ClInclude Include="Database\Schema\0_3\ChangeListenerTable.h" />
-    <ClInclude Include="Database\Schema\0_3\Interface.h" />
-    <ClInclude Include="Database\Schema\0_3\StatusItemTable.h" />
-    <ClInclude Include="Database\Schema\IConfigurationDatabase.h" />
-    <ClInclude Include="DefaultSetGroupProcessor.h" />
-    <ClInclude Include="DiagnosticInformationInstance.h" />
->>>>>>> 189a1988
-    <ClInclude Include="ExceptionResultHelpers.h" />
-    <ClInclude Include="GetConfigurationSetDetailsResult.h" />
-    <ClInclude Include="GetConfigurationUnitDetailsResult.h" />
-    <ClInclude Include="GetConfigurationUnitSettingsResult.h" />
-    <ClInclude Include="GetSettingsResult.h" />
-    <ClInclude Include="MutableFlag.h" />
-    <ClInclude Include="OpenConfigurationSetResult.h" />
-    <ClInclude Include="pch.h" />
-    <ClInclude Include="Telemetry\Telemetry.h" />
-    <ClInclude Include="Telemetry\TraceLogging.h" />
-    <ClInclude Include="TestConfigurationSetResult.h" />
-    <ClInclude Include="TestConfigurationUnitResult.h" />
-    <ClInclude Include="TestSettingsResult.h" />
-  </ItemGroup>
-  <ItemGroup>
-    <ClCompile Include="ApplyConfigurationSetResult.cpp" />
-    <ClCompile Include="ApplyConfigurationUnitResult.cpp" />
-    <ClCompile Include="ApplySettingsResult.cpp" />
-    <ClCompile Include="ConfigThreadGlobals.cpp" />
-    <ClCompile Include="ConfigurationChangeData.cpp" />
-    <ClCompile Include="ConfigurationConflict.cpp" />
-    <ClCompile Include="ConfigurationConflictSetting.cpp" />
-    <ClCompile Include="ConfigurationProcessor.cpp" />
-    <ClCompile Include="ConfigurationSet.cpp" />
-    <ClCompile Include="ConfigurationSetApplyProcessor.cpp" />
-    <ClCompile Include="ConfigurationSetChangeData.cpp" />
-    <ClCompile Include="ConfigurationSetParser.cpp" />
-    <ClCompile Include="ConfigurationSetParser_0_1.cpp" />
-    <ClCompile Include="ConfigurationSetParser_0_2.cpp" />
-<<<<<<< HEAD
-    <ClCompile Include="ConfigurationUnit.cpp" />
-    <ClCompile Include="ConfigurationUnitResultInformation.cpp" />
-    <ClCompile Include="DiagnosticInformation.cpp" />
-=======
-    <ClCompile Include="ConfigurationSetParser_0_3.cpp" />
-    <ClCompile Include="ConfigurationSetSerializer.cpp" />
-    <ClCompile Include="ConfigurationSetSerializer_0_2.cpp" />
-    <ClCompile Include="ConfigurationSetUtilities.cpp" />
-    <ClCompile Include="ConfigurationStaticFunctions.cpp" />
-    <ClCompile Include="ConfigurationStatus.cpp" />
-    <ClCompile Include="ConfigurationUnit.cpp" />
-    <ClCompile Include="ConfigurationUnitResultInformation.cpp" />
-    <ClCompile Include="Database\ConfigurationDatabase.cpp" />
-    <ClCompile Include="Database\Schema\0_1\Interface_0_1.cpp" />
-    <ClCompile Include="Database\Schema\0_1\SetInfoTable.cpp" />
-    <ClCompile Include="Database\Schema\0_1\UnitInfoTable.cpp" />
-    <ClCompile Include="Database\Schema\0_2\Interface_0_2.cpp" />
-    <ClCompile Include="Database\Schema\0_2\QueueTable.cpp" />
-    <ClCompile Include="Database\Schema\0_3\ChangeListenerTable.cpp" />
-    <ClCompile Include="Database\Schema\0_3\Interface_0_3.cpp" />
-    <ClCompile Include="Database\Schema\0_3\StatusItemTable.cpp" />
-    <ClCompile Include="Database\Schema\IConfigurationDatabase.cpp" />
-    <ClCompile Include="DefaultSetGroupProcessor.cpp" />
-    <ClCompile Include="DiagnosticInformationInstance.cpp" />
-    <ClCompile Include="Filesystem.cpp" />
-    <ClCompile Include="GetAllConfigurationUnitSettingsResult.cpp" />
->>>>>>> 189a1988
-    <ClCompile Include="GetConfigurationSetDetailsResult.cpp" />
-    <ClCompile Include="GetConfigurationUnitDetailsResult.cpp" />
-    <ClCompile Include="GetConfigurationUnitSettingsResult.cpp" />
-    <ClCompile Include="GetSettingsResult.cpp" />
-    <ClCompile Include="MutableFlag.cpp" />
-    <ClCompile Include="OpenConfigurationSetResult.cpp" />
-    <ClCompile Include="pch.cpp">
-      <PrecompiledHeader>Create</PrecompiledHeader>
-    </ClCompile>
-    <ClCompile Include="$(GeneratedFilesDir)module.g.cpp" />
-    <ClCompile Include="Telemetry\Telemetry.cpp" />
-    <ClCompile Include="Telemetry\TraceLogging.cpp" />
-    <ClCompile Include="TestConfigurationSetResult.cpp" />
-    <ClCompile Include="TestConfigurationUnitResult.cpp" />
-    <ClCompile Include="TestSettingsResult.cpp" />
-  </ItemGroup>
-  <ItemGroup>
-    <None Include="Microsoft_Management_Configuration.def" />
-  </ItemGroup>
-  <ItemGroup>
-    <None Include="packages.config" />
-  </ItemGroup>
-  <ItemGroup>
-    <Midl Include="Microsoft.Management.Configuration.idl" />
-  </ItemGroup>
-  <ItemGroup>
-    <ProjectReference Include="..\AppInstallerSharedLib\AppInstallerSharedLib.vcxproj">
-      <Project>{f3f6e699-bc5d-4950-8a05-e49dd9eb0d51}</Project>
-    </ProjectReference>
-  </ItemGroup>
-  <Import Project="$(VCTargetsPath)\Microsoft.Cpp.targets" />
-  <ImportGroup Label="ExtensionTargets">
-    <Import Project="$(SolutionDir)\packages\Microsoft.Windows.CppWinRT.2.0.210505.3\build\native\Microsoft.Windows.CppWinRT.targets" Condition="Exists('$(SolutionDir)\packages\Microsoft.Windows.CppWinRT.2.0.210505.3\build\native\Microsoft.Windows.CppWinRT.targets')" />
-    <Import Project="$(SolutionDir)\packages\Microsoft.Windows.ImplementationLibrary.1.0.210204.1\build\native\Microsoft.Windows.ImplementationLibrary.targets" Condition="Exists('$(SolutionDir)\packages\Microsoft.Windows.ImplementationLibrary.1.0.210204.1\build\native\Microsoft.Windows.ImplementationLibrary.targets')" />
-  </ImportGroup>
-  <Target Name="EnsureNuGetPackageBuildImports" BeforeTargets="PrepareForBuild">
-    <PropertyGroup>
-      <ErrorText>This project references NuGet package(s) that are missing on this computer. Use NuGet Package Restore to download them.  For more information, see http://go.microsoft.com/fwlink/?LinkID=322105. The missing file is {0}.</ErrorText>
-    </PropertyGroup>
-    <Error Condition="!Exists('$(SolutionDir)\packages\Microsoft.Windows.CppWinRT.2.0.210505.3\build\native\Microsoft.Windows.CppWinRT.props')" Text="$([System.String]::Format('$(ErrorText)', '$(SolutionDir)\packages\Microsoft.Windows.CppWinRT.2.0.210505.3\build\native\Microsoft.Windows.CppWinRT.props'))" />
-    <Error Condition="!Exists('$(SolutionDir)\packages\Microsoft.Windows.CppWinRT.2.0.210505.3\build\native\Microsoft.Windows.CppWinRT.targets')" Text="$([System.String]::Format('$(ErrorText)', '$(SolutionDir)\packages\Microsoft.Windows.CppWinRT.2.0.210505.3\build\native\Microsoft.Windows.CppWinRT.targets'))" />
-    <Error Condition="!Exists('$(SolutionDir)\packages\Microsoft.Windows.ImplementationLibrary.1.0.210204.1\build\native\Microsoft.Windows.ImplementationLibrary.targets')" Text="$([System.String]::Format('$(ErrorText)', '$(SolutionDir)\packages\Microsoft.Windows.ImplementationLibrary.1.0.210204.1\build\native\Microsoft.Windows.ImplementationLibrary.targets'))" />
-  </Target>
+<?xml version="1.0" encoding="utf-8"?>
+<Project DefaultTargets="Build" ToolsVersion="15.0" xmlns="http://schemas.microsoft.com/developer/msbuild/2003">
+  <Import Project="$(SolutionDir)\packages\Microsoft.Windows.CppWinRT.2.0.230706.1\build\native\Microsoft.Windows.CppWinRT.props" Condition="Exists('$(SolutionDir)\packages\Microsoft.Windows.CppWinRT.2.0.230706.1\build\native\Microsoft.Windows.CppWinRT.props')" />
+  <PropertyGroup Label="Globals">
+    <CppWinRTOptimized>true</CppWinRTOptimized>
+    <CppWinRTRootNamespaceAutoMerge>true</CppWinRTRootNamespaceAutoMerge>
+    <CppWinRTGenerateWindowsMetadata>true</CppWinRTGenerateWindowsMetadata>
+    <MinimalCoreWin>true</MinimalCoreWin>
+    <ProjectGuid>{CA460806-5E41-4E97-9A3D-1D74B433B663}</ProjectGuid>
+    <ProjectName>Microsoft.Management.Configuration</ProjectName>
+    <RootNamespace>Microsoft.Management.Configuration</RootNamespace>
+    <DefaultLanguage>en-US</DefaultLanguage>
+    <MinimumVisualStudioVersion>14.0</MinimumVisualStudioVersion>
+    <ApplicationTypeRevision>10.0</ApplicationTypeRevision>
+    <WindowsTargetPlatformVersion>10.0.22000.0</WindowsTargetPlatformVersion>
+    <WindowsTargetPlatformMinVersion>10.0.17763.0</WindowsTargetPlatformMinVersion>
+    <WindowsSDKDesktopARMSupport>true</WindowsSDKDesktopARMSupport>
+    <WindowsSDKDesktopARM64Support>true</WindowsSDKDesktopARM64Support>
+  </PropertyGroup>
+  <Import Project="$(VCTargetsPath)\Microsoft.Cpp.Default.props" />
+  <ItemGroup Label="ProjectConfigurations">
+    <ProjectConfiguration Include="Debug|ARM">
+      <Configuration>Debug</Configuration>
+      <Platform>ARM</Platform>
+    </ProjectConfiguration>
+    <ProjectConfiguration Include="Debug|ARM64">
+      <Configuration>Debug</Configuration>
+      <Platform>ARM64</Platform>
+    </ProjectConfiguration>
+    <ProjectConfiguration Include="Debug|Win32">
+      <Configuration>Debug</Configuration>
+      <Platform>Win32</Platform>
+    </ProjectConfiguration>
+    <ProjectConfiguration Include="Debug|x64">
+      <Configuration>Debug</Configuration>
+      <Platform>x64</Platform>
+    </ProjectConfiguration>
+    <ProjectConfiguration Include="ReleaseStatic|ARM">
+      <Configuration>ReleaseStatic</Configuration>
+      <Platform>ARM</Platform>
+    </ProjectConfiguration>
+    <ProjectConfiguration Include="ReleaseStatic|ARM64">
+      <Configuration>ReleaseStatic</Configuration>
+      <Platform>ARM64</Platform>
+    </ProjectConfiguration>
+    <ProjectConfiguration Include="ReleaseStatic|Win32">
+      <Configuration>ReleaseStatic</Configuration>
+      <Platform>Win32</Platform>
+    </ProjectConfiguration>
+    <ProjectConfiguration Include="ReleaseStatic|x64">
+      <Configuration>ReleaseStatic</Configuration>
+      <Platform>x64</Platform>
+    </ProjectConfiguration>
+    <ProjectConfiguration Include="Release|ARM">
+      <Configuration>Release</Configuration>
+      <Platform>ARM</Platform>
+    </ProjectConfiguration>
+    <ProjectConfiguration Include="Release|ARM64">
+      <Configuration>Release</Configuration>
+      <Platform>ARM64</Platform>
+    </ProjectConfiguration>
+    <ProjectConfiguration Include="Release|Win32">
+      <Configuration>Release</Configuration>
+      <Platform>Win32</Platform>
+    </ProjectConfiguration>
+    <ProjectConfiguration Include="Release|x64">
+      <Configuration>Release</Configuration>
+      <Platform>x64</Platform>
+    </ProjectConfiguration>
+  </ItemGroup>
+  <PropertyGroup Label="Configuration">
+    <ConfigurationType>DynamicLibrary</ConfigurationType>
+    <PlatformToolset>v140</PlatformToolset>
+    <PlatformToolset Condition="'$(VisualStudioVersion)' == '15.0'">v141</PlatformToolset>
+    <PlatformToolset Condition="'$(VisualStudioVersion)' == '16.0'">v142</PlatformToolset>
+    <PlatformToolset Condition="'$(VisualStudioVersion)' == '17.0'">v143</PlatformToolset>
+    <CharacterSet>Unicode</CharacterSet>
+    <GenerateManifest>false</GenerateManifest>
+    <DesktopCompatible>true</DesktopCompatible>
+  </PropertyGroup>
+  <PropertyGroup Condition="'$(Configuration)'=='Debug'" Label="Configuration">
+    <UseDebugLibraries>true</UseDebugLibraries>
+    <LinkIncremental>true</LinkIncremental>
+  </PropertyGroup>
+  <PropertyGroup Condition="'$(Configuration)'=='Release'" Label="Configuration">
+    <UseDebugLibraries>false</UseDebugLibraries>
+    <WholeProgramOptimization>true</WholeProgramOptimization>
+    <LinkIncremental>false</LinkIncremental>
+    <SpectreMitigation>Spectre</SpectreMitigation>
+  </PropertyGroup>
+  <PropertyGroup Condition="'$(Configuration)'=='ReleaseStatic'" Label="Configuration">
+    <UseDebugLibraries>false</UseDebugLibraries>
+    <WholeProgramOptimization>true</WholeProgramOptimization>
+    <LinkIncremental>false</LinkIncremental>
+    <SpectreMitigation>Spectre</SpectreMitigation>
+  </PropertyGroup>
+  <Import Project="$(VCTargetsPath)\Microsoft.Cpp.props" />
+  <ImportGroup Label="ExtensionSettings">
+  </ImportGroup>
+  <ImportGroup Label="PropertySheets">
+    <Import Project="$(UserRootDir)\Microsoft.Cpp.$(Platform).user.props" Condition="exists('$(UserRootDir)\Microsoft.Cpp.$(Platform).user.props')" Label="LocalAppDataPlatform" />
+  </ImportGroup>
+  <ImportGroup Label="PropertySheets">
+    <Import Project="PropertySheet.props" />
+  </ImportGroup>
+  <PropertyGroup Label="UserMacros" />
+  <PropertyGroup>
+    <IncludePath>$(VC_IncludePath);$(WindowsSDK_IncludePath);</IncludePath>
+    <OutDir>$(SolutionDir)$(PlatformTarget)\$(Configuration)\$(ProjectName)\</OutDir>
+    <IntDir>$(PlatformTarget)\$(Configuration)\</IntDir>
+    <TargetName>$(RootNamespace)</TargetName>
+    <CodeAnalysisTreatWarningsAsErrors>true</CodeAnalysisTreatWarningsAsErrors>
+    <RunCodeAnalysis>true</RunCodeAnalysis>
+    <CodeAnalysisRuleSet>..\CodeAnalysis.ruleset</CodeAnalysisRuleSet>
+  </PropertyGroup>
+  <ItemDefinitionGroup>
+    <ClCompile>
+      <PrecompiledHeader>Use</PrecompiledHeader>
+      <PrecompiledHeaderFile>pch.h</PrecompiledHeaderFile>
+      <PrecompiledHeaderOutputFile>$(IntDir)pch.pch</PrecompiledHeaderOutputFile>
+      <WarningLevel>Level4</WarningLevel>
+      <AdditionalOptions>%(AdditionalOptions) /bigobj</AdditionalOptions>
+      <TreatWarningAsError>true</TreatWarningAsError>
+      <SDLCheck>true</SDLCheck>
+      <PreprocessorDefinitions>_WINRT_DLL;WIN32_LEAN_AND_MEAN;WINRT_LEAN_AND_MEAN;%(PreprocessorDefinitions)</PreprocessorDefinitions>
+      <AdditionalUsingDirectories>$(WindowsSDK_WindowsMetadata);$(AdditionalUsingDirectories)</AdditionalUsingDirectories>
+      <AdditionalIncludeDirectories>$(ProjectDir);$(ProjectDir)..\AppInstallerSharedLib\Public;$(ProjectDir)..\JsonCppLib;%(AdditionalIncludeDirectories)</AdditionalIncludeDirectories>
+    </ClCompile>
+    <Link>
+      <SubSystem>Console</SubSystem>
+      <GenerateWindowsMetadata>false</GenerateWindowsMetadata>
+      <ModuleDefinitionFile>Microsoft_Management_Configuration.def</ModuleDefinitionFile>
+      <WindowsMetadataFile>$(OutDir)$(ProjectName).winmd</WindowsMetadataFile>
+      <AdditionalDependencies>Advapi32.lib;onecoreuap.lib;winsqlite3.lib;%(AdditionalDependencies)</AdditionalDependencies>
+    </Link>
+  </ItemDefinitionGroup>
+  <ItemDefinitionGroup Condition="'$(Configuration)'=='Debug'">
+    <ClCompile>
+      <PreprocessorDefinitions>_DEBUG;%(PreprocessorDefinitions)</PreprocessorDefinitions>
+      <ProgramDataBaseFileName>$(OutDir)$(TargetName)Debug.pdb</ProgramDataBaseFileName>
+      <RuntimeTypeInfo Condition="'$(Configuration)|$(Platform)'=='Debug|ARM'">false</RuntimeTypeInfo>
+      <RuntimeTypeInfo Condition="'$(Configuration)|$(Platform)'=='Debug|ARM64'">false</RuntimeTypeInfo>
+      <RuntimeTypeInfo Condition="'$(Configuration)|$(Platform)'=='Debug|Win32'">false</RuntimeTypeInfo>
+      <RuntimeTypeInfo Condition="'$(Configuration)|$(Platform)'=='Debug|x64'">false</RuntimeTypeInfo>
+      <ControlFlowGuard Condition="'$(Configuration)|$(Platform)'=='Debug|ARM'">false</ControlFlowGuard>
+      <ControlFlowGuard Condition="'$(Configuration)|$(Platform)'=='Debug|ARM64'">false</ControlFlowGuard>
+      <ControlFlowGuard Condition="'$(Configuration)|$(Platform)'=='Debug|Win32'">false</ControlFlowGuard>
+      <ControlFlowGuard Condition="'$(Configuration)|$(Platform)'=='Debug|x64'">false</ControlFlowGuard>
+    </ClCompile>
+  </ItemDefinitionGroup>
+  <ItemDefinitionGroup Condition="'$(Configuration)'=='Release'">
+    <ClCompile>
+      <PreprocessorDefinitions>NDEBUG;%(PreprocessorDefinitions)</PreprocessorDefinitions>
+      <RuntimeTypeInfo Condition="'$(Configuration)|$(Platform)'=='Release|ARM'">false</RuntimeTypeInfo>
+      <RuntimeTypeInfo Condition="'$(Configuration)|$(Platform)'=='Release|ARM64'">false</RuntimeTypeInfo>
+      <RuntimeTypeInfo Condition="'$(Configuration)|$(Platform)'=='Release|Win32'">false</RuntimeTypeInfo>
+      <RuntimeTypeInfo Condition="'$(Configuration)|$(Platform)'=='Release|x64'">false</RuntimeTypeInfo>
+      <ControlFlowGuard Condition="'$(Configuration)|$(Platform)'=='Release|ARM'">Guard</ControlFlowGuard>
+      <ControlFlowGuard Condition="'$(Configuration)|$(Platform)'=='Release|ARM64'">Guard</ControlFlowGuard>
+      <ControlFlowGuard Condition="'$(Configuration)|$(Platform)'=='Release|Win32'">Guard</ControlFlowGuard>
+      <ControlFlowGuard Condition="'$(Configuration)|$(Platform)'=='Release|x64'">Guard</ControlFlowGuard>
+    </ClCompile>
+    <Link>
+      <EnableCOMDATFolding>true</EnableCOMDATFolding>
+      <OptimizeReferences>true</OptimizeReferences>
+      <AdditionalOptions Condition="'$(ForceDebugTypeCVFixup)'=='true'">/debugtype:cv,fixup /incremental:no %(AdditionalOptions)</AdditionalOptions>
+      <AdditionalOptions Condition="'$(Configuration)|$(Platform)'=='Release|ARM'">/debug:full %(AdditionalOptions)</AdditionalOptions>
+      <AdditionalOptions Condition="'$(Configuration)|$(Platform)'=='Release|ARM64'">/debug:full %(AdditionalOptions)</AdditionalOptions>
+      <AdditionalOptions Condition="'$(Configuration)|$(Platform)'=='Release|Win32'">/debug:full %(AdditionalOptions)</AdditionalOptions>
+      <AdditionalOptions Condition="'$(Configuration)|$(Platform)'=='Release|x64'">/debug:full %(AdditionalOptions)</AdditionalOptions>
+    </Link>
+  </ItemDefinitionGroup>
+  <ItemDefinitionGroup Condition="'$(Configuration)'=='ReleaseStatic'">
+    <ClCompile>
+      <PreprocessorDefinitions>NDEBUG;%(PreprocessorDefinitions)</PreprocessorDefinitions>
+      <RuntimeTypeInfo Condition="'$(Configuration)|$(Platform)'=='ReleaseStatic|ARM'">false</RuntimeTypeInfo>
+      <RuntimeTypeInfo Condition="'$(Configuration)|$(Platform)'=='ReleaseStatic|ARM64'">false</RuntimeTypeInfo>
+      <RuntimeTypeInfo Condition="'$(Configuration)|$(Platform)'=='ReleaseStatic|Win32'">false</RuntimeTypeInfo>
+      <RuntimeTypeInfo Condition="'$(Configuration)|$(Platform)'=='ReleaseStatic|x64'">false</RuntimeTypeInfo>
+      <RuntimeLibrary Condition="'$(Configuration)|$(Platform)'=='ReleaseStatic|ARM'">MultiThreaded</RuntimeLibrary>
+      <RuntimeLibrary Condition="'$(Configuration)|$(Platform)'=='ReleaseStatic|ARM64'">MultiThreaded</RuntimeLibrary>
+      <RuntimeLibrary Condition="'$(Configuration)|$(Platform)'=='ReleaseStatic|Win32'">MultiThreaded</RuntimeLibrary>
+      <RuntimeLibrary Condition="'$(Configuration)|$(Platform)'=='ReleaseStatic|x64'">MultiThreaded</RuntimeLibrary>
+      <ControlFlowGuard Condition="'$(Configuration)|$(Platform)'=='ReleaseStatic|ARM'">Guard</ControlFlowGuard>
+      <ControlFlowGuard Condition="'$(Configuration)|$(Platform)'=='ReleaseStatic|ARM64'">Guard</ControlFlowGuard>
+      <ControlFlowGuard Condition="'$(Configuration)|$(Platform)'=='ReleaseStatic|Win32'">Guard</ControlFlowGuard>
+      <ControlFlowGuard Condition="'$(Configuration)|$(Platform)'=='ReleaseStatic|x64'">Guard</ControlFlowGuard>
+    </ClCompile>
+    <Link>
+      <EnableCOMDATFolding>true</EnableCOMDATFolding>
+      <OptimizeReferences>true</OptimizeReferences>
+    </Link>
+  </ItemDefinitionGroup>
+  <ItemDefinitionGroup Condition="'$(WingetDisableTestHooks)'=='true'">
+    <ClCompile>
+      <PreprocessorDefinitions>AICLI_DISABLE_TEST_HOOKS;%(PreprocessorDefinitions)</PreprocessorDefinitions>
+    </ClCompile>
+  </ItemDefinitionGroup>
+  <ItemGroup>
+    <ClInclude Include="ApplyConfigurationSetResult.h" />
+    <ClInclude Include="ApplyConfigurationUnitResult.h" />
+    <ClInclude Include="ApplyGroupSettingsResult.h" />
+    <ClInclude Include="ArgumentValidation.h" />
+    <ClInclude Include="ConfigThreadGlobals.h" />
+    <ClInclude Include="ConfigurationChangeData.h" />
+    <ClInclude Include="ConfigurationConflict.h" />
+    <ClInclude Include="ConfigurationConflictSetting.h" />
+    <ClInclude Include="ConfigurationParameter.h" />
+    <ClInclude Include="ConfigurationProcessor.h" />
+    <ClInclude Include="ConfigurationSequencer.h" />
+    <ClInclude Include="ConfigurationSet.h" />
+    <ClInclude Include="ConfigurationSetApplyProcessor.h" />
+    <ClInclude Include="ConfigurationSetChangeData.h" />
+    <ClInclude Include="ConfigurationSetParser.h" />
+    <ClInclude Include="ConfigurationSetParserError.h" />
+    <ClInclude Include="ConfigurationSetParser_0_1.h" />
+    <ClInclude Include="ConfigurationSetParser_0_2.h" />
+    <ClInclude Include="ConfigurationSetParser_0_3.h" />
+    <ClInclude Include="ConfigurationSetSerializer.h" />
+    <ClInclude Include="ConfigurationSetSerializer_0_2.h" />
+    <ClInclude Include="ConfigurationSetUtilities.h" />
+    <ClInclude Include="ConfigurationStaticFunctions.h" />
+    <ClInclude Include="ConfigurationStatus.h" />
+    <ClInclude Include="ConfigurationUnit.h" />
+    <ClInclude Include="ConfigurationUnitResultInformation.h" />
+    <ClInclude Include="Database\ConfigurationDatabase.h" />
+    <ClInclude Include="Database\Schema\0_1\Interface.h" />
+    <ClInclude Include="Database\Schema\0_1\SetInfoTable.h" />
+    <ClInclude Include="Database\Schema\0_1\UnitInfoTable.h" />
+    <ClInclude Include="Database\Schema\0_2\Interface.h" />
+    <ClInclude Include="Database\Schema\0_2\QueueTable.h" />
+    <ClInclude Include="Database\Schema\0_3\ChangeListenerTable.h" />
+    <ClInclude Include="Database\Schema\0_3\Interface.h" />
+    <ClInclude Include="Database\Schema\0_3\StatusItemTable.h" />
+    <ClInclude Include="Database\Schema\IConfigurationDatabase.h" />
+    <ClInclude Include="DefaultSetGroupProcessor.h" />
+    <ClInclude Include="DiagnosticInformationInstance.h" />
+    <ClInclude Include="ExceptionResultHelpers.h" />
+    <ClInclude Include="Filesystem.h" />
+    <ClInclude Include="GetAllConfigurationUnitSettingsResult.h" />
+    <ClInclude Include="GetConfigurationSetDetailsResult.h" />
+    <ClInclude Include="GetConfigurationUnitDetailsResult.h" />
+    <ClInclude Include="GetConfigurationUnitSettingsResult.h" />
+    <ClInclude Include="OpenConfigurationSetResult.h" />
+    <ClInclude Include="ParsingMacros.h" />
+    <ClInclude Include="pch.h" />
+    <ClInclude Include="Telemetry\Telemetry.h" />
+    <ClInclude Include="Telemetry\TraceLogging.h" />
+    <ClInclude Include="TestConfigurationSetResult.h" />
+    <ClInclude Include="TestConfigurationUnitResult.h" />
+    <ClInclude Include="TestGroupSettingsResult.h" />
+    <ClInclude Include="TestSettingsResult.h" />
+  </ItemGroup>
+  <ItemGroup>
+    <ClCompile Include="ApplyConfigurationSetResult.cpp" />
+    <ClCompile Include="ApplyConfigurationUnitResult.cpp" />
+    <ClCompile Include="ApplyGroupSettingsResult.cpp" />
+    <ClCompile Include="ArgumentValidation.cpp" />
+    <ClCompile Include="ConfigThreadGlobals.cpp" />
+    <ClCompile Include="ConfigurationChangeData.cpp" />
+    <ClCompile Include="ConfigurationConflict.cpp" />
+    <ClCompile Include="ConfigurationConflictSetting.cpp" />
+    <ClCompile Include="ConfigurationParameter.cpp" />
+    <ClCompile Include="ConfigurationProcessor.cpp" />
+    <ClCompile Include="ConfigurationSequencer.cpp" />
+    <ClCompile Include="ConfigurationSet.cpp" />
+    <ClCompile Include="ConfigurationSetApplyProcessor.cpp" />
+    <ClCompile Include="ConfigurationSetChangeData.cpp" />
+    <ClCompile Include="ConfigurationSetParser.cpp" />
+    <ClCompile Include="ConfigurationSetParser_0_1.cpp" />
+    <ClCompile Include="ConfigurationSetParser_0_2.cpp" />
+    <ClCompile Include="ConfigurationSetParser_0_3.cpp" />
+    <ClCompile Include="ConfigurationSetSerializer.cpp" />
+    <ClCompile Include="ConfigurationSetSerializer_0_2.cpp" />
+    <ClCompile Include="ConfigurationSetUtilities.cpp" />
+    <ClCompile Include="ConfigurationStaticFunctions.cpp" />
+    <ClCompile Include="ConfigurationStatus.cpp" />
+    <ClCompile Include="ConfigurationUnit.cpp" />
+    <ClCompile Include="ConfigurationUnitResultInformation.cpp" />
+    <ClCompile Include="Database\ConfigurationDatabase.cpp" />
+    <ClCompile Include="Database\Schema\0_1\Interface_0_1.cpp" />
+    <ClCompile Include="Database\Schema\0_1\SetInfoTable.cpp" />
+    <ClCompile Include="Database\Schema\0_1\UnitInfoTable.cpp" />
+    <ClCompile Include="Database\Schema\0_2\Interface_0_2.cpp" />
+    <ClCompile Include="Database\Schema\0_2\QueueTable.cpp" />
+    <ClCompile Include="Database\Schema\0_3\ChangeListenerTable.cpp" />
+    <ClCompile Include="Database\Schema\0_3\Interface_0_3.cpp" />
+    <ClCompile Include="Database\Schema\0_3\StatusItemTable.cpp" />
+    <ClCompile Include="Database\Schema\IConfigurationDatabase.cpp" />
+    <ClCompile Include="DefaultSetGroupProcessor.cpp" />
+    <ClCompile Include="DiagnosticInformationInstance.cpp" />
+    <ClCompile Include="Filesystem.cpp" />
+    <ClCompile Include="GetAllConfigurationUnitSettingsResult.cpp" />
+    <ClCompile Include="GetConfigurationSetDetailsResult.cpp" />
+    <ClCompile Include="GetConfigurationUnitDetailsResult.cpp" />
+    <ClCompile Include="GetConfigurationUnitSettingsResult.cpp" />
+    <ClCompile Include="OpenConfigurationSetResult.cpp" />
+    <ClCompile Include="pch.cpp">
+      <PrecompiledHeader>Create</PrecompiledHeader>
+    </ClCompile>
+    <ClCompile Include="$(GeneratedFilesDir)module.g.cpp" />
+    <ClCompile Include="Telemetry\Telemetry.cpp" />
+    <ClCompile Include="Telemetry\TraceLogging.cpp" />
+    <ClCompile Include="TestConfigurationSetResult.cpp" />
+    <ClCompile Include="TestConfigurationUnitResult.cpp" />
+    <ClCompile Include="TestGroupSettingsResult.cpp" />
+    <ClCompile Include="TestSettingsResult.cpp" />
+  </ItemGroup>
+  <ItemGroup>
+    <None Include="Microsoft_Management_Configuration.def" />
+  </ItemGroup>
+  <ItemGroup>
+    <None Include="packages.config" />
+    <None Include="PropertySheet.props" />
+  </ItemGroup>
+  <ItemGroup>
+    <Midl Include="Microsoft.Management.Configuration.idl" />
+  </ItemGroup>
+  <ItemGroup>
+    <ProjectReference Include="..\AppInstallerSharedLib\AppInstallerSharedLib.vcxproj">
+      <Project>{f3f6e699-bc5d-4950-8a05-e49dd9eb0d51}</Project>
+    </ProjectReference>
+  </ItemGroup>
+  <Import Project="$(VCTargetsPath)\Microsoft.Cpp.targets" />
+  <ImportGroup Label="ExtensionTargets">
+    <Import Project="$(SolutionDir)\packages\Microsoft.Windows.CppWinRT.2.0.230706.1\build\native\Microsoft.Windows.CppWinRT.targets" Condition="Exists('$(SolutionDir)\packages\Microsoft.Windows.CppWinRT.2.0.230706.1\build\native\Microsoft.Windows.CppWinRT.targets')" />
+    <Import Project="$(SolutionDir)\packages\Microsoft.Windows.ImplementationLibrary.1.0.231028.1\build\native\Microsoft.Windows.ImplementationLibrary.targets" Condition="Exists('$(SolutionDir)\packages\Microsoft.Windows.ImplementationLibrary.1.0.231028.1\build\native\Microsoft.Windows.ImplementationLibrary.targets')" />
+  </ImportGroup>
+  <Target Name="EnsureNuGetPackageBuildImports" BeforeTargets="PrepareForBuild">
+    <PropertyGroup>
+      <ErrorText>This project references NuGet package(s) that are missing on this computer. Use NuGet Package Restore to download them.  For more information, see http://go.microsoft.com/fwlink/?LinkID=322105. The missing file is {0}.</ErrorText>
+    </PropertyGroup>
+    <Error Condition="!Exists('$(SolutionDir)\packages\Microsoft.Windows.CppWinRT.2.0.230706.1\build\native\Microsoft.Windows.CppWinRT.props')" Text="$([System.String]::Format('$(ErrorText)', '$(SolutionDir)\packages\Microsoft.Windows.CppWinRT.2.0.230706.1\build\native\Microsoft.Windows.CppWinRT.props'))" />
+    <Error Condition="!Exists('$(SolutionDir)\packages\Microsoft.Windows.CppWinRT.2.0.230706.1\build\native\Microsoft.Windows.CppWinRT.targets')" Text="$([System.String]::Format('$(ErrorText)', '$(SolutionDir)\packages\Microsoft.Windows.CppWinRT.2.0.230706.1\build\native\Microsoft.Windows.CppWinRT.targets'))" />
+    <Error Condition="!Exists('$(SolutionDir)\packages\Microsoft.Windows.ImplementationLibrary.1.0.231028.1\build\native\Microsoft.Windows.ImplementationLibrary.targets')" Text="$([System.String]::Format('$(ErrorText)', '$(SolutionDir)\packages\Microsoft.Windows.ImplementationLibrary.1.0.231028.1\build\native\Microsoft.Windows.ImplementationLibrary.targets'))" />
+  </Target>
 </Project>