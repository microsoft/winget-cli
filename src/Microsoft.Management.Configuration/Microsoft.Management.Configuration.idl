--- conflicted
+++ resolved
@@ -1,1131 +1,1132 @@
-// Copyright (c) Microsoft Corporation.
-// Licensed under the MIT License.
-namespace Microsoft.Management.Configuration
-{
-    [contractversion(4)]
-    apicontract Contract{};
-
-    // The current state of a configuration set.
-    [contract(Microsoft.Management.Configuration.Contract, 1)]
-    enum ConfigurationSetState
-    {
-        // The state of the configuration set is unknown.
-        Unknown,
-        // The configuration set is in the queue to be applied.
-        Pending,
-        // The configuration set is actively being applied.
-        InProgress,
-        // The configuration set has completed being applied.
-        Completed,
-    };
-
-    // The current state of a configuration unit.
-    [contract(Microsoft.Management.Configuration.Contract, 1)]
-    enum ConfigurationUnitState
-    {
-        // The state of the configuration unit is unknown.
-        Unknown,
-        // The configuration unit is in the queue to be applied.
-        Pending,
-        // The configuration unit is actively being applied.
-        InProgress,
-        // The configuration unit has completed being applied.
-        Completed,
-        // The configuration unit was not applied due to external factors.
-        Skipped,
-    };
-
-    // Defines the type of detail probing that is allowed about a configuration unit.
-    [contract(Microsoft.Management.Configuration.Contract, 1)]
-    [flags]
-    enum ConfigurationUnitDetailFlags
-    {
-        // For completeness.
-        None = 0,
-        // Only reads details from local data.
-        Local = 0x1,
-        // Can query the catalog information for details, but will not download any modules.
-        Catalog = 0x2,
-        // Can only read data, not write or execute.
-        ReadOnly = Local | Catalog,
-        // Can download modules, but not load them.
-        Download = 0x4,
-        // Can load modules for details.
-        Load = 0x8,
-    };
-
-    // The source of a result; for instance, the part of the system that generated a failure.
-    [contract(Microsoft.Management.Configuration.Contract, 1)]
-    enum ConfigurationUnitResultSource
-    {
-        // The source is not known, or more likely, there was no failure.
-        None,
-        // The result came from inside the configuration system; this is likely a bug.
-        Internal,
-        // The configuration set was ill formed. For instance, referencing a configuration unit
-        // that does not exist or a dependency that is not present.
-        ConfigurationSet,
-        // The external module that processes the configuration unit generated the result.
-        UnitProcessing,
-        // The system state is causing the error.
-        SystemState,
-        // The configuration unit was not run due to a precondition not being met.
-        // For example, if a dependency fails to be applied, this will be set.
-        Precondition,
-    };
-
-    // A security context; typically used to define the context in which a configuration unit should be processed.
-    [contract(Microsoft.Management.Configuration.Contract, 3)]
-    enum SecurityContext
-    {
-        // The default value; indicates that the configuration unit should be processed at the caller's current level.
-        Current,
-        // A standard user without administrator privileges.
-        Restricted,
-        // A user with administrator privileges.
-        Elevated,
-    };
-
-    // Information about the environment in which a configuration is processed.
-    [contract(Microsoft.Management.Configuration.Contract, 3)]
-    runtimeclass ConfigurationEnvironment
-    {
-        // The security context in which a configuration is processed.
-        SecurityContext Context;
-
-        // A string that identifies the processor that should be used for the configuration.
-        String ProcessorIdentifier;
-
-        // Processor specific properties.
-        Windows.Foundation.Collections.IMap<String, String> ProcessorProperties{ get; };
-    };
-
-    // Information on a result for a single unit of configuration.
-    [contract(Microsoft.Management.Configuration.Contract, 1)]
-    interface IConfigurationUnitResultInformation
-    {
-        // The error code of the failure.
-        HRESULT ResultCode{ get; };
-
-        // The short description of the failure.
-        String Description{ get; };
-
-        // A more detailed error message appropriate for diagnosing the root cause of an error.
-        String Details{ get; };
-
-        // The source of the result.
-        ConfigurationUnitResultSource ResultSource{ get; };
-    }
-
-    // Provides information for a specific configuration unit setting.
-    [contract(Microsoft.Management.Configuration.Contract, 1)]
-    interface IConfigurationUnitSettingDetails
-    {
-        // The name of the setting.
-        String Identifier{ get; };
-        // A brief description of the setting.
-        String Title{ get; };
-        // The detailed description of the setting.
-        String Description{ get; };
-        // Whether the setting is a key. This is used to determine if different settings are in conflict.
-        Boolean IsKey{ get; };
-        // Whether a non-empty value for the setting is required.
-        Boolean IsRequired{ get; };
-        // Whether the setting should be serialized in order to be applied on another system.
-        // When the current settings are retrieved from the system, this can be used to exclude settings that are not relevant to a future application of the unit of configuration.
-        Boolean IsInformational{ get; };
-        // The data type for the value of this setting.
-        Windows.Foundation.PropertyType Type{ get; };
-
-        // The schema fragment to be used for this setting.
-        // Using a single entry of the `properties` object from a JSON schema is suggested, for instance:
-        // {
-        // "$schema": "https://json-schema.org/draft/2020-12/schema",
-        // "scope": {
-        //          "title": "Target scope",
-        //          "description": "The scope at which the configuration should be applied.",
-        //          "type": "string",
-        //          "enum": [
-        //              "machine",
-        //              "user"
-        //          ]
-        //      }
-        // }
-        String Schema{ get; };
-    }
-
-    // Provides information for a specific configuration unit within the runtime.
-    [contract(Microsoft.Management.Configuration.Contract, 1)]
-    interface IConfigurationUnitProcessorDetails
-    {
-        // The type of configuration unit.
-        String UnitType{ get; };
-        // A description of the unit of configuration.
-        String UnitDescription{ get; };
-        // The URI of the documentation for the unit of configuration.
-        Windows.Foundation.Uri UnitDocumentationUri{ get; };
-        // The URI of the icon for the unit of configuration.
-        Windows.Foundation.Uri UnitIconUri{ get; };
-        // The name of the module containing the unit of configuration.
-        String ModuleName{ get; };
-        // The type of the module containing the unit of configuration.
-        String ModuleType{ get; };
-        // The source of the module containing the unit of configuration.
-        String ModuleSource{ get; };
-        // The description of the module containing the unit of configuration.
-        String ModuleDescription{ get; };
-        // The URI of the documentation for the module containing the unit of configuration.
-        Windows.Foundation.Uri ModuleDocumentationUri{ get; };
-        // The URI for the published module containing the unit of configuration.
-        Windows.Foundation.Uri PublishedModuleUri{ get; };
-        // The version of the module containing the unit of configuration.
-        String Version{ get; };
-        // The publishing date of the module containing the unit of configuration.
-        Windows.Foundation.DateTime PublishedDate{ get; };
-        // Whether the module is already present on the system.
-        Boolean IsLocal{ get; };
-        // The author of the module containing the unit of configuration.
-        String Author{ get; };
-        // The publisher of the module containing the unit of configuration.
-        String Publisher{ get; };
-        // The signing information of the module files containing the unit of configuration.
-        // May contain Windows.Security.Cryptography.Certificates.Certificate or Windows.Security.Cryptography.Certificates.CertificateChain.
-        Windows.Foundation.Collections.IVectorView<IInspectable> SigningInformation{ get; };
-        // The settings information for the unit of configuration.
-        Windows.Foundation.Collections.IVectorView<IConfigurationUnitSettingDetails> Settings{ get; };
-        // Does it comes from a public repository
-        Boolean IsPublic{ get; };
-    }
-
-    // Provides information for a specific configuration unit within the runtime.
-    [contract(Microsoft.Management.Configuration.Contract, 2)]
-    interface IConfigurationUnitProcessorDetails2 requires IConfigurationUnitProcessorDetails
-    {
-        // Determines if this configuration unit should be treated as a group.
-        Boolean IsGroup{ get; };
-    }
-
-    // Defines how the configuration unit is to be used within the configuration system.
-    [contract(Microsoft.Management.Configuration.Contract, 1)]
-    enum ConfigurationUnitIntent
-    {
-        // The configuration unit will only be used to Test the current system state.
-        Assert,
-        // The configuration unit will only be used to Get the current system state.
-        Inform,
-        // The configuration unit will be used to Apply the current system state.
-        // The configuration unit will be used to Test and Get the current system state as part of that process.
-        Apply,
-        // The configuration unit's intent is unknown.
-        // Currently not supported.
-        Unknown,
-    };
-
-    // A single unit of configuration.
-    [contract(Microsoft.Management.Configuration.Contract, 1)]
-    runtimeclass ConfigurationUnit
-    {
-        // Creates an empty configuration unit for authoring purposes.
-        ConfigurationUnit();
-
-        // The type of the unit being configured; not a name for this instance.
-        String Type;
-
-        // An identifier used to uniquely identify the instance of a configuration unit on the system.
-        // May change upon applying a configuration unit from a historical context if some part of the set changed.
-        Guid InstanceIdentifier{ get; };
-
-        // The identifier name of this instance within the set.
-        String Identifier;
-
-        // Describes how this configuration unit will be used.
-        ConfigurationUnitIntent Intent;
-
-        // The `Identifier` values of the configuration units that this unit depends on.
-        Windows.Foundation.Collections.IVector<String> Dependencies;
-
-        // The metadata properties associated with the configuration unit.
-        // TODO: This is being used to drive processing decisions when it should not.
-        //       There is ongoing discussion about this at https://github.com/PowerShell/DSC/issues/47 and https://github.com/PowerShell/DSC/issues/92.
-        Windows.Foundation.Collections.ValueSet Metadata;
-
-        // Contains the values that are for use by the configuration unit itself.
-        Windows.Foundation.Collections.ValueSet Settings;
-
-        // Contains information on the origin of the configuration unit.
-        // May be null if ConfigurationProcessor.GetDetailsAsync has not been called yet.
-        IConfigurationUnitProcessorDetails Details{ get; };
-
-        // The current state of the configuration unit.
-        ConfigurationUnitState State{ get; };
-
-        // Contains information on the result of the latest attempt to apply the configuration unit.
-        IConfigurationUnitResultInformation ResultInformation{ get; };
-
-        // Controls whether this unit will be processed when part of a set.
-        Boolean IsActive;
-
-        // Creates a copy of this configuration unit, with the following notes:
-        //  InstanceIdentifier will be a new value
-        //  Identifier will be empty
-        //  Dependencies, Metadata, and Settings will by new containers with identical values inside
-        //  Details will be the same value (not a copy, just another reference)
-        //  State, ResultInformation, and ShouldApply will be their default constructed state
-        //  IsGroup will be false and child units will not be copied
-        //  Environment will be copied
-        ConfigurationUnit Copy();
-
-        [contract(Microsoft.Management.Configuration.Contract, 2)]
-        {
-            // Determines if this configuration unit should be treated as a group.
-            // A configuration unit group treats its `Settings` as the definition of child units.
-            Boolean IsGroup;
-
-            // The configuration units that are part of this unit (if IsGroup is true).
-            Windows.Foundation.Collections.IVector<ConfigurationUnit> Units;
-        }
-
-        [contract(Microsoft.Management.Configuration.Contract, 3)]
-        {
-            // The environment in which to process the configuration unit.
-            // This defines the initial processing environment state used by the configuration system,
-            // and may be overridden by the processor later.
-            ConfigurationEnvironment Environment{ get; };
-        }
-    }
-
-    // The change event type that has occurred for a configuration set change.
-    [contract(Microsoft.Management.Configuration.Contract, 1)]
-    enum ConfigurationSetChangeEventType
-    {
-        Unknown,
-        // The change event was for the set state. Only ConfigurationSetChangeData.SetState is valid.
-        SetStateChanged,
-        // The change event was for the unit state. All ConfigurationSetChangeData properties are valid.
-        UnitStateChanged,
-    };
-
-    // The change data sent about changes to a specific set.
-    [contract(Microsoft.Management.Configuration.Contract, 1)]
-    runtimeclass ConfigurationSetChangeData
-    {
-        // The change event type that occurred.
-        ConfigurationSetChangeEventType Change{ get; };
-
-        // The state of the configuration set for this event (the ConfigurationSet can be used to get the current state, which may be different).
-        ConfigurationSetState SetState{ get; };
-
-        // The state of the configuration unit for this event (the ConfigurationUnit can be used to get the current state, which may be different).
-        ConfigurationUnitState UnitState{ get; };
-
-        // Contains information on the result of the attempt to apply the configuration unit.
-        IConfigurationUnitResultInformation ResultInformation{ get; };
-
-        // The configuration unit whose state changed.
-        ConfigurationUnit Unit{ get; };
-    }
-
-    // The definition of a configuration parameter; a value that may be provided to alter the processing of a configuration set.
-    [contract(Microsoft.Management.Configuration.Contract, 2)]
-    runtimeclass ConfigurationParameter
-    {
-        ConfigurationParameter();
-
-        // The name of the parameter.
-        String Name;
-
-        // The description of the parameter.
-        String Description;
-
-        // The metadata properties associated with the configuration parameter.
-        Windows.Foundation.Collections.ValueSet Metadata;
-
-        // The value of the parameter should be treated as a secret; not logged our output.
-        Boolean IsSecure;
-
-        // The type of the parameter.
-        Windows.Foundation.PropertyType Type;
-
-        // The default value; may be null if no default is provided.
-        Object DefaultValue;
-
-        // The set of allowed values; a null container indicates that the values are not restricted.
-        Windows.Foundation.Collections.IVector<Object> AllowedValues;
-
-        // The minimum length for a parameter type with the concept (string, array, etc.).
-        UInt32 MinimumLength;
-
-        // The maximum length for a parameter type with the concept (string, array, etc.).
-        UInt32 MaximumLength;
-
-        // For comparable parameter types, the minimum value allowed (integrals, DateTime, etc.).
-        Object MinimumValue;
-
-        // For comparable parameter types, the maximum value allowed (integrals, DateTime, etc.).
-        Object MaximumValue;
-
-        // The input value; may be null if no value is provided.
-        Object ProvidedValue;
-    }
-
-    // A configuration set contains a collection of configuration units and details about the set.
-    [contract(Microsoft.Management.Configuration.Contract, 1)]
-    runtimeclass ConfigurationSet
-    {
-        // Creates an empty configuration set for authoring purposes.
-        ConfigurationSet();
-
-        // The name of the set; if from a file this could be the file name.
-        String Name;
-        // The origin of the set; if it came from a repository it could be the remote URL (ex. https://github.com/microsoft/winget-cli.git).
-        String Origin;
-        // The location of the configuration set on the local filesystem.
-        // If this set is from history, the file may no longer exist or it's contents may have been changed.
-        String Path;
-
-        // An identifier used to uniquely identify the instance of a configuration set on the system.
-        // May change upon applying a configuration set from a historical context if some part of the set changed.
-        Guid InstanceIdentifier{ get; };
-        // The state that the set is in.
-        ConfigurationSetState State{ get; };
-        // The time that this set was recorded with intent to apply.
-        Windows.Foundation.DateTime FirstApply{ get; };
-        // The time that this set was last started to be applied.
-        Windows.Foundation.DateTime ApplyBegun{ get; };
-        // The time that this set was last finished being applied (does not indicate success).
-        Windows.Foundation.DateTime ApplyEnded{ get; };
-
-        // The configuration units that are part of this set.
-        Windows.Foundation.Collections.IVector<ConfigurationUnit> Units;
-
-        // The schema version to use for the set.
-        // Will be set to the schema version when read in, and default to the latest if created manually.
-        // Setting SchemaVersion to a different value will change SchemaUri.
-        String SchemaVersion;
-
-        // Only changes for this set are sent to this event.
-        // This includes things like: start/stop of the entire set for application, start/stop of a unit for application.
-        event Windows.Foundation.TypedEventHandler<ConfigurationSet, ConfigurationSetChangeData> ConfigurationSetChange;
-
-        // Writes the configuration set to the given stream.
-        void Serialize(Windows.Storage.Streams.IOutputStream stream);
-
-        // Removes the configuration set from the recorded history, if present.
-        void Remove();
-
-        [contract(Microsoft.Management.Configuration.Contract, 2)]
-        {
-            // The metadata properties associated with the configuration set.
-            Windows.Foundation.Collections.ValueSet Metadata;
-
-            // The parameters that this configuration set supports.
-            Windows.Foundation.Collections.IVector<ConfigurationParameter> Parameters;
-
-            // The variables that this configuration set uses.
-            Windows.Foundation.Collections.ValueSet Variables;
-
-            // The schema URI to use for the set.
-            // Will be set to the schema version when read in, and default to the latest if created manually.
-            // Setting SchemaUri to a different value will change SchemaVersion.
-            Windows.Foundation.Uri SchemaUri;
-        }
-
-        [contract(Microsoft.Management.Configuration.Contract, 3)]
-        {
-            // The environment in which to process the configuration set.
-            // This defines the initial processing environment state used by the configuration system,
-            // and may be overridden by the processor later.
-            ConfigurationEnvironment Environment{ get; };
-
-            // Gets the union of environments as defined by all of the active units within the set.
-            Windows.Foundation.Collections.IVector<ConfigurationEnvironment> GetUnitEnvironments();
-        }
-    }
-
-    // The result of applying the settings with an IConfigurationUnitProcessor.
-    [contract(Microsoft.Management.Configuration.Contract, 1)]
-    interface IApplySettingsResult
-    {
-        // The configuration unit.
-        ConfigurationUnit Unit{ get; };
-
-        // Indicates whether a reboot is required after the settings were applied.
-        Boolean RebootRequired{ get; };
-
-        // The result of applying the configuration unit.
-        IConfigurationUnitResultInformation ResultInformation{ get; };
-    }
-
-    // Informs the caller of the result of running a Test.
-    [contract(Microsoft.Management.Configuration.Contract, 1)]
-    enum ConfigurationTestResult
-    {
-        // The result is unknown.
-        Unknown,
-        // The system is in the state described by the configuration.
-        Positive,
-        // The system is not in the state described by the configuration.
-        Negative,
-        // Running the test failed.
-        Failed,
-        // The test was not run because it was not applicable.
-        NotRun,
-    };
-
-    // The result of testing the settings with an IConfigurationUnitProcessor.
-    [contract(Microsoft.Management.Configuration.Contract, 1)]
-    interface ITestSettingsResult
-    {
-        // The configuration unit.
-        ConfigurationUnit Unit{ get; };
-
-        // The result (if any) of running Test on the configuration unit.
-        ConfigurationTestResult TestResult{ get; };
-
-        // The result of testing the configuration unit.
-        // This is not the response for the test, but rather contains information about the actual attempt to run the test.
-        IConfigurationUnitResultInformation ResultInformation{ get; };
-    }
-
-    // The result of getting the settings with an IConfigurationUnitProcessor.
-    [contract(Microsoft.Management.Configuration.Contract, 1)]
-    interface IGetSettingsResult
-    {
-        // The configuration unit.
-        ConfigurationUnit Unit{ get; };
-
-        // The current state of the system for the configuration unit.
-        Windows.Foundation.Collections.ValueSet Settings{ get; };
-
-        // The result of getting the configuration unit settings.
-        // This is not the response for the retrieval, but rather contains information about the actual attempt to retrieve the settings.
-        IConfigurationUnitResultInformation ResultInformation{ get; };
-    }
-
-    // The result of getting the settings for all instances of a configuration unit.
-    [contract(Microsoft.Management.Configuration.Contract, 2)]
-    interface IGetAllSettingsResult
-    {
-        // The configuration unit.
-        ConfigurationUnit Unit{ get; };
-
-        // The current state of the system for all the instances of the configuration unit.
-        Windows.Foundation.Collections.IVector<Windows.Foundation.Collections.ValueSet> Settings{ get; };
-
-        // The result of getting the configuration unit settings.
-        // This is not the response for the retrieval, but rather contains information about the actual attempt to retrieve the settings.
-        IConfigurationUnitResultInformation ResultInformation{ get; };
-    }
-
-    // The result of getting all of the units for a configuration unit.
-    [contract(Microsoft.Management.Configuration.Contract, 4)]
-    interface IGetAllUnitsResult
-    {
-        // The configuration unit.
-        ConfigurationUnit Unit{ get; };
-
-        // The units retrieved for the given unit.
-        Windows.Foundation.Collections.IVector<ConfigurationUnit> Units{ get; };
-
-        // The result of getting the configuration units.
-        // This is not the response for the retrieval, but rather contains information about the actual attempt to retrieve the settings.
-        IConfigurationUnitResultInformation ResultInformation{ get; };
-    }
-
-    // Provides access to a specific configuration unit within the runtime.
-    [contract(Microsoft.Management.Configuration.Contract, 1)]
-    interface IConfigurationUnitProcessor
-    {
-        // The configuration unit that the processor was created for.
-        ConfigurationUnit Unit{ get; };
-
-        // Determines if the system is already in the state described by the configuration unit.
-        ITestSettingsResult TestSettings();
-
-        // Gets the current system state for the configuration unit.
-        IGetSettingsResult GetSettings();
-
-        // Applies the state described in the configuration unit.
-        IApplySettingsResult ApplySettings();
-    }
-
-    [contract(Microsoft.Management.Configuration.Contract, 2)]
-    interface IGetAllSettingsConfigurationUnitProcessor requires IConfigurationUnitProcessor
-    {
-        // Gets the current system state for all the instances of the configuration unit, each of which has their own settings.
-        IGetAllSettingsResult GetAllSettings();
-    }
-
-    [contract(Microsoft.Management.Configuration.Contract, 4)]
-    interface IGetAllUnitsConfigurationUnitProcessor requires IConfigurationUnitProcessor
-    {
-        // Gets all units for the configuration unit.
-        IGetAllUnitsResult GetAllUnits();
-    }
-
-    // Controls the lifetime of operations for a single configuration set.
-    [contract(Microsoft.Management.Configuration.Contract, 1)]
-    interface IConfigurationSetProcessor
-    {
-        // Gets the configuration unit processor details for the given unit.
-        IConfigurationUnitProcessorDetails GetUnitProcessorDetails(ConfigurationUnit unit, ConfigurationUnitDetailFlags detailFlags);
-
-        // Creates a configuration unit processor for the given unit.
-        IConfigurationUnitProcessor CreateUnitProcessor(ConfigurationUnit unit);
-    }
-
-    // The definition of find unit processors option.
-    [contract(Microsoft.Management.Configuration.Contract, 4)]
-    runtimeclass FindUnitProcessorsOptions
-    {
-        FindUnitProcessorsOptions();
-
-        // Search paths for finding configuration unit processors. The value has the same format as
-        // PATH environment variable. Paths are absolute paths separated by semicolons(;).
-        String SearchPaths;
-
-        // If the search paths provided are exclusive.
-        Boolean SearchPathsExclusive;
-
-        // Defines the type of detail probing that is allowed when finding unit processors.
-        ConfigurationUnitDetailFlags UnitDetailFlags;
-    }
-
-    // Find unit processors.
-    [contract(Microsoft.Management.Configuration.Contract, 4)]
-    interface IFindUnitProcessorsSetProcessor requires IConfigurationSetProcessor
-    {
-        // Find unit processors.
-        Windows.Foundation.Collections.IVector<IConfigurationUnitProcessorDetails> FindUnitProcessors(FindUnitProcessorsOptions findOptions);
-    }
-
-    // The result of applying an individual unit settings with an IConfigurationGroupProcessor.
-    [contract(Microsoft.Management.Configuration.Contract, 1)]
-    interface IApplyGroupMemberSettingsResult
-    {
-        // The configuration unit.
-        ConfigurationUnit Unit{ get; };
-
-        // The state of the unit.
-        // Properties other than `Unit` are not valid unless this value is `Completed`.
-        ConfigurationUnitState State{ get; };
-
-        // Will be true if the configuration unit was in the desired state (Test returns true) prior to the apply action.
-        Boolean PreviouslyInDesiredState{ get; };
-
-        // Indicates whether a reboot is required after the settings were applied.
-        Boolean RebootRequired{ get; };
-
-        // The result of applying the configuration unit.
-        IConfigurationUnitResultInformation ResultInformation{ get; };
-    }
-
-    // The result of applying the settings with an IConfigurationGroupProcessor.
-    [contract(Microsoft.Management.Configuration.Contract, 2)]
-    interface IApplyGroupSettingsResult
-    {
-        // The configuration group object (set or unit).
-        Object Group{ get; };
-
-        // Indicates whether a reboot is required after the settings were applied.
-        Boolean RebootRequired{ get; };
-
-        // The result of applying the configuration unit group.
-        IConfigurationUnitResultInformation ResultInformation{ get; };
-
-        // Results for each configuration unit in the group.
-        Windows.Foundation.Collections.IVector<IApplyGroupMemberSettingsResult> UnitResults{ get; };
-    }
-
-    // The result of testing the settings with an IConfigurationGroupProcessor.
-    [contract(Microsoft.Management.Configuration.Contract, 2)]
-    interface ITestGroupSettingsResult
-    {
-        // The configuration group object (set or unit).
-        Object Group{ get; };
-
-        // The result (if any) of running Test on the configuration unit group.
-        ConfigurationTestResult TestResult{ get; };
-
-        // The result of testing the configuration unit group.
-        // This is not the response for the test, but rather contains information about the actual attempt to run the test.
-        IConfigurationUnitResultInformation ResultInformation{ get; };
-
-        // Results for each configuration unit in the group.
-        Windows.Foundation.Collections.IVector<ITestSettingsResult> UnitResults{ get; };
-    }
-
-    // Provides access to a specific configuration unit group within the runtime.
-    // An object returned by `CreateUnitProcessor` or `CreateSetProcessor` can implement this interface to indicate that it can take
-    // the responsibility of executing the units that it contains.
-    [contract(Microsoft.Management.Configuration.Contract, 2)]
-    interface IConfigurationGroupProcessor
-    {
-        // The configuration group object (set or unit).
-        Object Group{ get; };
-
-        // Determines if the system is already in the state described by the configuration unit group.
-        // Progress is expected for every descendant unit and finally the group unit itself.
-        Windows.Foundation.IAsyncOperation<ITestGroupSettingsResult> TestGroupSettingsAsync(Windows.Foundation.EventHandler<ITestSettingsResult> progressHandler);
-
-        // Applies the state described in the configuration unit group.
-        // Progress is expected for every descendant unit and finally the group unit itself.
-        Windows.Foundation.IAsyncOperation<IApplyGroupSettingsResult> ApplyGroupSettingsAsync(Windows.Foundation.EventHandler<IApplyGroupMemberSettingsResult> progressHandler);
-    }
-
-    // The level of the diagnostic information.
-    [contract(Microsoft.Management.Configuration.Contract, 1)]
-    enum DiagnosticLevel
-    {
-        Verbose,
-        Informational,
-        Warning,
-        Error,
-        Critical,
-    };
-
-    // Enables diagnostic information from the configuration system to be inspected/stored by callers.
-    [contract(Microsoft.Management.Configuration.Contract, 1)]
-    interface IDiagnosticInformation
-    {
-        // Indicates the importance of the diagnostic information.
-        DiagnosticLevel Level{ get; };
-
-        // The diagnostic message.
-        String Message{ get; };
-    }
-
-    // Allows different runtimes to provide specialized handling of configuration processing.
-    [contract(Microsoft.Management.Configuration.Contract, 1)]
-    interface IConfigurationSetProcessorFactory
-    {
-        // Creates a configuration set processor for the given set.
-        IConfigurationSetProcessor CreateSetProcessor(ConfigurationSet configurationSet);
-
-        // Diagnostics event; useful for logging and/or verbose output.
-        event Windows.Foundation.EventHandler<IDiagnosticInformation> Diagnostics;
-
-        // Indicates the minimum importance desired for diagnostics.
-        DiagnosticLevel MinimumLevel;
-    }
-
-    // The change event type that has occurred.
-    [contract(Microsoft.Management.Configuration.Contract, 1)]
-    enum ConfigurationChangeEventType
-    {
-        Unknown,
-        SetAdded,
-        SetStateChanged,
-        SetRemoved,
-    };
-
-    // The change data sent about changes to sets.
-    [contract(Microsoft.Management.Configuration.Contract, 1)]
-    runtimeclass ConfigurationChangeData
-    {
-        // The change event type that occurred.
-        ConfigurationChangeEventType Change{ get; };
-
-        // The identifier used to uniquely identify the instance of a configuration set on the system.
-        Guid InstanceIdentifier{ get; };
-
-        // The state of the configuration set for this event (the ConfigurationSet can be used to get the current state, which may be different).
-        ConfigurationSetState State{ get; };
-    }
-
-    // The result of calling OpenConfigurationSet, containing either the set or details about the failure.
-    [contract(Microsoft.Management.Configuration.Contract, 1)]
-    runtimeclass OpenConfigurationSetResult
-    {
-        // The configuration set if successful; null otherwise.
-        ConfigurationSet Set{ get; };
-
-        // The result from opening the set.
-        HRESULT ResultCode{ get; };
-
-        // The field that is missing/invalid, if appropriate for the specific ResultCode.
-        String Field{ get; };
-
-        // The value of the field, if appropriate for the specific ResultCode.
-        String Value{ get; };
-
-        // The line number for the failure reason, if determined.
-        UInt32 Line{ get; };
-
-        // The column number for the failure reason, if determined.
-        UInt32 Column{ get; };
-    }
-
-    // The type of conflict between configuration sets that was detected.
-    [contract(Microsoft.Management.Configuration.Contract, 1)]
-    enum ConfigurationConflictType
-    {
-        Unknown,
-        // Indicates that the first configuration set has a matching name and origin to the second, which has already been applied.
-        // This is likely an update to the existing set, and should be applied as such, rather than an entirely new set.
-        MatchingOrigin,
-        // Indicates that the first configuration set is identical to the second, which has already been applied.
-        // This is based solely on the configuration unit settings.
-        IdenticalSetApplied,
-        // Indicates a conflict between the settings of two configuration units.
-        SettingsConflict,
-    };
-
-    // Describes a conflict between a setting of two configuration units.
-    [contract(Microsoft.Management.Configuration.Contract, 1)]
-    runtimeclass ConfigurationConflictSetting
-    {
-        // The name of the setting.
-        String Name{ get; };
-
-        // The value from the first configuration unit.
-        // These are the values from a `ValueSet`, and are thus required to be a `PropertyValue` or a 'ValueSet`.
-        Object FirstValue{ get; };
-
-        // The value from the second configuration unit.
-        // These are the values from a `ValueSet`, and are thus required to be a `PropertyValue` or a 'ValueSet`.
-        Object SecondValue{ get; };
-    }
-
-    // Describes a conflict between two configuration sets.
-    [contract(Microsoft.Management.Configuration.Contract, 1)]
-    runtimeclass ConfigurationConflict
-    {
-        // The type of conflict detected.
-        ConfigurationConflictType Conflict{ get; };
-
-        // The first of the configuration sets involved in the conflict.
-        ConfigurationSet FirstSet{ get; };
-
-        // The second of the configuration sets involved in the conflict.
-        ConfigurationSet SecondSet{ get; };
-
-        // The first of the configuration units involved in the conflict.
-        ConfigurationUnit FirstUnit{ get; };
-
-        // The second of the configuration units involved in the conflict.
-        ConfigurationUnit SecondUnit{ get; };
-
-        // Contains information about the particular settings that are conflicting.
-        Windows.Foundation.Collections.IVectorView<ConfigurationConflictSetting> Settings{ get; };
-    }
-
-    // The result of getting the configuration unit details.
-    [contract(Microsoft.Management.Configuration.Contract, 1)]
-    runtimeclass GetConfigurationUnitDetailsResult
-    {
-        // The configuration unit whose details were retrieved.
-        ConfigurationUnit Unit{ get; };
-
-        // The details, if they were able to be acquired successfully.
-        IConfigurationUnitProcessorDetails Details{ get; };
-
-        // The result of getting the configuration unit details.
-        IConfigurationUnitResultInformation ResultInformation{ get; };
-    }
-
-    // The result of getting the configuration set details.
-    [contract(Microsoft.Management.Configuration.Contract, 1)]
-    runtimeclass GetConfigurationSetDetailsResult
-    {
-        // The configuration unit whose details were retrieved.
-        Windows.Foundation.Collections.IVectorView<GetConfigurationUnitDetailsResult> UnitResults{ get; };
-    }
-
-    // Flags to control how a configuration set should be applied to the system.
-    [contract(Microsoft.Management.Configuration.Contract, 1)]
-    [flags]
-    enum ApplyConfigurationSetFlags
-    {
-        None = 0x0,
-        // Forces a new configuration set instance to be recorded when the set being applied matches a previous set's origin.
-        // The default behavior is to assume that the incoming set is an update to the existing set and overwrite it.
-        DoNotOverwriteMatchingOriginSet = 0x1,
-        // Does not apply the configuration set, only checks the configuration set for internal consistency.
-        PerformConsistencyCheckOnly = 0x2,
-    };
-
-    // The result of applying the settings for a configuration unit.
-    [contract(Microsoft.Management.Configuration.Contract, 1)]
-    runtimeclass ApplyConfigurationUnitResult
-    {
-        // The configuration unit that was applied.
-        ConfigurationUnit Unit{ get; };
-
-        // The state of the configuration unit with regards to the current execution of ApplySet.
-        ConfigurationUnitState State{ get; };
-
-        // Will be true if the configuration unit was in the desired state (Test returns true) prior to the apply action.
-        Boolean PreviouslyInDesiredState{ get; };
-
-        // Indicates whether a reboot is required after the configuration unit was applied.
-        Boolean RebootRequired{ get; };
-
-        // The result of applying the configuration unit.
-        IConfigurationUnitResultInformation ResultInformation{ get; };
-    }
-
-    // The result of applying the settings for a configuration set.
-    [contract(Microsoft.Management.Configuration.Contract, 1)]
-    runtimeclass ApplyConfigurationSetResult
-    {
-        // Results for each configuration unit in the set.
-        Windows.Foundation.Collections.IVectorView<ApplyConfigurationUnitResult> UnitResults{ get; };
-
-        // The overall result from applying the configuration set.
-        HRESULT ResultCode{ get; };
-    }
-
-    // The result of testing the settings for a configuration unit.
-    [contract(Microsoft.Management.Configuration.Contract, 1)]
-    runtimeclass TestConfigurationUnitResult
-    {
-        // The configuration unit that was tested.
-        ConfigurationUnit Unit{ get; };
-
-        // The result of testing the configuration unit.
-        // This is not the response for the test, but rather contains information about the actual attempt to run the test.
-        IConfigurationUnitResultInformation ResultInformation{ get; };
-
-        // The result (if any) of running Test on the configuration unit.
-        ConfigurationTestResult TestResult{ get; };
-    }
-
-    // The result of testing the settings for a configuration set.
-    [contract(Microsoft.Management.Configuration.Contract, 1)]
-    runtimeclass TestConfigurationSetResult
-    {
-        // Results for each configuration unit in the set.
-        Windows.Foundation.Collections.IVectorView<TestConfigurationUnitResult> UnitResults{ get; };
-
-        // The result (if any) of running Test on the configuration set.
-        // If this value is NotRun, every unit result will be NotRun.
-        // If this value is Positive, every unit result will be Positive (or NotRun with at least one being Positive).
-        // Any Negative result for a unit will result in this value being Negative.
-        // Any Failed result for a unit will result in this value being Failed (overriding the Negative statement above).
-        ConfigurationTestResult TestResult{ get; };
-    }
-
-    // The result of getting the settings for a configuration unit.
-    [contract(Microsoft.Management.Configuration.Contract, 1)]
-    runtimeclass GetConfigurationUnitSettingsResult
-    {
-        // The result of getting the configuration unit settings.
-        // This is not the response for the retrieval, but rather contains information about the actual attempt to retrieve the settings.
-        IConfigurationUnitResultInformation ResultInformation{ get; };
-
-        // The current state of the system for the configuration unit.
-        Windows.Foundation.Collections.ValueSet Settings { get; };
-    }
-
-    // The result of getting the settings for all the instances of a configuration unit.
-    [contract(Microsoft.Management.Configuration.Contract, 2)]
-    runtimeclass GetAllConfigurationUnitSettingsResult
-    {
-        // The result of getting the settings for all the instances of the configuration unit.
-        // This is not the response for the retrieval, but rather contains information about the actual attempt to retrieve the settings.
-        IConfigurationUnitResultInformation ResultInformation{ get; };
-
-        // The current state of the system for all the instances of the configuration unit.
-        Windows.Foundation.Collections.IVector<Windows.Foundation.Collections.ValueSet> Settings { get; };
-    }
-
-    // The result of getting the all units for a configuration unit.
-    [contract(Microsoft.Management.Configuration.Contract, 4)]
-    runtimeclass GetAllConfigurationUnitsResult
-    {
-        // The result of getting the all units for a configuration unit.
-        // This is not the response for the retrieval, but rather contains information about the actual attempt to retrieve the settings.
-        IConfigurationUnitResultInformation ResultInformation{ get; };
-
-        // The units retrieved for the given unit.
-        Windows.Foundation.Collections.IVector<ConfigurationUnit> Units { get; };
-    }
-
-    // The configuration processor is responsible for the interactions with the system.
-    [contract(Microsoft.Management.Configuration.Contract, 1)]
-    runtimeclass ConfigurationProcessor
-    {
-        ConfigurationProcessor(IConfigurationSetProcessorFactory factory);
-
-        // Diagnostics event; useful for logging and/or verbose output.
-        event Windows.Foundation.EventHandler<IDiagnosticInformation> Diagnostics;
-
-        // Indicates the minimum importance desired for diagnostics.
-        DiagnosticLevel MinimumLevel;
-
-        // Set the caller to used to identify the usage in telemetry events.
-        String Caller;
-
-        // The identifier for the current activity, enabling multiple calls into the processor to be correlated.
-        Guid ActivityIdentifier;
-
-        // If true, ETW events will be generated. Some of those events may be sent to Microsoft depending on the system settings.
-        Boolean GenerateTelemetryEvents;
-
-        // Only top level configuration changes are sent to this event.
-        // This includes things like: creation of a new set for intent to run, start/stop of a set for application, deletion of a not started set.
-        event Windows.Foundation.TypedEventHandler<ConfigurationSet, ConfigurationChangeData> ConfigurationChange;
-
-        // Gets the configuration sets that have already been applied or with the intent to be applied (this may include in progress sets or those that are waiting on others).
-        Windows.Foundation.Collections.IVector<ConfigurationSet> GetConfigurationHistory();
-        Windows.Foundation.IAsyncOperation< Windows.Foundation.Collections.IVector<ConfigurationSet> > GetConfigurationHistoryAsync();
-
-        // Loads a configuration set from the given stream.
-        OpenConfigurationSetResult OpenConfigurationSet(Windows.Storage.Streams.IInputStream stream);
-        Windows.Foundation.IAsyncOperation<OpenConfigurationSetResult> OpenConfigurationSetAsync(Windows.Storage.Streams.IInputStream stream);
-
-        // Checks for conflicts amongst the configuration sets provided, optionally including the configuration sets already applied to the system.
-        Windows.Foundation.Collections.IVector<ConfigurationConflict> CheckForConflicts(Windows.Foundation.Collections.IVectorView<ConfigurationSet> configurationSets, Boolean includeConfigurationHistory);
-        Windows.Foundation.IAsyncOperation< Windows.Foundation.Collections.IVector<ConfigurationConflict> > CheckForConflictsAsync(Windows.Foundation.Collections.IVectorView<ConfigurationSet> configurationSets, Boolean includeConfigurationHistory);
-
-        // Gets the details for all configuration units in a set.
-        GetConfigurationSetDetailsResult GetSetDetails(ConfigurationSet configurationSet, ConfigurationUnitDetailFlags detailFlags);
-        Windows.Foundation.IAsyncOperationWithProgress<GetConfigurationSetDetailsResult, GetConfigurationUnitDetailsResult> GetSetDetailsAsync(ConfigurationSet configurationSet, ConfigurationUnitDetailFlags detailFlags);
-
-        // Gets the details for a configuration unit.
-        GetConfigurationUnitDetailsResult GetUnitDetails(ConfigurationUnit unit, ConfigurationUnitDetailFlags detailFlags);
-        Windows.Foundation.IAsyncOperation<GetConfigurationUnitDetailsResult> GetUnitDetailsAsync(ConfigurationUnit unit, ConfigurationUnitDetailFlags detailFlags);
-
-        // Applies the configuration set state.
-        ApplyConfigurationSetResult ApplySet(ConfigurationSet configurationSet, ApplyConfigurationSetFlags flags);
-        Windows.Foundation.IAsyncOperationWithProgress<ApplyConfigurationSetResult, ConfigurationSetChangeData> ApplySetAsync(ConfigurationSet configurationSet, ApplyConfigurationSetFlags flags);
-
-        // Tests the configuration set state.
-        TestConfigurationSetResult TestSet(ConfigurationSet configurationSet);
-        Windows.Foundation.IAsyncOperationWithProgress<TestConfigurationSetResult, TestConfigurationUnitResult> TestSetAsync(ConfigurationSet configurationSet);
-
-        // Gets the current configuration unit settings.
-        GetConfigurationUnitSettingsResult GetUnitSettings(ConfigurationUnit unit);
-        Windows.Foundation.IAsyncOperation<GetConfigurationUnitSettingsResult> GetUnitSettingsAsync(ConfigurationUnit unit);
-
-        [contract(Microsoft.Management.Configuration.Contract, 2)]
-        {
-            // Gets the current settings for all the instances of a configuration unit.
-            GetAllConfigurationUnitSettingsResult GetAllUnitSettings(ConfigurationUnit unit);
-            Windows.Foundation.IAsyncOperation<GetAllConfigurationUnitSettingsResult> GetAllUnitSettingsAsync(ConfigurationUnit unit);
-        }
-
-        [contract(Microsoft.Management.Configuration.Contract, 4)]
-        {
-<<<<<<< HEAD
-            // Find unit processors.
-            Windows.Foundation.Collections.IVector<IConfigurationUnitProcessorDetails> FindUnitProcessors(FindUnitProcessorsOptions findOptions);
-            Windows.Foundation.IAsyncOperation< Windows.Foundation.Collections.IVector<IConfigurationUnitProcessorDetails> > FindUnitProcessorsAsync(FindUnitProcessorsOptions findOptions);
-=======
-            // Gets all configuration units for the given unit type.
-            // Returned units may be of types other than the one passed in.
-            GetAllConfigurationUnitsResult GetAllUnits(ConfigurationUnit unit);
-            Windows.Foundation.IAsyncOperation<GetAllConfigurationUnitsResult> GetAllUnitsAsync(ConfigurationUnit unit);
->>>>>>> d5267769
-        }
-    }
-
-    // Top level entry point for configuration, enabling easier usage in out-of-process scenarios.
-    [contract(Microsoft.Management.Configuration.Contract, 1)]
-    interface IConfigurationStatics
-    {
-        // Creates an empty configuration unit.
-        ConfigurationUnit CreateConfigurationUnit();
-
-        // Creates an empty configuration set.
-        ConfigurationSet CreateConfigurationSet();
-
-        // Creates a processor factory for the given handler.
-        Windows.Foundation.IAsyncOperation<IConfigurationSetProcessorFactory> CreateConfigurationSetProcessorFactoryAsync(String handler);
-
-        // Creates a processor from the given factory.
-        ConfigurationProcessor CreateConfigurationProcessor(IConfigurationSetProcessorFactory factory);
-
-        // Whether configuration is enabled.
-        Boolean IsConfigurationAvailable{ get; };
-
-        // Enables configuration. Requires store access.
-        Windows.Foundation.IAsyncActionWithProgress<UInt32> EnsureConfigurationAvailableAsync();
-    }
-
-    // Top level entry point for configuration, enabling easier usage in out-of-process scenarios.
-    [contract(Microsoft.Management.Configuration.Contract, 2)]
-    interface IConfigurationStatics2 requires IConfigurationStatics
-    {
-        // Creates an empty configuration parameter.
-        ConfigurationParameter CreateConfigurationParameter();
-    }
-
-    // Top level entry point for configuration, enabling easier usage in out-of-process scenarios.
-    [contract(Microsoft.Management.Configuration.Contract, 4)]
-    interface IConfigurationStatics3 requires IConfigurationStatics2
-    {
-        // Creates an empty configuration parameter.
-        FindUnitProcessorsOptions CreateFindUnitProcessorsOptions();
-    }
-
-    // Top level entry point for configuration, enabling easier usage in out-of-process scenarios.
-    [contract(Microsoft.Management.Configuration.Contract, 1)]
-    runtimeclass ConfigurationStaticFunctions : [default]IConfigurationStatics, IConfigurationStatics2, IConfigurationStatics3
-    {
-        ConfigurationStaticFunctions();
-    }
-
-    /// Force midl3 to generate vector marshalling info.
-    declare
-    {
-        // Due to the way that metadata (WinMD) based marshalling works, in order for any of these to be IIterable<T>, they need to be
-        // included in the manifest of the package. Update the DumpProxyStubRegistrationsCommand to add any new types to make it easier
-        // to iterate over these collections, especially in C#.
-        interface Windows.Foundation.Collections.IVector<ConfigurationUnit>;
-        interface Windows.Foundation.Collections.IVector<ConfigurationSet>;
-        interface Windows.Foundation.Collections.IVector<ConfigurationConflict>;
-        interface Windows.Foundation.Collections.IVectorView<IConfigurationUnitSettingDetails>;
-        interface Windows.Foundation.Collections.IVectorView<ConfigurationConflictSetting>;
-        interface Windows.Foundation.Collections.IVectorView<GetConfigurationUnitDetailsResult>;
-        interface Windows.Foundation.Collections.IVectorView<ApplyConfigurationUnitResult>;
-        interface Windows.Foundation.Collections.IVectorView<TestConfigurationUnitResult>;
-        interface Windows.Foundation.Collections.IVectorView<ConfigurationSet>;
-        interface Windows.Foundation.Collections.IVector<ConfigurationEnvironment>;
-        interface Windows.Foundation.Collections.IVector<IConfigurationUnitProcessorDetails>;
-    }
-
-    // Provides a way to centralize the distribution of interfaces relevant to specific implementations of IConfigurationSetProcessorFactory.
-    namespace SetProcessorFactory
-    {
-        // The same as PowerShell ExecutionPolicy:
-        // https://learn.microsoft.com/en-us/powershell/module/microsoft.powershell.core/about/about_execution_policies
-        enum PwshConfigurationProcessorPolicy
-        {
-            Unrestricted = 0,
-            RemoteSigned = 1,
-            AllSigned = 2,
-            Restricted = 3,
-            Bypass = 4,
-            Undefined = 5,
-            Default = RemoteSigned,
-        };
-
-        enum PwshConfigurationProcessorLocation
-        {
-            CurrentUser = 0,
-            AllUsers = 1,
-            WinGetModulePath = 2,
-            Custom = 3,
-            Default = WinGetModulePath,
-        };
-
-        // The properties provided by the "pwsh" processor factory.
-        interface IPwshConfigurationSetProcessorFactoryProperties
-        {
-            // The module paths to add to the processor.
-            // This will be in addition to any paths added by the processor and those inherent to PowerShell.
-            Windows.Foundation.Collections.IVectorView<String> AdditionalModulePaths;
-
-            // The execution policy to apply; must be set before taking actions with the processor.
-            PwshConfigurationProcessorPolicy Policy;
-
-            // The location to install modules. Default is WinGetModulePath
-            PwshConfigurationProcessorLocation Location;
-
-            // The custom location. Only applicable for Scope.Custom
-            String CustomLocation;
-        };
-    }
-}
+// Copyright (c) Microsoft Corporation.
+// Licensed under the MIT License.
+namespace Microsoft.Management.Configuration
+{
+    [contractversion(4)]
+    apicontract Contract{};
+
+    // The current state of a configuration set.
+    [contract(Microsoft.Management.Configuration.Contract, 1)]
+    enum ConfigurationSetState
+    {
+        // The state of the configuration set is unknown.
+        Unknown,
+        // The configuration set is in the queue to be applied.
+        Pending,
+        // The configuration set is actively being applied.
+        InProgress,
+        // The configuration set has completed being applied.
+        Completed,
+    };
+
+    // The current state of a configuration unit.
+    [contract(Microsoft.Management.Configuration.Contract, 1)]
+    enum ConfigurationUnitState
+    {
+        // The state of the configuration unit is unknown.
+        Unknown,
+        // The configuration unit is in the queue to be applied.
+        Pending,
+        // The configuration unit is actively being applied.
+        InProgress,
+        // The configuration unit has completed being applied.
+        Completed,
+        // The configuration unit was not applied due to external factors.
+        Skipped,
+    };
+
+    // Defines the type of detail probing that is allowed about a configuration unit.
+    [contract(Microsoft.Management.Configuration.Contract, 1)]
+    [flags]
+    enum ConfigurationUnitDetailFlags
+    {
+        // For completeness.
+        None = 0,
+        // Only reads details from local data.
+        Local = 0x1,
+        // Can query the catalog information for details, but will not download any modules.
+        Catalog = 0x2,
+        // Can only read data, not write or execute.
+        ReadOnly = Local | Catalog,
+        // Can download modules, but not load them.
+        Download = 0x4,
+        // Can load modules for details.
+        Load = 0x8,
+    };
+
+    // The source of a result; for instance, the part of the system that generated a failure.
+    [contract(Microsoft.Management.Configuration.Contract, 1)]
+    enum ConfigurationUnitResultSource
+    {
+        // The source is not known, or more likely, there was no failure.
+        None,
+        // The result came from inside the configuration system; this is likely a bug.
+        Internal,
+        // The configuration set was ill formed. For instance, referencing a configuration unit
+        // that does not exist or a dependency that is not present.
+        ConfigurationSet,
+        // The external module that processes the configuration unit generated the result.
+        UnitProcessing,
+        // The system state is causing the error.
+        SystemState,
+        // The configuration unit was not run due to a precondition not being met.
+        // For example, if a dependency fails to be applied, this will be set.
+        Precondition,
+    };
+
+    // A security context; typically used to define the context in which a configuration unit should be processed.
+    [contract(Microsoft.Management.Configuration.Contract, 3)]
+    enum SecurityContext
+    {
+        // The default value; indicates that the configuration unit should be processed at the caller's current level.
+        Current,
+        // A standard user without administrator privileges.
+        Restricted,
+        // A user with administrator privileges.
+        Elevated,
+    };
+
+    // Information about the environment in which a configuration is processed.
+    [contract(Microsoft.Management.Configuration.Contract, 3)]
+    runtimeclass ConfigurationEnvironment
+    {
+        // The security context in which a configuration is processed.
+        SecurityContext Context;
+
+        // A string that identifies the processor that should be used for the configuration.
+        String ProcessorIdentifier;
+
+        // Processor specific properties.
+        Windows.Foundation.Collections.IMap<String, String> ProcessorProperties{ get; };
+    };
+
+    // Information on a result for a single unit of configuration.
+    [contract(Microsoft.Management.Configuration.Contract, 1)]
+    interface IConfigurationUnitResultInformation
+    {
+        // The error code of the failure.
+        HRESULT ResultCode{ get; };
+
+        // The short description of the failure.
+        String Description{ get; };
+
+        // A more detailed error message appropriate for diagnosing the root cause of an error.
+        String Details{ get; };
+
+        // The source of the result.
+        ConfigurationUnitResultSource ResultSource{ get; };
+    }
+
+    // Provides information for a specific configuration unit setting.
+    [contract(Microsoft.Management.Configuration.Contract, 1)]
+    interface IConfigurationUnitSettingDetails
+    {
+        // The name of the setting.
+        String Identifier{ get; };
+        // A brief description of the setting.
+        String Title{ get; };
+        // The detailed description of the setting.
+        String Description{ get; };
+        // Whether the setting is a key. This is used to determine if different settings are in conflict.
+        Boolean IsKey{ get; };
+        // Whether a non-empty value for the setting is required.
+        Boolean IsRequired{ get; };
+        // Whether the setting should be serialized in order to be applied on another system.
+        // When the current settings are retrieved from the system, this can be used to exclude settings that are not relevant to a future application of the unit of configuration.
+        Boolean IsInformational{ get; };
+        // The data type for the value of this setting.
+        Windows.Foundation.PropertyType Type{ get; };
+
+        // The schema fragment to be used for this setting.
+        // Using a single entry of the `properties` object from a JSON schema is suggested, for instance:
+        // {
+        // "$schema": "https://json-schema.org/draft/2020-12/schema",
+        // "scope": {
+        //          "title": "Target scope",
+        //          "description": "The scope at which the configuration should be applied.",
+        //          "type": "string",
+        //          "enum": [
+        //              "machine",
+        //              "user"
+        //          ]
+        //      }
+        // }
+        String Schema{ get; };
+    }
+
+    // Provides information for a specific configuration unit within the runtime.
+    [contract(Microsoft.Management.Configuration.Contract, 1)]
+    interface IConfigurationUnitProcessorDetails
+    {
+        // The type of configuration unit.
+        String UnitType{ get; };
+        // A description of the unit of configuration.
+        String UnitDescription{ get; };
+        // The URI of the documentation for the unit of configuration.
+        Windows.Foundation.Uri UnitDocumentationUri{ get; };
+        // The URI of the icon for the unit of configuration.
+        Windows.Foundation.Uri UnitIconUri{ get; };
+        // The name of the module containing the unit of configuration.
+        String ModuleName{ get; };
+        // The type of the module containing the unit of configuration.
+        String ModuleType{ get; };
+        // The source of the module containing the unit of configuration.
+        String ModuleSource{ get; };
+        // The description of the module containing the unit of configuration.
+        String ModuleDescription{ get; };
+        // The URI of the documentation for the module containing the unit of configuration.
+        Windows.Foundation.Uri ModuleDocumentationUri{ get; };
+        // The URI for the published module containing the unit of configuration.
+        Windows.Foundation.Uri PublishedModuleUri{ get; };
+        // The version of the module containing the unit of configuration.
+        String Version{ get; };
+        // The publishing date of the module containing the unit of configuration.
+        Windows.Foundation.DateTime PublishedDate{ get; };
+        // Whether the module is already present on the system.
+        Boolean IsLocal{ get; };
+        // The author of the module containing the unit of configuration.
+        String Author{ get; };
+        // The publisher of the module containing the unit of configuration.
+        String Publisher{ get; };
+        // The signing information of the module files containing the unit of configuration.
+        // May contain Windows.Security.Cryptography.Certificates.Certificate or Windows.Security.Cryptography.Certificates.CertificateChain.
+        Windows.Foundation.Collections.IVectorView<IInspectable> SigningInformation{ get; };
+        // The settings information for the unit of configuration.
+        Windows.Foundation.Collections.IVectorView<IConfigurationUnitSettingDetails> Settings{ get; };
+        // Does it comes from a public repository
+        Boolean IsPublic{ get; };
+    }
+
+    // Provides information for a specific configuration unit within the runtime.
+    [contract(Microsoft.Management.Configuration.Contract, 2)]
+    interface IConfigurationUnitProcessorDetails2 requires IConfigurationUnitProcessorDetails
+    {
+        // Determines if this configuration unit should be treated as a group.
+        Boolean IsGroup{ get; };
+    }
+
+    // Defines how the configuration unit is to be used within the configuration system.
+    [contract(Microsoft.Management.Configuration.Contract, 1)]
+    enum ConfigurationUnitIntent
+    {
+        // The configuration unit will only be used to Test the current system state.
+        Assert,
+        // The configuration unit will only be used to Get the current system state.
+        Inform,
+        // The configuration unit will be used to Apply the current system state.
+        // The configuration unit will be used to Test and Get the current system state as part of that process.
+        Apply,
+        // The configuration unit's intent is unknown.
+        // Currently not supported.
+        Unknown,
+    };
+
+    // A single unit of configuration.
+    [contract(Microsoft.Management.Configuration.Contract, 1)]
+    runtimeclass ConfigurationUnit
+    {
+        // Creates an empty configuration unit for authoring purposes.
+        ConfigurationUnit();
+
+        // The type of the unit being configured; not a name for this instance.
+        String Type;
+
+        // An identifier used to uniquely identify the instance of a configuration unit on the system.
+        // May change upon applying a configuration unit from a historical context if some part of the set changed.
+        Guid InstanceIdentifier{ get; };
+
+        // The identifier name of this instance within the set.
+        String Identifier;
+
+        // Describes how this configuration unit will be used.
+        ConfigurationUnitIntent Intent;
+
+        // The `Identifier` values of the configuration units that this unit depends on.
+        Windows.Foundation.Collections.IVector<String> Dependencies;
+
+        // The metadata properties associated with the configuration unit.
+        // TODO: This is being used to drive processing decisions when it should not.
+        //       There is ongoing discussion about this at https://github.com/PowerShell/DSC/issues/47 and https://github.com/PowerShell/DSC/issues/92.
+        Windows.Foundation.Collections.ValueSet Metadata;
+
+        // Contains the values that are for use by the configuration unit itself.
+        Windows.Foundation.Collections.ValueSet Settings;
+
+        // Contains information on the origin of the configuration unit.
+        // May be null if ConfigurationProcessor.GetDetailsAsync has not been called yet.
+        IConfigurationUnitProcessorDetails Details{ get; };
+
+        // The current state of the configuration unit.
+        ConfigurationUnitState State{ get; };
+
+        // Contains information on the result of the latest attempt to apply the configuration unit.
+        IConfigurationUnitResultInformation ResultInformation{ get; };
+
+        // Controls whether this unit will be processed when part of a set.
+        Boolean IsActive;
+
+        // Creates a copy of this configuration unit, with the following notes:
+        //  InstanceIdentifier will be a new value
+        //  Identifier will be empty
+        //  Dependencies, Metadata, and Settings will by new containers with identical values inside
+        //  Details will be the same value (not a copy, just another reference)
+        //  State, ResultInformation, and ShouldApply will be their default constructed state
+        //  IsGroup will be false and child units will not be copied
+        //  Environment will be copied
+        ConfigurationUnit Copy();
+
+        [contract(Microsoft.Management.Configuration.Contract, 2)]
+        {
+            // Determines if this configuration unit should be treated as a group.
+            // A configuration unit group treats its `Settings` as the definition of child units.
+            Boolean IsGroup;
+
+            // The configuration units that are part of this unit (if IsGroup is true).
+            Windows.Foundation.Collections.IVector<ConfigurationUnit> Units;
+        }
+
+        [contract(Microsoft.Management.Configuration.Contract, 3)]
+        {
+            // The environment in which to process the configuration unit.
+            // This defines the initial processing environment state used by the configuration system,
+            // and may be overridden by the processor later.
+            ConfigurationEnvironment Environment{ get; };
+        }
+    }
+
+    // The change event type that has occurred for a configuration set change.
+    [contract(Microsoft.Management.Configuration.Contract, 1)]
+    enum ConfigurationSetChangeEventType
+    {
+        Unknown,
+        // The change event was for the set state. Only ConfigurationSetChangeData.SetState is valid.
+        SetStateChanged,
+        // The change event was for the unit state. All ConfigurationSetChangeData properties are valid.
+        UnitStateChanged,
+    };
+
+    // The change data sent about changes to a specific set.
+    [contract(Microsoft.Management.Configuration.Contract, 1)]
+    runtimeclass ConfigurationSetChangeData
+    {
+        // The change event type that occurred.
+        ConfigurationSetChangeEventType Change{ get; };
+
+        // The state of the configuration set for this event (the ConfigurationSet can be used to get the current state, which may be different).
+        ConfigurationSetState SetState{ get; };
+
+        // The state of the configuration unit for this event (the ConfigurationUnit can be used to get the current state, which may be different).
+        ConfigurationUnitState UnitState{ get; };
+
+        // Contains information on the result of the attempt to apply the configuration unit.
+        IConfigurationUnitResultInformation ResultInformation{ get; };
+
+        // The configuration unit whose state changed.
+        ConfigurationUnit Unit{ get; };
+    }
+
+    // The definition of a configuration parameter; a value that may be provided to alter the processing of a configuration set.
+    [contract(Microsoft.Management.Configuration.Contract, 2)]
+    runtimeclass ConfigurationParameter
+    {
+        ConfigurationParameter();
+
+        // The name of the parameter.
+        String Name;
+
+        // The description of the parameter.
+        String Description;
+
+        // The metadata properties associated with the configuration parameter.
+        Windows.Foundation.Collections.ValueSet Metadata;
+
+        // The value of the parameter should be treated as a secret; not logged our output.
+        Boolean IsSecure;
+
+        // The type of the parameter.
+        Windows.Foundation.PropertyType Type;
+
+        // The default value; may be null if no default is provided.
+        Object DefaultValue;
+
+        // The set of allowed values; a null container indicates that the values are not restricted.
+        Windows.Foundation.Collections.IVector<Object> AllowedValues;
+
+        // The minimum length for a parameter type with the concept (string, array, etc.).
+        UInt32 MinimumLength;
+
+        // The maximum length for a parameter type with the concept (string, array, etc.).
+        UInt32 MaximumLength;
+
+        // For comparable parameter types, the minimum value allowed (integrals, DateTime, etc.).
+        Object MinimumValue;
+
+        // For comparable parameter types, the maximum value allowed (integrals, DateTime, etc.).
+        Object MaximumValue;
+
+        // The input value; may be null if no value is provided.
+        Object ProvidedValue;
+    }
+
+    // A configuration set contains a collection of configuration units and details about the set.
+    [contract(Microsoft.Management.Configuration.Contract, 1)]
+    runtimeclass ConfigurationSet
+    {
+        // Creates an empty configuration set for authoring purposes.
+        ConfigurationSet();
+
+        // The name of the set; if from a file this could be the file name.
+        String Name;
+        // The origin of the set; if it came from a repository it could be the remote URL (ex. https://github.com/microsoft/winget-cli.git).
+        String Origin;
+        // The location of the configuration set on the local filesystem.
+        // If this set is from history, the file may no longer exist or it's contents may have been changed.
+        String Path;
+
+        // An identifier used to uniquely identify the instance of a configuration set on the system.
+        // May change upon applying a configuration set from a historical context if some part of the set changed.
+        Guid InstanceIdentifier{ get; };
+        // The state that the set is in.
+        ConfigurationSetState State{ get; };
+        // The time that this set was recorded with intent to apply.
+        Windows.Foundation.DateTime FirstApply{ get; };
+        // The time that this set was last started to be applied.
+        Windows.Foundation.DateTime ApplyBegun{ get; };
+        // The time that this set was last finished being applied (does not indicate success).
+        Windows.Foundation.DateTime ApplyEnded{ get; };
+
+        // The configuration units that are part of this set.
+        Windows.Foundation.Collections.IVector<ConfigurationUnit> Units;
+
+        // The schema version to use for the set.
+        // Will be set to the schema version when read in, and default to the latest if created manually.
+        // Setting SchemaVersion to a different value will change SchemaUri.
+        String SchemaVersion;
+
+        // Only changes for this set are sent to this event.
+        // This includes things like: start/stop of the entire set for application, start/stop of a unit for application.
+        event Windows.Foundation.TypedEventHandler<ConfigurationSet, ConfigurationSetChangeData> ConfigurationSetChange;
+
+        // Writes the configuration set to the given stream.
+        void Serialize(Windows.Storage.Streams.IOutputStream stream);
+
+        // Removes the configuration set from the recorded history, if present.
+        void Remove();
+
+        [contract(Microsoft.Management.Configuration.Contract, 2)]
+        {
+            // The metadata properties associated with the configuration set.
+            Windows.Foundation.Collections.ValueSet Metadata;
+
+            // The parameters that this configuration set supports.
+            Windows.Foundation.Collections.IVector<ConfigurationParameter> Parameters;
+
+            // The variables that this configuration set uses.
+            Windows.Foundation.Collections.ValueSet Variables;
+
+            // The schema URI to use for the set.
+            // Will be set to the schema version when read in, and default to the latest if created manually.
+            // Setting SchemaUri to a different value will change SchemaVersion.
+            Windows.Foundation.Uri SchemaUri;
+        }
+
+        [contract(Microsoft.Management.Configuration.Contract, 3)]
+        {
+            // The environment in which to process the configuration set.
+            // This defines the initial processing environment state used by the configuration system,
+            // and may be overridden by the processor later.
+            ConfigurationEnvironment Environment{ get; };
+
+            // Gets the union of environments as defined by all of the active units within the set.
+            Windows.Foundation.Collections.IVector<ConfigurationEnvironment> GetUnitEnvironments();
+        }
+    }
+
+    // The result of applying the settings with an IConfigurationUnitProcessor.
+    [contract(Microsoft.Management.Configuration.Contract, 1)]
+    interface IApplySettingsResult
+    {
+        // The configuration unit.
+        ConfigurationUnit Unit{ get; };
+
+        // Indicates whether a reboot is required after the settings were applied.
+        Boolean RebootRequired{ get; };
+
+        // The result of applying the configuration unit.
+        IConfigurationUnitResultInformation ResultInformation{ get; };
+    }
+
+    // Informs the caller of the result of running a Test.
+    [contract(Microsoft.Management.Configuration.Contract, 1)]
+    enum ConfigurationTestResult
+    {
+        // The result is unknown.
+        Unknown,
+        // The system is in the state described by the configuration.
+        Positive,
+        // The system is not in the state described by the configuration.
+        Negative,
+        // Running the test failed.
+        Failed,
+        // The test was not run because it was not applicable.
+        NotRun,
+    };
+
+    // The result of testing the settings with an IConfigurationUnitProcessor.
+    [contract(Microsoft.Management.Configuration.Contract, 1)]
+    interface ITestSettingsResult
+    {
+        // The configuration unit.
+        ConfigurationUnit Unit{ get; };
+
+        // The result (if any) of running Test on the configuration unit.
+        ConfigurationTestResult TestResult{ get; };
+
+        // The result of testing the configuration unit.
+        // This is not the response for the test, but rather contains information about the actual attempt to run the test.
+        IConfigurationUnitResultInformation ResultInformation{ get; };
+    }
+
+    // The result of getting the settings with an IConfigurationUnitProcessor.
+    [contract(Microsoft.Management.Configuration.Contract, 1)]
+    interface IGetSettingsResult
+    {
+        // The configuration unit.
+        ConfigurationUnit Unit{ get; };
+
+        // The current state of the system for the configuration unit.
+        Windows.Foundation.Collections.ValueSet Settings{ get; };
+
+        // The result of getting the configuration unit settings.
+        // This is not the response for the retrieval, but rather contains information about the actual attempt to retrieve the settings.
+        IConfigurationUnitResultInformation ResultInformation{ get; };
+    }
+
+    // The result of getting the settings for all instances of a configuration unit.
+    [contract(Microsoft.Management.Configuration.Contract, 2)]
+    interface IGetAllSettingsResult
+    {
+        // The configuration unit.
+        ConfigurationUnit Unit{ get; };
+
+        // The current state of the system for all the instances of the configuration unit.
+        Windows.Foundation.Collections.IVector<Windows.Foundation.Collections.ValueSet> Settings{ get; };
+
+        // The result of getting the configuration unit settings.
+        // This is not the response for the retrieval, but rather contains information about the actual attempt to retrieve the settings.
+        IConfigurationUnitResultInformation ResultInformation{ get; };
+    }
+
+    // The result of getting all of the units for a configuration unit.
+    [contract(Microsoft.Management.Configuration.Contract, 4)]
+    interface IGetAllUnitsResult
+    {
+        // The configuration unit.
+        ConfigurationUnit Unit{ get; };
+
+        // The units retrieved for the given unit.
+        Windows.Foundation.Collections.IVector<ConfigurationUnit> Units{ get; };
+
+        // The result of getting the configuration units.
+        // This is not the response for the retrieval, but rather contains information about the actual attempt to retrieve the settings.
+        IConfigurationUnitResultInformation ResultInformation{ get; };
+    }
+
+    // Provides access to a specific configuration unit within the runtime.
+    [contract(Microsoft.Management.Configuration.Contract, 1)]
+    interface IConfigurationUnitProcessor
+    {
+        // The configuration unit that the processor was created for.
+        ConfigurationUnit Unit{ get; };
+
+        // Determines if the system is already in the state described by the configuration unit.
+        ITestSettingsResult TestSettings();
+
+        // Gets the current system state for the configuration unit.
+        IGetSettingsResult GetSettings();
+
+        // Applies the state described in the configuration unit.
+        IApplySettingsResult ApplySettings();
+    }
+
+    [contract(Microsoft.Management.Configuration.Contract, 2)]
+    interface IGetAllSettingsConfigurationUnitProcessor requires IConfigurationUnitProcessor
+    {
+        // Gets the current system state for all the instances of the configuration unit, each of which has their own settings.
+        IGetAllSettingsResult GetAllSettings();
+    }
+
+    [contract(Microsoft.Management.Configuration.Contract, 4)]
+    interface IGetAllUnitsConfigurationUnitProcessor requires IConfigurationUnitProcessor
+    {
+        // Gets all units for the configuration unit.
+        IGetAllUnitsResult GetAllUnits();
+    }
+
+    // Controls the lifetime of operations for a single configuration set.
+    [contract(Microsoft.Management.Configuration.Contract, 1)]
+    interface IConfigurationSetProcessor
+    {
+        // Gets the configuration unit processor details for the given unit.
+        IConfigurationUnitProcessorDetails GetUnitProcessorDetails(ConfigurationUnit unit, ConfigurationUnitDetailFlags detailFlags);
+
+        // Creates a configuration unit processor for the given unit.
+        IConfigurationUnitProcessor CreateUnitProcessor(ConfigurationUnit unit);
+    }
+
+    // The definition of find unit processors option.
+    [contract(Microsoft.Management.Configuration.Contract, 4)]
+    runtimeclass FindUnitProcessorsOptions
+    {
+        FindUnitProcessorsOptions();
+
+        // Search paths for finding configuration unit processors. The value has the same format as
+        // PATH environment variable. Paths are absolute paths separated by semicolons(;).
+        String SearchPaths;
+
+        // If the search paths provided are exclusive.
+        Boolean SearchPathsExclusive;
+
+        // Defines the type of detail probing that is allowed when finding unit processors.
+        ConfigurationUnitDetailFlags UnitDetailFlags;
+    }
+
+    // Find unit processors.
+    [contract(Microsoft.Management.Configuration.Contract, 4)]
+    interface IFindUnitProcessorsSetProcessor requires IConfigurationSetProcessor
+    {
+        // Find unit processors.
+        Windows.Foundation.Collections.IVector<IConfigurationUnitProcessorDetails> FindUnitProcessors(FindUnitProcessorsOptions findOptions);
+    }
+
+    // The result of applying an individual unit settings with an IConfigurationGroupProcessor.
+    [contract(Microsoft.Management.Configuration.Contract, 1)]
+    interface IApplyGroupMemberSettingsResult
+    {
+        // The configuration unit.
+        ConfigurationUnit Unit{ get; };
+
+        // The state of the unit.
+        // Properties other than `Unit` are not valid unless this value is `Completed`.
+        ConfigurationUnitState State{ get; };
+
+        // Will be true if the configuration unit was in the desired state (Test returns true) prior to the apply action.
+        Boolean PreviouslyInDesiredState{ get; };
+
+        // Indicates whether a reboot is required after the settings were applied.
+        Boolean RebootRequired{ get; };
+
+        // The result of applying the configuration unit.
+        IConfigurationUnitResultInformation ResultInformation{ get; };
+    }
+
+    // The result of applying the settings with an IConfigurationGroupProcessor.
+    [contract(Microsoft.Management.Configuration.Contract, 2)]
+    interface IApplyGroupSettingsResult
+    {
+        // The configuration group object (set or unit).
+        Object Group{ get; };
+
+        // Indicates whether a reboot is required after the settings were applied.
+        Boolean RebootRequired{ get; };
+
+        // The result of applying the configuration unit group.
+        IConfigurationUnitResultInformation ResultInformation{ get; };
+
+        // Results for each configuration unit in the group.
+        Windows.Foundation.Collections.IVector<IApplyGroupMemberSettingsResult> UnitResults{ get; };
+    }
+
+    // The result of testing the settings with an IConfigurationGroupProcessor.
+    [contract(Microsoft.Management.Configuration.Contract, 2)]
+    interface ITestGroupSettingsResult
+    {
+        // The configuration group object (set or unit).
+        Object Group{ get; };
+
+        // The result (if any) of running Test on the configuration unit group.
+        ConfigurationTestResult TestResult{ get; };
+
+        // The result of testing the configuration unit group.
+        // This is not the response for the test, but rather contains information about the actual attempt to run the test.
+        IConfigurationUnitResultInformation ResultInformation{ get; };
+
+        // Results for each configuration unit in the group.
+        Windows.Foundation.Collections.IVector<ITestSettingsResult> UnitResults{ get; };
+    }
+
+    // Provides access to a specific configuration unit group within the runtime.
+    // An object returned by `CreateUnitProcessor` or `CreateSetProcessor` can implement this interface to indicate that it can take
+    // the responsibility of executing the units that it contains.
+    [contract(Microsoft.Management.Configuration.Contract, 2)]
+    interface IConfigurationGroupProcessor
+    {
+        // The configuration group object (set or unit).
+        Object Group{ get; };
+
+        // Determines if the system is already in the state described by the configuration unit group.
+        // Progress is expected for every descendant unit and finally the group unit itself.
+        Windows.Foundation.IAsyncOperation<ITestGroupSettingsResult> TestGroupSettingsAsync(Windows.Foundation.EventHandler<ITestSettingsResult> progressHandler);
+
+        // Applies the state described in the configuration unit group.
+        // Progress is expected for every descendant unit and finally the group unit itself.
+        Windows.Foundation.IAsyncOperation<IApplyGroupSettingsResult> ApplyGroupSettingsAsync(Windows.Foundation.EventHandler<IApplyGroupMemberSettingsResult> progressHandler);
+    }
+
+    // The level of the diagnostic information.
+    [contract(Microsoft.Management.Configuration.Contract, 1)]
+    enum DiagnosticLevel
+    {
+        Verbose,
+        Informational,
+        Warning,
+        Error,
+        Critical,
+    };
+
+    // Enables diagnostic information from the configuration system to be inspected/stored by callers.
+    [contract(Microsoft.Management.Configuration.Contract, 1)]
+    interface IDiagnosticInformation
+    {
+        // Indicates the importance of the diagnostic information.
+        DiagnosticLevel Level{ get; };
+
+        // The diagnostic message.
+        String Message{ get; };
+    }
+
+    // Allows different runtimes to provide specialized handling of configuration processing.
+    [contract(Microsoft.Management.Configuration.Contract, 1)]
+    interface IConfigurationSetProcessorFactory
+    {
+        // Creates a configuration set processor for the given set.
+        IConfigurationSetProcessor CreateSetProcessor(ConfigurationSet configurationSet);
+
+        // Diagnostics event; useful for logging and/or verbose output.
+        event Windows.Foundation.EventHandler<IDiagnosticInformation> Diagnostics;
+
+        // Indicates the minimum importance desired for diagnostics.
+        DiagnosticLevel MinimumLevel;
+    }
+
+    // The change event type that has occurred.
+    [contract(Microsoft.Management.Configuration.Contract, 1)]
+    enum ConfigurationChangeEventType
+    {
+        Unknown,
+        SetAdded,
+        SetStateChanged,
+        SetRemoved,
+    };
+
+    // The change data sent about changes to sets.
+    [contract(Microsoft.Management.Configuration.Contract, 1)]
+    runtimeclass ConfigurationChangeData
+    {
+        // The change event type that occurred.
+        ConfigurationChangeEventType Change{ get; };
+
+        // The identifier used to uniquely identify the instance of a configuration set on the system.
+        Guid InstanceIdentifier{ get; };
+
+        // The state of the configuration set for this event (the ConfigurationSet can be used to get the current state, which may be different).
+        ConfigurationSetState State{ get; };
+    }
+
+    // The result of calling OpenConfigurationSet, containing either the set or details about the failure.
+    [contract(Microsoft.Management.Configuration.Contract, 1)]
+    runtimeclass OpenConfigurationSetResult
+    {
+        // The configuration set if successful; null otherwise.
+        ConfigurationSet Set{ get; };
+
+        // The result from opening the set.
+        HRESULT ResultCode{ get; };
+
+        // The field that is missing/invalid, if appropriate for the specific ResultCode.
+        String Field{ get; };
+
+        // The value of the field, if appropriate for the specific ResultCode.
+        String Value{ get; };
+
+        // The line number for the failure reason, if determined.
+        UInt32 Line{ get; };
+
+        // The column number for the failure reason, if determined.
+        UInt32 Column{ get; };
+    }
+
+    // The type of conflict between configuration sets that was detected.
+    [contract(Microsoft.Management.Configuration.Contract, 1)]
+    enum ConfigurationConflictType
+    {
+        Unknown,
+        // Indicates that the first configuration set has a matching name and origin to the second, which has already been applied.
+        // This is likely an update to the existing set, and should be applied as such, rather than an entirely new set.
+        MatchingOrigin,
+        // Indicates that the first configuration set is identical to the second, which has already been applied.
+        // This is based solely on the configuration unit settings.
+        IdenticalSetApplied,
+        // Indicates a conflict between the settings of two configuration units.
+        SettingsConflict,
+    };
+
+    // Describes a conflict between a setting of two configuration units.
+    [contract(Microsoft.Management.Configuration.Contract, 1)]
+    runtimeclass ConfigurationConflictSetting
+    {
+        // The name of the setting.
+        String Name{ get; };
+
+        // The value from the first configuration unit.
+        // These are the values from a `ValueSet`, and are thus required to be a `PropertyValue` or a 'ValueSet`.
+        Object FirstValue{ get; };
+
+        // The value from the second configuration unit.
+        // These are the values from a `ValueSet`, and are thus required to be a `PropertyValue` or a 'ValueSet`.
+        Object SecondValue{ get; };
+    }
+
+    // Describes a conflict between two configuration sets.
+    [contract(Microsoft.Management.Configuration.Contract, 1)]
+    runtimeclass ConfigurationConflict
+    {
+        // The type of conflict detected.
+        ConfigurationConflictType Conflict{ get; };
+
+        // The first of the configuration sets involved in the conflict.
+        ConfigurationSet FirstSet{ get; };
+
+        // The second of the configuration sets involved in the conflict.
+        ConfigurationSet SecondSet{ get; };
+
+        // The first of the configuration units involved in the conflict.
+        ConfigurationUnit FirstUnit{ get; };
+
+        // The second of the configuration units involved in the conflict.
+        ConfigurationUnit SecondUnit{ get; };
+
+        // Contains information about the particular settings that are conflicting.
+        Windows.Foundation.Collections.IVectorView<ConfigurationConflictSetting> Settings{ get; };
+    }
+
+    // The result of getting the configuration unit details.
+    [contract(Microsoft.Management.Configuration.Contract, 1)]
+    runtimeclass GetConfigurationUnitDetailsResult
+    {
+        // The configuration unit whose details were retrieved.
+        ConfigurationUnit Unit{ get; };
+
+        // The details, if they were able to be acquired successfully.
+        IConfigurationUnitProcessorDetails Details{ get; };
+
+        // The result of getting the configuration unit details.
+        IConfigurationUnitResultInformation ResultInformation{ get; };
+    }
+
+    // The result of getting the configuration set details.
+    [contract(Microsoft.Management.Configuration.Contract, 1)]
+    runtimeclass GetConfigurationSetDetailsResult
+    {
+        // The configuration unit whose details were retrieved.
+        Windows.Foundation.Collections.IVectorView<GetConfigurationUnitDetailsResult> UnitResults{ get; };
+    }
+
+    // Flags to control how a configuration set should be applied to the system.
+    [contract(Microsoft.Management.Configuration.Contract, 1)]
+    [flags]
+    enum ApplyConfigurationSetFlags
+    {
+        None = 0x0,
+        // Forces a new configuration set instance to be recorded when the set being applied matches a previous set's origin.
+        // The default behavior is to assume that the incoming set is an update to the existing set and overwrite it.
+        DoNotOverwriteMatchingOriginSet = 0x1,
+        // Does not apply the configuration set, only checks the configuration set for internal consistency.
+        PerformConsistencyCheckOnly = 0x2,
+    };
+
+    // The result of applying the settings for a configuration unit.
+    [contract(Microsoft.Management.Configuration.Contract, 1)]
+    runtimeclass ApplyConfigurationUnitResult
+    {
+        // The configuration unit that was applied.
+        ConfigurationUnit Unit{ get; };
+
+        // The state of the configuration unit with regards to the current execution of ApplySet.
+        ConfigurationUnitState State{ get; };
+
+        // Will be true if the configuration unit was in the desired state (Test returns true) prior to the apply action.
+        Boolean PreviouslyInDesiredState{ get; };
+
+        // Indicates whether a reboot is required after the configuration unit was applied.
+        Boolean RebootRequired{ get; };
+
+        // The result of applying the configuration unit.
+        IConfigurationUnitResultInformation ResultInformation{ get; };
+    }
+
+    // The result of applying the settings for a configuration set.
+    [contract(Microsoft.Management.Configuration.Contract, 1)]
+    runtimeclass ApplyConfigurationSetResult
+    {
+        // Results for each configuration unit in the set.
+        Windows.Foundation.Collections.IVectorView<ApplyConfigurationUnitResult> UnitResults{ get; };
+
+        // The overall result from applying the configuration set.
+        HRESULT ResultCode{ get; };
+    }
+
+    // The result of testing the settings for a configuration unit.
+    [contract(Microsoft.Management.Configuration.Contract, 1)]
+    runtimeclass TestConfigurationUnitResult
+    {
+        // The configuration unit that was tested.
+        ConfigurationUnit Unit{ get; };
+
+        // The result of testing the configuration unit.
+        // This is not the response for the test, but rather contains information about the actual attempt to run the test.
+        IConfigurationUnitResultInformation ResultInformation{ get; };
+
+        // The result (if any) of running Test on the configuration unit.
+        ConfigurationTestResult TestResult{ get; };
+    }
+
+    // The result of testing the settings for a configuration set.
+    [contract(Microsoft.Management.Configuration.Contract, 1)]
+    runtimeclass TestConfigurationSetResult
+    {
+        // Results for each configuration unit in the set.
+        Windows.Foundation.Collections.IVectorView<TestConfigurationUnitResult> UnitResults{ get; };
+
+        // The result (if any) of running Test on the configuration set.
+        // If this value is NotRun, every unit result will be NotRun.
+        // If this value is Positive, every unit result will be Positive (or NotRun with at least one being Positive).
+        // Any Negative result for a unit will result in this value being Negative.
+        // Any Failed result for a unit will result in this value being Failed (overriding the Negative statement above).
+        ConfigurationTestResult TestResult{ get; };
+    }
+
+    // The result of getting the settings for a configuration unit.
+    [contract(Microsoft.Management.Configuration.Contract, 1)]
+    runtimeclass GetConfigurationUnitSettingsResult
+    {
+        // The result of getting the configuration unit settings.
+        // This is not the response for the retrieval, but rather contains information about the actual attempt to retrieve the settings.
+        IConfigurationUnitResultInformation ResultInformation{ get; };
+
+        // The current state of the system for the configuration unit.
+        Windows.Foundation.Collections.ValueSet Settings { get; };
+    }
+
+    // The result of getting the settings for all the instances of a configuration unit.
+    [contract(Microsoft.Management.Configuration.Contract, 2)]
+    runtimeclass GetAllConfigurationUnitSettingsResult
+    {
+        // The result of getting the settings for all the instances of the configuration unit.
+        // This is not the response for the retrieval, but rather contains information about the actual attempt to retrieve the settings.
+        IConfigurationUnitResultInformation ResultInformation{ get; };
+
+        // The current state of the system for all the instances of the configuration unit.
+        Windows.Foundation.Collections.IVector<Windows.Foundation.Collections.ValueSet> Settings { get; };
+    }
+
+    // The result of getting the all units for a configuration unit.
+    [contract(Microsoft.Management.Configuration.Contract, 4)]
+    runtimeclass GetAllConfigurationUnitsResult
+    {
+        // The result of getting the all units for a configuration unit.
+        // This is not the response for the retrieval, but rather contains information about the actual attempt to retrieve the settings.
+        IConfigurationUnitResultInformation ResultInformation{ get; };
+
+        // The units retrieved for the given unit.
+        Windows.Foundation.Collections.IVector<ConfigurationUnit> Units { get; };
+    }
+
+    // The configuration processor is responsible for the interactions with the system.
+    [contract(Microsoft.Management.Configuration.Contract, 1)]
+    runtimeclass ConfigurationProcessor
+    {
+        ConfigurationProcessor(IConfigurationSetProcessorFactory factory);
+
+        // Diagnostics event; useful for logging and/or verbose output.
+        event Windows.Foundation.EventHandler<IDiagnosticInformation> Diagnostics;
+
+        // Indicates the minimum importance desired for diagnostics.
+        DiagnosticLevel MinimumLevel;
+
+        // Set the caller to used to identify the usage in telemetry events.
+        String Caller;
+
+        // The identifier for the current activity, enabling multiple calls into the processor to be correlated.
+        Guid ActivityIdentifier;
+
+        // If true, ETW events will be generated. Some of those events may be sent to Microsoft depending on the system settings.
+        Boolean GenerateTelemetryEvents;
+
+        // Only top level configuration changes are sent to this event.
+        // This includes things like: creation of a new set for intent to run, start/stop of a set for application, deletion of a not started set.
+        event Windows.Foundation.TypedEventHandler<ConfigurationSet, ConfigurationChangeData> ConfigurationChange;
+
+        // Gets the configuration sets that have already been applied or with the intent to be applied (this may include in progress sets or those that are waiting on others).
+        Windows.Foundation.Collections.IVector<ConfigurationSet> GetConfigurationHistory();
+        Windows.Foundation.IAsyncOperation< Windows.Foundation.Collections.IVector<ConfigurationSet> > GetConfigurationHistoryAsync();
+
+        // Loads a configuration set from the given stream.
+        OpenConfigurationSetResult OpenConfigurationSet(Windows.Storage.Streams.IInputStream stream);
+        Windows.Foundation.IAsyncOperation<OpenConfigurationSetResult> OpenConfigurationSetAsync(Windows.Storage.Streams.IInputStream stream);
+
+        // Checks for conflicts amongst the configuration sets provided, optionally including the configuration sets already applied to the system.
+        Windows.Foundation.Collections.IVector<ConfigurationConflict> CheckForConflicts(Windows.Foundation.Collections.IVectorView<ConfigurationSet> configurationSets, Boolean includeConfigurationHistory);
+        Windows.Foundation.IAsyncOperation< Windows.Foundation.Collections.IVector<ConfigurationConflict> > CheckForConflictsAsync(Windows.Foundation.Collections.IVectorView<ConfigurationSet> configurationSets, Boolean includeConfigurationHistory);
+
+        // Gets the details for all configuration units in a set.
+        GetConfigurationSetDetailsResult GetSetDetails(ConfigurationSet configurationSet, ConfigurationUnitDetailFlags detailFlags);
+        Windows.Foundation.IAsyncOperationWithProgress<GetConfigurationSetDetailsResult, GetConfigurationUnitDetailsResult> GetSetDetailsAsync(ConfigurationSet configurationSet, ConfigurationUnitDetailFlags detailFlags);
+
+        // Gets the details for a configuration unit.
+        GetConfigurationUnitDetailsResult GetUnitDetails(ConfigurationUnit unit, ConfigurationUnitDetailFlags detailFlags);
+        Windows.Foundation.IAsyncOperation<GetConfigurationUnitDetailsResult> GetUnitDetailsAsync(ConfigurationUnit unit, ConfigurationUnitDetailFlags detailFlags);
+
+        // Applies the configuration set state.
+        ApplyConfigurationSetResult ApplySet(ConfigurationSet configurationSet, ApplyConfigurationSetFlags flags);
+        Windows.Foundation.IAsyncOperationWithProgress<ApplyConfigurationSetResult, ConfigurationSetChangeData> ApplySetAsync(ConfigurationSet configurationSet, ApplyConfigurationSetFlags flags);
+
+        // Tests the configuration set state.
+        TestConfigurationSetResult TestSet(ConfigurationSet configurationSet);
+        Windows.Foundation.IAsyncOperationWithProgress<TestConfigurationSetResult, TestConfigurationUnitResult> TestSetAsync(ConfigurationSet configurationSet);
+
+        // Gets the current configuration unit settings.
+        GetConfigurationUnitSettingsResult GetUnitSettings(ConfigurationUnit unit);
+        Windows.Foundation.IAsyncOperation<GetConfigurationUnitSettingsResult> GetUnitSettingsAsync(ConfigurationUnit unit);
+
+        [contract(Microsoft.Management.Configuration.Contract, 2)]
+        {
+            // Gets the current settings for all the instances of a configuration unit.
+            GetAllConfigurationUnitSettingsResult GetAllUnitSettings(ConfigurationUnit unit);
+            Windows.Foundation.IAsyncOperation<GetAllConfigurationUnitSettingsResult> GetAllUnitSettingsAsync(ConfigurationUnit unit);
+        }
+
+        [contract(Microsoft.Management.Configuration.Contract, 4)]
+        {
+            // Gets all configuration units for the given unit type.
+            // Returned units may be of types other than the one passed in.
+            GetAllConfigurationUnitsResult GetAllUnits(ConfigurationUnit unit);
+            Windows.Foundation.IAsyncOperation<GetAllConfigurationUnitsResult> GetAllUnitsAsync(ConfigurationUnit unit);
+        }
+
+        [contract(Microsoft.Management.Configuration.Contract, 4)]
+        {
+            // Find unit processors.
+            Windows.Foundation.Collections.IVector<IConfigurationUnitProcessorDetails> FindUnitProcessors(FindUnitProcessorsOptions findOptions);
+            Windows.Foundation.IAsyncOperation< Windows.Foundation.Collections.IVector<IConfigurationUnitProcessorDetails> > FindUnitProcessorsAsync(FindUnitProcessorsOptions findOptions);
+        }
+    }
+
+    // Top level entry point for configuration, enabling easier usage in out-of-process scenarios.
+    [contract(Microsoft.Management.Configuration.Contract, 1)]
+    interface IConfigurationStatics
+    {
+        // Creates an empty configuration unit.
+        ConfigurationUnit CreateConfigurationUnit();
+
+        // Creates an empty configuration set.
+        ConfigurationSet CreateConfigurationSet();
+
+        // Creates a processor factory for the given handler.
+        Windows.Foundation.IAsyncOperation<IConfigurationSetProcessorFactory> CreateConfigurationSetProcessorFactoryAsync(String handler);
+
+        // Creates a processor from the given factory.
+        ConfigurationProcessor CreateConfigurationProcessor(IConfigurationSetProcessorFactory factory);
+
+        // Whether configuration is enabled.
+        Boolean IsConfigurationAvailable{ get; };
+
+        // Enables configuration. Requires store access.
+        Windows.Foundation.IAsyncActionWithProgress<UInt32> EnsureConfigurationAvailableAsync();
+    }
+
+    // Top level entry point for configuration, enabling easier usage in out-of-process scenarios.
+    [contract(Microsoft.Management.Configuration.Contract, 2)]
+    interface IConfigurationStatics2 requires IConfigurationStatics
+    {
+        // Creates an empty configuration parameter.
+        ConfigurationParameter CreateConfigurationParameter();
+    }
+
+    // Top level entry point for configuration, enabling easier usage in out-of-process scenarios.
+    [contract(Microsoft.Management.Configuration.Contract, 4)]
+    interface IConfigurationStatics3 requires IConfigurationStatics2
+    {
+        // Creates an empty configuration parameter.
+        FindUnitProcessorsOptions CreateFindUnitProcessorsOptions();
+    }
+
+    // Top level entry point for configuration, enabling easier usage in out-of-process scenarios.
+    [contract(Microsoft.Management.Configuration.Contract, 1)]
+    runtimeclass ConfigurationStaticFunctions : [default]IConfigurationStatics, IConfigurationStatics2, IConfigurationStatics3
+    {
+        ConfigurationStaticFunctions();
+    }
+
+    /// Force midl3 to generate vector marshalling info.
+    declare
+    {
+        // Due to the way that metadata (WinMD) based marshalling works, in order for any of these to be IIterable<T>, they need to be
+        // included in the manifest of the package. Update the DumpProxyStubRegistrationsCommand to add any new types to make it easier
+        // to iterate over these collections, especially in C#.
+        interface Windows.Foundation.Collections.IVector<ConfigurationUnit>;
+        interface Windows.Foundation.Collections.IVector<ConfigurationSet>;
+        interface Windows.Foundation.Collections.IVector<ConfigurationConflict>;
+        interface Windows.Foundation.Collections.IVectorView<IConfigurationUnitSettingDetails>;
+        interface Windows.Foundation.Collections.IVectorView<ConfigurationConflictSetting>;
+        interface Windows.Foundation.Collections.IVectorView<GetConfigurationUnitDetailsResult>;
+        interface Windows.Foundation.Collections.IVectorView<ApplyConfigurationUnitResult>;
+        interface Windows.Foundation.Collections.IVectorView<TestConfigurationUnitResult>;
+        interface Windows.Foundation.Collections.IVectorView<ConfigurationSet>;
+        interface Windows.Foundation.Collections.IVector<ConfigurationEnvironment>;
+        interface Windows.Foundation.Collections.IVector<IConfigurationUnitProcessorDetails>;
+    }
+
+    // Provides a way to centralize the distribution of interfaces relevant to specific implementations of IConfigurationSetProcessorFactory.
+    namespace SetProcessorFactory
+    {
+        // The same as PowerShell ExecutionPolicy:
+        // https://learn.microsoft.com/en-us/powershell/module/microsoft.powershell.core/about/about_execution_policies
+        enum PwshConfigurationProcessorPolicy
+        {
+            Unrestricted = 0,
+            RemoteSigned = 1,
+            AllSigned = 2,
+            Restricted = 3,
+            Bypass = 4,
+            Undefined = 5,
+            Default = RemoteSigned,
+        };
+
+        enum PwshConfigurationProcessorLocation
+        {
+            CurrentUser = 0,
+            AllUsers = 1,
+            WinGetModulePath = 2,
+            Custom = 3,
+            Default = WinGetModulePath,
+        };
+
+        // The properties provided by the "pwsh" processor factory.
+        interface IPwshConfigurationSetProcessorFactoryProperties
+        {
+            // The module paths to add to the processor.
+            // This will be in addition to any paths added by the processor and those inherent to PowerShell.
+            Windows.Foundation.Collections.IVectorView<String> AdditionalModulePaths;
+
+            // The execution policy to apply; must be set before taking actions with the processor.
+            PwshConfigurationProcessorPolicy Policy;
+
+            // The location to install modules. Default is WinGetModulePath
+            PwshConfigurationProcessorLocation Location;
+
+            // The custom location. Only applicable for Scope.Custom
+            String CustomLocation;
+        };
+    }
+}