--- conflicted
+++ resolved
@@ -1,341 +1,338 @@
-// Copyright (c) Microsoft Corporation.
-// Licensed under the MIT License.
-#include "pch.h"
-#include "WinGetUtil.h"
-
-#include <AppInstallerDownloader.h>
-#include <AppInstallerFileLogger.h>
-#include <AppInstallerLogging.h>
-#include <AppInstallerStrings.h>
-#include <AppInstallerTelemetry.h>
-#include <Microsoft/SQLiteIndex.h>
-#include <winget/ManifestYamlParser.h>
-<<<<<<< HEAD
-#include <PackageDependenciesValidation.h>
-=======
-#include <winget/ThreadGlobals.h>
->>>>>>> 6cc9bc64
-
-using namespace AppInstaller::Utility;
-using namespace AppInstaller::Manifest;
-using namespace AppInstaller::Repository;
-using namespace AppInstaller::Repository::Microsoft;
-
-extern "C"
-{
-    WINGET_UTIL_API WinGetLoggingInit(WINGET_STRING logPath) try
-    {
-        THROW_HR_IF(E_INVALIDARG, !logPath);
-
-        thread_local AppInstaller::ThreadLocalStorage::ThreadGlobals threadGlobals;
-        thread_local std::once_flag initLogging;
-
-        std::call_once(initLogging, []() {
-            std::unique_ptr<AppInstaller::ThreadLocalStorage::PreviousThreadGlobals> previous = threadGlobals.SetForCurrentThread();
-            // Intentionally release to leave the local ThreadGlobals.
-            previous.release();
-            // Enable all logs for now.
-            AppInstaller::Logging::Log().EnableChannel(AppInstaller::Logging::Channel::All);
-            AppInstaller::Logging::Log().SetLevel(AppInstaller::Logging::Level::Verbose);
-            AppInstaller::Logging::EnableWilFailureTelemetry();
-            });
-
-        std::filesystem::path pathAsPath = logPath;
-        std::string loggerName = AppInstaller::Logging::FileLogger::GetNameForPath(pathAsPath);
-
-        if (!AppInstaller::Logging::Log().ContainsLogger(loggerName))
-        {
-            // Let FileLogger use default file prefix
-            AppInstaller::Logging::AddFileLogger(pathAsPath);
-        }
-
-        return S_OK;
-    }
-    CATCH_RETURN()
-
-    WINGET_UTIL_API WinGetLoggingTerm(WINGET_STRING logPath) try
-    {
-        if (logPath)
-        {
-            std::string loggerName = AppInstaller::Logging::FileLogger::GetNameForPath(logPath);
-            (void)AppInstaller::Logging::Log().RemoveLogger(loggerName);
-        }
-        else
-        {
-            AppInstaller::Logging::Log().RemoveAllLoggers();
-        }
-
-        return S_OK;
-    }
-    CATCH_RETURN()
-
-    WINGET_UTIL_API WinGetSQLiteIndexCreate(WINGET_STRING filePath, UINT32 majorVersion, UINT32 minorVersion, WINGET_SQLITE_INDEX_HANDLE* index) try
-    {
-        THROW_HR_IF(E_INVALIDARG, !filePath);
-        THROW_HR_IF(E_INVALIDARG, !index);
-        THROW_HR_IF(E_INVALIDARG, !!*index);
-
-        std::string filePathUtf8 = ConvertToUTF8(filePath);
-        Schema::Version internalVersion{ majorVersion, minorVersion };
-
-        std::unique_ptr<SQLiteIndex> result = std::make_unique<SQLiteIndex>(SQLiteIndex::CreateNew(filePathUtf8, internalVersion));
-
-        *index = static_cast<WINGET_SQLITE_INDEX_HANDLE>(result.release());
-
-        return S_OK;
-    }
-    CATCH_RETURN()
-
-    WINGET_UTIL_API WinGetSQLiteIndexOpen(WINGET_STRING filePath, WINGET_SQLITE_INDEX_HANDLE* index) try
-    {
-        THROW_HR_IF(E_INVALIDARG, !filePath);
-        THROW_HR_IF(E_INVALIDARG, !index);
-        THROW_HR_IF(E_INVALIDARG, !!*index);
-
-        std::string filePathUtf8 = ConvertToUTF8(filePath);
-
-        std::unique_ptr<SQLiteIndex> result = std::make_unique<SQLiteIndex>(SQLiteIndex::Open(filePathUtf8, SQLiteIndex::OpenDisposition::ReadWrite));
-
-        *index = static_cast<WINGET_SQLITE_INDEX_HANDLE>(result.release());
-
-        return S_OK;
-    }
-    CATCH_RETURN()
-
-    WINGET_UTIL_API WinGetSQLiteIndexClose(WINGET_SQLITE_INDEX_HANDLE index) try
-    {
-        std::unique_ptr<SQLiteIndex> toClose(reinterpret_cast<SQLiteIndex*>(index));
-
-        return S_OK;
-    }
-    CATCH_RETURN()
-
-    WINGET_UTIL_API WinGetSQLiteIndexAddManifest(
-        WINGET_SQLITE_INDEX_HANDLE index, 
-        WINGET_STRING manifestPath, WINGET_STRING relativePath) try
-    {
-        THROW_HR_IF(E_INVALIDARG, !index);
-        THROW_HR_IF(E_INVALIDARG, !manifestPath);
-        THROW_HR_IF(E_INVALIDARG, !relativePath);
-
-        reinterpret_cast<SQLiteIndex*>(index)->AddManifest(manifestPath, relativePath);
-
-        return S_OK;
-    }
-    CATCH_RETURN()
-
-    WINGET_UTIL_API WinGetSQLiteIndexUpdateManifest(
-        WINGET_SQLITE_INDEX_HANDLE index,
-        WINGET_STRING manifestPath,
-        WINGET_STRING relativePath,
-        BOOL* indexModified) try
-    {
-        THROW_HR_IF(E_INVALIDARG, !index);
-        THROW_HR_IF(E_INVALIDARG, !manifestPath);
-        THROW_HR_IF(E_INVALIDARG, !relativePath);
-
-        bool result = reinterpret_cast<SQLiteIndex*>(index)->UpdateManifest(manifestPath, relativePath);
-        if (indexModified)
-        {
-            *indexModified = (result ? TRUE : FALSE);
-        }
-
-        return S_OK;
-    }
-    CATCH_RETURN()
-
-    WINGET_UTIL_API WinGetSQLiteIndexRemoveManifest(
-        WINGET_SQLITE_INDEX_HANDLE index, 
-        WINGET_STRING manifestPath, WINGET_STRING relativePath) try
-    {
-        THROW_HR_IF(E_INVALIDARG, !index);
-        THROW_HR_IF(E_INVALIDARG, !manifestPath);
-        THROW_HR_IF(E_INVALIDARG, !relativePath);
-
-        reinterpret_cast<SQLiteIndex*>(index)->RemoveManifest(manifestPath, relativePath);
-
-        return S_OK;
-    }
-    CATCH_RETURN()
-
-    WINGET_UTIL_API WinGetSQLiteIndexPrepareForPackaging(
-        WINGET_SQLITE_INDEX_HANDLE index) try
-    {
-        THROW_HR_IF(E_INVALIDARG, !index);
-
-        reinterpret_cast<SQLiteIndex*>(index)->PrepareForPackaging();
-
-        return S_OK;
-    }
-    CATCH_RETURN()
-
-    WINGET_UTIL_API WinGetSQLiteIndexCheckConsistency(
-        WINGET_SQLITE_INDEX_HANDLE index,
-        BOOL* succeeded) try
-    {
-        THROW_HR_IF(E_INVALIDARG, !index);
-        THROW_HR_IF(E_INVALIDARG, !succeeded);
-
-        bool result = reinterpret_cast<SQLiteIndex*>(index)->CheckConsistency(true);
-
-        *succeeded = (result ? TRUE : FALSE);
-
-        return S_OK;
-    }
-    CATCH_RETURN()
-
-    WINGET_UTIL_API WinGetValidateManifest(
-        WINGET_STRING manifestPath,
-        BOOL* succeeded,
-        WINGET_STRING_OUT* message) try
-    {
-        THROW_HR_IF(E_INVALIDARG, !manifestPath);
-        THROW_HR_IF(E_INVALIDARG, !succeeded);
-
-        try
-        {
-            ManifestValidateOption validateOption;
-            validateOption.FullValidation = true;
-            validateOption.ThrowOnWarning = true;
-
-            (void)YamlParser::CreateFromPath(manifestPath, validateOption);
-
-            *succeeded = TRUE;
-        }
-        catch (const ManifestException& e)
-        {
-            *succeeded = e.IsWarningOnly();
-            if (message)
-            {
-                *message = ::SysAllocString(ConvertToUTF16(e.GetManifestErrorMessage()).c_str());
-            }
-        }
-
-        return S_OK;
-    }
-    CATCH_RETURN()
-
-    WINGET_UTIL_API WinGetValidateManifestV2(
-        WINGET_STRING inputPath,
-        BOOL* succeeded,
-        WINGET_STRING_OUT* message,
-        WINGET_STRING mergedManifestPath,
-        WinGetValidateManifestOption option) try
-    {
-        THROW_HR_IF(E_INVALIDARG, !inputPath);
-        THROW_HR_IF(E_INVALIDARG, !succeeded);
-
-        try
-        {
-            ManifestValidateOption validateOption;
-            validateOption.FullValidation = true;
-            validateOption.ThrowOnWarning = true;
-            validateOption.SchemaValidationOnly = WI_IsFlagSet(option, WinGetValidateManifestOption::SchemaValidationOnly);
-            validateOption.ErrorOnVerifiedPublisherFields = WI_IsFlagSet(option, WinGetValidateManifestOption::ErrorOnVerifiedPublisherFields);
-
-            (void)YamlParser::CreateFromPath(inputPath, validateOption, mergedManifestPath ? mergedManifestPath : L"");
-
-            *succeeded = TRUE;
-        }
-        catch (const ManifestException& e)
-        {
-            *succeeded = e.IsWarningOnly();
-            if (message)
-            {
-                *message = ::SysAllocString(ConvertToUTF16(e.GetManifestErrorMessage()).c_str());
-            }
-        }
-
-        return S_OK;
-    }
-    CATCH_RETURN()
-
-    WINGET_UTIL_API WinGetValidateManifestDependencies(
-        WINGET_STRING inputPath,
-        BOOL* succeeded,
-        WINGET_STRING_OUT* message,
-        WINGET_SQLITE_INDEX_HANDLE index,
-        WinGetValidateManifestDependenciesValidationOption dependenciesValidationOption) try
-    {
-        THROW_HR_IF(E_INVALIDARG, !inputPath);
-        THROW_HR_IF(E_INVALIDARG, !succeeded);
-
-        try
-        {
-            Manifest manifest = YamlParser::CreateFromPath(inputPath);
-            SQLiteIndex* SqlIndex(reinterpret_cast<SQLiteIndex*>(index));
-            
-            switch (dependenciesValidationOption)
-            {
-                case WinGetValidateManifestDependenciesValidationOption::Standard:
-                    PackageDependenciesValidation::ValidateManifestDependencies(SqlIndex, manifest);
-                    break;
-                case WinGetValidateManifestDependenciesValidationOption::ForDelete:
-                    PackageDependenciesValidation::VerifyDependenciesStructureForManifestDelete(SqlIndex, manifest);
-                    break;
-                default:
-                    THROW_HR(E_INVALIDARG);
-            }
-
-            *succeeded = TRUE;
-        }
-        catch (const ManifestException& e)
-        {
-            *succeeded = e.IsWarningOnly();
-            if (message)
-            {
-                *message = ::SysAllocString(ConvertToUTF16(e.GetManifestErrorMessage()).c_str());
-            }
-        }
-
-        return S_OK;
-    }
-    CATCH_RETURN()
-
-    WINGET_UTIL_API WinGetDownload(
-        WINGET_STRING url,
-        WINGET_STRING filePath,
-        BYTE* sha256Hash,
-        UINT32 sha256HashLength) try
-    {
-        THROW_HR_IF(E_INVALIDARG, !url);
-        THROW_HR_IF(E_INVALIDARG, !filePath);
-
-        bool computeHash = sha256Hash != nullptr && sha256HashLength != 0;
-        THROW_HR_IF(E_INVALIDARG, !computeHash && (sha256Hash != nullptr || sha256HashLength != 0));
-        THROW_HR_IF(E_INVALIDARG, computeHash && sha256HashLength != 32);
-
-        AppInstaller::ProgressCallback callback;
-        auto hashValue = Download(ConvertToUTF8(url), filePath, DownloadType::WinGetUtil, callback, computeHash);
-
-        // At this point, if computeHash is set we have verified that the buffer is valid and 32 bytes.
-        if (computeHash)
-        {
-            const auto& hash = hashValue.value();
-
-            // The SHA 256 hash length should always be 32 bytes.
-            THROW_HR_IF(E_UNEXPECTED, hash.size() != sha256HashLength);
-            std::copy(hash.begin(), hash.end(), sha256Hash);
-        }
-
-        return S_OK;
-    }
-    CATCH_RETURN()
-
-    WINGET_UTIL_API WinGetCompareVersions(
-        WINGET_STRING versionA,
-        WINGET_STRING versionB,
-        INT* comparisonResult) try
-    {
-        THROW_HR_IF(E_INVALIDARG, !versionA);
-        THROW_HR_IF(E_INVALIDARG, !versionB);
-
-        Version vA{ ConvertToUTF8(versionA) };
-        Version vB{ ConvertToUTF8(versionB) };
-
-        *comparisonResult = vA < vB ? -1 : (vA == vB ? 0 : 1);
-
-        return S_OK;
-    }
-    CATCH_RETURN()
-}
+// Copyright (c) Microsoft Corporation.
+// Licensed under the MIT License.
+#include "pch.h"
+#include "WinGetUtil.h"
+
+#include <AppInstallerDownloader.h>
+#include <AppInstallerFileLogger.h>
+#include <AppInstallerLogging.h>
+#include <AppInstallerStrings.h>
+#include <AppInstallerTelemetry.h>
+#include <Microsoft/SQLiteIndex.h>
+#include <winget/ManifestYamlParser.h>
+#include <PackageDependenciesValidation.h>
+#include <winget/ThreadGlobals.h>
+
+using namespace AppInstaller::Utility;
+using namespace AppInstaller::Manifest;
+using namespace AppInstaller::Repository;
+using namespace AppInstaller::Repository::Microsoft;
+
+extern "C"
+{
+    WINGET_UTIL_API WinGetLoggingInit(WINGET_STRING logPath) try
+    {
+        THROW_HR_IF(E_INVALIDARG, !logPath);
+
+        thread_local AppInstaller::ThreadLocalStorage::ThreadGlobals threadGlobals;
+        thread_local std::once_flag initLogging;
+
+        std::call_once(initLogging, []() {
+            std::unique_ptr<AppInstaller::ThreadLocalStorage::PreviousThreadGlobals> previous = threadGlobals.SetForCurrentThread();
+            // Intentionally release to leave the local ThreadGlobals.
+            previous.release();
+            // Enable all logs for now.
+            AppInstaller::Logging::Log().EnableChannel(AppInstaller::Logging::Channel::All);
+            AppInstaller::Logging::Log().SetLevel(AppInstaller::Logging::Level::Verbose);
+            AppInstaller::Logging::EnableWilFailureTelemetry();
+            });
+
+        std::filesystem::path pathAsPath = logPath;
+        std::string loggerName = AppInstaller::Logging::FileLogger::GetNameForPath(pathAsPath);
+
+        if (!AppInstaller::Logging::Log().ContainsLogger(loggerName))
+        {
+            // Let FileLogger use default file prefix
+            AppInstaller::Logging::AddFileLogger(pathAsPath);
+        }
+
+        return S_OK;
+    }
+    CATCH_RETURN()
+
+    WINGET_UTIL_API WinGetLoggingTerm(WINGET_STRING logPath) try
+    {
+        if (logPath)
+        {
+            std::string loggerName = AppInstaller::Logging::FileLogger::GetNameForPath(logPath);
+            (void)AppInstaller::Logging::Log().RemoveLogger(loggerName);
+        }
+        else
+        {
+            AppInstaller::Logging::Log().RemoveAllLoggers();
+        }
+
+        return S_OK;
+    }
+    CATCH_RETURN()
+
+    WINGET_UTIL_API WinGetSQLiteIndexCreate(WINGET_STRING filePath, UINT32 majorVersion, UINT32 minorVersion, WINGET_SQLITE_INDEX_HANDLE* index) try
+    {
+        THROW_HR_IF(E_INVALIDARG, !filePath);
+        THROW_HR_IF(E_INVALIDARG, !index);
+        THROW_HR_IF(E_INVALIDARG, !!*index);
+
+        std::string filePathUtf8 = ConvertToUTF8(filePath);
+        Schema::Version internalVersion{ majorVersion, minorVersion };
+
+        std::unique_ptr<SQLiteIndex> result = std::make_unique<SQLiteIndex>(SQLiteIndex::CreateNew(filePathUtf8, internalVersion));
+
+        *index = static_cast<WINGET_SQLITE_INDEX_HANDLE>(result.release());
+
+        return S_OK;
+    }
+    CATCH_RETURN()
+
+    WINGET_UTIL_API WinGetSQLiteIndexOpen(WINGET_STRING filePath, WINGET_SQLITE_INDEX_HANDLE* index) try
+    {
+        THROW_HR_IF(E_INVALIDARG, !filePath);
+        THROW_HR_IF(E_INVALIDARG, !index);
+        THROW_HR_IF(E_INVALIDARG, !!*index);
+
+        std::string filePathUtf8 = ConvertToUTF8(filePath);
+
+        std::unique_ptr<SQLiteIndex> result = std::make_unique<SQLiteIndex>(SQLiteIndex::Open(filePathUtf8, SQLiteIndex::OpenDisposition::ReadWrite));
+
+        *index = static_cast<WINGET_SQLITE_INDEX_HANDLE>(result.release());
+
+        return S_OK;
+    }
+    CATCH_RETURN()
+
+    WINGET_UTIL_API WinGetSQLiteIndexClose(WINGET_SQLITE_INDEX_HANDLE index) try
+    {
+        std::unique_ptr<SQLiteIndex> toClose(reinterpret_cast<SQLiteIndex*>(index));
+
+        return S_OK;
+    }
+    CATCH_RETURN()
+
+    WINGET_UTIL_API WinGetSQLiteIndexAddManifest(
+        WINGET_SQLITE_INDEX_HANDLE index, 
+        WINGET_STRING manifestPath, WINGET_STRING relativePath) try
+    {
+        THROW_HR_IF(E_INVALIDARG, !index);
+        THROW_HR_IF(E_INVALIDARG, !manifestPath);
+        THROW_HR_IF(E_INVALIDARG, !relativePath);
+
+        reinterpret_cast<SQLiteIndex*>(index)->AddManifest(manifestPath, relativePath);
+
+        return S_OK;
+    }
+    CATCH_RETURN()
+
+    WINGET_UTIL_API WinGetSQLiteIndexUpdateManifest(
+        WINGET_SQLITE_INDEX_HANDLE index,
+        WINGET_STRING manifestPath,
+        WINGET_STRING relativePath,
+        BOOL* indexModified) try
+    {
+        THROW_HR_IF(E_INVALIDARG, !index);
+        THROW_HR_IF(E_INVALIDARG, !manifestPath);
+        THROW_HR_IF(E_INVALIDARG, !relativePath);
+
+        bool result = reinterpret_cast<SQLiteIndex*>(index)->UpdateManifest(manifestPath, relativePath);
+        if (indexModified)
+        {
+            *indexModified = (result ? TRUE : FALSE);
+        }
+
+        return S_OK;
+    }
+    CATCH_RETURN()
+
+    WINGET_UTIL_API WinGetSQLiteIndexRemoveManifest(
+        WINGET_SQLITE_INDEX_HANDLE index, 
+        WINGET_STRING manifestPath, WINGET_STRING relativePath) try
+    {
+        THROW_HR_IF(E_INVALIDARG, !index);
+        THROW_HR_IF(E_INVALIDARG, !manifestPath);
+        THROW_HR_IF(E_INVALIDARG, !relativePath);
+
+        reinterpret_cast<SQLiteIndex*>(index)->RemoveManifest(manifestPath, relativePath);
+
+        return S_OK;
+    }
+    CATCH_RETURN()
+
+    WINGET_UTIL_API WinGetSQLiteIndexPrepareForPackaging(
+        WINGET_SQLITE_INDEX_HANDLE index) try
+    {
+        THROW_HR_IF(E_INVALIDARG, !index);
+
+        reinterpret_cast<SQLiteIndex*>(index)->PrepareForPackaging();
+
+        return S_OK;
+    }
+    CATCH_RETURN()
+
+    WINGET_UTIL_API WinGetSQLiteIndexCheckConsistency(
+        WINGET_SQLITE_INDEX_HANDLE index,
+        BOOL* succeeded) try
+    {
+        THROW_HR_IF(E_INVALIDARG, !index);
+        THROW_HR_IF(E_INVALIDARG, !succeeded);
+
+        bool result = reinterpret_cast<SQLiteIndex*>(index)->CheckConsistency(true);
+
+        *succeeded = (result ? TRUE : FALSE);
+
+        return S_OK;
+    }
+    CATCH_RETURN()
+
+    WINGET_UTIL_API WinGetValidateManifest(
+        WINGET_STRING manifestPath,
+        BOOL* succeeded,
+        WINGET_STRING_OUT* message) try
+    {
+        THROW_HR_IF(E_INVALIDARG, !manifestPath);
+        THROW_HR_IF(E_INVALIDARG, !succeeded);
+
+        try
+        {
+            ManifestValidateOption validateOption;
+            validateOption.FullValidation = true;
+            validateOption.ThrowOnWarning = true;
+
+            (void)YamlParser::CreateFromPath(manifestPath, validateOption);
+
+            *succeeded = TRUE;
+        }
+        catch (const ManifestException& e)
+        {
+            *succeeded = e.IsWarningOnly();
+            if (message)
+            {
+                *message = ::SysAllocString(ConvertToUTF16(e.GetManifestErrorMessage()).c_str());
+            }
+        }
+
+        return S_OK;
+    }
+    CATCH_RETURN()
+
+    WINGET_UTIL_API WinGetValidateManifestV2(
+        WINGET_STRING inputPath,
+        BOOL* succeeded,
+        WINGET_STRING_OUT* message,
+        WINGET_STRING mergedManifestPath,
+        WinGetValidateManifestOption option) try
+    {
+        THROW_HR_IF(E_INVALIDARG, !inputPath);
+        THROW_HR_IF(E_INVALIDARG, !succeeded);
+
+        try
+        {
+            ManifestValidateOption validateOption;
+            validateOption.FullValidation = true;
+            validateOption.ThrowOnWarning = true;
+            validateOption.SchemaValidationOnly = WI_IsFlagSet(option, WinGetValidateManifestOption::SchemaValidationOnly);
+            validateOption.ErrorOnVerifiedPublisherFields = WI_IsFlagSet(option, WinGetValidateManifestOption::ErrorOnVerifiedPublisherFields);
+
+            (void)YamlParser::CreateFromPath(inputPath, validateOption, mergedManifestPath ? mergedManifestPath : L"");
+
+            *succeeded = TRUE;
+        }
+        catch (const ManifestException& e)
+        {
+            *succeeded = e.IsWarningOnly();
+            if (message)
+            {
+                *message = ::SysAllocString(ConvertToUTF16(e.GetManifestErrorMessage()).c_str());
+            }
+        }
+
+        return S_OK;
+    }
+    CATCH_RETURN()
+
+    WINGET_UTIL_API WinGetValidateManifestDependencies(
+        WINGET_STRING inputPath,
+        BOOL* succeeded,
+        WINGET_STRING_OUT* message,
+        WINGET_SQLITE_INDEX_HANDLE index,
+        WinGetValidateManifestDependenciesValidationOption dependenciesValidationOption) try
+    {
+        THROW_HR_IF(E_INVALIDARG, !inputPath);
+        THROW_HR_IF(E_INVALIDARG, !succeeded);
+
+        try
+        {
+            Manifest manifest = YamlParser::CreateFromPath(inputPath);
+            SQLiteIndex* sqliteIndex(reinterpret_cast<SQLiteIndex*>(index));
+            
+            switch (dependenciesValidationOption)
+            {
+                case WinGetValidateManifestDependenciesValidationOption::Standard:
+                    PackageDependenciesValidation::ValidateManifestDependencies(sqliteIndex, manifest);
+                    break;
+                case WinGetValidateManifestDependenciesValidationOption::ForDelete:
+                    PackageDependenciesValidation::VerifyDependenciesStructureForManifestDelete(sqliteIndex, manifest);
+                    break;
+                default:
+                    THROW_HR(E_INVALIDARG);
+            }
+
+            *succeeded = TRUE;
+        }
+        catch (const ManifestException& e)
+        {
+            *succeeded = e.IsWarningOnly();
+            if (message)
+            {
+                *message = ::SysAllocString(ConvertToUTF16(e.GetManifestErrorMessage()).c_str());
+            }
+        }
+
+        return S_OK;
+    }
+    CATCH_RETURN()
+
+    WINGET_UTIL_API WinGetDownload(
+        WINGET_STRING url,
+        WINGET_STRING filePath,
+        BYTE* sha256Hash,
+        UINT32 sha256HashLength) try
+    {
+        THROW_HR_IF(E_INVALIDARG, !url);
+        THROW_HR_IF(E_INVALIDARG, !filePath);
+
+        bool computeHash = sha256Hash != nullptr && sha256HashLength != 0;
+        THROW_HR_IF(E_INVALIDARG, !computeHash && (sha256Hash != nullptr || sha256HashLength != 0));
+        THROW_HR_IF(E_INVALIDARG, computeHash && sha256HashLength != 32);
+
+        AppInstaller::ProgressCallback callback;
+        auto hashValue = Download(ConvertToUTF8(url), filePath, DownloadType::WinGetUtil, callback, computeHash);
+
+        // At this point, if computeHash is set we have verified that the buffer is valid and 32 bytes.
+        if (computeHash)
+        {
+            const auto& hash = hashValue.value();
+
+            // The SHA 256 hash length should always be 32 bytes.
+            THROW_HR_IF(E_UNEXPECTED, hash.size() != sha256HashLength);
+            std::copy(hash.begin(), hash.end(), sha256Hash);
+        }
+
+        return S_OK;
+    }
+    CATCH_RETURN()
+
+    WINGET_UTIL_API WinGetCompareVersions(
+        WINGET_STRING versionA,
+        WINGET_STRING versionB,
+        INT* comparisonResult) try
+    {
+        THROW_HR_IF(E_INVALIDARG, !versionA);
+        THROW_HR_IF(E_INVALIDARG, !versionB);
+
+        Version vA{ ConvertToUTF8(versionA) };
+        Version vB{ ConvertToUTF8(versionB) };
+
+        *comparisonResult = vA < vB ? -1 : (vA == vB ? 0 : 1);
+
+        return S_OK;
+    }
+    CATCH_RETURN()
+}