﻿// Copyright (c) Microsoft Corporation.
// Licensed under the MIT License.
#pragma once

#define NOMINMAX
#include <Windows.h>

#pragma warning( push )
<<<<<<< HEAD
#pragma warning ( disable : 6001 6340 6388 6553 )
=======
#pragma warning ( disable : 6001 6340 6387 6388 26495 28196 )
>>>>>>> 8cb0de07
#include <wil/result.h>
#include <wil/result_macros.h>
#include <wil/filesystem.h>
#pragma warning( pop )

#include <algorithm>
#include <filesystem>
#include <memory>
#include <mutex>
#include <string><|MERGE_RESOLUTION|>--- conflicted
+++ resolved
@@ -6,11 +6,7 @@
 #include <Windows.h>
 
 #pragma warning( push )
-<<<<<<< HEAD
-#pragma warning ( disable : 6001 6340 6388 6553 )
-=======
-#pragma warning ( disable : 6001 6340 6387 6388 26495 28196 )
->>>>>>> 8cb0de07
+#pragma warning ( disable : 6001 6340 6387 6388 6553 26495 28196 )
 #include <wil/result.h>
 #include <wil/result_macros.h>
 #include <wil/filesystem.h>
