// -----------------------------------------------------------------------------
// <copyright file="InstallCommand.cs" company="Microsoft Corporation">
//     Copyright (c) Microsoft Corporation. Licensed under the MIT License.
// </copyright>
// -----------------------------------------------------------------------------

namespace AppInstallerCLIE2ETests
{
    using System.IO;
    using NUnit.Framework;

    /// <summary>
    /// Test install command.
    /// </summary>
    public class InstallCommand : BaseCommand
    {
        /// <summary>
<<<<<<< HEAD
        /// One time setup.
        /// </summary>
        [OneTimeSetUp]
        public void OneTimeSetup()
        {
            WinGetSettingsHelper.ConfigureFeature("zipInstall", true);
        }

        /// <summary>
=======
>>>>>>> 8a657480
        /// Set up.
        /// </summary>
        [SetUp]
        public void Setup()
        {
            // Try clean up TestExeInstaller for failure cases where cleanup is not successful
            TestCommon.RunAICLICommand("uninstall", "AppInstallerTest.TestExeInstaller");
        }

        /// <summary>
        /// Test package doesn't exist.
        /// </summary>
        [Test]
        public void InstallAppDoesNotExist()
        {
            var result = TestCommon.RunAICLICommand("install", "DoesNotExist");
            Assert.AreEqual(Constants.ErrorCode.ERROR_NO_APPLICATIONS_FOUND, result.ExitCode);
            Assert.True(result.StdOut.Contains("No package found matching input criteria."));
        }

        /// <summary>
        /// Test multiple matches found.
        /// </summary>
        [Test]
        public void InstallWithMultipleAppsMatchingQuery()
        {
            var result = TestCommon.RunAICLICommand("install", "TestExeInstaller");
            Assert.AreEqual(Constants.ErrorCode.ERROR_MULTIPLE_APPLICATIONS_FOUND, result.ExitCode);
            Assert.True(result.StdOut.Contains("Multiple packages found matching input criteria. Please refine the input."));
        }

        /// <summary>
        /// Test install exe.
        /// </summary>
        [Test]
        public void InstallExe()
        {
            var installDir = TestCommon.GetRandomTestDir();
            var result = TestCommon.RunAICLICommand("install", $"AppInstallerTest.TestExeInstaller --silent -l {installDir}");
            Assert.AreEqual(Constants.ErrorCode.S_OK, result.ExitCode);
            Assert.True(result.StdOut.Contains("Successfully installed"));
            Assert.True(TestCommon.VerifyTestExeInstalledAndCleanup(installDir, "/execustom"));
        }

        /// <summary>
        /// Test inapplicable os version.
        /// </summary>
        [Test]
        public void InstallExeWithInsufficientMinOsVersion()
        {
            var installDir = TestCommon.GetRandomTestDir();
            var result = TestCommon.RunAICLICommand("install", $"InapplicableOsVersion --silent -l {installDir}");

            // MinOSVersion is moved to installer level, the check is performed during installer selection
            Assert.AreEqual(Constants.ErrorCode.ERROR_NO_APPLICABLE_INSTALLER, result.ExitCode);
            Assert.False(TestCommon.VerifyTestExeInstalledAndCleanup(installDir));
        }

        /// <summary>
        /// Test install exe hash mismatch.
        /// </summary>
        [Test]
        public void InstallExeWithHashMismatch()
        {
            var installDir = TestCommon.GetRandomTestDir();
            var result = TestCommon.RunAICLICommand("install", $"TestExeSha256Mismatch --silent -l {installDir}");
            Assert.AreEqual(Constants.ErrorCode.ERROR_INSTALLER_HASH_MISMATCH, result.ExitCode);
            Assert.True(result.StdOut.Contains("Installer hash does not match"));
            Assert.False(TestCommon.VerifyTestExeInstalledAndCleanup(installDir));
        }

        /// <summary>
        /// Test install inno.
        /// </summary>
        [Test]
        public void InstallWithInno()
        {
            // Install test inno, manifest does not provide silent switch, we should be populating the default
            var installDir = TestCommon.GetRandomTestDir();
            var result = TestCommon.RunAICLICommand("install", $"TestInnoInstaller --silent -l {installDir}");
            Assert.AreEqual(Constants.ErrorCode.S_OK, result.ExitCode);
            Assert.True(result.StdOut.Contains("Successfully installed"));
            Assert.True(TestCommon.VerifyTestExeInstalledAndCleanup(installDir, "/VERYSILENT"));
        }

        /// <summary>
        /// Test install burn.
        /// </summary>
        [Test]
        public void InstallBurn()
        {
            // Install test burn, manifest does not provide silent switch, we should be populating the default
            var installDir = TestCommon.GetRandomTestDir();
            var result = TestCommon.RunAICLICommand("install", $"TestBurnInstaller --silent -l {installDir}");
            Assert.AreEqual(Constants.ErrorCode.S_OK, result.ExitCode);
            Assert.True(result.StdOut.Contains("Successfully installed"));
            Assert.True(TestCommon.VerifyTestExeInstalledAndCleanup(installDir, "/quiet"));
        }

        /// <summary>
        /// Test install nullsoft.
        /// </summary>
        [Test]
        public void InstallNullSoft()
        {
            // Install test Nullsoft, manifest does not provide silent switch, we should be populating the default
            var installDir = TestCommon.GetRandomTestDir();
            var result = TestCommon.RunAICLICommand("install", $"TestNullsoftInstaller --silent -l {installDir}");
            Assert.AreEqual(Constants.ErrorCode.S_OK, result.ExitCode);
            Assert.True(result.StdOut.Contains("Successfully installed"));
            Assert.True(TestCommon.VerifyTestExeInstalledAndCleanup(installDir, "/S"));
        }

        /// <summary>
        /// Test install msi.
        /// </summary>
        [Test]
        public void InstallMSI()
        {
            var installDir = TestCommon.GetRandomTestDir();
            var result = TestCommon.RunAICLICommand("install", $"TestMsiInstaller --silent -l {installDir}");
            Assert.AreEqual(Constants.ErrorCode.S_OK, result.ExitCode);
            Assert.True(result.StdOut.Contains("Successfully installed"));
            Assert.True(TestCommon.VerifyTestMsiInstalledAndCleanup(installDir));
        }

        /// <summary>
        /// Test install msix.
        /// </summary>
        [Test]
        public void InstallMSIX()
        {
            var result = TestCommon.RunAICLICommand("install", $"TestMsixInstaller");
            Assert.AreEqual(Constants.ErrorCode.S_OK, result.ExitCode);
            Assert.True(result.StdOut.Contains("Successfully installed"));
            Assert.True(TestCommon.VerifyTestMsixInstalledAndCleanup());
        }

        /// <summary>
        /// Test install msix with signature hash.
        /// </summary>
        [Test]
        public void InstallMSIXWithSignature()
        {
            var installDir = TestCommon.GetRandomTestDir();
            var result = TestCommon.RunAICLICommand("install", $"TestMsixWithSignatureHash --silent -l {installDir}");
            Assert.AreEqual(Constants.ErrorCode.S_OK, result.ExitCode);
            Assert.True(result.StdOut.Contains("Successfully installed"));
            Assert.True(TestCommon.VerifyTestMsixInstalledAndCleanup());
        }

        /// <summary>
        /// Test msix hash mismatch.
        /// </summary>
        [Test]
        public void InstallMSIXWithSignatureHashMismatch()
        {
            var result = TestCommon.RunAICLICommand("install", $"TestMsixSignatureHashMismatch");
            Assert.AreEqual(Constants.ErrorCode.ERROR_INSTALLER_HASH_MISMATCH, result.ExitCode);
            Assert.True(result.StdOut.Contains("Installer hash does not match"));
            Assert.False(TestCommon.VerifyTestMsixInstalledAndCleanup());
        }

        /// <summary>
        /// Test install with alternate source failure.
        /// </summary>
        [Test]
        public void InstallExeWithAlternateSourceFailure()
        {
            TestCommon.RunAICLICommand("source add", "failSearch \"{ \"\"SearchHR\"\": \"\"0x80070002\"\" }\" Microsoft.Test.Configurable --header \"{}\"");

            try
            {
                var installDir = TestCommon.GetRandomTestDir();
                var result = TestCommon.RunAICLICommand("install", $"AppInstallerTest.TestExeInstaller --silent -l {installDir}");
                Assert.AreEqual(unchecked((int)0x80070002), result.ExitCode);
                Assert.True(result.StdOut.Contains("Failed when searching source: failSearch"));
                Assert.True(result.StdOut.Contains("AppInstallerTest.TestExeInstaller"));
                Assert.False(result.StdOut.Contains("Successfully installed"));
                Assert.False(TestCommon.VerifyTestExeInstalledAndCleanup(installDir));
            }
            finally
            {
                this.ResetTestSource();
            }
        }

        /// <summary>
        /// Test install portable package.
        /// </summary>
        [Test]
        public void InstallPortableExe()
        {
            string installDir = TestCommon.GetPortablePackagesDirectory();
            string packageId, commandAlias, fileName, packageDirName, productCode;
            packageId = "AppInstallerTest.TestPortableExe";
            packageDirName = productCode = packageId + "_" + Constants.TestSourceIdentifier;
            commandAlias = fileName = "AppInstallerTestExeInstaller.exe";

            var result = TestCommon.RunAICLICommand("install", $"{packageId}");
            Assert.AreEqual(Constants.ErrorCode.S_OK, result.ExitCode);
            Assert.True(result.StdOut.Contains("Successfully installed"));

            // If no location specified, default behavior is to create a package directory with the name "{packageId}_{sourceId}"
            TestCommon.VerifyPortablePackage(Path.Combine(installDir, packageDirName), commandAlias, fileName, productCode, true);
        }

        /// <summary>
        /// Test install portable package with command.
        /// </summary>
        [Test]
        public void InstallPortableExeWithCommand()
        {
            var installDir = TestCommon.GetRandomTestDir();
            string packageId, commandAlias, fileName, productCode;
            packageId = "AppInstallerTest.TestPortableExeWithCommand";
            productCode = packageId + "_" + Constants.TestSourceIdentifier;
            fileName = "AppInstallerTestExeInstaller.exe";
            commandAlias = "testCommand.exe";

            var result = TestCommon.RunAICLICommand("install", $"{packageId} -l {installDir}");
            Assert.AreEqual(Constants.ErrorCode.S_OK, result.ExitCode);
            Assert.True(result.StdOut.Contains("Successfully installed"));
            TestCommon.VerifyPortablePackage(installDir, commandAlias, fileName, productCode, true);
        }

        /// <summary>
        /// Test install portable package with rename.
        /// </summary>
        [Test]
        public void InstallPortableExeWithRename()
        {
            var installDir = TestCommon.GetRandomTestDir();
            string packageId, productCode, renameArgValue;
            packageId = "AppInstallerTest.TestPortableExeWithCommand";
            productCode = packageId + "_" + Constants.TestSourceIdentifier;
            renameArgValue = "testRename.exe";

            var result = TestCommon.RunAICLICommand("install", $"{packageId} -l {installDir} --rename {renameArgValue}");
            Assert.AreEqual(Constants.ErrorCode.S_OK, result.ExitCode);
            Assert.True(result.StdOut.Contains("Successfully installed"));
            TestCommon.VerifyPortablePackage(installDir, renameArgValue, renameArgValue, productCode, true);
        }

        /// <summary>
        /// Test install portable package invalid rename.
        /// </summary>
        [Test]
        public void InstallPortableInvalidRename()
        {
            var installDir = TestCommon.GetRandomTestDir();
            string packageId, renameArgValue;
            packageId = "AppInstallerTest.TestPortableExeWithCommand";
            renameArgValue = "test?";

            var result = TestCommon.RunAICLICommand("install", $"{packageId} -l {installDir} --rename {renameArgValue}");
            Assert.AreNotEqual(Constants.ErrorCode.S_OK, result.ExitCode);
            Assert.True(result.StdOut.Contains("The specified filename is not a valid filename"));
        }

        /// <summary>
        /// Test install portable package with reserve names.
        /// </summary>
        [Test]
        public void InstallPortableReservedNames()
        {
            var installDir = TestCommon.GetRandomTestDir();
            string packageId, renameArgValue;
            packageId = "AppInstallerTest.TestPortableExeWithCommand";
            renameArgValue = "CON";

            var result = TestCommon.RunAICLICommand("install", $"{packageId} -l {installDir} --rename {renameArgValue}");
            Assert.AreNotEqual(Constants.ErrorCode.S_OK, result.ExitCode);
            Assert.True(result.StdOut.Contains("The specified filename is not a valid filename"));
        }

        /// <summary>
        /// Test install portable package to an existing directory.
        /// </summary>
        [Test]
        public void InstallPortableToExistingDirectory()
        {
            var installDir = TestCommon.GetRandomTestDir();
            var existingDir = Path.Combine(installDir, "testDirectory");
            Directory.CreateDirectory(existingDir);

            string packageId, commandAlias, fileName, productCode;
            packageId = "AppInstallerTest.TestPortableExe";
            productCode = packageId + "_" + Constants.TestSourceIdentifier;
            commandAlias = fileName = "AppInstallerTestExeInstaller.exe";

            var result = TestCommon.RunAICLICommand("install", $"{packageId} -l {existingDir}");
            Assert.AreEqual(Constants.ErrorCode.S_OK, result.ExitCode);
            Assert.True(result.StdOut.Contains("Successfully installed"));
            TestCommon.VerifyPortablePackage(existingDir, commandAlias, fileName, productCode, true);
        }

        /// <summary>
        /// Test install portable package. Symlink is a directory.
        /// </summary>
        [Test]
        public void InstallPortableFailsWithCleanup()
        {
            string packageId, commandAlias;
            packageId = "AppInstallerTest.TestPortableExe";
            commandAlias = "AppInstallerTestExeInstaller.exe";

            // Create a directory with the same name as the symlink in order to cause install to fail.
            string symlinkDirectory = TestCommon.GetPortableSymlinkDirectory(TestCommon.Scope.User);
            string conflictDirectory = Path.Combine(symlinkDirectory, commandAlias);

            Directory.CreateDirectory(conflictDirectory);

            var result = TestCommon.RunAICLICommand("install", $"{packageId}");

            // Remove directory prior to assertions as this will impact other tests if assertions fail.
            Directory.Delete(conflictDirectory, true);

            Assert.AreNotEqual(Constants.ErrorCode.S_OK, result.ExitCode);
            Assert.True(result.StdOut.Contains("Unable to create symlink, path points to a directory."));
        }

        /// <summary>
        /// Test reinstalling portable package.
        /// </summary>
        [Test]
        public void ReinstallPortable()
        {
            string installDir = TestCommon.GetPortablePackagesDirectory();
            string packageId, commandAlias, fileName, packageDirName, productCode;
            packageId = "AppInstallerTest.TestPortableExe";
            packageDirName = productCode = packageId + "_" + Constants.TestSourceIdentifier;
            commandAlias = fileName = "AppInstallerTestExeInstaller.exe";

            var result = TestCommon.RunAICLICommand("install", $"{packageId}");
            Assert.AreEqual(Constants.ErrorCode.S_OK, result.ExitCode);

            string symlinkDirectory = TestCommon.GetPortableSymlinkDirectory(TestCommon.Scope.User);
            string symlinkPath = Path.Combine(symlinkDirectory, commandAlias);

            // Clean first install should not display file overwrite message.
            Assert.True(result.StdOut.Contains("Successfully installed"));
            Assert.False(result.StdOut.Contains($"Overwriting existing file: {symlinkPath}"));

            // Perform second install and verify that file overwrite message is displayed.
            var result2 = TestCommon.RunAICLICommand("install", $"{packageId} --force");
            Assert.AreEqual(Constants.ErrorCode.S_OK, result2.ExitCode);
            Assert.True(result2.StdOut.Contains("Successfully installed"));

            TestCommon.VerifyPortablePackage(Path.Combine(installDir, packageDirName), commandAlias, fileName, productCode, true);
        }

        /// <summary>
        /// Test installing portable package user scope.
        /// </summary>
        [Test]
        public void InstallPortable_UserScope()
        {
            string installDir = TestCommon.GetRandomTestDir();
            WinGetSettingsHelper.ConfigureInstallBehavior(Constants.PortablePackageUserRoot, installDir);

            string packageId, commandAlias, fileName, packageDirName, productCode;
            packageId = "AppInstallerTest.TestPortableExe";
            packageDirName = productCode = packageId + "_" + Constants.TestSourceIdentifier;
            commandAlias = fileName = "AppInstallerTestExeInstaller.exe";

            var result = TestCommon.RunAICLICommand("install", $"{packageId} --scope user");
            WinGetSettingsHelper.ConfigureInstallBehavior(Constants.PortablePackageUserRoot, string.Empty);
            Assert.AreEqual(Constants.ErrorCode.S_OK, result.ExitCode);
            Assert.True(result.StdOut.Contains("Successfully installed"));
            TestCommon.VerifyPortablePackage(Path.Combine(installDir, packageDirName), commandAlias, fileName, productCode, true);
        }

        /// <summary>
        /// Test install portable package machine scope.
        /// </summary>
        [Test]
        public void InstallPortable_MachineScope()
        {
            string installDir = TestCommon.GetRandomTestDir();
            WinGetSettingsHelper.ConfigureInstallBehavior(Constants.PortablePackageMachineRoot, installDir);

            string packageId, commandAlias, fileName, packageDirName, productCode;
            packageId = "AppInstallerTest.TestPortableExe";
            packageDirName = productCode = packageId + "_" + Constants.TestSourceIdentifier;
            commandAlias = fileName = "AppInstallerTestExeInstaller.exe";

            var result = TestCommon.RunAICLICommand("install", $"{packageId} --scope machine");
            WinGetSettingsHelper.ConfigureInstallBehavior(Constants.PortablePackageMachineRoot, string.Empty);
            Assert.AreEqual(Constants.ErrorCode.S_OK, result.ExitCode);
            Assert.True(result.StdOut.Contains("Successfully installed"));
            TestCommon.VerifyPortablePackage(Path.Combine(installDir, packageDirName), commandAlias, fileName, productCode, true, TestCommon.Scope.Machine);
        }

        /// <summary>
        /// Test install zip exe.
        /// </summary>
        [Test]
        public void InstallZip_Exe()
        {
            var installDir = TestCommon.GetRandomTestDir();
            var result = TestCommon.RunAICLICommand("install", $"AppInstallerTest.TestZipInstallerWithExe --silent -l {installDir}");
            Assert.AreEqual(Constants.ErrorCode.S_OK, result.ExitCode);
            Assert.True(result.StdOut.Contains("Successfully installed"));
            Assert.True(TestCommon.VerifyTestExeInstalledAndCleanup(installDir, "/execustom"));
        }

        /// <summary>
        /// Test install zip portable.
        /// </summary>
        [Test]
        public void InstallZip_Portable()
        {
            string installDir = TestCommon.GetPortablePackagesDirectory();
            string packageId, commandAlias, fileName, packageDirName, productCode;
            packageId = "AppInstallerTest.TestZipInstallerWithPortable";
            packageDirName = productCode = packageId + "_" + Constants.TestSourceIdentifier;
            commandAlias = "TestPortable.exe";
            fileName = "AppInstallerTestExeInstaller.exe";

            var result = TestCommon.RunAICLICommand("install", $"{packageId}");
            Assert.AreEqual(Constants.ErrorCode.S_OK, result.ExitCode);
            Assert.True(result.StdOut.Contains("Successfully installed"));
            TestCommon.VerifyPortablePackage(Path.Combine(installDir, packageDirName), commandAlias, fileName, productCode, true, TestCommon.Scope.User);
        }

        /// <summary>
        /// Test install zip with invalid relative file path.
        /// </summary>
        [Test]
        public void InstallZipWithInvalidRelativeFilePath()
        {
            var result = TestCommon.RunAICLICommand("install", $"AppInstallerTest.TestZipInvalidRelativePath");
            Assert.AreNotEqual(Constants.ErrorCode.S_OK, result.ExitCode);
            Assert.True(result.StdOut.Contains("Invalid relative file path to the nested installer; path points to a location outside of the install directory"));
        }

        /// <summary>
        /// Test install zip msi.
        /// </summary>
        [Test]
        public void InstallZipWithMsi()
        {
            var installDir = TestCommon.GetRandomTestDir();
            var result = TestCommon.RunAICLICommand("install", $"AppInstallerTest.TestZipInstallerWithMsi --silent -l {installDir}");
            Assert.AreEqual(Constants.ErrorCode.S_OK, result.ExitCode);
            Assert.True(result.StdOut.Contains("Successfully installed"));
            Assert.True(TestCommon.VerifyTestMsiInstalledAndCleanup(installDir));
        }

        /// <summary>
        /// Test install zip msix.
        /// </summary>
        [Test]
        public void InstallZipWithMsix()
        {
            var result = TestCommon.RunAICLICommand("install", $"AppInstallerTest.TestZipInstallerWithMsix");
            Assert.AreEqual(Constants.ErrorCode.S_OK, result.ExitCode);
            Assert.True(result.StdOut.Contains("Successfully installed"));
            Assert.True(TestCommon.VerifyTestMsixInstalledAndCleanup());
        }

        /// <summary>
        /// Test install an installed package and convert to upgrade.
        /// </summary>
        [Test]
        public void InstallExeFoundExistingConvertToUpgrade()
        {
            var baseDir = TestCommon.GetRandomTestDir();
            var baseResult = TestCommon.RunAICLICommand("install", $"AppInstallerTest.TestExeInstaller -v 1.0.0.0 --silent -l {baseDir}");
            Assert.AreEqual(Constants.ErrorCode.S_OK, baseResult.ExitCode);
            Assert.True(baseResult.StdOut.Contains("Successfully installed"));

            // Install will convert to upgrade
            var upgradeDir = TestCommon.GetRandomTestDir();
            var upgradeResult = TestCommon.RunAICLICommand("install", $"AppInstallerTest.TestExeInstaller --silent -l {upgradeDir}");
            Assert.AreEqual(Constants.ErrorCode.S_OK, upgradeResult.ExitCode);
            Assert.True(upgradeResult.StdOut.Contains("Trying to upgrade the installed package..."));
            Assert.True(upgradeResult.StdOut.Contains("Successfully installed"));

            Assert.True(TestCommon.VerifyTestExeInstalledAndCleanup(baseDir));
            Assert.True(TestCommon.VerifyTestExeInstalledAndCleanup(upgradeDir, "/Version 2.0.0.0"));
        }

        /// <summary>
        /// Test install an installed package without an available upgrade.
        /// </summary>
        [Test]
        public void InstallExeFoundExistingConvertToUpgradeNoAvailableUpgrade()
        {
            var baseDir = TestCommon.GetRandomTestDir();
            var baseResult = TestCommon.RunAICLICommand("install", $"AppInstallerTest.TestExeInstaller -v 2.0.0.0 --silent -l {baseDir}");
            Assert.AreEqual(Constants.ErrorCode.S_OK, baseResult.ExitCode);
            Assert.True(baseResult.StdOut.Contains("Successfully installed"));

            // Install will convert to upgrade
            var upgradeDir = TestCommon.GetRandomTestDir();
            var upgradeResult = TestCommon.RunAICLICommand("install", $"AppInstallerTest.TestExeInstaller --silent -l {upgradeDir}");
            Assert.AreEqual(Constants.ErrorCode.ERROR_UPDATE_NOT_APPLICABLE, upgradeResult.ExitCode);
            Assert.True(upgradeResult.StdOut.Contains("Trying to upgrade the installed package..."));
            Assert.True(upgradeResult.StdOut.Contains("No applicable upgrade"));

            Assert.True(TestCommon.VerifyTestExeInstalledAndCleanup(baseDir));
        }

        /// <summary>
        /// Test force installing a package.
        /// </summary>
        [Test]
        public void InstallExeWithLatestInstalledWithForce()
        {
            var baseDir = TestCommon.GetRandomTestDir();
            var baseResult = TestCommon.RunAICLICommand("install", $"AppInstallerTest.TestExeInstaller -v 2.0.0.0 --silent -l {baseDir}");
            Assert.AreEqual(Constants.ErrorCode.S_OK, baseResult.ExitCode);
            Assert.True(baseResult.StdOut.Contains("Successfully installed"));

            // Install will not convert to upgrade
            var installDir = TestCommon.GetRandomTestDir();
            var installResult = TestCommon.RunAICLICommand("install", $"AppInstallerTest.TestExeInstaller -v 1.0.0.0 --silent -l {installDir} --force");
            Assert.AreEqual(Constants.ErrorCode.S_OK, installResult.ExitCode);
            Assert.True(installResult.StdOut.Contains("Successfully installed"));

            Assert.True(TestCommon.VerifyTestExeInstalledAndCleanup(baseDir));
            Assert.True(TestCommon.VerifyTestExeInstalledAndCleanup(installDir, "/execustom"));
        }
    }
}<|MERGE_RESOLUTION|>--- conflicted
+++ resolved
@@ -1,556 +1,544 @@
-// -----------------------------------------------------------------------------
-// <copyright file="InstallCommand.cs" company="Microsoft Corporation">
-//     Copyright (c) Microsoft Corporation. Licensed under the MIT License.
-// </copyright>
-// -----------------------------------------------------------------------------
-
-namespace AppInstallerCLIE2ETests
-{
-    using System.IO;
-    using NUnit.Framework;
-
-    /// <summary>
-    /// Test install command.
-    /// </summary>
-    public class InstallCommand : BaseCommand
-    {
-        /// <summary>
-<<<<<<< HEAD
-        /// One time setup.
-        /// </summary>
-        [OneTimeSetUp]
-        public void OneTimeSetup()
-        {
-            WinGetSettingsHelper.ConfigureFeature("zipInstall", true);
-        }
-
-        /// <summary>
-=======
->>>>>>> 8a657480
-        /// Set up.
-        /// </summary>
-        [SetUp]
-        public void Setup()
-        {
-            // Try clean up TestExeInstaller for failure cases where cleanup is not successful
-            TestCommon.RunAICLICommand("uninstall", "AppInstallerTest.TestExeInstaller");
-        }
-
-        /// <summary>
-        /// Test package doesn't exist.
-        /// </summary>
-        [Test]
-        public void InstallAppDoesNotExist()
-        {
-            var result = TestCommon.RunAICLICommand("install", "DoesNotExist");
-            Assert.AreEqual(Constants.ErrorCode.ERROR_NO_APPLICATIONS_FOUND, result.ExitCode);
-            Assert.True(result.StdOut.Contains("No package found matching input criteria."));
-        }
-
-        /// <summary>
-        /// Test multiple matches found.
-        /// </summary>
-        [Test]
-        public void InstallWithMultipleAppsMatchingQuery()
-        {
-            var result = TestCommon.RunAICLICommand("install", "TestExeInstaller");
-            Assert.AreEqual(Constants.ErrorCode.ERROR_MULTIPLE_APPLICATIONS_FOUND, result.ExitCode);
-            Assert.True(result.StdOut.Contains("Multiple packages found matching input criteria. Please refine the input."));
-        }
-
-        /// <summary>
-        /// Test install exe.
-        /// </summary>
-        [Test]
-        public void InstallExe()
-        {
-            var installDir = TestCommon.GetRandomTestDir();
-            var result = TestCommon.RunAICLICommand("install", $"AppInstallerTest.TestExeInstaller --silent -l {installDir}");
-            Assert.AreEqual(Constants.ErrorCode.S_OK, result.ExitCode);
-            Assert.True(result.StdOut.Contains("Successfully installed"));
-            Assert.True(TestCommon.VerifyTestExeInstalledAndCleanup(installDir, "/execustom"));
-        }
-
-        /// <summary>
-        /// Test inapplicable os version.
-        /// </summary>
-        [Test]
-        public void InstallExeWithInsufficientMinOsVersion()
-        {
-            var installDir = TestCommon.GetRandomTestDir();
-            var result = TestCommon.RunAICLICommand("install", $"InapplicableOsVersion --silent -l {installDir}");
-
-            // MinOSVersion is moved to installer level, the check is performed during installer selection
-            Assert.AreEqual(Constants.ErrorCode.ERROR_NO_APPLICABLE_INSTALLER, result.ExitCode);
-            Assert.False(TestCommon.VerifyTestExeInstalledAndCleanup(installDir));
-        }
-
-        /// <summary>
-        /// Test install exe hash mismatch.
-        /// </summary>
-        [Test]
-        public void InstallExeWithHashMismatch()
-        {
-            var installDir = TestCommon.GetRandomTestDir();
-            var result = TestCommon.RunAICLICommand("install", $"TestExeSha256Mismatch --silent -l {installDir}");
-            Assert.AreEqual(Constants.ErrorCode.ERROR_INSTALLER_HASH_MISMATCH, result.ExitCode);
-            Assert.True(result.StdOut.Contains("Installer hash does not match"));
-            Assert.False(TestCommon.VerifyTestExeInstalledAndCleanup(installDir));
-        }
-
-        /// <summary>
-        /// Test install inno.
-        /// </summary>
-        [Test]
-        public void InstallWithInno()
-        {
-            // Install test inno, manifest does not provide silent switch, we should be populating the default
-            var installDir = TestCommon.GetRandomTestDir();
-            var result = TestCommon.RunAICLICommand("install", $"TestInnoInstaller --silent -l {installDir}");
-            Assert.AreEqual(Constants.ErrorCode.S_OK, result.ExitCode);
-            Assert.True(result.StdOut.Contains("Successfully installed"));
-            Assert.True(TestCommon.VerifyTestExeInstalledAndCleanup(installDir, "/VERYSILENT"));
-        }
-
-        /// <summary>
-        /// Test install burn.
-        /// </summary>
-        [Test]
-        public void InstallBurn()
-        {
-            // Install test burn, manifest does not provide silent switch, we should be populating the default
-            var installDir = TestCommon.GetRandomTestDir();
-            var result = TestCommon.RunAICLICommand("install", $"TestBurnInstaller --silent -l {installDir}");
-            Assert.AreEqual(Constants.ErrorCode.S_OK, result.ExitCode);
-            Assert.True(result.StdOut.Contains("Successfully installed"));
-            Assert.True(TestCommon.VerifyTestExeInstalledAndCleanup(installDir, "/quiet"));
-        }
-
-        /// <summary>
-        /// Test install nullsoft.
-        /// </summary>
-        [Test]
-        public void InstallNullSoft()
-        {
-            // Install test Nullsoft, manifest does not provide silent switch, we should be populating the default
-            var installDir = TestCommon.GetRandomTestDir();
-            var result = TestCommon.RunAICLICommand("install", $"TestNullsoftInstaller --silent -l {installDir}");
-            Assert.AreEqual(Constants.ErrorCode.S_OK, result.ExitCode);
-            Assert.True(result.StdOut.Contains("Successfully installed"));
-            Assert.True(TestCommon.VerifyTestExeInstalledAndCleanup(installDir, "/S"));
-        }
-
-        /// <summary>
-        /// Test install msi.
-        /// </summary>
-        [Test]
-        public void InstallMSI()
-        {
-            var installDir = TestCommon.GetRandomTestDir();
-            var result = TestCommon.RunAICLICommand("install", $"TestMsiInstaller --silent -l {installDir}");
-            Assert.AreEqual(Constants.ErrorCode.S_OK, result.ExitCode);
-            Assert.True(result.StdOut.Contains("Successfully installed"));
-            Assert.True(TestCommon.VerifyTestMsiInstalledAndCleanup(installDir));
-        }
-
-        /// <summary>
-        /// Test install msix.
-        /// </summary>
-        [Test]
-        public void InstallMSIX()
-        {
-            var result = TestCommon.RunAICLICommand("install", $"TestMsixInstaller");
-            Assert.AreEqual(Constants.ErrorCode.S_OK, result.ExitCode);
-            Assert.True(result.StdOut.Contains("Successfully installed"));
-            Assert.True(TestCommon.VerifyTestMsixInstalledAndCleanup());
-        }
-
-        /// <summary>
-        /// Test install msix with signature hash.
-        /// </summary>
-        [Test]
-        public void InstallMSIXWithSignature()
-        {
-            var installDir = TestCommon.GetRandomTestDir();
-            var result = TestCommon.RunAICLICommand("install", $"TestMsixWithSignatureHash --silent -l {installDir}");
-            Assert.AreEqual(Constants.ErrorCode.S_OK, result.ExitCode);
-            Assert.True(result.StdOut.Contains("Successfully installed"));
-            Assert.True(TestCommon.VerifyTestMsixInstalledAndCleanup());
-        }
-
-        /// <summary>
-        /// Test msix hash mismatch.
-        /// </summary>
-        [Test]
-        public void InstallMSIXWithSignatureHashMismatch()
-        {
-            var result = TestCommon.RunAICLICommand("install", $"TestMsixSignatureHashMismatch");
-            Assert.AreEqual(Constants.ErrorCode.ERROR_INSTALLER_HASH_MISMATCH, result.ExitCode);
-            Assert.True(result.StdOut.Contains("Installer hash does not match"));
-            Assert.False(TestCommon.VerifyTestMsixInstalledAndCleanup());
-        }
-
-        /// <summary>
-        /// Test install with alternate source failure.
-        /// </summary>
-        [Test]
-        public void InstallExeWithAlternateSourceFailure()
-        {
-            TestCommon.RunAICLICommand("source add", "failSearch \"{ \"\"SearchHR\"\": \"\"0x80070002\"\" }\" Microsoft.Test.Configurable --header \"{}\"");
-
-            try
-            {
-                var installDir = TestCommon.GetRandomTestDir();
-                var result = TestCommon.RunAICLICommand("install", $"AppInstallerTest.TestExeInstaller --silent -l {installDir}");
-                Assert.AreEqual(unchecked((int)0x80070002), result.ExitCode);
-                Assert.True(result.StdOut.Contains("Failed when searching source: failSearch"));
-                Assert.True(result.StdOut.Contains("AppInstallerTest.TestExeInstaller"));
-                Assert.False(result.StdOut.Contains("Successfully installed"));
-                Assert.False(TestCommon.VerifyTestExeInstalledAndCleanup(installDir));
-            }
-            finally
-            {
-                this.ResetTestSource();
-            }
-        }
-
-        /// <summary>
-        /// Test install portable package.
-        /// </summary>
-        [Test]
-        public void InstallPortableExe()
-        {
-            string installDir = TestCommon.GetPortablePackagesDirectory();
-            string packageId, commandAlias, fileName, packageDirName, productCode;
-            packageId = "AppInstallerTest.TestPortableExe";
-            packageDirName = productCode = packageId + "_" + Constants.TestSourceIdentifier;
-            commandAlias = fileName = "AppInstallerTestExeInstaller.exe";
-
-            var result = TestCommon.RunAICLICommand("install", $"{packageId}");
-            Assert.AreEqual(Constants.ErrorCode.S_OK, result.ExitCode);
-            Assert.True(result.StdOut.Contains("Successfully installed"));
-
-            // If no location specified, default behavior is to create a package directory with the name "{packageId}_{sourceId}"
-            TestCommon.VerifyPortablePackage(Path.Combine(installDir, packageDirName), commandAlias, fileName, productCode, true);
-        }
-
-        /// <summary>
-        /// Test install portable package with command.
-        /// </summary>
-        [Test]
-        public void InstallPortableExeWithCommand()
-        {
-            var installDir = TestCommon.GetRandomTestDir();
-            string packageId, commandAlias, fileName, productCode;
-            packageId = "AppInstallerTest.TestPortableExeWithCommand";
-            productCode = packageId + "_" + Constants.TestSourceIdentifier;
-            fileName = "AppInstallerTestExeInstaller.exe";
-            commandAlias = "testCommand.exe";
-
-            var result = TestCommon.RunAICLICommand("install", $"{packageId} -l {installDir}");
-            Assert.AreEqual(Constants.ErrorCode.S_OK, result.ExitCode);
-            Assert.True(result.StdOut.Contains("Successfully installed"));
-            TestCommon.VerifyPortablePackage(installDir, commandAlias, fileName, productCode, true);
-        }
-
-        /// <summary>
-        /// Test install portable package with rename.
-        /// </summary>
-        [Test]
-        public void InstallPortableExeWithRename()
-        {
-            var installDir = TestCommon.GetRandomTestDir();
-            string packageId, productCode, renameArgValue;
-            packageId = "AppInstallerTest.TestPortableExeWithCommand";
-            productCode = packageId + "_" + Constants.TestSourceIdentifier;
-            renameArgValue = "testRename.exe";
-
-            var result = TestCommon.RunAICLICommand("install", $"{packageId} -l {installDir} --rename {renameArgValue}");
-            Assert.AreEqual(Constants.ErrorCode.S_OK, result.ExitCode);
-            Assert.True(result.StdOut.Contains("Successfully installed"));
-            TestCommon.VerifyPortablePackage(installDir, renameArgValue, renameArgValue, productCode, true);
-        }
-
-        /// <summary>
-        /// Test install portable package invalid rename.
-        /// </summary>
-        [Test]
-        public void InstallPortableInvalidRename()
-        {
-            var installDir = TestCommon.GetRandomTestDir();
-            string packageId, renameArgValue;
-            packageId = "AppInstallerTest.TestPortableExeWithCommand";
-            renameArgValue = "test?";
-
-            var result = TestCommon.RunAICLICommand("install", $"{packageId} -l {installDir} --rename {renameArgValue}");
-            Assert.AreNotEqual(Constants.ErrorCode.S_OK, result.ExitCode);
-            Assert.True(result.StdOut.Contains("The specified filename is not a valid filename"));
-        }
-
-        /// <summary>
-        /// Test install portable package with reserve names.
-        /// </summary>
-        [Test]
-        public void InstallPortableReservedNames()
-        {
-            var installDir = TestCommon.GetRandomTestDir();
-            string packageId, renameArgValue;
-            packageId = "AppInstallerTest.TestPortableExeWithCommand";
-            renameArgValue = "CON";
-
-            var result = TestCommon.RunAICLICommand("install", $"{packageId} -l {installDir} --rename {renameArgValue}");
-            Assert.AreNotEqual(Constants.ErrorCode.S_OK, result.ExitCode);
-            Assert.True(result.StdOut.Contains("The specified filename is not a valid filename"));
-        }
-
-        /// <summary>
-        /// Test install portable package to an existing directory.
-        /// </summary>
-        [Test]
-        public void InstallPortableToExistingDirectory()
-        {
-            var installDir = TestCommon.GetRandomTestDir();
-            var existingDir = Path.Combine(installDir, "testDirectory");
-            Directory.CreateDirectory(existingDir);
-
-            string packageId, commandAlias, fileName, productCode;
-            packageId = "AppInstallerTest.TestPortableExe";
-            productCode = packageId + "_" + Constants.TestSourceIdentifier;
-            commandAlias = fileName = "AppInstallerTestExeInstaller.exe";
-
-            var result = TestCommon.RunAICLICommand("install", $"{packageId} -l {existingDir}");
-            Assert.AreEqual(Constants.ErrorCode.S_OK, result.ExitCode);
-            Assert.True(result.StdOut.Contains("Successfully installed"));
-            TestCommon.VerifyPortablePackage(existingDir, commandAlias, fileName, productCode, true);
-        }
-
-        /// <summary>
-        /// Test install portable package. Symlink is a directory.
-        /// </summary>
-        [Test]
-        public void InstallPortableFailsWithCleanup()
-        {
-            string packageId, commandAlias;
-            packageId = "AppInstallerTest.TestPortableExe";
-            commandAlias = "AppInstallerTestExeInstaller.exe";
-
-            // Create a directory with the same name as the symlink in order to cause install to fail.
-            string symlinkDirectory = TestCommon.GetPortableSymlinkDirectory(TestCommon.Scope.User);
-            string conflictDirectory = Path.Combine(symlinkDirectory, commandAlias);
-
-            Directory.CreateDirectory(conflictDirectory);
-
-            var result = TestCommon.RunAICLICommand("install", $"{packageId}");
-
-            // Remove directory prior to assertions as this will impact other tests if assertions fail.
-            Directory.Delete(conflictDirectory, true);
-
-            Assert.AreNotEqual(Constants.ErrorCode.S_OK, result.ExitCode);
-            Assert.True(result.StdOut.Contains("Unable to create symlink, path points to a directory."));
-        }
-
-        /// <summary>
-        /// Test reinstalling portable package.
-        /// </summary>
-        [Test]
-        public void ReinstallPortable()
-        {
-            string installDir = TestCommon.GetPortablePackagesDirectory();
-            string packageId, commandAlias, fileName, packageDirName, productCode;
-            packageId = "AppInstallerTest.TestPortableExe";
-            packageDirName = productCode = packageId + "_" + Constants.TestSourceIdentifier;
-            commandAlias = fileName = "AppInstallerTestExeInstaller.exe";
-
-            var result = TestCommon.RunAICLICommand("install", $"{packageId}");
-            Assert.AreEqual(Constants.ErrorCode.S_OK, result.ExitCode);
-
-            string symlinkDirectory = TestCommon.GetPortableSymlinkDirectory(TestCommon.Scope.User);
-            string symlinkPath = Path.Combine(symlinkDirectory, commandAlias);
-
-            // Clean first install should not display file overwrite message.
-            Assert.True(result.StdOut.Contains("Successfully installed"));
-            Assert.False(result.StdOut.Contains($"Overwriting existing file: {symlinkPath}"));
-
-            // Perform second install and verify that file overwrite message is displayed.
-            var result2 = TestCommon.RunAICLICommand("install", $"{packageId} --force");
-            Assert.AreEqual(Constants.ErrorCode.S_OK, result2.ExitCode);
-            Assert.True(result2.StdOut.Contains("Successfully installed"));
-
-            TestCommon.VerifyPortablePackage(Path.Combine(installDir, packageDirName), commandAlias, fileName, productCode, true);
-        }
-
-        /// <summary>
-        /// Test installing portable package user scope.
-        /// </summary>
-        [Test]
-        public void InstallPortable_UserScope()
-        {
-            string installDir = TestCommon.GetRandomTestDir();
-            WinGetSettingsHelper.ConfigureInstallBehavior(Constants.PortablePackageUserRoot, installDir);
-
-            string packageId, commandAlias, fileName, packageDirName, productCode;
-            packageId = "AppInstallerTest.TestPortableExe";
-            packageDirName = productCode = packageId + "_" + Constants.TestSourceIdentifier;
-            commandAlias = fileName = "AppInstallerTestExeInstaller.exe";
-
-            var result = TestCommon.RunAICLICommand("install", $"{packageId} --scope user");
-            WinGetSettingsHelper.ConfigureInstallBehavior(Constants.PortablePackageUserRoot, string.Empty);
-            Assert.AreEqual(Constants.ErrorCode.S_OK, result.ExitCode);
-            Assert.True(result.StdOut.Contains("Successfully installed"));
-            TestCommon.VerifyPortablePackage(Path.Combine(installDir, packageDirName), commandAlias, fileName, productCode, true);
-        }
-
-        /// <summary>
-        /// Test install portable package machine scope.
-        /// </summary>
-        [Test]
-        public void InstallPortable_MachineScope()
-        {
-            string installDir = TestCommon.GetRandomTestDir();
-            WinGetSettingsHelper.ConfigureInstallBehavior(Constants.PortablePackageMachineRoot, installDir);
-
-            string packageId, commandAlias, fileName, packageDirName, productCode;
-            packageId = "AppInstallerTest.TestPortableExe";
-            packageDirName = productCode = packageId + "_" + Constants.TestSourceIdentifier;
-            commandAlias = fileName = "AppInstallerTestExeInstaller.exe";
-
-            var result = TestCommon.RunAICLICommand("install", $"{packageId} --scope machine");
-            WinGetSettingsHelper.ConfigureInstallBehavior(Constants.PortablePackageMachineRoot, string.Empty);
-            Assert.AreEqual(Constants.ErrorCode.S_OK, result.ExitCode);
-            Assert.True(result.StdOut.Contains("Successfully installed"));
-            TestCommon.VerifyPortablePackage(Path.Combine(installDir, packageDirName), commandAlias, fileName, productCode, true, TestCommon.Scope.Machine);
-        }
-
-        /// <summary>
-        /// Test install zip exe.
-        /// </summary>
-        [Test]
-        public void InstallZip_Exe()
-        {
-            var installDir = TestCommon.GetRandomTestDir();
-            var result = TestCommon.RunAICLICommand("install", $"AppInstallerTest.TestZipInstallerWithExe --silent -l {installDir}");
-            Assert.AreEqual(Constants.ErrorCode.S_OK, result.ExitCode);
-            Assert.True(result.StdOut.Contains("Successfully installed"));
-            Assert.True(TestCommon.VerifyTestExeInstalledAndCleanup(installDir, "/execustom"));
-        }
-
-        /// <summary>
-        /// Test install zip portable.
-        /// </summary>
-        [Test]
-        public void InstallZip_Portable()
-        {
-            string installDir = TestCommon.GetPortablePackagesDirectory();
-            string packageId, commandAlias, fileName, packageDirName, productCode;
-            packageId = "AppInstallerTest.TestZipInstallerWithPortable";
-            packageDirName = productCode = packageId + "_" + Constants.TestSourceIdentifier;
-            commandAlias = "TestPortable.exe";
-            fileName = "AppInstallerTestExeInstaller.exe";
-
-            var result = TestCommon.RunAICLICommand("install", $"{packageId}");
-            Assert.AreEqual(Constants.ErrorCode.S_OK, result.ExitCode);
-            Assert.True(result.StdOut.Contains("Successfully installed"));
-            TestCommon.VerifyPortablePackage(Path.Combine(installDir, packageDirName), commandAlias, fileName, productCode, true, TestCommon.Scope.User);
-        }
-
-        /// <summary>
-        /// Test install zip with invalid relative file path.
-        /// </summary>
-        [Test]
-        public void InstallZipWithInvalidRelativeFilePath()
-        {
-            var result = TestCommon.RunAICLICommand("install", $"AppInstallerTest.TestZipInvalidRelativePath");
-            Assert.AreNotEqual(Constants.ErrorCode.S_OK, result.ExitCode);
-            Assert.True(result.StdOut.Contains("Invalid relative file path to the nested installer; path points to a location outside of the install directory"));
-        }
-
-        /// <summary>
-        /// Test install zip msi.
-        /// </summary>
-        [Test]
-        public void InstallZipWithMsi()
-        {
-            var installDir = TestCommon.GetRandomTestDir();
-            var result = TestCommon.RunAICLICommand("install", $"AppInstallerTest.TestZipInstallerWithMsi --silent -l {installDir}");
-            Assert.AreEqual(Constants.ErrorCode.S_OK, result.ExitCode);
-            Assert.True(result.StdOut.Contains("Successfully installed"));
-            Assert.True(TestCommon.VerifyTestMsiInstalledAndCleanup(installDir));
-        }
-
-        /// <summary>
-        /// Test install zip msix.
-        /// </summary>
-        [Test]
-        public void InstallZipWithMsix()
-        {
-            var result = TestCommon.RunAICLICommand("install", $"AppInstallerTest.TestZipInstallerWithMsix");
-            Assert.AreEqual(Constants.ErrorCode.S_OK, result.ExitCode);
-            Assert.True(result.StdOut.Contains("Successfully installed"));
-            Assert.True(TestCommon.VerifyTestMsixInstalledAndCleanup());
-        }
-
-        /// <summary>
-        /// Test install an installed package and convert to upgrade.
-        /// </summary>
-        [Test]
-        public void InstallExeFoundExistingConvertToUpgrade()
-        {
-            var baseDir = TestCommon.GetRandomTestDir();
-            var baseResult = TestCommon.RunAICLICommand("install", $"AppInstallerTest.TestExeInstaller -v 1.0.0.0 --silent -l {baseDir}");
-            Assert.AreEqual(Constants.ErrorCode.S_OK, baseResult.ExitCode);
-            Assert.True(baseResult.StdOut.Contains("Successfully installed"));
-
-            // Install will convert to upgrade
-            var upgradeDir = TestCommon.GetRandomTestDir();
-            var upgradeResult = TestCommon.RunAICLICommand("install", $"AppInstallerTest.TestExeInstaller --silent -l {upgradeDir}");
-            Assert.AreEqual(Constants.ErrorCode.S_OK, upgradeResult.ExitCode);
-            Assert.True(upgradeResult.StdOut.Contains("Trying to upgrade the installed package..."));
-            Assert.True(upgradeResult.StdOut.Contains("Successfully installed"));
-
-            Assert.True(TestCommon.VerifyTestExeInstalledAndCleanup(baseDir));
-            Assert.True(TestCommon.VerifyTestExeInstalledAndCleanup(upgradeDir, "/Version 2.0.0.0"));
-        }
-
-        /// <summary>
-        /// Test install an installed package without an available upgrade.
-        /// </summary>
-        [Test]
-        public void InstallExeFoundExistingConvertToUpgradeNoAvailableUpgrade()
-        {
-            var baseDir = TestCommon.GetRandomTestDir();
-            var baseResult = TestCommon.RunAICLICommand("install", $"AppInstallerTest.TestExeInstaller -v 2.0.0.0 --silent -l {baseDir}");
-            Assert.AreEqual(Constants.ErrorCode.S_OK, baseResult.ExitCode);
-            Assert.True(baseResult.StdOut.Contains("Successfully installed"));
-
-            // Install will convert to upgrade
-            var upgradeDir = TestCommon.GetRandomTestDir();
-            var upgradeResult = TestCommon.RunAICLICommand("install", $"AppInstallerTest.TestExeInstaller --silent -l {upgradeDir}");
-            Assert.AreEqual(Constants.ErrorCode.ERROR_UPDATE_NOT_APPLICABLE, upgradeResult.ExitCode);
-            Assert.True(upgradeResult.StdOut.Contains("Trying to upgrade the installed package..."));
-            Assert.True(upgradeResult.StdOut.Contains("No applicable upgrade"));
-
-            Assert.True(TestCommon.VerifyTestExeInstalledAndCleanup(baseDir));
-        }
-
-        /// <summary>
-        /// Test force installing a package.
-        /// </summary>
-        [Test]
-        public void InstallExeWithLatestInstalledWithForce()
-        {
-            var baseDir = TestCommon.GetRandomTestDir();
-            var baseResult = TestCommon.RunAICLICommand("install", $"AppInstallerTest.TestExeInstaller -v 2.0.0.0 --silent -l {baseDir}");
-            Assert.AreEqual(Constants.ErrorCode.S_OK, baseResult.ExitCode);
-            Assert.True(baseResult.StdOut.Contains("Successfully installed"));
-
-            // Install will not convert to upgrade
-            var installDir = TestCommon.GetRandomTestDir();
-            var installResult = TestCommon.RunAICLICommand("install", $"AppInstallerTest.TestExeInstaller -v 1.0.0.0 --silent -l {installDir} --force");
-            Assert.AreEqual(Constants.ErrorCode.S_OK, installResult.ExitCode);
-            Assert.True(installResult.StdOut.Contains("Successfully installed"));
-
-            Assert.True(TestCommon.VerifyTestExeInstalledAndCleanup(baseDir));
-            Assert.True(TestCommon.VerifyTestExeInstalledAndCleanup(installDir, "/execustom"));
-        }
-    }
+// -----------------------------------------------------------------------------
+// <copyright file="InstallCommand.cs" company="Microsoft Corporation">
+//     Copyright (c) Microsoft Corporation. Licensed under the MIT License.
+// </copyright>
+// -----------------------------------------------------------------------------
+
+namespace AppInstallerCLIE2ETests
+{
+    using System.IO;
+    using NUnit.Framework;
+
+    /// <summary>
+    /// Test install command.
+    /// </summary>
+    public class InstallCommand : BaseCommand
+    {
+        /// <summary>
+        /// Set up.
+        /// </summary>
+        [SetUp]
+        public void Setup()
+        {
+            // Try clean up TestExeInstaller for failure cases where cleanup is not successful
+            TestCommon.RunAICLICommand("uninstall", "AppInstallerTest.TestExeInstaller");
+        }
+
+        /// <summary>
+        /// Test package doesn't exist.
+        /// </summary>
+        [Test]
+        public void InstallAppDoesNotExist()
+        {
+            var result = TestCommon.RunAICLICommand("install", "DoesNotExist");
+            Assert.AreEqual(Constants.ErrorCode.ERROR_NO_APPLICATIONS_FOUND, result.ExitCode);
+            Assert.True(result.StdOut.Contains("No package found matching input criteria."));
+        }
+
+        /// <summary>
+        /// Test multiple matches found.
+        /// </summary>
+        [Test]
+        public void InstallWithMultipleAppsMatchingQuery()
+        {
+            var result = TestCommon.RunAICLICommand("install", "TestExeInstaller");
+            Assert.AreEqual(Constants.ErrorCode.ERROR_MULTIPLE_APPLICATIONS_FOUND, result.ExitCode);
+            Assert.True(result.StdOut.Contains("Multiple packages found matching input criteria. Please refine the input."));
+        }
+
+        /// <summary>
+        /// Test install exe.
+        /// </summary>
+        [Test]
+        public void InstallExe()
+        {
+            var installDir = TestCommon.GetRandomTestDir();
+            var result = TestCommon.RunAICLICommand("install", $"AppInstallerTest.TestExeInstaller --silent -l {installDir}");
+            Assert.AreEqual(Constants.ErrorCode.S_OK, result.ExitCode);
+            Assert.True(result.StdOut.Contains("Successfully installed"));
+            Assert.True(TestCommon.VerifyTestExeInstalledAndCleanup(installDir, "/execustom"));
+        }
+
+        /// <summary>
+        /// Test inapplicable os version.
+        /// </summary>
+        [Test]
+        public void InstallExeWithInsufficientMinOsVersion()
+        {
+            var installDir = TestCommon.GetRandomTestDir();
+            var result = TestCommon.RunAICLICommand("install", $"InapplicableOsVersion --silent -l {installDir}");
+
+            // MinOSVersion is moved to installer level, the check is performed during installer selection
+            Assert.AreEqual(Constants.ErrorCode.ERROR_NO_APPLICABLE_INSTALLER, result.ExitCode);
+            Assert.False(TestCommon.VerifyTestExeInstalledAndCleanup(installDir));
+        }
+
+        /// <summary>
+        /// Test install exe hash mismatch.
+        /// </summary>
+        [Test]
+        public void InstallExeWithHashMismatch()
+        {
+            var installDir = TestCommon.GetRandomTestDir();
+            var result = TestCommon.RunAICLICommand("install", $"TestExeSha256Mismatch --silent -l {installDir}");
+            Assert.AreEqual(Constants.ErrorCode.ERROR_INSTALLER_HASH_MISMATCH, result.ExitCode);
+            Assert.True(result.StdOut.Contains("Installer hash does not match"));
+            Assert.False(TestCommon.VerifyTestExeInstalledAndCleanup(installDir));
+        }
+
+        /// <summary>
+        /// Test install inno.
+        /// </summary>
+        [Test]
+        public void InstallWithInno()
+        {
+            // Install test inno, manifest does not provide silent switch, we should be populating the default
+            var installDir = TestCommon.GetRandomTestDir();
+            var result = TestCommon.RunAICLICommand("install", $"TestInnoInstaller --silent -l {installDir}");
+            Assert.AreEqual(Constants.ErrorCode.S_OK, result.ExitCode);
+            Assert.True(result.StdOut.Contains("Successfully installed"));
+            Assert.True(TestCommon.VerifyTestExeInstalledAndCleanup(installDir, "/VERYSILENT"));
+        }
+
+        /// <summary>
+        /// Test install burn.
+        /// </summary>
+        [Test]
+        public void InstallBurn()
+        {
+            // Install test burn, manifest does not provide silent switch, we should be populating the default
+            var installDir = TestCommon.GetRandomTestDir();
+            var result = TestCommon.RunAICLICommand("install", $"TestBurnInstaller --silent -l {installDir}");
+            Assert.AreEqual(Constants.ErrorCode.S_OK, result.ExitCode);
+            Assert.True(result.StdOut.Contains("Successfully installed"));
+            Assert.True(TestCommon.VerifyTestExeInstalledAndCleanup(installDir, "/quiet"));
+        }
+
+        /// <summary>
+        /// Test install nullsoft.
+        /// </summary>
+        [Test]
+        public void InstallNullSoft()
+        {
+            // Install test Nullsoft, manifest does not provide silent switch, we should be populating the default
+            var installDir = TestCommon.GetRandomTestDir();
+            var result = TestCommon.RunAICLICommand("install", $"TestNullsoftInstaller --silent -l {installDir}");
+            Assert.AreEqual(Constants.ErrorCode.S_OK, result.ExitCode);
+            Assert.True(result.StdOut.Contains("Successfully installed"));
+            Assert.True(TestCommon.VerifyTestExeInstalledAndCleanup(installDir, "/S"));
+        }
+
+        /// <summary>
+        /// Test install msi.
+        /// </summary>
+        [Test]
+        public void InstallMSI()
+        {
+            var installDir = TestCommon.GetRandomTestDir();
+            var result = TestCommon.RunAICLICommand("install", $"TestMsiInstaller --silent -l {installDir}");
+            Assert.AreEqual(Constants.ErrorCode.S_OK, result.ExitCode);
+            Assert.True(result.StdOut.Contains("Successfully installed"));
+            Assert.True(TestCommon.VerifyTestMsiInstalledAndCleanup(installDir));
+        }
+
+        /// <summary>
+        /// Test install msix.
+        /// </summary>
+        [Test]
+        public void InstallMSIX()
+        {
+            var result = TestCommon.RunAICLICommand("install", $"TestMsixInstaller");
+            Assert.AreEqual(Constants.ErrorCode.S_OK, result.ExitCode);
+            Assert.True(result.StdOut.Contains("Successfully installed"));
+            Assert.True(TestCommon.VerifyTestMsixInstalledAndCleanup());
+        }
+
+        /// <summary>
+        /// Test install msix with signature hash.
+        /// </summary>
+        [Test]
+        public void InstallMSIXWithSignature()
+        {
+            var installDir = TestCommon.GetRandomTestDir();
+            var result = TestCommon.RunAICLICommand("install", $"TestMsixWithSignatureHash --silent -l {installDir}");
+            Assert.AreEqual(Constants.ErrorCode.S_OK, result.ExitCode);
+            Assert.True(result.StdOut.Contains("Successfully installed"));
+            Assert.True(TestCommon.VerifyTestMsixInstalledAndCleanup());
+        }
+
+        /// <summary>
+        /// Test msix hash mismatch.
+        /// </summary>
+        [Test]
+        public void InstallMSIXWithSignatureHashMismatch()
+        {
+            var result = TestCommon.RunAICLICommand("install", $"TestMsixSignatureHashMismatch");
+            Assert.AreEqual(Constants.ErrorCode.ERROR_INSTALLER_HASH_MISMATCH, result.ExitCode);
+            Assert.True(result.StdOut.Contains("Installer hash does not match"));
+            Assert.False(TestCommon.VerifyTestMsixInstalledAndCleanup());
+        }
+
+        /// <summary>
+        /// Test install with alternate source failure.
+        /// </summary>
+        [Test]
+        public void InstallExeWithAlternateSourceFailure()
+        {
+            TestCommon.RunAICLICommand("source add", "failSearch \"{ \"\"SearchHR\"\": \"\"0x80070002\"\" }\" Microsoft.Test.Configurable --header \"{}\"");
+
+            try
+            {
+                var installDir = TestCommon.GetRandomTestDir();
+                var result = TestCommon.RunAICLICommand("install", $"AppInstallerTest.TestExeInstaller --silent -l {installDir}");
+                Assert.AreEqual(unchecked((int)0x80070002), result.ExitCode);
+                Assert.True(result.StdOut.Contains("Failed when searching source: failSearch"));
+                Assert.True(result.StdOut.Contains("AppInstallerTest.TestExeInstaller"));
+                Assert.False(result.StdOut.Contains("Successfully installed"));
+                Assert.False(TestCommon.VerifyTestExeInstalledAndCleanup(installDir));
+            }
+            finally
+            {
+                this.ResetTestSource();
+            }
+        }
+
+        /// <summary>
+        /// Test install portable package.
+        /// </summary>
+        [Test]
+        public void InstallPortableExe()
+        {
+            string installDir = TestCommon.GetPortablePackagesDirectory();
+            string packageId, commandAlias, fileName, packageDirName, productCode;
+            packageId = "AppInstallerTest.TestPortableExe";
+            packageDirName = productCode = packageId + "_" + Constants.TestSourceIdentifier;
+            commandAlias = fileName = "AppInstallerTestExeInstaller.exe";
+
+            var result = TestCommon.RunAICLICommand("install", $"{packageId}");
+            Assert.AreEqual(Constants.ErrorCode.S_OK, result.ExitCode);
+            Assert.True(result.StdOut.Contains("Successfully installed"));
+
+            // If no location specified, default behavior is to create a package directory with the name "{packageId}_{sourceId}"
+            TestCommon.VerifyPortablePackage(Path.Combine(installDir, packageDirName), commandAlias, fileName, productCode, true);
+        }
+
+        /// <summary>
+        /// Test install portable package with command.
+        /// </summary>
+        [Test]
+        public void InstallPortableExeWithCommand()
+        {
+            var installDir = TestCommon.GetRandomTestDir();
+            string packageId, commandAlias, fileName, productCode;
+            packageId = "AppInstallerTest.TestPortableExeWithCommand";
+            productCode = packageId + "_" + Constants.TestSourceIdentifier;
+            fileName = "AppInstallerTestExeInstaller.exe";
+            commandAlias = "testCommand.exe";
+
+            var result = TestCommon.RunAICLICommand("install", $"{packageId} -l {installDir}");
+            Assert.AreEqual(Constants.ErrorCode.S_OK, result.ExitCode);
+            Assert.True(result.StdOut.Contains("Successfully installed"));
+            TestCommon.VerifyPortablePackage(installDir, commandAlias, fileName, productCode, true);
+        }
+
+        /// <summary>
+        /// Test install portable package with rename.
+        /// </summary>
+        [Test]
+        public void InstallPortableExeWithRename()
+        {
+            var installDir = TestCommon.GetRandomTestDir();
+            string packageId, productCode, renameArgValue;
+            packageId = "AppInstallerTest.TestPortableExeWithCommand";
+            productCode = packageId + "_" + Constants.TestSourceIdentifier;
+            renameArgValue = "testRename.exe";
+
+            var result = TestCommon.RunAICLICommand("install", $"{packageId} -l {installDir} --rename {renameArgValue}");
+            Assert.AreEqual(Constants.ErrorCode.S_OK, result.ExitCode);
+            Assert.True(result.StdOut.Contains("Successfully installed"));
+            TestCommon.VerifyPortablePackage(installDir, renameArgValue, renameArgValue, productCode, true);
+        }
+
+        /// <summary>
+        /// Test install portable package invalid rename.
+        /// </summary>
+        [Test]
+        public void InstallPortableInvalidRename()
+        {
+            var installDir = TestCommon.GetRandomTestDir();
+            string packageId, renameArgValue;
+            packageId = "AppInstallerTest.TestPortableExeWithCommand";
+            renameArgValue = "test?";
+
+            var result = TestCommon.RunAICLICommand("install", $"{packageId} -l {installDir} --rename {renameArgValue}");
+            Assert.AreNotEqual(Constants.ErrorCode.S_OK, result.ExitCode);
+            Assert.True(result.StdOut.Contains("The specified filename is not a valid filename"));
+        }
+
+        /// <summary>
+        /// Test install portable package with reserve names.
+        /// </summary>
+        [Test]
+        public void InstallPortableReservedNames()
+        {
+            var installDir = TestCommon.GetRandomTestDir();
+            string packageId, renameArgValue;
+            packageId = "AppInstallerTest.TestPortableExeWithCommand";
+            renameArgValue = "CON";
+
+            var result = TestCommon.RunAICLICommand("install", $"{packageId} -l {installDir} --rename {renameArgValue}");
+            Assert.AreNotEqual(Constants.ErrorCode.S_OK, result.ExitCode);
+            Assert.True(result.StdOut.Contains("The specified filename is not a valid filename"));
+        }
+
+        /// <summary>
+        /// Test install portable package to an existing directory.
+        /// </summary>
+        [Test]
+        public void InstallPortableToExistingDirectory()
+        {
+            var installDir = TestCommon.GetRandomTestDir();
+            var existingDir = Path.Combine(installDir, "testDirectory");
+            Directory.CreateDirectory(existingDir);
+
+            string packageId, commandAlias, fileName, productCode;
+            packageId = "AppInstallerTest.TestPortableExe";
+            productCode = packageId + "_" + Constants.TestSourceIdentifier;
+            commandAlias = fileName = "AppInstallerTestExeInstaller.exe";
+
+            var result = TestCommon.RunAICLICommand("install", $"{packageId} -l {existingDir}");
+            Assert.AreEqual(Constants.ErrorCode.S_OK, result.ExitCode);
+            Assert.True(result.StdOut.Contains("Successfully installed"));
+            TestCommon.VerifyPortablePackage(existingDir, commandAlias, fileName, productCode, true);
+        }
+
+        /// <summary>
+        /// Test install portable package. Symlink is a directory.
+        /// </summary>
+        [Test]
+        public void InstallPortableFailsWithCleanup()
+        {
+            string packageId, commandAlias;
+            packageId = "AppInstallerTest.TestPortableExe";
+            commandAlias = "AppInstallerTestExeInstaller.exe";
+
+            // Create a directory with the same name as the symlink in order to cause install to fail.
+            string symlinkDirectory = TestCommon.GetPortableSymlinkDirectory(TestCommon.Scope.User);
+            string conflictDirectory = Path.Combine(symlinkDirectory, commandAlias);
+
+            Directory.CreateDirectory(conflictDirectory);
+
+            var result = TestCommon.RunAICLICommand("install", $"{packageId}");
+
+            // Remove directory prior to assertions as this will impact other tests if assertions fail.
+            Directory.Delete(conflictDirectory, true);
+
+            Assert.AreNotEqual(Constants.ErrorCode.S_OK, result.ExitCode);
+            Assert.True(result.StdOut.Contains("Unable to create symlink, path points to a directory."));
+        }
+
+        /// <summary>
+        /// Test reinstalling portable package.
+        /// </summary>
+        [Test]
+        public void ReinstallPortable()
+        {
+            string installDir = TestCommon.GetPortablePackagesDirectory();
+            string packageId, commandAlias, fileName, packageDirName, productCode;
+            packageId = "AppInstallerTest.TestPortableExe";
+            packageDirName = productCode = packageId + "_" + Constants.TestSourceIdentifier;
+            commandAlias = fileName = "AppInstallerTestExeInstaller.exe";
+
+            var result = TestCommon.RunAICLICommand("install", $"{packageId}");
+            Assert.AreEqual(Constants.ErrorCode.S_OK, result.ExitCode);
+
+            string symlinkDirectory = TestCommon.GetPortableSymlinkDirectory(TestCommon.Scope.User);
+            string symlinkPath = Path.Combine(symlinkDirectory, commandAlias);
+
+            // Clean first install should not display file overwrite message.
+            Assert.True(result.StdOut.Contains("Successfully installed"));
+            Assert.False(result.StdOut.Contains($"Overwriting existing file: {symlinkPath}"));
+
+            // Perform second install and verify that file overwrite message is displayed.
+            var result2 = TestCommon.RunAICLICommand("install", $"{packageId} --force");
+            Assert.AreEqual(Constants.ErrorCode.S_OK, result2.ExitCode);
+            Assert.True(result2.StdOut.Contains("Successfully installed"));
+
+            TestCommon.VerifyPortablePackage(Path.Combine(installDir, packageDirName), commandAlias, fileName, productCode, true);
+        }
+
+        /// <summary>
+        /// Test installing portable package user scope.
+        /// </summary>
+        [Test]
+        public void InstallPortable_UserScope()
+        {
+            string installDir = TestCommon.GetRandomTestDir();
+            WinGetSettingsHelper.ConfigureInstallBehavior(Constants.PortablePackageUserRoot, installDir);
+
+            string packageId, commandAlias, fileName, packageDirName, productCode;
+            packageId = "AppInstallerTest.TestPortableExe";
+            packageDirName = productCode = packageId + "_" + Constants.TestSourceIdentifier;
+            commandAlias = fileName = "AppInstallerTestExeInstaller.exe";
+
+            var result = TestCommon.RunAICLICommand("install", $"{packageId} --scope user");
+            WinGetSettingsHelper.ConfigureInstallBehavior(Constants.PortablePackageUserRoot, string.Empty);
+            Assert.AreEqual(Constants.ErrorCode.S_OK, result.ExitCode);
+            Assert.True(result.StdOut.Contains("Successfully installed"));
+            TestCommon.VerifyPortablePackage(Path.Combine(installDir, packageDirName), commandAlias, fileName, productCode, true);
+        }
+
+        /// <summary>
+        /// Test install portable package machine scope.
+        /// </summary>
+        [Test]
+        public void InstallPortable_MachineScope()
+        {
+            string installDir = TestCommon.GetRandomTestDir();
+            WinGetSettingsHelper.ConfigureInstallBehavior(Constants.PortablePackageMachineRoot, installDir);
+
+            string packageId, commandAlias, fileName, packageDirName, productCode;
+            packageId = "AppInstallerTest.TestPortableExe";
+            packageDirName = productCode = packageId + "_" + Constants.TestSourceIdentifier;
+            commandAlias = fileName = "AppInstallerTestExeInstaller.exe";
+
+            var result = TestCommon.RunAICLICommand("install", $"{packageId} --scope machine");
+            WinGetSettingsHelper.ConfigureInstallBehavior(Constants.PortablePackageMachineRoot, string.Empty);
+            Assert.AreEqual(Constants.ErrorCode.S_OK, result.ExitCode);
+            Assert.True(result.StdOut.Contains("Successfully installed"));
+            TestCommon.VerifyPortablePackage(Path.Combine(installDir, packageDirName), commandAlias, fileName, productCode, true, TestCommon.Scope.Machine);
+        }
+
+        /// <summary>
+        /// Test install zip exe.
+        /// </summary>
+        [Test]
+        public void InstallZip_Exe()
+        {
+            var installDir = TestCommon.GetRandomTestDir();
+            var result = TestCommon.RunAICLICommand("install", $"AppInstallerTest.TestZipInstallerWithExe --silent -l {installDir}");
+            Assert.AreEqual(Constants.ErrorCode.S_OK, result.ExitCode);
+            Assert.True(result.StdOut.Contains("Successfully installed"));
+            Assert.True(TestCommon.VerifyTestExeInstalledAndCleanup(installDir, "/execustom"));
+        }
+
+        /// <summary>
+        /// Test install zip portable.
+        /// </summary>
+        [Test]
+        public void InstallZip_Portable()
+        {
+            string installDir = TestCommon.GetPortablePackagesDirectory();
+            string packageId, commandAlias, fileName, packageDirName, productCode;
+            packageId = "AppInstallerTest.TestZipInstallerWithPortable";
+            packageDirName = productCode = packageId + "_" + Constants.TestSourceIdentifier;
+            commandAlias = "TestPortable.exe";
+            fileName = "AppInstallerTestExeInstaller.exe";
+
+            var result = TestCommon.RunAICLICommand("install", $"{packageId}");
+            Assert.AreEqual(Constants.ErrorCode.S_OK, result.ExitCode);
+            Assert.True(result.StdOut.Contains("Successfully installed"));
+            TestCommon.VerifyPortablePackage(Path.Combine(installDir, packageDirName), commandAlias, fileName, productCode, true, TestCommon.Scope.User);
+        }
+
+        /// <summary>
+        /// Test install zip with invalid relative file path.
+        /// </summary>
+        [Test]
+        public void InstallZipWithInvalidRelativeFilePath()
+        {
+            var result = TestCommon.RunAICLICommand("install", $"AppInstallerTest.TestZipInvalidRelativePath");
+            Assert.AreNotEqual(Constants.ErrorCode.S_OK, result.ExitCode);
+            Assert.True(result.StdOut.Contains("Invalid relative file path to the nested installer; path points to a location outside of the install directory"));
+        }
+
+        /// <summary>
+        /// Test install zip msi.
+        /// </summary>
+        [Test]
+        public void InstallZipWithMsi()
+        {
+            var installDir = TestCommon.GetRandomTestDir();
+            var result = TestCommon.RunAICLICommand("install", $"AppInstallerTest.TestZipInstallerWithMsi --silent -l {installDir}");
+            Assert.AreEqual(Constants.ErrorCode.S_OK, result.ExitCode);
+            Assert.True(result.StdOut.Contains("Successfully installed"));
+            Assert.True(TestCommon.VerifyTestMsiInstalledAndCleanup(installDir));
+        }
+
+        /// <summary>
+        /// Test install zip msix.
+        /// </summary>
+        [Test]
+        public void InstallZipWithMsix()
+        {
+            var result = TestCommon.RunAICLICommand("install", $"AppInstallerTest.TestZipInstallerWithMsix");
+            Assert.AreEqual(Constants.ErrorCode.S_OK, result.ExitCode);
+            Assert.True(result.StdOut.Contains("Successfully installed"));
+            Assert.True(TestCommon.VerifyTestMsixInstalledAndCleanup());
+        }
+
+        /// <summary>
+        /// Test install an installed package and convert to upgrade.
+        /// </summary>
+        [Test]
+        public void InstallExeFoundExistingConvertToUpgrade()
+        {
+            var baseDir = TestCommon.GetRandomTestDir();
+            var baseResult = TestCommon.RunAICLICommand("install", $"AppInstallerTest.TestExeInstaller -v 1.0.0.0 --silent -l {baseDir}");
+            Assert.AreEqual(Constants.ErrorCode.S_OK, baseResult.ExitCode);
+            Assert.True(baseResult.StdOut.Contains("Successfully installed"));
+
+            // Install will convert to upgrade
+            var upgradeDir = TestCommon.GetRandomTestDir();
+            var upgradeResult = TestCommon.RunAICLICommand("install", $"AppInstallerTest.TestExeInstaller --silent -l {upgradeDir}");
+            Assert.AreEqual(Constants.ErrorCode.S_OK, upgradeResult.ExitCode);
+            Assert.True(upgradeResult.StdOut.Contains("Trying to upgrade the installed package..."));
+            Assert.True(upgradeResult.StdOut.Contains("Successfully installed"));
+
+            Assert.True(TestCommon.VerifyTestExeInstalledAndCleanup(baseDir));
+            Assert.True(TestCommon.VerifyTestExeInstalledAndCleanup(upgradeDir, "/Version 2.0.0.0"));
+        }
+
+        /// <summary>
+        /// Test install an installed package without an available upgrade.
+        /// </summary>
+        [Test]
+        public void InstallExeFoundExistingConvertToUpgradeNoAvailableUpgrade()
+        {
+            var baseDir = TestCommon.GetRandomTestDir();
+            var baseResult = TestCommon.RunAICLICommand("install", $"AppInstallerTest.TestExeInstaller -v 2.0.0.0 --silent -l {baseDir}");
+            Assert.AreEqual(Constants.ErrorCode.S_OK, baseResult.ExitCode);
+            Assert.True(baseResult.StdOut.Contains("Successfully installed"));
+
+            // Install will convert to upgrade
+            var upgradeDir = TestCommon.GetRandomTestDir();
+            var upgradeResult = TestCommon.RunAICLICommand("install", $"AppInstallerTest.TestExeInstaller --silent -l {upgradeDir}");
+            Assert.AreEqual(Constants.ErrorCode.ERROR_UPDATE_NOT_APPLICABLE, upgradeResult.ExitCode);
+            Assert.True(upgradeResult.StdOut.Contains("Trying to upgrade the installed package..."));
+            Assert.True(upgradeResult.StdOut.Contains("No applicable upgrade"));
+
+            Assert.True(TestCommon.VerifyTestExeInstalledAndCleanup(baseDir));
+        }
+
+        /// <summary>
+        /// Test force installing a package.
+        /// </summary>
+        [Test]
+        public void InstallExeWithLatestInstalledWithForce()
+        {
+            var baseDir = TestCommon.GetRandomTestDir();
+            var baseResult = TestCommon.RunAICLICommand("install", $"AppInstallerTest.TestExeInstaller -v 2.0.0.0 --silent -l {baseDir}");
+            Assert.AreEqual(Constants.ErrorCode.S_OK, baseResult.ExitCode);
+            Assert.True(baseResult.StdOut.Contains("Successfully installed"));
+
+            // Install will not convert to upgrade
+            var installDir = TestCommon.GetRandomTestDir();
+            var installResult = TestCommon.RunAICLICommand("install", $"AppInstallerTest.TestExeInstaller -v 1.0.0.0 --silent -l {installDir} --force");
+            Assert.AreEqual(Constants.ErrorCode.S_OK, installResult.ExitCode);
+            Assert.True(installResult.StdOut.Contains("Successfully installed"));
+
+            Assert.True(TestCommon.VerifyTestExeInstalledAndCleanup(baseDir));
+            Assert.True(TestCommon.VerifyTestExeInstalledAndCleanup(installDir, "/execustom"));
+        }
+    }
 }