﻿// -----------------------------------------------------------------------------
// <copyright file="SetUpFixture.cs" company="Microsoft Corporation">
//     Copyright (c) Microsoft Corporation. Licensed under the MIT License.
// </copyright>
// -----------------------------------------------------------------------------

namespace AppInstallerCLIE2ETests
{
    using System;
    using System.IO;
    using Microsoft.Win32;
    using Newtonsoft.Json;
    using NUnit.Framework;

    /// <summary>
    /// Set up fixture.
    /// </summary>
    [SetUpFixture]
    public class SetUpFixture
    {
        private static bool shouldDisableDevModeOnExit = true;
        private static bool shouldRevertDefaultFileTypeRiskOnExit = true;
        private static string defaultFileTypes = string.Empty;

        /// <summary>
        /// Set up.
        /// </summary>
        [OneTimeSetUp]
        public void Setup()
        {
            // Read TestParameters and set runtime variables
            TestCommon.PackagedContext = TestContext.Parameters.Exists(Constants.PackagedContextParameter) &&
                TestContext.Parameters.Get(Constants.PackagedContextParameter).Equals("true", StringComparison.OrdinalIgnoreCase);

            TestCommon.VerboseLogging = TestContext.Parameters.Exists(Constants.VerboseLoggingParameter) &&
                TestContext.Parameters.Get(Constants.VerboseLoggingParameter).Equals("true", StringComparison.OrdinalIgnoreCase);

            TestCommon.LooseFileRegistration = TestContext.Parameters.Exists(Constants.LooseFileRegistrationParameter) &&
                    TestContext.Parameters.Get(Constants.LooseFileRegistrationParameter).Equals("true", StringComparison.OrdinalIgnoreCase);

            TestCommon.InvokeCommandInDesktopPackage = TestContext.Parameters.Exists(Constants.InvokeCommandInDesktopPackageParameter) &&
                TestContext.Parameters.Get(Constants.InvokeCommandInDesktopPackageParameter).Equals("true", StringComparison.OrdinalIgnoreCase);

            if (TestContext.Parameters.Exists(Constants.AICLIPathParameter))
            {
                TestCommon.AICLIPath = TestContext.Parameters.Get(Constants.AICLIPathParameter);
            }
            else
            {
                if (TestCommon.PackagedContext)
                {
                    // For packaged context, default to AppExecutionAlias
                    TestCommon.AICLIPath = "WinGetDev.exe";
                }
                else
                {
                    TestCommon.AICLIPath = TestCommon.GetTestFile("winget.exe");
                }
            }

            if (TestContext.Parameters.Exists(Constants.AICLIPackagePathParameter))
            {
                TestCommon.AICLIPackagePath = TestContext.Parameters.Get(Constants.AICLIPackagePathParameter);
            }
            else
            {
                TestCommon.AICLIPackagePath = TestCommon.GetTestFile("AppInstallerCLIPackage.appxbundle");
            }

            if (TestCommon.LooseFileRegistration && TestCommon.InvokeCommandInDesktopPackage)
            {
                TestCommon.AICLIPath = Path.Combine(TestCommon.AICLIPackagePath, TestCommon.AICLIPath);
            }

            shouldDisableDevModeOnExit = this.EnableDevMode(true);

            shouldRevertDefaultFileTypeRiskOnExit = this.DecreaseFileTypeRisk(".exe;.msi", false);

            Assert.True(TestCommon.RunCommand("certutil.exe", "-addstore -f \"TRUSTEDPEOPLE\" " + TestCommon.GetTestDataFile(Constants.AppInstallerTestCert)), "Add AppInstallerTestCert");

            if (TestCommon.PackagedContext)
            {
                if (TestCommon.LooseFileRegistration)
                {
                    Assert.True(TestCommon.InstallMsixRegister(TestCommon.AICLIPackagePath), "InstallMsixRegister");
                }
                else
                {
                    Assert.True(TestCommon.InstallMsix(TestCommon.AICLIPackagePath), "InstallMsix");
                }
            }

            if (TestContext.Parameters.Exists(Constants.StaticFileRootPathParameter))
            {
                TestCommon.StaticFileRootPath = TestContext.Parameters.Get(Constants.StaticFileRootPathParameter);
            }
            else
            {
                TestCommon.StaticFileRootPath = Path.GetTempPath();
            }

            if (TestContext.Parameters.Exists(Constants.PackageCertificatePathParameter))
            {
                TestCommon.PackageCertificatePath = TestContext.Parameters.Get(Constants.PackageCertificatePathParameter);
            }

            if (TestContext.Parameters.Exists(Constants.PowerShellModulePathParameter))
            {
                TestCommon.PowerShellModulePath = TestContext.Parameters.Get(Constants.PowerShellModulePathParameter);
            }

            this.ReadTestInstallerPaths();

            TestIndexSetup.GenerateTestDirectory();

            TestCommon.SettingsJsonFilePath = WinGetSettingsHelper.GetUserSettingsPath();

            WinGetSettingsHelper.InitializeWingetSettings();
        }

        /// <summary>
        /// Tear down.
        /// </summary>
        [OneTimeTearDown]
        public void TearDown()
        {
            if (shouldDisableDevModeOnExit)
            {
                this.EnableDevMode(false);
            }

            if (shouldRevertDefaultFileTypeRiskOnExit)
            {
                this.DecreaseFileTypeRisk(defaultFileTypes, true);
            }

            TestCommon.RunCommand("certutil.exe", $"-delstore \"TRUSTEDPEOPLE\" {Constants.AppInstallerTestCertThumbprint}");

            TestCommon.PublishE2ETestLogs();

            if (TestCommon.PackagedContext)
            {
                TestCommon.RemoveMsix(Constants.AICLIPackageName);
            }
        }

<<<<<<< HEAD
        /// <summary>
        /// Initialize settings.
        /// </summary>
        public void InitializeWingetSettings()
        {
            string localAppDataPath = Environment.GetEnvironmentVariable(Constants.LocalAppData);

            var settingsJson = new
            {
                experimentalFeatures = new
                {
                    experimentalArg = false,
                    experimentalCmd = false,
                    dependencies = false,
                    directMSI = false,
                    openLogsArgument = false,
                    uninstallPreviousArgument = false,
                },
                debugging = new
                {
                    enableSelfInitiatedMinidump = true,
                },
                installBehavior = new
                {
                    portablePackageUserRoot = string.Empty,
                    portablePackageMachineRoot = string.Empty,
                },
            };

            // Run winget one time to initialize settings directory
            // when running in unpackaged context
            TestCommon.RunAICLICommand(string.Empty, "-v");

            var serializedSettingsJson = JsonConvert.SerializeObject(settingsJson, Formatting.Indented);
            File.WriteAllText(Path.Combine(localAppDataPath, TestCommon.SettingsJsonFilePath), serializedSettingsJson);
        }

=======
>>>>>>> a1df041e
        // Returns whether there's a change to the dev mode state after execution
        private bool EnableDevMode(bool enable)
        {
            var appModelUnlockKey = Registry.LocalMachine.CreateSubKey(@"SOFTWARE\Microsoft\Windows\CurrentVersion\AppModelUnlock");

            if (enable)
            {
                var value = appModelUnlockKey.GetValue("AllowDevelopmentWithoutDevLicense");
                if (value == null || (int)value == 0)
                {
                    appModelUnlockKey.SetValue("AllowDevelopmentWithoutDevLicense", 1, RegistryValueKind.DWord);
                    return true;
                }
            }
            else
            {
                var value = appModelUnlockKey.GetValue("AllowDevelopmentWithoutDevLicense");
                if (value != null && ((int)value) != 0)
                {
                    appModelUnlockKey.SetValue("AllowDevelopmentWithoutDevLicense", 0, RegistryValueKind.DWord);
                    return true;
                }
            }

            return false;
        }

        private bool DecreaseFileTypeRisk(string fileTypes, bool revert)
        {
            var defaultFileTypeRiskKey = Registry.CurrentUser.CreateSubKey(@"SOFTWARE\Microsoft\Windows\CurrentVersion\Policies\Associations");
            string value = (string)defaultFileTypeRiskKey.GetValue("DefaultFileTypeRisk");

            if (revert)
            {
                defaultFileTypeRiskKey.SetValue("LowRiskFileTypes", fileTypes);
                return false;
            }
            else
            {
                if (string.IsNullOrEmpty(value))
                {
                    defaultFileTypes = string.Empty;
                    defaultFileTypeRiskKey.SetValue("LowRiskFileTypes", fileTypes);
                }
                else
                {
                    defaultFileTypes = value;
                    defaultFileTypeRiskKey.SetValue("LowRiskFileTypes", string.Concat(value, fileTypes));
                }

                return true;
            }
        }

        private void ReadTestInstallerPaths()
        {
            if (TestContext.Parameters.Exists(Constants.ExeInstallerPathParameter)
                && File.Exists(TestContext.Parameters.Get(Constants.ExeInstallerPathParameter)))
            {
                TestCommon.ExeInstallerPath = TestContext.Parameters.Get(Constants.ExeInstallerPathParameter);
            }

            if (TestContext.Parameters.Exists(Constants.MsiInstallerPathParameter)
                && File.Exists(TestContext.Parameters.Get(Constants.MsiInstallerPathParameter)))
            {
                TestCommon.MsiInstallerPath = TestContext.Parameters.Get(Constants.MsiInstallerPathParameter);
            }

            if (TestContext.Parameters.Exists(Constants.MsixInstallerPathParameter)
                && File.Exists(TestContext.Parameters.Get(Constants.MsixInstallerPathParameter)))
            {
                TestCommon.MsixInstallerPath = TestContext.Parameters.Get(Constants.MsixInstallerPathParameter);
            }
        }
    }
}
<|MERGE_RESOLUTION|>--- conflicted
+++ resolved
@@ -1,262 +1,222 @@
-﻿// -----------------------------------------------------------------------------
-// <copyright file="SetUpFixture.cs" company="Microsoft Corporation">
-//     Copyright (c) Microsoft Corporation. Licensed under the MIT License.
-// </copyright>
-// -----------------------------------------------------------------------------
-
-namespace AppInstallerCLIE2ETests
-{
-    using System;
-    using System.IO;
-    using Microsoft.Win32;
-    using Newtonsoft.Json;
-    using NUnit.Framework;
-
-    /// <summary>
-    /// Set up fixture.
-    /// </summary>
-    [SetUpFixture]
-    public class SetUpFixture
-    {
-        private static bool shouldDisableDevModeOnExit = true;
-        private static bool shouldRevertDefaultFileTypeRiskOnExit = true;
-        private static string defaultFileTypes = string.Empty;
-
-        /// <summary>
-        /// Set up.
-        /// </summary>
-        [OneTimeSetUp]
-        public void Setup()
-        {
-            // Read TestParameters and set runtime variables
-            TestCommon.PackagedContext = TestContext.Parameters.Exists(Constants.PackagedContextParameter) &&
-                TestContext.Parameters.Get(Constants.PackagedContextParameter).Equals("true", StringComparison.OrdinalIgnoreCase);
-
-            TestCommon.VerboseLogging = TestContext.Parameters.Exists(Constants.VerboseLoggingParameter) &&
-                TestContext.Parameters.Get(Constants.VerboseLoggingParameter).Equals("true", StringComparison.OrdinalIgnoreCase);
-
-            TestCommon.LooseFileRegistration = TestContext.Parameters.Exists(Constants.LooseFileRegistrationParameter) &&
-                    TestContext.Parameters.Get(Constants.LooseFileRegistrationParameter).Equals("true", StringComparison.OrdinalIgnoreCase);
-
-            TestCommon.InvokeCommandInDesktopPackage = TestContext.Parameters.Exists(Constants.InvokeCommandInDesktopPackageParameter) &&
-                TestContext.Parameters.Get(Constants.InvokeCommandInDesktopPackageParameter).Equals("true", StringComparison.OrdinalIgnoreCase);
-
-            if (TestContext.Parameters.Exists(Constants.AICLIPathParameter))
-            {
-                TestCommon.AICLIPath = TestContext.Parameters.Get(Constants.AICLIPathParameter);
-            }
-            else
-            {
-                if (TestCommon.PackagedContext)
-                {
-                    // For packaged context, default to AppExecutionAlias
-                    TestCommon.AICLIPath = "WinGetDev.exe";
-                }
-                else
-                {
-                    TestCommon.AICLIPath = TestCommon.GetTestFile("winget.exe");
-                }
-            }
-
-            if (TestContext.Parameters.Exists(Constants.AICLIPackagePathParameter))
-            {
-                TestCommon.AICLIPackagePath = TestContext.Parameters.Get(Constants.AICLIPackagePathParameter);
-            }
-            else
-            {
-                TestCommon.AICLIPackagePath = TestCommon.GetTestFile("AppInstallerCLIPackage.appxbundle");
-            }
-
-            if (TestCommon.LooseFileRegistration && TestCommon.InvokeCommandInDesktopPackage)
-            {
-                TestCommon.AICLIPath = Path.Combine(TestCommon.AICLIPackagePath, TestCommon.AICLIPath);
-            }
-
-            shouldDisableDevModeOnExit = this.EnableDevMode(true);
-
-            shouldRevertDefaultFileTypeRiskOnExit = this.DecreaseFileTypeRisk(".exe;.msi", false);
-
-            Assert.True(TestCommon.RunCommand("certutil.exe", "-addstore -f \"TRUSTEDPEOPLE\" " + TestCommon.GetTestDataFile(Constants.AppInstallerTestCert)), "Add AppInstallerTestCert");
-
-            if (TestCommon.PackagedContext)
-            {
-                if (TestCommon.LooseFileRegistration)
-                {
-                    Assert.True(TestCommon.InstallMsixRegister(TestCommon.AICLIPackagePath), "InstallMsixRegister");
-                }
-                else
-                {
-                    Assert.True(TestCommon.InstallMsix(TestCommon.AICLIPackagePath), "InstallMsix");
-                }
-            }
-
-            if (TestContext.Parameters.Exists(Constants.StaticFileRootPathParameter))
-            {
-                TestCommon.StaticFileRootPath = TestContext.Parameters.Get(Constants.StaticFileRootPathParameter);
-            }
-            else
-            {
-                TestCommon.StaticFileRootPath = Path.GetTempPath();
-            }
-
-            if (TestContext.Parameters.Exists(Constants.PackageCertificatePathParameter))
-            {
-                TestCommon.PackageCertificatePath = TestContext.Parameters.Get(Constants.PackageCertificatePathParameter);
-            }
-
-            if (TestContext.Parameters.Exists(Constants.PowerShellModulePathParameter))
-            {
-                TestCommon.PowerShellModulePath = TestContext.Parameters.Get(Constants.PowerShellModulePathParameter);
-            }
-
-            this.ReadTestInstallerPaths();
-
-            TestIndexSetup.GenerateTestDirectory();
-
-            TestCommon.SettingsJsonFilePath = WinGetSettingsHelper.GetUserSettingsPath();
-
-            WinGetSettingsHelper.InitializeWingetSettings();
-        }
-
-        /// <summary>
-        /// Tear down.
-        /// </summary>
-        [OneTimeTearDown]
-        public void TearDown()
-        {
-            if (shouldDisableDevModeOnExit)
-            {
-                this.EnableDevMode(false);
-            }
-
-            if (shouldRevertDefaultFileTypeRiskOnExit)
-            {
-                this.DecreaseFileTypeRisk(defaultFileTypes, true);
-            }
-
-            TestCommon.RunCommand("certutil.exe", $"-delstore \"TRUSTEDPEOPLE\" {Constants.AppInstallerTestCertThumbprint}");
-
-            TestCommon.PublishE2ETestLogs();
-
-            if (TestCommon.PackagedContext)
-            {
-                TestCommon.RemoveMsix(Constants.AICLIPackageName);
-            }
-        }
-
-<<<<<<< HEAD
-        /// <summary>
-        /// Initialize settings.
-        /// </summary>
-        public void InitializeWingetSettings()
-        {
-            string localAppDataPath = Environment.GetEnvironmentVariable(Constants.LocalAppData);
-
-            var settingsJson = new
-            {
-                experimentalFeatures = new
-                {
-                    experimentalArg = false,
-                    experimentalCmd = false,
-                    dependencies = false,
-                    directMSI = false,
-                    openLogsArgument = false,
-                    uninstallPreviousArgument = false,
-                },
-                debugging = new
-                {
-                    enableSelfInitiatedMinidump = true,
-                },
-                installBehavior = new
-                {
-                    portablePackageUserRoot = string.Empty,
-                    portablePackageMachineRoot = string.Empty,
-                },
-            };
-
-            // Run winget one time to initialize settings directory
-            // when running in unpackaged context
-            TestCommon.RunAICLICommand(string.Empty, "-v");
-
-            var serializedSettingsJson = JsonConvert.SerializeObject(settingsJson, Formatting.Indented);
-            File.WriteAllText(Path.Combine(localAppDataPath, TestCommon.SettingsJsonFilePath), serializedSettingsJson);
-        }
-
-=======
->>>>>>> a1df041e
-        // Returns whether there's a change to the dev mode state after execution
-        private bool EnableDevMode(bool enable)
-        {
-            var appModelUnlockKey = Registry.LocalMachine.CreateSubKey(@"SOFTWARE\Microsoft\Windows\CurrentVersion\AppModelUnlock");
-
-            if (enable)
-            {
-                var value = appModelUnlockKey.GetValue("AllowDevelopmentWithoutDevLicense");
-                if (value == null || (int)value == 0)
-                {
-                    appModelUnlockKey.SetValue("AllowDevelopmentWithoutDevLicense", 1, RegistryValueKind.DWord);
-                    return true;
-                }
-            }
-            else
-            {
-                var value = appModelUnlockKey.GetValue("AllowDevelopmentWithoutDevLicense");
-                if (value != null && ((int)value) != 0)
-                {
-                    appModelUnlockKey.SetValue("AllowDevelopmentWithoutDevLicense", 0, RegistryValueKind.DWord);
-                    return true;
-                }
-            }
-
-            return false;
-        }
-
-        private bool DecreaseFileTypeRisk(string fileTypes, bool revert)
-        {
-            var defaultFileTypeRiskKey = Registry.CurrentUser.CreateSubKey(@"SOFTWARE\Microsoft\Windows\CurrentVersion\Policies\Associations");
-            string value = (string)defaultFileTypeRiskKey.GetValue("DefaultFileTypeRisk");
-
-            if (revert)
-            {
-                defaultFileTypeRiskKey.SetValue("LowRiskFileTypes", fileTypes);
-                return false;
-            }
-            else
-            {
-                if (string.IsNullOrEmpty(value))
-                {
-                    defaultFileTypes = string.Empty;
-                    defaultFileTypeRiskKey.SetValue("LowRiskFileTypes", fileTypes);
-                }
-                else
-                {
-                    defaultFileTypes = value;
-                    defaultFileTypeRiskKey.SetValue("LowRiskFileTypes", string.Concat(value, fileTypes));
-                }
-
-                return true;
-            }
-        }
-
-        private void ReadTestInstallerPaths()
-        {
-            if (TestContext.Parameters.Exists(Constants.ExeInstallerPathParameter)
-                && File.Exists(TestContext.Parameters.Get(Constants.ExeInstallerPathParameter)))
-            {
-                TestCommon.ExeInstallerPath = TestContext.Parameters.Get(Constants.ExeInstallerPathParameter);
-            }
-
-            if (TestContext.Parameters.Exists(Constants.MsiInstallerPathParameter)
-                && File.Exists(TestContext.Parameters.Get(Constants.MsiInstallerPathParameter)))
-            {
-                TestCommon.MsiInstallerPath = TestContext.Parameters.Get(Constants.MsiInstallerPathParameter);
-            }
-
-            if (TestContext.Parameters.Exists(Constants.MsixInstallerPathParameter)
-                && File.Exists(TestContext.Parameters.Get(Constants.MsixInstallerPathParameter)))
-            {
-                TestCommon.MsixInstallerPath = TestContext.Parameters.Get(Constants.MsixInstallerPathParameter);
-            }
-        }
-    }
-}
+﻿// -----------------------------------------------------------------------------
+// <copyright file="SetUpFixture.cs" company="Microsoft Corporation">
+//     Copyright (c) Microsoft Corporation. Licensed under the MIT License.
+// </copyright>
+// -----------------------------------------------------------------------------
+
+namespace AppInstallerCLIE2ETests
+{
+    using System;
+    using System.IO;
+    using Microsoft.Win32;
+    using Newtonsoft.Json;
+    using NUnit.Framework;
+
+    /// <summary>
+    /// Set up fixture.
+    /// </summary>
+    [SetUpFixture]
+    public class SetUpFixture
+    {
+        private static bool shouldDisableDevModeOnExit = true;
+        private static bool shouldRevertDefaultFileTypeRiskOnExit = true;
+        private static string defaultFileTypes = string.Empty;
+
+        /// <summary>
+        /// Set up.
+        /// </summary>
+        [OneTimeSetUp]
+        public void Setup()
+        {
+            // Read TestParameters and set runtime variables
+            TestCommon.PackagedContext = TestContext.Parameters.Exists(Constants.PackagedContextParameter) &&
+                TestContext.Parameters.Get(Constants.PackagedContextParameter).Equals("true", StringComparison.OrdinalIgnoreCase);
+
+            TestCommon.VerboseLogging = TestContext.Parameters.Exists(Constants.VerboseLoggingParameter) &&
+                TestContext.Parameters.Get(Constants.VerboseLoggingParameter).Equals("true", StringComparison.OrdinalIgnoreCase);
+
+            TestCommon.LooseFileRegistration = TestContext.Parameters.Exists(Constants.LooseFileRegistrationParameter) &&
+                    TestContext.Parameters.Get(Constants.LooseFileRegistrationParameter).Equals("true", StringComparison.OrdinalIgnoreCase);
+
+            TestCommon.InvokeCommandInDesktopPackage = TestContext.Parameters.Exists(Constants.InvokeCommandInDesktopPackageParameter) &&
+                TestContext.Parameters.Get(Constants.InvokeCommandInDesktopPackageParameter).Equals("true", StringComparison.OrdinalIgnoreCase);
+
+            if (TestContext.Parameters.Exists(Constants.AICLIPathParameter))
+            {
+                TestCommon.AICLIPath = TestContext.Parameters.Get(Constants.AICLIPathParameter);
+            }
+            else
+            {
+                if (TestCommon.PackagedContext)
+                {
+                    // For packaged context, default to AppExecutionAlias
+                    TestCommon.AICLIPath = "WinGetDev.exe";
+                }
+                else
+                {
+                    TestCommon.AICLIPath = TestCommon.GetTestFile("winget.exe");
+                }
+            }
+
+            if (TestContext.Parameters.Exists(Constants.AICLIPackagePathParameter))
+            {
+                TestCommon.AICLIPackagePath = TestContext.Parameters.Get(Constants.AICLIPackagePathParameter);
+            }
+            else
+            {
+                TestCommon.AICLIPackagePath = TestCommon.GetTestFile("AppInstallerCLIPackage.appxbundle");
+            }
+
+            if (TestCommon.LooseFileRegistration && TestCommon.InvokeCommandInDesktopPackage)
+            {
+                TestCommon.AICLIPath = Path.Combine(TestCommon.AICLIPackagePath, TestCommon.AICLIPath);
+            }
+
+            shouldDisableDevModeOnExit = this.EnableDevMode(true);
+
+            shouldRevertDefaultFileTypeRiskOnExit = this.DecreaseFileTypeRisk(".exe;.msi", false);
+
+            Assert.True(TestCommon.RunCommand("certutil.exe", "-addstore -f \"TRUSTEDPEOPLE\" " + TestCommon.GetTestDataFile(Constants.AppInstallerTestCert)), "Add AppInstallerTestCert");
+
+            if (TestCommon.PackagedContext)
+            {
+                if (TestCommon.LooseFileRegistration)
+                {
+                    Assert.True(TestCommon.InstallMsixRegister(TestCommon.AICLIPackagePath), "InstallMsixRegister");
+                }
+                else
+                {
+                    Assert.True(TestCommon.InstallMsix(TestCommon.AICLIPackagePath), "InstallMsix");
+                }
+            }
+
+            if (TestContext.Parameters.Exists(Constants.StaticFileRootPathParameter))
+            {
+                TestCommon.StaticFileRootPath = TestContext.Parameters.Get(Constants.StaticFileRootPathParameter);
+            }
+            else
+            {
+                TestCommon.StaticFileRootPath = Path.GetTempPath();
+            }
+
+            if (TestContext.Parameters.Exists(Constants.PackageCertificatePathParameter))
+            {
+                TestCommon.PackageCertificatePath = TestContext.Parameters.Get(Constants.PackageCertificatePathParameter);
+            }
+
+            if (TestContext.Parameters.Exists(Constants.PowerShellModulePathParameter))
+            {
+                TestCommon.PowerShellModulePath = TestContext.Parameters.Get(Constants.PowerShellModulePathParameter);
+            }
+
+            this.ReadTestInstallerPaths();
+
+            TestIndexSetup.GenerateTestDirectory();
+
+            TestCommon.SettingsJsonFilePath = WinGetSettingsHelper.GetUserSettingsPath();
+
+            WinGetSettingsHelper.InitializeWingetSettings();
+        }
+
+        /// <summary>
+        /// Tear down.
+        /// </summary>
+        [OneTimeTearDown]
+        public void TearDown()
+        {
+            if (shouldDisableDevModeOnExit)
+            {
+                this.EnableDevMode(false);
+            }
+
+            if (shouldRevertDefaultFileTypeRiskOnExit)
+            {
+                this.DecreaseFileTypeRisk(defaultFileTypes, true);
+            }
+
+            TestCommon.RunCommand("certutil.exe", $"-delstore \"TRUSTEDPEOPLE\" {Constants.AppInstallerTestCertThumbprint}");
+
+            TestCommon.PublishE2ETestLogs();
+
+            if (TestCommon.PackagedContext)
+            {
+                TestCommon.RemoveMsix(Constants.AICLIPackageName);
+            }
+        }
+
+        // Returns whether there's a change to the dev mode state after execution
+        private bool EnableDevMode(bool enable)
+        {
+            var appModelUnlockKey = Registry.LocalMachine.CreateSubKey(@"SOFTWARE\Microsoft\Windows\CurrentVersion\AppModelUnlock");
+
+            if (enable)
+            {
+                var value = appModelUnlockKey.GetValue("AllowDevelopmentWithoutDevLicense");
+                if (value == null || (int)value == 0)
+                {
+                    appModelUnlockKey.SetValue("AllowDevelopmentWithoutDevLicense", 1, RegistryValueKind.DWord);
+                    return true;
+                }
+            }
+            else
+            {
+                var value = appModelUnlockKey.GetValue("AllowDevelopmentWithoutDevLicense");
+                if (value != null && ((int)value) != 0)
+                {
+                    appModelUnlockKey.SetValue("AllowDevelopmentWithoutDevLicense", 0, RegistryValueKind.DWord);
+                    return true;
+                }
+            }
+
+            return false;
+        }
+
+        private bool DecreaseFileTypeRisk(string fileTypes, bool revert)
+        {
+            var defaultFileTypeRiskKey = Registry.CurrentUser.CreateSubKey(@"SOFTWARE\Microsoft\Windows\CurrentVersion\Policies\Associations");
+            string value = (string)defaultFileTypeRiskKey.GetValue("DefaultFileTypeRisk");
+
+            if (revert)
+            {
+                defaultFileTypeRiskKey.SetValue("LowRiskFileTypes", fileTypes);
+                return false;
+            }
+            else
+            {
+                if (string.IsNullOrEmpty(value))
+                {
+                    defaultFileTypes = string.Empty;
+                    defaultFileTypeRiskKey.SetValue("LowRiskFileTypes", fileTypes);
+                }
+                else
+                {
+                    defaultFileTypes = value;
+                    defaultFileTypeRiskKey.SetValue("LowRiskFileTypes", string.Concat(value, fileTypes));
+                }
+
+                return true;
+            }
+        }
+
+        private void ReadTestInstallerPaths()
+        {
+            if (TestContext.Parameters.Exists(Constants.ExeInstallerPathParameter)
+                && File.Exists(TestContext.Parameters.Get(Constants.ExeInstallerPathParameter)))
+            {
+                TestCommon.ExeInstallerPath = TestContext.Parameters.Get(Constants.ExeInstallerPathParameter);
+            }
+
+            if (TestContext.Parameters.Exists(Constants.MsiInstallerPathParameter)
+                && File.Exists(TestContext.Parameters.Get(Constants.MsiInstallerPathParameter)))
+            {
+                TestCommon.MsiInstallerPath = TestContext.Parameters.Get(Constants.MsiInstallerPathParameter);
+            }
+
+            if (TestContext.Parameters.Exists(Constants.MsixInstallerPathParameter)
+                && File.Exists(TestContext.Parameters.Get(Constants.MsixInstallerPathParameter)))
+            {
+                TestCommon.MsixInstallerPath = TestContext.Parameters.Get(Constants.MsixInstallerPathParameter);
+            }
+        }
+    }
+}