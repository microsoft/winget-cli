--- conflicted
+++ resolved
@@ -1,435 +1,472 @@
-﻿// Copyright (c) Microsoft Corporation.
-// Licensed under the MIT License.
-
-namespace AppInstallerCLIE2ETests
-{
-    using Microsoft.Win32;
-    using NUnit.Framework;
-    using System;
-    using System.Diagnostics;
-    using System.IO;
-    using System.Linq;
-    using System.Threading;
-
-    public class TestCommon
-    {
-        public static string AICLIPath { get; set; }
-
-        public static string AICLIPackagePath { get; set; }
-
-        public static bool PackagedContext { get; set; }
-
-        public static bool VerboseLogging { get; set; }
-
-        public static bool LooseFileRegistration { get; set; }
-
-        public static bool InvokeCommandInDesktopPackage { get; set; }
-
-        public static string StaticFileRootPath { get; set; }
-
-        public static string ExeInstallerPath { get; set; }
-
-        public static string MsiInstallerPath { get; set; }
-
-        public static string MsixInstallerPath { get; set; }
-
-        public static string ZipInstallerPath { get; set; }
-        
-        public static string PackageCertificatePath { get; set; }
-
-        public static string SettingsJsonFilePath {
-            get
-            {
-                return PackagedContext ?
-                    @"Packages\WinGetDevCLI_8wekyb3d8bbwe\LocalState\settings.json" :
-                    @"Microsoft\WinGet\Settings\settings.json";
-            }
-        }
-
-        public struct RunCommandResult
-        {
-            public int ExitCode;
-            public string StdOut;
-            public string StdErr;
-        }
-
-        public static RunCommandResult RunAICLICommand(string command, string parameters, string stdIn = null, int timeOut = 60000)
-        {
-            string inputMsg =
-                    "AICLI path: " + AICLIPath +
-                    " Command: " + command +
-                    " Parameters: " + parameters +
-                    (string.IsNullOrEmpty(stdIn) ? "" : " StdIn: " + stdIn) +
-                    " Timeout: " + timeOut;
-
-            TestContext.Out.WriteLine($"Starting command run. {inputMsg} InvokeCommandInDesktopPackage: {InvokeCommandInDesktopPackage}");
-
-            if (InvokeCommandInDesktopPackage)
-            {
-                return RunAICLICommandViaInvokeCommandInDesktopPackage(command, parameters, stdIn, timeOut);
-            }
-            else
-            {
-                return RunAICLICommandViaDirectProcess(command, parameters, stdIn, timeOut);
-            }
-        }
-
-        public static RunCommandResult RunAICLICommandViaDirectProcess(string command, string parameters, string stdIn = null, int timeOut = 60000)
-        {
-            RunCommandResult result = new RunCommandResult();
-            Process p = new Process();
-            p.StartInfo = new ProcessStartInfo(AICLIPath, command + ' ' + parameters);
-            p.StartInfo.UseShellExecute = false;
-            p.StartInfo.RedirectStandardOutput = true;
-            p.StartInfo.RedirectStandardError = true;
-
-            if (!string.IsNullOrEmpty(stdIn))
-            {
-                p.StartInfo.RedirectStandardInput = true;
-            }
-
-            p.Start();
-
-            if (!string.IsNullOrEmpty(stdIn))
-            {
-                p.StandardInput.Write(stdIn);
-            }
-
-            if (p.WaitForExit(timeOut))
-            {
-                result.ExitCode = p.ExitCode;
-                result.StdOut = p.StandardOutput.ReadToEnd();
-                result.StdErr = p.StandardError.ReadToEnd();
-
-                TestContext.Out.WriteLine("Command run completed with exit code: " + result.ExitCode);
-
-                if (!string.IsNullOrEmpty(result.StdErr))
-                {
-                    TestContext.Error.WriteLine("Command run error. Error: " + result.StdErr);
-                }
-
-                if (VerboseLogging && !string.IsNullOrEmpty(result.StdOut))
-                {
-                    TestContext.Out.WriteLine("Command run output. Output: " + result.StdOut);
-                }
-            }
-            else
-            {
-                throw new TimeoutException($"Direct winget command run timed out: {command} {parameters}");
-            }
-
-            return result;
-        }
-
-        // This method is used when the test is run in an OS that does not support AppExecutionAlias. E,g, our build machine.
-        // There is not any existing API that'll activate a packaged app and wait for result, and not possible to capture the stdIn and stdOut.
-        // This method tries to call Invoke-CommandInDesktopPackage PS command to make test executable run in packaged context.
-        // Since Invoke-CommandInDesktopPackage just launches the executable and return, we use cmd pipe to get execution results.
-        // The final constructed command will look like:
-        //   Invoke-CommandInDesktopPackage ...... -Command cmd.exe -Args '-c <cmd command>'
-        //   where <cmd command> will look like: "echo stdIn | appinst.exe args > stdout.txt 2> stderr.txt & echo %ERRORLEVEL% > exitcode.txt"
-        // Then this method will read the piped result and return as RunCommandResult.
-        public static RunCommandResult RunAICLICommandViaInvokeCommandInDesktopPackage(string command, string parameters, string stdIn = null, int timeOut = 60000)
-        {
-            string cmdCommandPiped = "";
-            if (!string.IsNullOrEmpty(stdIn))
-            {
-                cmdCommandPiped += $"echo {stdIn} | ";
-            }
-
-            string workDirectory = GetRandomTestDir();
-            string tempBatchFile = Path.Combine(workDirectory, "Batch.cmd");
-            string exitCodeFile = Path.Combine(workDirectory, "ExitCode.txt");
-            string stdOutFile = Path.Combine(workDirectory, "StdOut.txt");
-            string stdErrFile = Path.Combine(workDirectory, "StdErr.txt");
-
-            // First change the codepage so that the rest of the batch file works
-            cmdCommandPiped += $"chcp 65001\n{AICLIPath} {command} {parameters} > {stdOutFile} 2> {stdErrFile}\necho %ERRORLEVEL% > {exitCodeFile}";
-            File.WriteAllText(tempBatchFile, cmdCommandPiped, new System.Text.UTF8Encoding(false));
-
-            string psCommand = $"Invoke-CommandInDesktopPackage -PackageFamilyName {Constants.AICLIPackageFamilyName} -AppId {Constants.AICLIAppId} -PreventBreakaway -Command cmd.exe -Args '/c \"{tempBatchFile}\"'";
-
-            var psInvokeResult = RunCommandWithResult("powershell", psCommand);
-
-            if (psInvokeResult.ExitCode != 0)
-            {
-                // PS invocation failed, return result and no need to check piped output.
-                return psInvokeResult;
-            }
-
-            // The PS command just launches the app and immediately returns, we'll have to wait for up to the timeOut specified here
-            int waitedTime = 0;
-            while (!File.Exists(exitCodeFile) && waitedTime <= timeOut)
-            {
-                Thread.Sleep(1000);
-                waitedTime += 1000;
-            }
-
-            if (waitedTime >= timeOut)
-            {
-                throw new TimeoutException($"Packaged winget command run timed out: {command} {parameters}");
-            }
-
-            RunCommandResult result = new RunCommandResult();
-
-            // Sometimes the files are still in use; allow for this with a wait and retry loop.
-            for (int retryCount = 0; retryCount < 4; ++retryCount)
-            {
-                bool success = false;
-
-                try
-                {
-                    result.ExitCode = File.Exists(exitCodeFile) ? int.Parse(File.ReadAllText(exitCodeFile).Trim()) : unchecked((int)0x80004005);
-                    result.StdOut = File.Exists(stdOutFile) ? File.ReadAllText(stdOutFile) : "";
-                    result.StdErr = File.Exists(stdErrFile) ? File.ReadAllText(stdErrFile) : "";
-                    success = true;
-                }
-                catch (Exception e)
-                {
-                    TestContext.Out.WriteLine("Failed to access files: " + e.Message);
-                }
-
-                if (success)
-                {
-                    break;
-                }
-                else
-                {
-                    Thread.Sleep(250);
-                }
-            }
-
-            return result;
-        }
-
-        public static bool RunCommand(string fileName, string args = "", int timeOut = 60000)
-        {
-            return RunCommandWithResult(fileName, args, timeOut).ExitCode == 0;
-        }
-
-        public static RunCommandResult RunCommandWithResult(string fileName, string args, int timeOut = 60000)
-        {
-            Process p = new Process();
-            p.StartInfo = new ProcessStartInfo(fileName, args);
-            p.StartInfo.RedirectStandardOutput = true;
-            p.StartInfo.RedirectStandardError = true;
-            p.Start();
-
-            RunCommandResult result = new RunCommandResult();
-            if (p.WaitForExit(timeOut))
-            {
-                result.ExitCode = p.ExitCode;
-                result.StdOut = p.StandardOutput.ReadToEnd();
-                result.StdErr = p.StandardError.ReadToEnd();
-
-                if (VerboseLogging)
-                {
-                    TestContext.Out.WriteLine($"Command run finished. {fileName} {args} {timeOut}. Output: {result.StdOut} Error: {result.StdErr}");
-                }
-            }
-            else
-            {
-                throw new TimeoutException($"Command run timed out. {fileName} {args} {timeOut}");
-            }
-
-            return result;
-        }
-
-        public static string GetTestFile(string fileName)
-        {
-            return Path.Combine(TestContext.CurrentContext.TestDirectory, fileName);
-        }
-
-        public static string GetTestDataFile(string fileName)
-        {
-            return GetTestFile(Path.Combine("TestData", fileName));
-        }
-
-        public static string GetTestWorkDir()
-        {
-            string workDir = Path.Combine(TestContext.CurrentContext.TestDirectory, "WorkDirectory");
-            Directory.CreateDirectory(workDir);
-            return workDir;
-        }
-
-        public static string GetRandomTestDir()
-        {
-            string randDir = Path.Combine(GetTestWorkDir(), Path.GetRandomFileName());
-            Directory.CreateDirectory(randDir);
-            return randDir;
-        }
-
-        public static string GetRandomTestFile(string extension)
-        {
-            return Path.Combine(GetTestWorkDir(), Path.GetRandomFileName() + extension);
-        }
-
-        public static bool InstallMsix(string file)
-        {
-            return RunCommand("powershell", $"Add-AppxPackage \"{file}\"");
-        }
-
-        public static bool InstallMsixRegister(string packagePath)
-        {
-            string manifestFile = Path.Combine(packagePath, "AppxManifest.xml");
-            return RunCommand("powershell", $"Add-AppxPackage -Register \"{manifestFile}\"");
-        }
-
-        public static bool RemoveMsix(string name)
-        {
-            return RunCommand("powershell", $"Get-AppxPackage \"{name}\" | Remove-AppxPackage");
-        }
-
-        public static void VerifyPortablePackage(
-            string installDir,
-            string commandAlias,
-            string filename,
-            string productCode,
-            bool shouldExist)
-        {
-            string exePath = Path.Combine(installDir, filename);
-            bool exeExists = File.Exists(exePath);
-
-            string symlinkDirectory = Path.Combine(System.Environment.GetEnvironmentVariable("LocalAppData"), "Microsoft", "WinGet", "Links");
-            string symlinkPath = Path.Combine(symlinkDirectory, commandAlias);
-            bool symlinkExists = File.Exists(symlinkPath);
-
-            bool portableEntryExists;
-            string subKey = @$"Software\Microsoft\Windows\CurrentVersion\Uninstall";
-            using (RegistryKey uninstallRegistryKey = Registry.CurrentUser.OpenSubKey(subKey, true))
-            {
-                RegistryKey portableEntry = uninstallRegistryKey.OpenSubKey(productCode, true);
-                portableEntryExists = portableEntry != null;
-            }
-
-            bool isAddedToPath;
-            using (RegistryKey environmentRegistryKey = Registry.CurrentUser.OpenSubKey(@"Environment", true))
-            {
-                string pathName = "Path";
-                var currentPathValue = (string)environmentRegistryKey.GetValue(pathName);
-                var portablePathValue = symlinkDirectory + ';';
-                isAddedToPath = currentPathValue.Contains(portablePathValue);
-            }
-
-            if (shouldExist)
-            {
-                RunAICLICommand("uninstall", $"--product-code {productCode}");
-            }
-
-            Assert.AreEqual(shouldExist, exeExists, $"Expected portable exe path: {exePath}");
-            Assert.AreEqual(shouldExist, symlinkExists, $"Expected portable symlink path: {symlinkPath}");
-            Assert.AreEqual(shouldExist, portableEntryExists, $"Expected {productCode} subkey in path: {subKey}");
-            Assert.AreEqual(shouldExist, isAddedToPath, $"Expected path variable: {symlinkDirectory}");
-        }
-
-        /// <summary>
-        /// Copies log files to the path %TEMP%\E2ETestLogs
-        /// </summary>
-        public static void PublishE2ETestLogs()
-        {
-            string tempPath = Path.GetTempPath();
-            string localAppDataPath = Environment.GetEnvironmentVariable("LocalAppData");
-            string testLogsSourcePath = Path.Combine(localAppDataPath, Constants.E2ETestLogsPath);
-            string testLogsDestPath = Path.Combine(tempPath, "E2ETestLogs");
-
-            if (Directory.Exists(testLogsDestPath))
-            {
-                TestIndexSetup.DeleteDirectoryContents(new DirectoryInfo(testLogsDestPath));
-                Directory.Delete(testLogsDestPath);
-            }
-
-            if (Directory.Exists(testLogsSourcePath))
-            {
-                TestIndexSetup.CopyDirectory(testLogsSourcePath, testLogsDestPath);
-            }
-        }
-
-<<<<<<< HEAD
-        /// <summary>
-        /// Gets the server certificate as a hex string.
-        /// </summary>
-        public static string GetTestServerCertificateHexString()
-        {
-            return Convert.ToHexString(File.ReadAllBytes(Path.Combine(StaticFileRootPath, Constants.TestSourceServerCertificateFileName)));
-=======
-        public static bool VerifyTestExeInstalledAndCleanup(string installDir, string expectedContent = null)
-        {
-            if (!File.Exists(Path.Combine(installDir, Constants.TestExeInstalledFileName)))
-            {
-                return false;
-            }
-
-            if (!string.IsNullOrEmpty(expectedContent))
-            {
-                string content = File.ReadAllText(Path.Combine(installDir, Constants.TestExeInstalledFileName));
-                return content.Contains(expectedContent);
-            }
-
-            return RunCommand(Path.Combine(installDir, Constants.TestExeUninstallerFileName));
-        }
-
-        public static bool VerifyTestMsiInstalledAndCleanup(string installDir)
-        {
-            if (!File.Exists(Path.Combine(installDir, Constants.AppInstallerTestExeInstallerExe)))
-            {
-                return false;
-            }
-
-            return RunCommand("msiexec.exe", $"/qn /x {Constants.MsiInstallerProductCode}");
-        }
-
-        public static bool VerifyTestMsixInstalledAndCleanup()
-        {
-            var result = RunCommandWithResult("powershell", $"Get-AppxPackage {Constants.MsixInstallerName}");
-
-            if (!result.StdOut.Contains(Constants.MsixInstallerName))
-            {
-                return false;
-            }
-
-            return RemoveMsix(Constants.MsixInstallerName);
-        }
-
-        public static bool VerifyTestExeUninstalled(string installDir)
-        {
-            return File.Exists(Path.Combine(installDir, Constants.TestExeUninstalledFileName));
-        }
-
-        public static bool VerifyTestMsiUninstalled(string installDir)
-        {
-            return !File.Exists(Path.Combine(installDir, Constants.AppInstallerTestExeInstallerExe));
-        }
-
-        public static bool VerifyTestMsixUninstalled()
-        {
-            var result = RunCommandWithResult("powershell", $"Get-AppxPackage {Constants.MsixInstallerName}");
-            return string.IsNullOrWhiteSpace(result.StdOut);
-        }
-
-        public static void ModifyPortableARPEntryValue(string productCode, string name, string value)
-        {
-            const string uninstallSubKey = @"Software\Microsoft\Windows\CurrentVersion\Uninstall";
-            using (RegistryKey uninstallRegistryKey = Registry.CurrentUser.OpenSubKey(uninstallSubKey, true))
-            {
-                RegistryKey entry = uninstallRegistryKey.OpenSubKey(productCode, true);
-                entry.SetValue(name, value);
-            }
-        }
-
-        public static void SetupTestSource()
-        {
-            RunAICLICommand("source reset", "--force");
-            RunAICLICommand("source remove", Constants.DefaultWingetSourceName);
-            RunAICLICommand("source remove", Constants.DefaultMSStoreSourceName);
-            RunAICLICommand("source add", $"{Constants.TestSourceName} {Constants.TestSourceUrl}");
-            Thread.Sleep(2000);
-        }
-
-        public static void TearDownTestSource()
-        {
-            RunAICLICommand("source remove", Constants.TestSourceName);
-            RunAICLICommand("source reset", "--force");
->>>>>>> 156282cf
-        }
-    }
-}
+﻿// Copyright (c) Microsoft Corporation.
+// Licensed under the MIT License.
+
+namespace AppInstallerCLIE2ETests
+{
+    using Microsoft.Win32;
+    using NUnit.Framework;
+    using System;
+    using System.Diagnostics;
+    using System.IO;
+    using System.Linq;
+    using System.Threading;
+
+    public class TestCommon
+    {
+        public static string AICLIPath { get; set; }
+
+        public static string AICLIPackagePath { get; set; }
+
+        public static bool PackagedContext { get; set; }
+
+        public static bool VerboseLogging { get; set; }
+
+        public static bool LooseFileRegistration { get; set; }
+
+        public static bool InvokeCommandInDesktopPackage { get; set; }
+
+        public static string StaticFileRootPath { get; set; }
+
+        public static string ExeInstallerPath { get; set; }
+
+        public static string MsiInstallerPath { get; set; }
+
+        public static string MsixInstallerPath { get; set; }
+
+        public static string ZipInstallerPath { get; set; }
+        
+        public static string PackageCertificatePath { get; set; }
+
+        public static string SettingsJsonFilePath {
+            get
+            {
+                return PackagedContext ?
+                    @"Packages\WinGetDevCLI_8wekyb3d8bbwe\LocalState\settings.json" :
+                    @"Microsoft\WinGet\Settings\settings.json";
+            }
+        }
+
+        public struct RunCommandResult
+        {
+            public int ExitCode;
+            public string StdOut;
+            public string StdErr;
+        }
+
+        public static RunCommandResult RunAICLICommand(string command, string parameters, string stdIn = null, int timeOut = 60000)
+        {
+            string inputMsg =
+                    "AICLI path: " + AICLIPath +
+                    " Command: " + command +
+                    " Parameters: " + parameters +
+                    (string.IsNullOrEmpty(stdIn) ? "" : " StdIn: " + stdIn) +
+                    " Timeout: " + timeOut;
+
+            TestContext.Out.WriteLine($"Starting command run. {inputMsg} InvokeCommandInDesktopPackage: {InvokeCommandInDesktopPackage}");
+
+            if (InvokeCommandInDesktopPackage)
+            {
+                return RunAICLICommandViaInvokeCommandInDesktopPackage(command, parameters, stdIn, timeOut);
+            }
+            else
+            {
+                return RunAICLICommandViaDirectProcess(command, parameters, stdIn, timeOut);
+            }
+        }
+
+        public static RunCommandResult RunAICLICommandViaDirectProcess(string command, string parameters, string stdIn = null, int timeOut = 60000)
+        {
+            RunCommandResult result = new RunCommandResult();
+            Process p = new Process();
+            p.StartInfo = new ProcessStartInfo(AICLIPath, command + ' ' + parameters);
+            p.StartInfo.UseShellExecute = false;
+            p.StartInfo.RedirectStandardOutput = true;
+            p.StartInfo.RedirectStandardError = true;
+
+            if (!string.IsNullOrEmpty(stdIn))
+            {
+                p.StartInfo.RedirectStandardInput = true;
+            }
+
+            p.Start();
+
+            if (!string.IsNullOrEmpty(stdIn))
+            {
+                p.StandardInput.Write(stdIn);
+            }
+
+            if (p.WaitForExit(timeOut))
+            {
+                result.ExitCode = p.ExitCode;
+                result.StdOut = p.StandardOutput.ReadToEnd();
+                result.StdErr = p.StandardError.ReadToEnd();
+
+                TestContext.Out.WriteLine("Command run completed with exit code: " + result.ExitCode);
+
+                if (!string.IsNullOrEmpty(result.StdErr))
+                {
+                    TestContext.Error.WriteLine("Command run error. Error: " + result.StdErr);
+                }
+
+                if (VerboseLogging && !string.IsNullOrEmpty(result.StdOut))
+                {
+                    TestContext.Out.WriteLine("Command run output. Output: " + result.StdOut);
+                }
+            }
+            else
+            {
+                throw new TimeoutException($"Direct winget command run timed out: {command} {parameters}");
+            }
+
+            return result;
+        }
+
+        // This method is used when the test is run in an OS that does not support AppExecutionAlias. E,g, our build machine.
+        // There is not any existing API that'll activate a packaged app and wait for result, and not possible to capture the stdIn and stdOut.
+        // This method tries to call Invoke-CommandInDesktopPackage PS command to make test executable run in packaged context.
+        // Since Invoke-CommandInDesktopPackage just launches the executable and return, we use cmd pipe to get execution results.
+        // The final constructed command will look like:
+        //   Invoke-CommandInDesktopPackage ...... -Command cmd.exe -Args '-c <cmd command>'
+        //   where <cmd command> will look like: "echo stdIn | appinst.exe args > stdout.txt 2> stderr.txt & echo %ERRORLEVEL% > exitcode.txt"
+        // Then this method will read the piped result and return as RunCommandResult.
+        public static RunCommandResult RunAICLICommandViaInvokeCommandInDesktopPackage(string command, string parameters, string stdIn = null, int timeOut = 60000)
+        {
+            string cmdCommandPiped = "";
+            if (!string.IsNullOrEmpty(stdIn))
+            {
+                cmdCommandPiped += $"echo {stdIn} | ";
+            }
+
+            string workDirectory = GetRandomTestDir();
+            string tempBatchFile = Path.Combine(workDirectory, "Batch.cmd");
+            string exitCodeFile = Path.Combine(workDirectory, "ExitCode.txt");
+            string stdOutFile = Path.Combine(workDirectory, "StdOut.txt");
+            string stdErrFile = Path.Combine(workDirectory, "StdErr.txt");
+
+            // First change the codepage so that the rest of the batch file works
+            cmdCommandPiped += $"chcp 65001\n{AICLIPath} {command} {parameters} > {stdOutFile} 2> {stdErrFile}\necho %ERRORLEVEL% > {exitCodeFile}";
+            File.WriteAllText(tempBatchFile, cmdCommandPiped, new System.Text.UTF8Encoding(false));
+
+            string psCommand = $"Invoke-CommandInDesktopPackage -PackageFamilyName {Constants.AICLIPackageFamilyName} -AppId {Constants.AICLIAppId} -PreventBreakaway -Command cmd.exe -Args '/c \"{tempBatchFile}\"'";
+
+            var psInvokeResult = RunCommandWithResult("powershell", psCommand);
+
+            if (psInvokeResult.ExitCode != 0)
+            {
+                // PS invocation failed, return result and no need to check piped output.
+                return psInvokeResult;
+            }
+
+            // The PS command just launches the app and immediately returns, we'll have to wait for up to the timeOut specified here
+            int waitedTime = 0;
+            while (!File.Exists(exitCodeFile) && waitedTime <= timeOut)
+            {
+                Thread.Sleep(1000);
+                waitedTime += 1000;
+            }
+
+            if (waitedTime >= timeOut)
+            {
+                throw new TimeoutException($"Packaged winget command run timed out: {command} {parameters}");
+            }
+
+            RunCommandResult result = new RunCommandResult();
+
+            // Sometimes the files are still in use; allow for this with a wait and retry loop.
+            for (int retryCount = 0; retryCount < 4; ++retryCount)
+            {
+                bool success = false;
+
+                try
+                {
+                    result.ExitCode = File.Exists(exitCodeFile) ? int.Parse(File.ReadAllText(exitCodeFile).Trim()) : unchecked((int)0x80004005);
+                    result.StdOut = File.Exists(stdOutFile) ? File.ReadAllText(stdOutFile) : "";
+                    result.StdErr = File.Exists(stdErrFile) ? File.ReadAllText(stdErrFile) : "";
+                    success = true;
+                }
+                catch (Exception e)
+                {
+                    TestContext.Out.WriteLine("Failed to access files: " + e.Message);
+                }
+
+                if (success)
+                {
+                    break;
+                }
+                else
+                {
+                    Thread.Sleep(250);
+                }
+            }
+
+            return result;
+        }
+
+        public static bool RunCommand(string fileName, string args = "", int timeOut = 60000)
+        {
+            return RunCommandWithResult(fileName, args, timeOut).ExitCode == 0;
+        }
+
+        public static RunCommandResult RunCommandWithResult(string fileName, string args, int timeOut = 60000)
+        {
+            Process p = new Process();
+            p.StartInfo = new ProcessStartInfo(fileName, args);
+            p.StartInfo.RedirectStandardOutput = true;
+            p.StartInfo.RedirectStandardError = true;
+            p.Start();
+
+            RunCommandResult result = new RunCommandResult();
+            if (p.WaitForExit(timeOut))
+            {
+                result.ExitCode = p.ExitCode;
+                result.StdOut = p.StandardOutput.ReadToEnd();
+                result.StdErr = p.StandardError.ReadToEnd();
+
+                if (VerboseLogging)
+                {
+                    TestContext.Out.WriteLine($"Command run finished. {fileName} {args} {timeOut}. Output: {result.StdOut} Error: {result.StdErr}");
+                }
+            }
+            else
+            {
+                throw new TimeoutException($"Command run timed out. {fileName} {args} {timeOut}");
+            }
+
+            return result;
+        }
+
+        public static string GetTestFile(string fileName)
+        {
+            return Path.Combine(TestContext.CurrentContext.TestDirectory, fileName);
+        }
+
+        public static string GetTestDataFile(string fileName)
+        {
+            return GetTestFile(Path.Combine("TestData", fileName));
+        }
+
+        public static string GetTestWorkDir()
+        {
+            string workDir = Path.Combine(TestContext.CurrentContext.TestDirectory, "WorkDirectory");
+            Directory.CreateDirectory(workDir);
+            return workDir;
+        }
+
+        public static string GetRandomTestDir()
+        {
+            string randDir = Path.Combine(GetTestWorkDir(), Path.GetRandomFileName());
+            Directory.CreateDirectory(randDir);
+            return randDir;
+        }
+
+        public static string GetRandomTestFile(string extension)
+        {
+            return Path.Combine(GetTestWorkDir(), Path.GetRandomFileName() + extension);
+        }
+
+        public static bool InstallMsix(string file)
+        {
+            return RunCommand("powershell", $"Add-AppxPackage \"{file}\"");
+        }
+
+        public static bool InstallMsixRegister(string packagePath)
+        {
+            string manifestFile = Path.Combine(packagePath, "AppxManifest.xml");
+            return RunCommand("powershell", $"Add-AppxPackage -Register \"{manifestFile}\"");
+        }
+
+        public static bool RemoveMsix(string name)
+        {
+            return RunCommand("powershell", $"Get-AppxPackage \"{name}\" | Remove-AppxPackage");
+        }
+
+        public static void VerifyPortablePackage(
+            string installDir,
+            string commandAlias,
+            string filename,
+            string productCode,
+            bool shouldExist)
+        {
+            string exePath = Path.Combine(installDir, filename);
+            bool exeExists = File.Exists(exePath);
+
+            string symlinkDirectory = Path.Combine(System.Environment.GetEnvironmentVariable("LocalAppData"), "Microsoft", "WinGet", "Links");
+            string symlinkPath = Path.Combine(symlinkDirectory, commandAlias);
+            bool symlinkExists = File.Exists(symlinkPath);
+
+            bool portableEntryExists;
+            string subKey = @$"Software\Microsoft\Windows\CurrentVersion\Uninstall";
+            using (RegistryKey uninstallRegistryKey = Registry.CurrentUser.OpenSubKey(subKey, true))
+            {
+                RegistryKey portableEntry = uninstallRegistryKey.OpenSubKey(productCode, true);
+                portableEntryExists = portableEntry != null;
+            }
+
+            bool isAddedToPath;
+            using (RegistryKey environmentRegistryKey = Registry.CurrentUser.OpenSubKey(@"Environment", true))
+            {
+                string pathName = "Path";
+                var currentPathValue = (string)environmentRegistryKey.GetValue(pathName);
+                var portablePathValue = symlinkDirectory + ';';
+                isAddedToPath = currentPathValue.Contains(portablePathValue);
+            }
+
+            if (shouldExist)
+            {
+                RunAICLICommand("uninstall", $"--product-code {productCode}");
+            }
+
+            Assert.AreEqual(shouldExist, exeExists, $"Expected portable exe path: {exePath}");
+            Assert.AreEqual(shouldExist, symlinkExists, $"Expected portable symlink path: {symlinkPath}");
+            Assert.AreEqual(shouldExist, portableEntryExists, $"Expected {productCode} subkey in path: {subKey}");
+            Assert.AreEqual(shouldExist, isAddedToPath, $"Expected path variable: {symlinkDirectory}");
+        }
+
+        /// <summary>
+        /// Copies log files to the path %TEMP%\E2ETestLogs
+        /// </summary>
+        public static void PublishE2ETestLogs()
+        {
+            string tempPath = Path.GetTempPath();
+            string localAppDataPath = Environment.GetEnvironmentVariable("LocalAppData");
+            string testLogsSourcePath = Path.Combine(localAppDataPath, Constants.E2ETestLogsPath);
+            string testLogsDestPath = Path.Combine(tempPath, "E2ETestLogs");
+
+            if (Directory.Exists(testLogsDestPath))
+            {
+                TestIndexSetup.DeleteDirectoryContents(new DirectoryInfo(testLogsDestPath));
+                Directory.Delete(testLogsDestPath);
+            }
+
+            if (Directory.Exists(testLogsSourcePath))
+            {
+                TestIndexSetup.CopyDirectory(testLogsSourcePath, testLogsDestPath);
+            }
+        }
+
+        /// <summary>
+        /// Gets the server certificate as a hex string.
+        /// </summary>
+        public static string GetTestServerCertificateHexString()
+        {
+            return Convert.ToHexString(File.ReadAllBytes(Path.Combine(StaticFileRootPath, Constants.TestSourceServerCertificateFileName)));
+        }
+
+        public static bool VerifyTestExeInstalledAndCleanup(string installDir, string expectedContent = null)
+        {
+            if (!File.Exists(Path.Combine(installDir, Constants.TestExeInstalledFileName)))
+            {
+                return false;
+            }
+
+            if (!string.IsNullOrEmpty(expectedContent))
+            {
+                string content = File.ReadAllText(Path.Combine(installDir, Constants.TestExeInstalledFileName));
+                return content.Contains(expectedContent);
+            }
+
+            return RunCommand(Path.Combine(installDir, Constants.TestExeUninstallerFileName));
+        }
+
+        public static bool VerifyTestMsiInstalledAndCleanup(string installDir)
+        {
+            if (!File.Exists(Path.Combine(installDir, Constants.AppInstallerTestExeInstallerExe)))
+            {
+                return false;
+            }
+
+            return RunCommand("msiexec.exe", $"/qn /x {Constants.MsiInstallerProductCode}");
+        }
+
+        public static bool VerifyTestMsixInstalledAndCleanup()
+        {
+            var result = RunCommandWithResult("powershell", $"Get-AppxPackage {Constants.MsixInstallerName}");
+
+            if (!result.StdOut.Contains(Constants.MsixInstallerName))
+            {
+                return false;
+            }
+
+            return RemoveMsix(Constants.MsixInstallerName);
+        }
+
+        public static bool VerifyTestExeUninstalled(string installDir)
+        {
+            return File.Exists(Path.Combine(installDir, Constants.TestExeUninstalledFileName));
+        }
+
+        public static bool VerifyTestMsiUninstalled(string installDir)
+        {
+            return !File.Exists(Path.Combine(installDir, Constants.AppInstallerTestExeInstallerExe));
+        }
+
+        public static bool VerifyTestMsixUninstalled()
+        {
+            var result = RunCommandWithResult("powershell", $"Get-AppxPackage {Constants.MsixInstallerName}");
+            return string.IsNullOrWhiteSpace(result.StdOut);
+        }
+
+        public static void ModifyPortableARPEntryValue(string productCode, string name, string value)
+        {
+            const string uninstallSubKey = @"Software\Microsoft\Windows\CurrentVersion\Uninstall";
+            using (RegistryKey uninstallRegistryKey = Registry.CurrentUser.OpenSubKey(uninstallSubKey, true))
+            {
+                RegistryKey entry = uninstallRegistryKey.OpenSubKey(productCode, true);
+                entry.SetValue(name, value);
+            }
+        }
+
+        public static void SetupTestSource(bool useGroupPolicyForTestSource = false)
+        {
+            TestCommon.RunAICLICommand("source reset", "--force");
+            TestCommon.RunAICLICommand("source remove", Constants.DefaultWingetSourceName);
+            TestCommon.RunAICLICommand("source remove", Constants.DefaultMSStoreSourceName);
+
+            // TODO: If/when cert pinning is implemented on the packaged index source, useGroupPolicyForTestSource should be set to default true
+            //       to enable testing it by default.  Until then, leaving this here...
+            if (useGroupPolicyForTestSource)
+            {
+                GroupPolicyHelper.EnableAdditionalSources.SetEnabledList(new GroupPolicySource[]
+                {
+                    new GroupPolicySource
+                    {
+                        Name = Constants.TestSourceName,
+                        Arg = Constants.TestSourceUrl,
+                        Type = Constants.TestSourceType,
+                        Data = Constants.TestSourceIdentifier,
+                        Identifier = Constants.TestSourceIdentifier,
+                        CertificatePinning = new GroupPolicyCertificatePinning
+                        {
+                            Chains = new GroupPolicyCertificatePinningChain[] {
+                                new GroupPolicyCertificatePinningChain
+                                {
+                                    Chain = new GroupPolicyCertificatePinningDetails[]
+                                    {
+                                        new GroupPolicyCertificatePinningDetails
+                                        {
+                                            Validation = new string[] { "publickey" },
+                                            EmbeddedCertificate = TestCommon.GetTestServerCertificateHexString()
+                                        }
+                                    }
+                                }
+                            }
+                        }
+                    }
+                });
+            }
+            else
+            {
+                GroupPolicyHelper.EnableAdditionalSources.SetNotConfigured();
+                TestCommon.RunAICLICommand("source add", $"{Constants.TestSourceName} {Constants.TestSourceUrl}");
+            }
+
+            Thread.Sleep(2000);
+        }
+
+        public static void TearDownTestSource()
+        {
+            RunAICLICommand("source remove", Constants.TestSourceName);
+            RunAICLICommand("source reset", "--force");
+        }
+    }
+}