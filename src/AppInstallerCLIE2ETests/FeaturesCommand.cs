--- conflicted
+++ resolved
@@ -1,68 +1,61 @@
-﻿// -----------------------------------------------------------------------------
-// <copyright file="FeaturesCommand.cs" company="Microsoft Corporation">
-//     Copyright (c) Microsoft Corporation. Licensed under the MIT License.
-// </copyright>
-// -----------------------------------------------------------------------------
-
-namespace AppInstallerCLIE2ETests
-{
-    using NUnit.Framework;
-
-    /// <summary>
-    /// Features command tests.
-    /// </summary>
-    public class FeaturesCommand : BaseCommand
-    {
-        /// <summary>
-        /// Set up.
-        /// </summary>
-        [SetUp]
-        public void Setup()
-        {
-            WinGetSettingsHelper.InitializeAllFeatures(false);
-        }
-
-        /// <summary>
-        /// Tear down.
-        /// </summary>
-        [TearDown]
-        public void TearDown()
-        {
-            WinGetSettingsHelper.InitializeAllFeatures(false);
-        }
-
-        /// <summary>
-        /// Tests winget features.
-        /// </summary>
-        [Test]
-        public void DisplayFeatures()
-        {
-            var result = TestCommon.RunAICLICommand("features", string.Empty);
-            Assert.AreEqual(Constants.ErrorCode.S_OK, result.ExitCode);
-            Assert.True(result.StdOut.Contains("Direct MSI Installation"));
-            Assert.False(result.StdOut.Contains("Enabled"));
-        }
-
-        /// <summary>
-        /// Tests enabled winget features.
-        /// </summary>
-        [Test]
-        public void EnableExperimentalFeatures()
-        {
-<<<<<<< HEAD
-            this.ConfigureFeature("experimentalArg", true);
-            this.ConfigureFeature("experimentalCmd", true);
-            this.ConfigureFeature("directMSI", true);
-            this.ConfigureFeature("openLogsArgument", true);
-            this.ConfigureFeature("uninstallPreviousArgument", true);
-=======
-            WinGetSettingsHelper.ConfigureFeature("experimentalArg", true);
-            WinGetSettingsHelper.ConfigureFeature("experimentalCmd", true);
-            WinGetSettingsHelper.ConfigureFeature("directMSI", true);
-            WinGetSettingsHelper.ConfigureFeature("openLogsArgument", true);
->>>>>>> a1df041e
-            var result = TestCommon.RunAICLICommand("features", string.Empty);
-            Assert.True(result.StdOut.Contains("Enabled"));
-        }
-    }
-}
+﻿// -----------------------------------------------------------------------------
+// <copyright file="FeaturesCommand.cs" company="Microsoft Corporation">
+//     Copyright (c) Microsoft Corporation. Licensed under the MIT License.
+// </copyright>
+// -----------------------------------------------------------------------------
+
+namespace AppInstallerCLIE2ETests
+{
+    using NUnit.Framework;
+
+    /// <summary>
+    /// Features command tests.
+    /// </summary>
+    public class FeaturesCommand : BaseCommand
+    {
+        /// <summary>
+        /// Set up.
+        /// </summary>
+        [SetUp]
+        public void Setup()
+        {
+            WinGetSettingsHelper.InitializeAllFeatures(false);
+        }
+
+        /// <summary>
+        /// Tear down.
+        /// </summary>
+        [TearDown]
+        public void TearDown()
+        {
+            WinGetSettingsHelper.InitializeAllFeatures(false);
+        }
+
+        /// <summary>
+        /// Tests winget features.
+        /// </summary>
+        [Test]
+        public void DisplayFeatures()
+        {
+            var result = TestCommon.RunAICLICommand("features", string.Empty);
+            Assert.AreEqual(Constants.ErrorCode.S_OK, result.ExitCode);
+            Assert.True(result.StdOut.Contains("Direct MSI Installation"));
+            Assert.False(result.StdOut.Contains("Enabled"));
+        }
+
+        /// <summary>
+        /// Tests enabled winget features.
+        /// </summary>
+        [Test]
+        public void EnableExperimentalFeatures()
+        {
+            WinGetSettingsHelper.ConfigureFeature("experimentalArg", true);
+            WinGetSettingsHelper.ConfigureFeature("experimentalCmd", true);
+            WinGetSettingsHelper.ConfigureFeature("directMSI", true);
+            WinGetSettingsHelper.ConfigureFeature("openLogsArgument", true);
+            WinGetSettingsHelper.ConfigureFeature("uninstallPreviousArgument", true);
+            var result = TestCommon.RunAICLICommand("features", string.Empty);
+            Assert.True(result.StdOut.Contains("Enabled"));
+        }
+    }
+}