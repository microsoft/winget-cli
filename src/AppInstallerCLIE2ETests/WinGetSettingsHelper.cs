--- conflicted
+++ resolved
@@ -1,200 +1,197 @@
-﻿// -----------------------------------------------------------------------------
-// <copyright file="WinGetSettingsHelper.cs" company="Microsoft Corporation">
-//     Copyright (c) Microsoft Corporation. Licensed under the MIT License.
-// </copyright>
-// -----------------------------------------------------------------------------
-
-namespace AppInstallerCLIE2ETests
-{
-    using System.Collections;
-    using System.IO;
-    using Newtonsoft.Json;
-    using Newtonsoft.Json.Linq;
-
-    /// <summary>
-    /// Helper class to set winget settings.
-    /// </summary>
-    internal static class WinGetSettingsHelper
-    {
-        /// <summary>
-        /// Gets the user settings path by calling winget settings export.
-        /// </summary>
-        /// <returns>Expanded path for user settings.</returns>
-        public static string GetUserSettingsPath()
-        {
-            var result = TestCommon.RunAICLICommand("settings", "export");
-            var output = result.StdOut;
-            var serialized = JObject.Parse(output);
-            return (string)serialized.GetValue("userSettingsFile");
-        }
-
-        /// <summary>
-        /// Initialize settings.
-        /// </summary>
-        public static void InitializeWingetSettings()
-        {
-            var settingsJson = new Hashtable()
-            {
-                {
-                    "experimentalFeatures",
-                    new Hashtable()
-                    {
-                        { "experimentalArg", false },
-                        { "experimentalCmd", false },
-                        { "dependencies", false },
-                        { "directMSI", false },
-                    }
-                },
-                {
-                    "debugging",
-                    new Hashtable()
-                    {
-                        { "enableSelfInitiatedMinidump", false },
-                    }
-                },
-                {
-                    "installBehavior",
-                    new Hashtable()
-                    {
-                    }
-                },
-            };
-
-            // Run winget one time to initialize settings directory
-            // when running in unpackaged context
-            TestCommon.RunAICLICommand(string.Empty, "-v");
-
-            SetWingetSettings(settingsJson);
-        }
-
-        /// <summary>
-        /// Converts a hashtable to json and writes to the settings file.
-        /// </summary>
-        /// <param name="settingsJson">Settings to set.</param>
-        public static void SetWingetSettings(Hashtable settingsJson)
-        {
-            SetWingetSettings(JsonConvert.SerializeObject(settingsJson, Formatting.Indented));
-        }
-
-        /// <summary>
-        /// Writes string to settings file.
-        /// </summary>
-        /// <param name="settings">Settings as string.</param>
-        public static void SetWingetSettings(string settings)
-        {
-            File.WriteAllText(TestCommon.SettingsJsonFilePath, settings);
-        }
-
-        /// <summary>
-        /// Configure experimental features.
-        /// </summary>
-        /// <param name="featureName">Feature name.</param>
-        /// <param name="status">Status.</param>
-        public static void ConfigureFeature(string featureName, bool status)
-        {
-            JObject settingsJson = JObject.Parse(File.ReadAllText(TestCommon.SettingsJsonFilePath));
-
-            if (!settingsJson.ContainsKey("experimentalFeatures"))
-            {
-                settingsJson["experimentalFeatures"] = new JObject();
-            }
-
-            var experimentalFeatures = settingsJson["experimentalFeatures"];
-            experimentalFeatures[featureName] = status;
-
-            File.WriteAllText(TestCommon.SettingsJsonFilePath, settingsJson.ToString());
-        }
-
-        /// <summary>
-        /// Configure the install behavior.
-        /// </summary>
-        /// <param name="settingName">Setting name.</param>
-        /// <param name="value">Setting value.</param>
-        public static void ConfigureInstallBehavior(string settingName, string value)
-        {
-            JObject settingsJson = JObject.Parse(File.ReadAllText(TestCommon.SettingsJsonFilePath));
-
-            if (!settingsJson.ContainsKey("installBehavior"))
-            {
-                settingsJson["installBehavior"] = new JObject();
-            }
-
-            var installBehavior = settingsJson["installBehavior"];
-            installBehavior[settingName] = value;
-
-            File.WriteAllText(TestCommon.SettingsJsonFilePath, settingsJson.ToString());
-        }
-
-        /// <summary>
-        /// Configure the install behavior preferences.
-        /// </summary>
-        /// <param name="settingName">Setting name.</param>
-        /// <param name="value">Setting value.</param>
-        public static void ConfigureInstallBehaviorPreferences(string settingName, string value)
-        {
-            JObject settingsJson = JObject.Parse(File.ReadAllText(TestCommon.SettingsJsonFilePath));
-
-            if (!settingsJson.ContainsKey("installBehavior"))
-            {
-                settingsJson["installBehavior"] = new JObject();
-            }
-
-            var installBehavior = settingsJson["installBehavior"];
-
-            if (installBehavior["preferences"] == null)
-            {
-                installBehavior["preferences"] = new JObject();
-            }
-
-            var preferences = installBehavior["preferences"];
-            preferences[settingName] = value;
-
-            File.WriteAllText(TestCommon.SettingsJsonFilePath, settingsJson.ToString());
-        }
-
-        /// <summary>
-        /// Configure the install behavior requirements.
-        /// </summary>
-        /// <param name="settingName">Setting name.</param>
-        /// <param name="value">Setting value.</param>
-        public static void ConfigureInstallBehaviorRequirements(string settingName, string value)
-        {
-            JObject settingsJson = JObject.Parse(File.ReadAllText(TestCommon.SettingsJsonFilePath));
-
-            if (!settingsJson.ContainsKey("installBehavior"))
-            {
-                settingsJson["installBehavior"] = new JObject();
-            }
-
-            var installBehavior = settingsJson["installBehavior"];
-
-            if (installBehavior["requirements"] == null)
-            {
-                installBehavior["requirements"] = new JObject();
-            }
-
-            var requirements = installBehavior["requirements"];
-            requirements[settingName] = value;
-
-            File.WriteAllText(TestCommon.SettingsJsonFilePath, settingsJson.ToString());
-        }
-
-        /// <summary>
-        /// Initialize all features.
-        /// </summary>
-        /// <param name="status">Initialized feature value.</param>
-        public static void InitializeAllFeatures(bool status)
-        {
-            ConfigureFeature("experimentalArg", status);
-            ConfigureFeature("experimentalCmd", status);
-            ConfigureFeature("dependencies", status);
-            ConfigureFeature("directMSI", status);
-<<<<<<< HEAD
-            ConfigureFeature("windowsFeature", status);
-=======
-            ConfigureFeature("pinning", status);
-            ConfigureFeature("configuration", status);
->>>>>>> 73f05cdf
-        }
-    }
-}
+﻿// -----------------------------------------------------------------------------
+// <copyright file="WinGetSettingsHelper.cs" company="Microsoft Corporation">
+//     Copyright (c) Microsoft Corporation. Licensed under the MIT License.
+// </copyright>
+// -----------------------------------------------------------------------------
+
+namespace AppInstallerCLIE2ETests
+{
+    using System.Collections;
+    using System.IO;
+    using Newtonsoft.Json;
+    using Newtonsoft.Json.Linq;
+
+    /// <summary>
+    /// Helper class to set winget settings.
+    /// </summary>
+    internal static class WinGetSettingsHelper
+    {
+        /// <summary>
+        /// Gets the user settings path by calling winget settings export.
+        /// </summary>
+        /// <returns>Expanded path for user settings.</returns>
+        public static string GetUserSettingsPath()
+        {
+            var result = TestCommon.RunAICLICommand("settings", "export");
+            var output = result.StdOut;
+            var serialized = JObject.Parse(output);
+            return (string)serialized.GetValue("userSettingsFile");
+        }
+
+        /// <summary>
+        /// Initialize settings.
+        /// </summary>
+        public static void InitializeWingetSettings()
+        {
+            var settingsJson = new Hashtable()
+            {
+                {
+                    "experimentalFeatures",
+                    new Hashtable()
+                    {
+                        { "experimentalArg", false },
+                        { "experimentalCmd", false },
+                        { "dependencies", false },
+                        { "directMSI", false },
+                    }
+                },
+                {
+                    "debugging",
+                    new Hashtable()
+                    {
+                        { "enableSelfInitiatedMinidump", false },
+                    }
+                },
+                {
+                    "installBehavior",
+                    new Hashtable()
+                    {
+                    }
+                },
+            };
+
+            // Run winget one time to initialize settings directory
+            // when running in unpackaged context
+            TestCommon.RunAICLICommand(string.Empty, "-v");
+
+            SetWingetSettings(settingsJson);
+        }
+
+        /// <summary>
+        /// Converts a hashtable to json and writes to the settings file.
+        /// </summary>
+        /// <param name="settingsJson">Settings to set.</param>
+        public static void SetWingetSettings(Hashtable settingsJson)
+        {
+            SetWingetSettings(JsonConvert.SerializeObject(settingsJson, Formatting.Indented));
+        }
+
+        /// <summary>
+        /// Writes string to settings file.
+        /// </summary>
+        /// <param name="settings">Settings as string.</param>
+        public static void SetWingetSettings(string settings)
+        {
+            File.WriteAllText(TestCommon.SettingsJsonFilePath, settings);
+        }
+
+        /// <summary>
+        /// Configure experimental features.
+        /// </summary>
+        /// <param name="featureName">Feature name.</param>
+        /// <param name="status">Status.</param>
+        public static void ConfigureFeature(string featureName, bool status)
+        {
+            JObject settingsJson = JObject.Parse(File.ReadAllText(TestCommon.SettingsJsonFilePath));
+
+            if (!settingsJson.ContainsKey("experimentalFeatures"))
+            {
+                settingsJson["experimentalFeatures"] = new JObject();
+            }
+
+            var experimentalFeatures = settingsJson["experimentalFeatures"];
+            experimentalFeatures[featureName] = status;
+
+            File.WriteAllText(TestCommon.SettingsJsonFilePath, settingsJson.ToString());
+        }
+
+        /// <summary>
+        /// Configure the install behavior.
+        /// </summary>
+        /// <param name="settingName">Setting name.</param>
+        /// <param name="value">Setting value.</param>
+        public static void ConfigureInstallBehavior(string settingName, string value)
+        {
+            JObject settingsJson = JObject.Parse(File.ReadAllText(TestCommon.SettingsJsonFilePath));
+
+            if (!settingsJson.ContainsKey("installBehavior"))
+            {
+                settingsJson["installBehavior"] = new JObject();
+            }
+
+            var installBehavior = settingsJson["installBehavior"];
+            installBehavior[settingName] = value;
+
+            File.WriteAllText(TestCommon.SettingsJsonFilePath, settingsJson.ToString());
+        }
+
+        /// <summary>
+        /// Configure the install behavior preferences.
+        /// </summary>
+        /// <param name="settingName">Setting name.</param>
+        /// <param name="value">Setting value.</param>
+        public static void ConfigureInstallBehaviorPreferences(string settingName, string value)
+        {
+            JObject settingsJson = JObject.Parse(File.ReadAllText(TestCommon.SettingsJsonFilePath));
+
+            if (!settingsJson.ContainsKey("installBehavior"))
+            {
+                settingsJson["installBehavior"] = new JObject();
+            }
+
+            var installBehavior = settingsJson["installBehavior"];
+
+            if (installBehavior["preferences"] == null)
+            {
+                installBehavior["preferences"] = new JObject();
+            }
+
+            var preferences = installBehavior["preferences"];
+            preferences[settingName] = value;
+
+            File.WriteAllText(TestCommon.SettingsJsonFilePath, settingsJson.ToString());
+        }
+
+        /// <summary>
+        /// Configure the install behavior requirements.
+        /// </summary>
+        /// <param name="settingName">Setting name.</param>
+        /// <param name="value">Setting value.</param>
+        public static void ConfigureInstallBehaviorRequirements(string settingName, string value)
+        {
+            JObject settingsJson = JObject.Parse(File.ReadAllText(TestCommon.SettingsJsonFilePath));
+
+            if (!settingsJson.ContainsKey("installBehavior"))
+            {
+                settingsJson["installBehavior"] = new JObject();
+            }
+
+            var installBehavior = settingsJson["installBehavior"];
+
+            if (installBehavior["requirements"] == null)
+            {
+                installBehavior["requirements"] = new JObject();
+            }
+
+            var requirements = installBehavior["requirements"];
+            requirements[settingName] = value;
+
+            File.WriteAllText(TestCommon.SettingsJsonFilePath, settingsJson.ToString());
+        }
+
+        /// <summary>
+        /// Initialize all features.
+        /// </summary>
+        /// <param name="status">Initialized feature value.</param>
+        public static void InitializeAllFeatures(bool status)
+        {
+            ConfigureFeature("experimentalArg", status);
+            ConfigureFeature("experimentalCmd", status);
+            ConfigureFeature("dependencies", status);
+            ConfigureFeature("directMSI", status);
+            ConfigureFeature("pinning", status);
+            ConfigureFeature("configuration", status);
+            ConfigureFeature("windowsFeature", status);
+        }
+    }
+}