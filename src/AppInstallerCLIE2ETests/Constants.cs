﻿// -----------------------------------------------------------------------------
// <copyright file="Constants.cs" company="Microsoft Corporation">
//     Copyright (c) Microsoft Corporation. Licensed under the MIT License.
// </copyright>
// -----------------------------------------------------------------------------

namespace AppInstallerCLIE2ETests
{
    /// <summary>
    /// Constants.
    /// </summary>
    public class Constants
    {
#pragma warning disable SA1600 // ElementsMustBeDocumented
#pragma warning disable SA1310 // Field names should not contain underscore

        // Runtime test parameters
        public const string PackagedContextParameter = "PackagedContext";
        public const string AICLIPathParameter = "AICLIPath";
        public const string AICLIPackagePathParameter = "AICLIPackagePath";
        public const string VerboseLoggingParameter = "VerboseLogging";
        public const string LooseFileRegistrationParameter = "LooseFileRegistration";
        public const string InvokeCommandInDesktopPackageParameter = "InvokeCommandInDesktopPackage";
        public const string StaticFileRootPathParameter = "StaticFileRootPath";
        public const string LocalServerCertPathParameter = "LocalServerCertPath";
        public const string ExeInstallerPathParameter = "ExeTestInstallerPath";
        public const string MsiInstallerPathParameter = "MsiTestInstallerPath";
        public const string MsixInstallerPathParameter = "MsixTestInstallerPath";
        public const string PackageCertificatePathParameter = "PackageCertificatePath";
        public const string PowerShellModulePathParameter = "PowerShellModulePath";
        public const string SkipTestSourceParameter = "SkipTestSource";

        // Test Sources
        public const string DefaultWingetSourceName = @"winget";
        public const string DefaultWingetSourceUrl = @"https://winget.azureedge.net/cache";
        public const string DefaultMSStoreSourceName = @"msstore";
        public const string DefaultMSStoreSourceUrl = @"https://storeedgefd.dsx.mp.microsoft.com/v9.0";
        public const string DefaultMSStoreSourceType = "Microsoft.Rest";
        public const string DefaultMSStoreSourceIdentifier = "StoreEdgeFD";
        public const string TestSourceName = @"TestSource";
        public const string TestAlternateSourceName = @"TestSource2";
        public const string TestSourceUrl = @"https://localhost:5001/TestKit";
        public const string TestSourceType = "Microsoft.PreIndexed.Package";
        public const string TestSourceIdentifier = @"WingetE2E.Tests_8wekyb3d8bbwe";

        public const string AppInstallerTestCert = "AppInstallerTest.cer";
        public const string AppInstallerTestCertThumbprint = "d03e7a688b388b1edde8476a627531c49db88017";

        public const string AICLIPackageFamilyName = "WinGetDevCLI_8wekyb3d8bbwe";
        public const string AICLIPackageName = "WinGetDevCLI";
        public const string AICLIAppId = "WinGetDev";

        public const string TestPackage = "TëstPackage.msix";
        public const string ExeInstaller = "AppInstallerTestExeInstaller";
        public const string MsiInstaller = "AppInstallerTestMsiInstaller";
        public const string MsixInstaller = "AppInstallerTestMsixInstaller";
        public const string ZipInstaller = "AppInstallerTestZipInstaller";
        public const string ExeInstallerFileName = "AppInstallerTestExeInstaller.exe";
        public const string MsiInstallerFileName = "AppInstallerTestMsiInstaller.msi";
        public const string MsixInstallerFileName = "AppInstallerTestMsixInstaller.msix";
        public const string ZipInstallerFileName = "AppInstallerTestZipInstaller.zip";
        public const string IndexPackage = "source.msix";
        public const string MakeAppx = "makeappx.exe";
        public const string SignTool = "signtool.exe";
        public const string IndexCreationTool = "IndexCreationTool";
        public const string WinGetUtil = "WinGetUtil";
        public const string E2ETestLogsPathPackaged = @"Packages\WinGetDevCLI_8wekyb3d8bbwe\LocalState\DiagOutputDir";
        public const string E2ETestLogsPathUnpackaged = @"WinGet\defaultState";
        public const string CheckpointDirectoryPackaged = @"Packages\WinGetDevCLI_8wekyb3d8bbwe\LocalState\Checkpoints";
        public const string CheckpointDirectoryUnpackaged = @"Microsoft\WinGet\State\defaultState\Checkpoints";

        // Installer filename
        public const string TestCommandExe = "testCommand.exe";
        public const string AppInstallerTestExeInstallerExe = "AppInstallerTestExeInstaller.exe";
        public const string AppInstallerTestMsiInstallerMsi = "AppInstallerTestMsiInstaller.msi";
        public const string AppInstallerTestZipInstallerZip = "AppInstallerTestZipInstaller.zip";

        // Test installers' package IDs
        public const string ExeInstallerPackageId = "AppInstallerTest.TestExeInstaller";
        public const string MsiInstallerPackageId = "AppInstallerTest.TestMsiInstaller";
        public const string MsixInstallerPackageId = "AppInstallerTest.TestMsixInstaller";
        public const string PortableExePackageId = "AppInstallerTest.TestPortableExe";
        public const string PortableExeWithCommandPackageId = "AppInstallerTest.TestPortableExeWithCommand";

        public const string MsiInstallerProductCode = "{A5D36CF1-1993-4F63-BFB4-3ACD910D36A1}";
        public const string MsixInstallerName = "6c6338fe-41b7-46ca-8ba6-b5ad5312bb0e";
        public const string MsixInstallerPackageFamilyName = "6c6338fe-41b7-46ca-8ba6-b5ad5312bb0e_8wekyb3d8bbwe";

        public const string TestExeInstalledFileName = "TestExeInstalled.txt";
        public const string TestExeUninstallerFileName = "UninstallTestExe.bat";
        public const string TestExeUninstalledFileName = "TestExeUninstalled.txt";

        // PowerShell Cmdlets
        public const string FindCmdlet = "Find-WinGetPackage";
        public const string GetCmdlet = "Get-WinGetPackage";
        public const string GetSourceCmdlet = "Get-WinGetSource";
        public const string InstallCmdlet = "Install-WinGetPackage";
        public const string UninstallCmdlet = "Uninstall-WinGetPackage";
        public const string UpdateCmdlet = "Update-WinGetPackage";

        public const string WindowsPackageManagerServer = "WindowsPackageManagerServer";

        // Locations
        public const string LocalAppData = "LocalAppData";
        public const string Dependencies = "Dependencies";

        // Package dir
        public const string PortableExePackageDirName = $"{PortableExePackageId}_{TestSourceIdentifier}";
        public const string PortableExeWithCommandPackageDirName = $"{PortableExeWithCommandPackageId}_{TestSourceIdentifier}";

        // Registry keys
        public const string WinGetPackageIdentifier = "WinGetPackageIdentifier";
        public const string WinGetSourceIdentifier = "WinGetSourceIdentifier";
        public const string UninstallSubKey = @"Software\Microsoft\Windows\CurrentVersion\Uninstall";
        public const string PathSubKey_User = @"Environment";
        public const string PathSubKey_Machine = @"SYSTEM\CurrentControlSet\Control\Session Manager\Environment";

        // User settings
        public const string PortablePackageUserRoot = "portablePackageUserRoot";
        public const string PortablePackageMachineRoot = "portablePackageMachineRoot";
        public const string InstallBehaviorScope = "scope";

        // Configuration
        public const string PSGalleryName = "PSGallery";
        public const string TestRepoName = "AppInstallerCLIE2ETestsRepo";
        public const string GalleryTestModuleName = "XmlContentDsc";
        public const string SimpleTestModuleName = "xE2ETestResource";
        public const string LocalModuleDescriptor = "[Local]";

        /// <summary>
        /// Error codes.
        /// </summary>
        public class ErrorCode
        {
            public const int S_OK = 0;
            public const int S_FALSE = 1;
            public const int ERROR_FILE_NOT_FOUND = unchecked((int)0x80070002);
            public const int ERROR_PATH_NOT_FOUND = unchecked((int)0x80070003);
            public const int ERROR_NO_RANGES_PROCESSED = unchecked((int)0x80070138);
            public const int OPC_E_ZIP_MISSING_END_OF_CENTRAL_DIRECTORY = unchecked((int)0x8051100F);
            public const int ERROR_OLD_WIN_VERSION = unchecked((int)0x8007047E);
            public const int HTTP_E_STATUS_NOT_FOUND = unchecked((int)0x80190194);

            // AICLI custom HRESULTs
            public const int ERROR_INTERNAL_ERROR = unchecked((int)0x8A150001);
            public const int ERROR_INVALID_CL_ARGUMENTS = unchecked((int)0x8A150002);
            public const int ERROR_COMMAND_FAILED = unchecked((int)0x8A150003);
            public const int ERROR_MANIFEST_FAILED = unchecked((int)0x8A150004);
            public const int ERROR_CTRL_SIGNAL_RECEIVED = unchecked((int)0x8A150005);
            public const int ERROR_SHELLEXEC_INSTALL_FAILED = unchecked((int)0x8A150006);
            public const int ERROR_UNSUPPORTED_MANIFESTVERSION = unchecked((int)0x8A150007);
            public const int ERROR_DOWNLOAD_FAILED = unchecked((int)0x8A150008);
            public const int ERROR_CANNOT_WRITE_TO_UPLEVEL_INDEX = unchecked((int)0x8A150009);
            public const int ERROR_INDEX_INTEGRITY_COMPROMISED = unchecked((int)0x8A15000A);
            public const int ERROR_SOURCES_INVALID = unchecked((int)0x8A15000B);
            public const int ERROR_SOURCE_NAME_ALREADY_EXISTS = unchecked((int)0x8A15000C);
            public const int ERROR_INVALID_SOURCE_TYPE = unchecked((int)0x8A15000D);
            public const int ERROR_PACKAGE_IS_BUNDLE = unchecked((int)0x8A15000E);
            public const int ERROR_SOURCE_DATA_MISSING = unchecked((int)0x8A15000F);
            public const int ERROR_NO_APPLICABLE_INSTALLER = unchecked((int)0x8A150010);
            public const int ERROR_INSTALLER_HASH_MISMATCH = unchecked((int)0x8A150011);
            public const int ERROR_SOURCE_NAME_DOES_NOT_EXIST = unchecked((int)0x8A150012);
            public const int ERROR_SOURCE_ARG_ALREADY_EXISTS = unchecked((int)0x8A150013);
            public const int ERROR_NO_APPLICATIONS_FOUND = unchecked((int)0x8A150014);
            public const int ERROR_NO_SOURCES_DEFINED = unchecked((int)0x8A150015);
            public const int ERROR_MULTIPLE_APPLICATIONS_FOUND = unchecked((int)0x8A150016);
            public const int ERROR_NO_MANIFEST_FOUND = unchecked((int)0x8A150017);
            public const int ERROR_EXTENSION_PUBLIC_FAILED = unchecked((int)0x8A150018);
            public const int ERROR_COMMAND_REQUIRES_ADMIN = unchecked((int)0x8A150019);
            public const int ERROR_SOURCE_NOT_SECURE = unchecked((int)0x8A15001A);
            public const int ERROR_MSSTORE_BLOCKED_BY_POLICY = unchecked((int)0x8A15001B);
            public const int ERROR_MSSTORE_APP_BLOCKED_BY_POLICY = unchecked((int)0x8A15001C);
            public const int ERROR_EXPERIMENTAL_FEATURE_DISABLED = unchecked((int)0x8A15001D);
            public const int ERROR_MSSTORE_INSTALL_FAILED = unchecked((int)0x8A15001E);
            public const int ERROR_COMPLETE_INPUT_BAD = unchecked((int)0x8A15001F);
            public const int ERROR_YAML_INIT_FAILED = unchecked((int)0x8A150020);
            public const int ERROR_INVALID_MAPPING_KEY = unchecked((int)0x8A150021);
            public const int ERROR_DUPLICATE_MAPPING_KEY = unchecked((int)0x8A150022);
            public const int ERROR_YAML_INVALID_OPERATION = unchecked((int)0x8A150023);
            public const int ERROR_YAML_DOC_BUILD_FAILED = unchecked((int)0x8A150024);
            public const int ERROR_YAML_INVALID_EMITTER_STATE = unchecked((int)0x8A150025);
            public const int ERROR_YAML_INVALID_DATA = unchecked((int)0x8A150026);
            public const int ERROR_LIBYAML_ERROR = unchecked((int)0x8A150027);
            public const int ERROR_MANIFEST_VALIDATION_WARNING = unchecked((int)0x8A150028);
            public const int ERROR_MANIFEST_VALIDATION_FAILURE = unchecked((int)0x8A150029);
            public const int ERROR_INVALID_MANIFEST = unchecked((int)0x8A15002A);
            public const int ERROR_UPDATE_NOT_APPLICABLE = unchecked((int)0x8A15002B);
            public const int ERROR_UPDATE_ALL_HAS_FAILURE = unchecked((int)0x8A15002C);
            public const int ERROR_INSTALLER_SECURITY_CHECK_FAILED = unchecked((int)0x8A15002D);
            public const int ERROR_DOWNLOAD_SIZE_MISMATCH = unchecked((int)0x8A15002E);
            public const int ERROR_NO_UNINSTALL_INFO_FOUND = unchecked((int)0x8A15002F);
            public const int ERROR_EXEC_UNINSTALL_COMMAND_FAILED = unchecked((int)0x8A150030);
            public const int ERROR_ICU_BREAK_ITERATOR_ERROR = unchecked((int)0x8A150031);
            public const int ERROR_ICU_CASEMAP_ERROR = unchecked((int)0x8A150032);
            public const int ERROR_ICU_REGEX_ERROR = unchecked((int)0x8A150033);
            public const int ERROR_IMPORT_INSTALL_FAILED = unchecked((int)0x8A150034);
            public const int ERROR_NOT_ALL_PACKAGES_FOUND = unchecked((int)0x8A150035);
            public const int ERROR_JSON_INVALID_FILE = unchecked((int)0x8A150036);
            public const int ERROR_SOURCE_NOT_REMOTE = unchecked((int)0x8A150037);
            public const int ERROR_UNSUPPORTED_RESTSOURCE = unchecked((int)0x8A150038);
            public const int ERROR_RESTSOURCE_INVALID_DATA = unchecked((int)0x8A150039);
            public const int ERROR_BLOCKED_BY_POLICY = unchecked((int)0x8A15003A);
            public const int ERROR_RESTSOURCE_INTERNAL_ERROR = unchecked((int)0x8A15003B);
            public const int ERROR_RESTSOURCE_INVALID_URL = unchecked((int)0x8A15003C);
            public const int ERROR_RESTSOURCE_UNSUPPORTED_MIME_TYPE = unchecked((int)0x8A15003D);
            public const int ERROR_RESTSOURCE_INVALID_VERSION = unchecked((int)0x8A15003E);
            public const int ERROR_SOURCE_DATA_INTEGRITY_FAILURE = unchecked((int)0x8A15003F);
            public const int ERROR_STREAM_READ_FAILURE = unchecked((int)0x8A150040);
            public const int ERROR_PACKAGE_AGREEMENTS_NOT_ACCEPTED = unchecked((int)0x8A150041);
            public const int ERROR_PROMPT_INPUT_ERROR = unchecked((int)0x8A150042);
            public const int ERROR_UNSUPPORTED_SOURCE_REQUEST = unchecked((int)0x8A150043);
            public const int ERROR_RESTSOURCE_ENDPOINT_NOT_FOUND = unchecked((int)0x8A150044);
            public const int ERROR_SOURCE_OPEN_FAILED = unchecked((int)0x8A150045);
            public const int ERROR_SOURCE_AGREEMENTS_NOT_ACCEPTED = unchecked((int)0x8A150046);
            public const int ERROR_CUSTOMHEADER_EXCEEDS_MAXLENGTH = unchecked((int)0x8A150047);
            public const int ERROR_MISSING_RESOURCE_FILE = unchecked((int)0x8A150048);
            public const int ERROR_MSI_INSTALL_FAILED = unchecked((int)0x8A150049);
            public const int ERROR_INVALID_MSIEXEC_ARGUMENT = unchecked((int)0x8A15004A);
            public const int ERROR_FAILED_TO_OPEN_ALL_SOURCES = unchecked((int)0x8A15004B);
            public const int ERROR_DEPENDENCIES_VALIDATION_FAILED = unchecked((int)0x8A15004C);
            public const int ERROR_MISSING_PACKAGE = unchecked((int)0x8A15004D);
            public const int ERROR_INVALID_TABLE_COLUMN = unchecked((int)0x8A15004E);
            public const int ERROR_UPGRADE_VERSION_NOT_NEWER = unchecked((int)0x8A15004F);
            public const int ERROR_UPGRADE_VERSION_UNKNOWN = unchecked((int)0x8A150050);
            public const int ERROR_ICU_CONVERSION_ERROR = unchecked((int)0x8A150051);
            public const int ERROR_PORTABLE_INSTALL_FAILED = unchecked((int)0x8A150052);
            public const int ERROR_PORTABLE_REPARSE_POINT_NOT_SUPPORTED = unchecked((int)0x8A150053);
            public const int ERROR_PORTABLE_PACKAGE_ALREADY_EXISTS = unchecked((int)0x8A150054);
            public const int ERROR_PORTABLE_SYMLINK_PATH_IS_DIRECTORY = unchecked((int)0x8A150055);
            public const int ERROR_INSTALLER_PROHIBITS_ELEVATION = unchecked((int)0x8A150056);
            public const int ERROR_PORTABLE_UNINSTALL_FAILED = unchecked((int)0x8A150057);
            public const int ERROR_ARP_VERSION_VALIDATION_FAILED = unchecked((int)0x8A150058);
            public const int ERROR_UNSUPPORTED_ARGUMENT = unchecked((int)0x8A150059);
            public const int ERROR_BIND_WITH_EMBEDDED_NULL = unchecked((int)0x8A15005A);
            public const int ERROR_NESTEDINSTALLER_NOT_FOUND = unchecked((int)0x8A15005B);
            public const int ERROR_EXTRACT_ARCHIVE_FAILED = unchecked((int)0x8A15005C);
            public const int ERROR_NESTEDINSTALLER_INVALID_PATH = unchecked((int)0x8A15005D);
            public const int ERROR_PINNED_CERTIFICATE_MISMATCH = unchecked((int)0x8A15005E);
            public const int ERROR_INSTALL_LOCATION_REQUIRED = unchecked((int)0x8A15005F);
            public const int ERROR_ARCHIVE_SCAN_FAILED = unchecked((int)0x8A150060);
            public const int ERROR_PACKAGE_ALREADY_INSTALLED = unchecked((int)0x8A150061);
            public const int ERROR_PIN_ALREADY_EXISTS = unchecked((int)0x8A150062);
            public const int ERROR_PIN_DOES_NOT_EXIST = unchecked((int)0x8A150063);
            public const int ERROR_CANNOT_OPEN_PINNING_INDEX = unchecked((int)0x8A150064);
            public const int ERROR_MULTIPLE_INSTALL_FAILED = unchecked((int)0x8A150065);
            public const int ERROR_MULTIPLE_UNINSTALL_FAILED = unchecked((int)0x8A150066);
            public const int ERROR_NOT_ALL_QUERIES_FOUND_SINGLE = unchecked((int)0x8A150067);
            public const int ERROR_PACKAGE_IS_PINNED = unchecked((int)0x8A150068);
            public const int ERROR_PACKAGE_IS_STUB = unchecked((int)0x8A150069);
<<<<<<< HEAD
            public const int ERROR_DOWNLOAD_DEPENDENCIES = unchecked((int)0x8A15006A);
            public const int ERROR_INVALID_RESUME_GUID = unchecked((int)0x8A15006B);
            public const int ERROR_RESUME_GUID_NOT_FOUND = unchecked((int)0x8A15006C);
            public const int ERROR_CLIENTVERSION_MISMATCH = unchecked((int)0x8A15006D);
            public const int ERROR_INVALID_RESUME_STATE = unchecked((int)0x8A15006F);
=======
            public const int ERROR_APPTERMINATION_RECEIVED = unchecked((int)0x8A15006A);
            public const int ERROR_DOWNLOAD_DEPENDENCIES = unchecked((int)0x8A15006B);
            public const int ERROR_DOWNLOAD_COMMAND_PROHIBITED = unchecked((int)0x8A15006C);
>>>>>>> abd0f948

            public const int ERROR_INSTALL_PACKAGE_IN_USE = unchecked((int)0x8A150101);
            public const int ERROR_INSTALL_INSTALL_IN_PROGRESS = unchecked((int)0x8A150102);
            public const int ERROR_INSTALL_FILE_IN_USE = unchecked((int)0x8A150103);
            public const int ERROR_INSTALL_MISSING_DEPENDENCY = unchecked((int)0x8A150104);
            public const int ERROR_INSTALL_DISK_FULL = unchecked((int)0x8A150105);
            public const int ERROR_INSTALL_INSUFFICIENT_MEMORY = unchecked((int)0x8A150106);
            public const int ERROR_INSTALL_NO_NETWORK = unchecked((int)0x8A150107);
            public const int ERROR_INSTALL_CONTACT_SUPPORT = unchecked((int)0x8A150108);
            public const int ERROR_INSTALL_REBOOT_REQUIRED_TO_FINISH = unchecked((int)0x8A150109);
            public const int ERROR_INSTALL_REBOOT_REQUIRED_TO_INSTALL = unchecked((int)0x8A15010A);
            public const int ERROR_INSTALL_REBOOT_INITIATED = unchecked((int)0x8A15010B);
            public const int ERROR_INSTALL_CANCELLED_BY_USER = unchecked((int)0x8A15010C);
            public const int ERROR_INSTALL_ALREADY_INSTALLED = unchecked((int)0x8A15010D);
            public const int ERROR_INSTALL_DOWNGRADE = unchecked((int)0x8A15010E);
            public const int ERROR_INSTALL_BLOCKED_BY_POLICY = unchecked((int)0x8A15010F);
            public const int ERROR_INSTALL_DEPENDENCIES = unchecked((int)0x8A150110);
            public const int ERROR_INSTALL_PACKAGE_IN_USE_BY_APPLICATION = unchecked((int)0x8A150111);
            public const int ERROR_INSTALL_INVALID_PARAMETER = unchecked((int)0x8A150112);
            public const int ERROR_INSTALL_SYSTEM_NOT_SUPPORTED = unchecked((int)0x8A150113);

            public const int INSTALLED_STATUS_ARP_ENTRY_NOT_FOUND = unchecked((int)0x8A150201);
            public const int INSTALLED_STATUS_INSTALL_LOCATION_NOT_APPLICABLE = unchecked((int)0x0A150202);
            public const int INSTALLED_STATUS_INSTALL_LOCATION_NOT_FOUND = unchecked((int)0x8A150203);
            public const int INSTALLED_STATUS_FILE_HASH_MISMATCH = unchecked((int)0x8A150204);
            public const int INSTALLED_STATUS_FILE_NOT_FOUND = unchecked((int)0x8A150205);
            public const int INSTALLED_STATUS_FILE_FOUND_WITHOUT_HASH_CHECK = unchecked((int)0x0A150206);
            public const int INSTALLED_STATUS_FILE_ACCESS_ERROR = unchecked((int)0x8A150207);

            public const int CONFIG_ERROR_INVALID_CONFIGURATION_FILE = unchecked((int)0x8A15C001);
            public const int CONFIG_ERROR_INVALID_YAML = unchecked((int)0x8A15C002);
            public const int CONFIG_ERROR_INVALID_FIELD_TYPE = unchecked((int)0x8A15C003);
            public const int CONFIG_ERROR_UNKNOWN_CONFIGURATION_FILE_VERSION = unchecked((int)0x8A15C004);
            public const int CONFIG_ERROR_SET_APPLY_FAILED = unchecked((int)0x8A15C005);
            public const int CONFIG_ERROR_DUPLICATE_IDENTIFIER = unchecked((int)0x8A15C006);
            public const int CONFIG_ERROR_MISSING_DEPENDENCY = unchecked((int)0x8A15C007);
            public const int CONFIG_ERROR_DEPENDENCY_UNSATISFIED = unchecked((int)0x8A15C008);
            public const int CONFIG_ERROR_ASSERTION_FAILED = unchecked((int)0x8A15C009);
            public const int CONFIG_ERROR_MANUALLY_SKIPPED = unchecked((int)0x8A15C00A);
            public const int CONFIG_ERROR_WARNING_NOT_ACCEPTED = unchecked((int)0x8A15C00B);
            public const int CONFIG_ERROR_SET_DEPENDENCY_CYCLE = unchecked((int)0x8A15C00C);
            public const int CONFIG_ERROR_INVALID_FIELD_VALUE = unchecked((int)0x8A15C00D);
            public const int CONFIG_ERROR_MISSING_FIELD = unchecked((int)0x8A15C00E);
            public const int CONFIG_ERROR_TEST_FAILED = unchecked((int)0x8A15C00F);
            public const int CONFIG_ERROR_TEST_NOT_RUN = unchecked((int)0x8A15C010);

            public const int CONFIG_ERROR_UNIT_NOT_INSTALLED = unchecked((int)0x8A15C101);
            public const int CONFIG_ERROR_UNIT_NOT_FOUND_REPOSITORY = unchecked((int)0x8A15C102);
            public const int CONFIG_ERROR_UNIT_MULTIPLE_MATCHES = unchecked((int)0x8A15C103);
            public const int CONFIG_ERROR_UNIT_INVOKE_GET = unchecked((int)0x8A15C104);
            public const int CONFIG_ERROR_UNIT_INVOKE_TEST = unchecked((int)0x8A15C105);
            public const int CONFIG_ERROR_UNIT_INVOKE_SET = unchecked((int)0x8A15C106);
            public const int CONFIG_ERROR_UNIT_MODULE_CONFLICT = unchecked((int)0x8A15C107);
            public const int CONFIG_ERROR_UNIT_IMPORT_MODULE = unchecked((int)0x8A15C108);
            public const int CONFIG_ERROR_UNIT_INVOKE_INVALID_RESULT = unchecked((int)0x8A15C109);
            public const int CONFIG_ERROR_UNIT_SETTING_CONFIG_ROOT = unchecked((int)0x8A15C110);
        }

#pragma warning restore SA1310 // Field names should not contain underscore
#pragma warning restore SA1600 // ElementsMustBeDocumented
    }
}
<|MERGE_RESOLUTION|>--- conflicted
+++ resolved
@@ -1,322 +1,318 @@
-﻿// -----------------------------------------------------------------------------
-// <copyright file="Constants.cs" company="Microsoft Corporation">
-//     Copyright (c) Microsoft Corporation. Licensed under the MIT License.
-// </copyright>
-// -----------------------------------------------------------------------------
-
-namespace AppInstallerCLIE2ETests
-{
-    /// <summary>
-    /// Constants.
-    /// </summary>
-    public class Constants
-    {
-#pragma warning disable SA1600 // ElementsMustBeDocumented
-#pragma warning disable SA1310 // Field names should not contain underscore
-
-        // Runtime test parameters
-        public const string PackagedContextParameter = "PackagedContext";
-        public const string AICLIPathParameter = "AICLIPath";
-        public const string AICLIPackagePathParameter = "AICLIPackagePath";
-        public const string VerboseLoggingParameter = "VerboseLogging";
-        public const string LooseFileRegistrationParameter = "LooseFileRegistration";
-        public const string InvokeCommandInDesktopPackageParameter = "InvokeCommandInDesktopPackage";
-        public const string StaticFileRootPathParameter = "StaticFileRootPath";
-        public const string LocalServerCertPathParameter = "LocalServerCertPath";
-        public const string ExeInstallerPathParameter = "ExeTestInstallerPath";
-        public const string MsiInstallerPathParameter = "MsiTestInstallerPath";
-        public const string MsixInstallerPathParameter = "MsixTestInstallerPath";
-        public const string PackageCertificatePathParameter = "PackageCertificatePath";
-        public const string PowerShellModulePathParameter = "PowerShellModulePath";
-        public const string SkipTestSourceParameter = "SkipTestSource";
-
-        // Test Sources
-        public const string DefaultWingetSourceName = @"winget";
-        public const string DefaultWingetSourceUrl = @"https://winget.azureedge.net/cache";
-        public const string DefaultMSStoreSourceName = @"msstore";
-        public const string DefaultMSStoreSourceUrl = @"https://storeedgefd.dsx.mp.microsoft.com/v9.0";
-        public const string DefaultMSStoreSourceType = "Microsoft.Rest";
-        public const string DefaultMSStoreSourceIdentifier = "StoreEdgeFD";
-        public const string TestSourceName = @"TestSource";
-        public const string TestAlternateSourceName = @"TestSource2";
-        public const string TestSourceUrl = @"https://localhost:5001/TestKit";
-        public const string TestSourceType = "Microsoft.PreIndexed.Package";
-        public const string TestSourceIdentifier = @"WingetE2E.Tests_8wekyb3d8bbwe";
-
-        public const string AppInstallerTestCert = "AppInstallerTest.cer";
-        public const string AppInstallerTestCertThumbprint = "d03e7a688b388b1edde8476a627531c49db88017";
-
-        public const string AICLIPackageFamilyName = "WinGetDevCLI_8wekyb3d8bbwe";
-        public const string AICLIPackageName = "WinGetDevCLI";
-        public const string AICLIAppId = "WinGetDev";
-
-        public const string TestPackage = "TëstPackage.msix";
-        public const string ExeInstaller = "AppInstallerTestExeInstaller";
-        public const string MsiInstaller = "AppInstallerTestMsiInstaller";
-        public const string MsixInstaller = "AppInstallerTestMsixInstaller";
-        public const string ZipInstaller = "AppInstallerTestZipInstaller";
-        public const string ExeInstallerFileName = "AppInstallerTestExeInstaller.exe";
-        public const string MsiInstallerFileName = "AppInstallerTestMsiInstaller.msi";
-        public const string MsixInstallerFileName = "AppInstallerTestMsixInstaller.msix";
-        public const string ZipInstallerFileName = "AppInstallerTestZipInstaller.zip";
-        public const string IndexPackage = "source.msix";
-        public const string MakeAppx = "makeappx.exe";
-        public const string SignTool = "signtool.exe";
-        public const string IndexCreationTool = "IndexCreationTool";
-        public const string WinGetUtil = "WinGetUtil";
-        public const string E2ETestLogsPathPackaged = @"Packages\WinGetDevCLI_8wekyb3d8bbwe\LocalState\DiagOutputDir";
-        public const string E2ETestLogsPathUnpackaged = @"WinGet\defaultState";
-        public const string CheckpointDirectoryPackaged = @"Packages\WinGetDevCLI_8wekyb3d8bbwe\LocalState\Checkpoints";
-        public const string CheckpointDirectoryUnpackaged = @"Microsoft\WinGet\State\defaultState\Checkpoints";
-
-        // Installer filename
-        public const string TestCommandExe = "testCommand.exe";
-        public const string AppInstallerTestExeInstallerExe = "AppInstallerTestExeInstaller.exe";
-        public const string AppInstallerTestMsiInstallerMsi = "AppInstallerTestMsiInstaller.msi";
-        public const string AppInstallerTestZipInstallerZip = "AppInstallerTestZipInstaller.zip";
-
-        // Test installers' package IDs
-        public const string ExeInstallerPackageId = "AppInstallerTest.TestExeInstaller";
-        public const string MsiInstallerPackageId = "AppInstallerTest.TestMsiInstaller";
-        public const string MsixInstallerPackageId = "AppInstallerTest.TestMsixInstaller";
-        public const string PortableExePackageId = "AppInstallerTest.TestPortableExe";
-        public const string PortableExeWithCommandPackageId = "AppInstallerTest.TestPortableExeWithCommand";
-
-        public const string MsiInstallerProductCode = "{A5D36CF1-1993-4F63-BFB4-3ACD910D36A1}";
-        public const string MsixInstallerName = "6c6338fe-41b7-46ca-8ba6-b5ad5312bb0e";
-        public const string MsixInstallerPackageFamilyName = "6c6338fe-41b7-46ca-8ba6-b5ad5312bb0e_8wekyb3d8bbwe";
-
-        public const string TestExeInstalledFileName = "TestExeInstalled.txt";
-        public const string TestExeUninstallerFileName = "UninstallTestExe.bat";
-        public const string TestExeUninstalledFileName = "TestExeUninstalled.txt";
-
-        // PowerShell Cmdlets
-        public const string FindCmdlet = "Find-WinGetPackage";
-        public const string GetCmdlet = "Get-WinGetPackage";
-        public const string GetSourceCmdlet = "Get-WinGetSource";
-        public const string InstallCmdlet = "Install-WinGetPackage";
-        public const string UninstallCmdlet = "Uninstall-WinGetPackage";
-        public const string UpdateCmdlet = "Update-WinGetPackage";
-
-        public const string WindowsPackageManagerServer = "WindowsPackageManagerServer";
-
-        // Locations
-        public const string LocalAppData = "LocalAppData";
-        public const string Dependencies = "Dependencies";
-
-        // Package dir
-        public const string PortableExePackageDirName = $"{PortableExePackageId}_{TestSourceIdentifier}";
-        public const string PortableExeWithCommandPackageDirName = $"{PortableExeWithCommandPackageId}_{TestSourceIdentifier}";
-
-        // Registry keys
-        public const string WinGetPackageIdentifier = "WinGetPackageIdentifier";
-        public const string WinGetSourceIdentifier = "WinGetSourceIdentifier";
-        public const string UninstallSubKey = @"Software\Microsoft\Windows\CurrentVersion\Uninstall";
-        public const string PathSubKey_User = @"Environment";
-        public const string PathSubKey_Machine = @"SYSTEM\CurrentControlSet\Control\Session Manager\Environment";
-
-        // User settings
-        public const string PortablePackageUserRoot = "portablePackageUserRoot";
-        public const string PortablePackageMachineRoot = "portablePackageMachineRoot";
-        public const string InstallBehaviorScope = "scope";
-
-        // Configuration
-        public const string PSGalleryName = "PSGallery";
-        public const string TestRepoName = "AppInstallerCLIE2ETestsRepo";
-        public const string GalleryTestModuleName = "XmlContentDsc";
-        public const string SimpleTestModuleName = "xE2ETestResource";
-        public const string LocalModuleDescriptor = "[Local]";
-
-        /// <summary>
-        /// Error codes.
-        /// </summary>
-        public class ErrorCode
-        {
-            public const int S_OK = 0;
-            public const int S_FALSE = 1;
-            public const int ERROR_FILE_NOT_FOUND = unchecked((int)0x80070002);
-            public const int ERROR_PATH_NOT_FOUND = unchecked((int)0x80070003);
-            public const int ERROR_NO_RANGES_PROCESSED = unchecked((int)0x80070138);
-            public const int OPC_E_ZIP_MISSING_END_OF_CENTRAL_DIRECTORY = unchecked((int)0x8051100F);
-            public const int ERROR_OLD_WIN_VERSION = unchecked((int)0x8007047E);
-            public const int HTTP_E_STATUS_NOT_FOUND = unchecked((int)0x80190194);
-
-            // AICLI custom HRESULTs
-            public const int ERROR_INTERNAL_ERROR = unchecked((int)0x8A150001);
-            public const int ERROR_INVALID_CL_ARGUMENTS = unchecked((int)0x8A150002);
-            public const int ERROR_COMMAND_FAILED = unchecked((int)0x8A150003);
-            public const int ERROR_MANIFEST_FAILED = unchecked((int)0x8A150004);
-            public const int ERROR_CTRL_SIGNAL_RECEIVED = unchecked((int)0x8A150005);
-            public const int ERROR_SHELLEXEC_INSTALL_FAILED = unchecked((int)0x8A150006);
-            public const int ERROR_UNSUPPORTED_MANIFESTVERSION = unchecked((int)0x8A150007);
-            public const int ERROR_DOWNLOAD_FAILED = unchecked((int)0x8A150008);
-            public const int ERROR_CANNOT_WRITE_TO_UPLEVEL_INDEX = unchecked((int)0x8A150009);
-            public const int ERROR_INDEX_INTEGRITY_COMPROMISED = unchecked((int)0x8A15000A);
-            public const int ERROR_SOURCES_INVALID = unchecked((int)0x8A15000B);
-            public const int ERROR_SOURCE_NAME_ALREADY_EXISTS = unchecked((int)0x8A15000C);
-            public const int ERROR_INVALID_SOURCE_TYPE = unchecked((int)0x8A15000D);
-            public const int ERROR_PACKAGE_IS_BUNDLE = unchecked((int)0x8A15000E);
-            public const int ERROR_SOURCE_DATA_MISSING = unchecked((int)0x8A15000F);
-            public const int ERROR_NO_APPLICABLE_INSTALLER = unchecked((int)0x8A150010);
-            public const int ERROR_INSTALLER_HASH_MISMATCH = unchecked((int)0x8A150011);
-            public const int ERROR_SOURCE_NAME_DOES_NOT_EXIST = unchecked((int)0x8A150012);
-            public const int ERROR_SOURCE_ARG_ALREADY_EXISTS = unchecked((int)0x8A150013);
-            public const int ERROR_NO_APPLICATIONS_FOUND = unchecked((int)0x8A150014);
-            public const int ERROR_NO_SOURCES_DEFINED = unchecked((int)0x8A150015);
-            public const int ERROR_MULTIPLE_APPLICATIONS_FOUND = unchecked((int)0x8A150016);
-            public const int ERROR_NO_MANIFEST_FOUND = unchecked((int)0x8A150017);
-            public const int ERROR_EXTENSION_PUBLIC_FAILED = unchecked((int)0x8A150018);
-            public const int ERROR_COMMAND_REQUIRES_ADMIN = unchecked((int)0x8A150019);
-            public const int ERROR_SOURCE_NOT_SECURE = unchecked((int)0x8A15001A);
-            public const int ERROR_MSSTORE_BLOCKED_BY_POLICY = unchecked((int)0x8A15001B);
-            public const int ERROR_MSSTORE_APP_BLOCKED_BY_POLICY = unchecked((int)0x8A15001C);
-            public const int ERROR_EXPERIMENTAL_FEATURE_DISABLED = unchecked((int)0x8A15001D);
-            public const int ERROR_MSSTORE_INSTALL_FAILED = unchecked((int)0x8A15001E);
-            public const int ERROR_COMPLETE_INPUT_BAD = unchecked((int)0x8A15001F);
-            public const int ERROR_YAML_INIT_FAILED = unchecked((int)0x8A150020);
-            public const int ERROR_INVALID_MAPPING_KEY = unchecked((int)0x8A150021);
-            public const int ERROR_DUPLICATE_MAPPING_KEY = unchecked((int)0x8A150022);
-            public const int ERROR_YAML_INVALID_OPERATION = unchecked((int)0x8A150023);
-            public const int ERROR_YAML_DOC_BUILD_FAILED = unchecked((int)0x8A150024);
-            public const int ERROR_YAML_INVALID_EMITTER_STATE = unchecked((int)0x8A150025);
-            public const int ERROR_YAML_INVALID_DATA = unchecked((int)0x8A150026);
-            public const int ERROR_LIBYAML_ERROR = unchecked((int)0x8A150027);
-            public const int ERROR_MANIFEST_VALIDATION_WARNING = unchecked((int)0x8A150028);
-            public const int ERROR_MANIFEST_VALIDATION_FAILURE = unchecked((int)0x8A150029);
-            public const int ERROR_INVALID_MANIFEST = unchecked((int)0x8A15002A);
-            public const int ERROR_UPDATE_NOT_APPLICABLE = unchecked((int)0x8A15002B);
-            public const int ERROR_UPDATE_ALL_HAS_FAILURE = unchecked((int)0x8A15002C);
-            public const int ERROR_INSTALLER_SECURITY_CHECK_FAILED = unchecked((int)0x8A15002D);
-            public const int ERROR_DOWNLOAD_SIZE_MISMATCH = unchecked((int)0x8A15002E);
-            public const int ERROR_NO_UNINSTALL_INFO_FOUND = unchecked((int)0x8A15002F);
-            public const int ERROR_EXEC_UNINSTALL_COMMAND_FAILED = unchecked((int)0x8A150030);
-            public const int ERROR_ICU_BREAK_ITERATOR_ERROR = unchecked((int)0x8A150031);
-            public const int ERROR_ICU_CASEMAP_ERROR = unchecked((int)0x8A150032);
-            public const int ERROR_ICU_REGEX_ERROR = unchecked((int)0x8A150033);
-            public const int ERROR_IMPORT_INSTALL_FAILED = unchecked((int)0x8A150034);
-            public const int ERROR_NOT_ALL_PACKAGES_FOUND = unchecked((int)0x8A150035);
-            public const int ERROR_JSON_INVALID_FILE = unchecked((int)0x8A150036);
-            public const int ERROR_SOURCE_NOT_REMOTE = unchecked((int)0x8A150037);
-            public const int ERROR_UNSUPPORTED_RESTSOURCE = unchecked((int)0x8A150038);
-            public const int ERROR_RESTSOURCE_INVALID_DATA = unchecked((int)0x8A150039);
-            public const int ERROR_BLOCKED_BY_POLICY = unchecked((int)0x8A15003A);
-            public const int ERROR_RESTSOURCE_INTERNAL_ERROR = unchecked((int)0x8A15003B);
-            public const int ERROR_RESTSOURCE_INVALID_URL = unchecked((int)0x8A15003C);
-            public const int ERROR_RESTSOURCE_UNSUPPORTED_MIME_TYPE = unchecked((int)0x8A15003D);
-            public const int ERROR_RESTSOURCE_INVALID_VERSION = unchecked((int)0x8A15003E);
-            public const int ERROR_SOURCE_DATA_INTEGRITY_FAILURE = unchecked((int)0x8A15003F);
-            public const int ERROR_STREAM_READ_FAILURE = unchecked((int)0x8A150040);
-            public const int ERROR_PACKAGE_AGREEMENTS_NOT_ACCEPTED = unchecked((int)0x8A150041);
-            public const int ERROR_PROMPT_INPUT_ERROR = unchecked((int)0x8A150042);
-            public const int ERROR_UNSUPPORTED_SOURCE_REQUEST = unchecked((int)0x8A150043);
-            public const int ERROR_RESTSOURCE_ENDPOINT_NOT_FOUND = unchecked((int)0x8A150044);
-            public const int ERROR_SOURCE_OPEN_FAILED = unchecked((int)0x8A150045);
-            public const int ERROR_SOURCE_AGREEMENTS_NOT_ACCEPTED = unchecked((int)0x8A150046);
-            public const int ERROR_CUSTOMHEADER_EXCEEDS_MAXLENGTH = unchecked((int)0x8A150047);
-            public const int ERROR_MISSING_RESOURCE_FILE = unchecked((int)0x8A150048);
-            public const int ERROR_MSI_INSTALL_FAILED = unchecked((int)0x8A150049);
-            public const int ERROR_INVALID_MSIEXEC_ARGUMENT = unchecked((int)0x8A15004A);
-            public const int ERROR_FAILED_TO_OPEN_ALL_SOURCES = unchecked((int)0x8A15004B);
-            public const int ERROR_DEPENDENCIES_VALIDATION_FAILED = unchecked((int)0x8A15004C);
-            public const int ERROR_MISSING_PACKAGE = unchecked((int)0x8A15004D);
-            public const int ERROR_INVALID_TABLE_COLUMN = unchecked((int)0x8A15004E);
-            public const int ERROR_UPGRADE_VERSION_NOT_NEWER = unchecked((int)0x8A15004F);
-            public const int ERROR_UPGRADE_VERSION_UNKNOWN = unchecked((int)0x8A150050);
-            public const int ERROR_ICU_CONVERSION_ERROR = unchecked((int)0x8A150051);
-            public const int ERROR_PORTABLE_INSTALL_FAILED = unchecked((int)0x8A150052);
-            public const int ERROR_PORTABLE_REPARSE_POINT_NOT_SUPPORTED = unchecked((int)0x8A150053);
-            public const int ERROR_PORTABLE_PACKAGE_ALREADY_EXISTS = unchecked((int)0x8A150054);
-            public const int ERROR_PORTABLE_SYMLINK_PATH_IS_DIRECTORY = unchecked((int)0x8A150055);
-            public const int ERROR_INSTALLER_PROHIBITS_ELEVATION = unchecked((int)0x8A150056);
-            public const int ERROR_PORTABLE_UNINSTALL_FAILED = unchecked((int)0x8A150057);
-            public const int ERROR_ARP_VERSION_VALIDATION_FAILED = unchecked((int)0x8A150058);
-            public const int ERROR_UNSUPPORTED_ARGUMENT = unchecked((int)0x8A150059);
-            public const int ERROR_BIND_WITH_EMBEDDED_NULL = unchecked((int)0x8A15005A);
-            public const int ERROR_NESTEDINSTALLER_NOT_FOUND = unchecked((int)0x8A15005B);
-            public const int ERROR_EXTRACT_ARCHIVE_FAILED = unchecked((int)0x8A15005C);
-            public const int ERROR_NESTEDINSTALLER_INVALID_PATH = unchecked((int)0x8A15005D);
-            public const int ERROR_PINNED_CERTIFICATE_MISMATCH = unchecked((int)0x8A15005E);
-            public const int ERROR_INSTALL_LOCATION_REQUIRED = unchecked((int)0x8A15005F);
-            public const int ERROR_ARCHIVE_SCAN_FAILED = unchecked((int)0x8A150060);
-            public const int ERROR_PACKAGE_ALREADY_INSTALLED = unchecked((int)0x8A150061);
-            public const int ERROR_PIN_ALREADY_EXISTS = unchecked((int)0x8A150062);
-            public const int ERROR_PIN_DOES_NOT_EXIST = unchecked((int)0x8A150063);
-            public const int ERROR_CANNOT_OPEN_PINNING_INDEX = unchecked((int)0x8A150064);
-            public const int ERROR_MULTIPLE_INSTALL_FAILED = unchecked((int)0x8A150065);
-            public const int ERROR_MULTIPLE_UNINSTALL_FAILED = unchecked((int)0x8A150066);
-            public const int ERROR_NOT_ALL_QUERIES_FOUND_SINGLE = unchecked((int)0x8A150067);
-            public const int ERROR_PACKAGE_IS_PINNED = unchecked((int)0x8A150068);
-            public const int ERROR_PACKAGE_IS_STUB = unchecked((int)0x8A150069);
-<<<<<<< HEAD
-            public const int ERROR_DOWNLOAD_DEPENDENCIES = unchecked((int)0x8A15006A);
-            public const int ERROR_INVALID_RESUME_GUID = unchecked((int)0x8A15006B);
-            public const int ERROR_RESUME_GUID_NOT_FOUND = unchecked((int)0x8A15006C);
-            public const int ERROR_CLIENTVERSION_MISMATCH = unchecked((int)0x8A15006D);
-            public const int ERROR_INVALID_RESUME_STATE = unchecked((int)0x8A15006F);
-=======
-            public const int ERROR_APPTERMINATION_RECEIVED = unchecked((int)0x8A15006A);
-            public const int ERROR_DOWNLOAD_DEPENDENCIES = unchecked((int)0x8A15006B);
-            public const int ERROR_DOWNLOAD_COMMAND_PROHIBITED = unchecked((int)0x8A15006C);
->>>>>>> abd0f948
-
-            public const int ERROR_INSTALL_PACKAGE_IN_USE = unchecked((int)0x8A150101);
-            public const int ERROR_INSTALL_INSTALL_IN_PROGRESS = unchecked((int)0x8A150102);
-            public const int ERROR_INSTALL_FILE_IN_USE = unchecked((int)0x8A150103);
-            public const int ERROR_INSTALL_MISSING_DEPENDENCY = unchecked((int)0x8A150104);
-            public const int ERROR_INSTALL_DISK_FULL = unchecked((int)0x8A150105);
-            public const int ERROR_INSTALL_INSUFFICIENT_MEMORY = unchecked((int)0x8A150106);
-            public const int ERROR_INSTALL_NO_NETWORK = unchecked((int)0x8A150107);
-            public const int ERROR_INSTALL_CONTACT_SUPPORT = unchecked((int)0x8A150108);
-            public const int ERROR_INSTALL_REBOOT_REQUIRED_TO_FINISH = unchecked((int)0x8A150109);
-            public const int ERROR_INSTALL_REBOOT_REQUIRED_TO_INSTALL = unchecked((int)0x8A15010A);
-            public const int ERROR_INSTALL_REBOOT_INITIATED = unchecked((int)0x8A15010B);
-            public const int ERROR_INSTALL_CANCELLED_BY_USER = unchecked((int)0x8A15010C);
-            public const int ERROR_INSTALL_ALREADY_INSTALLED = unchecked((int)0x8A15010D);
-            public const int ERROR_INSTALL_DOWNGRADE = unchecked((int)0x8A15010E);
-            public const int ERROR_INSTALL_BLOCKED_BY_POLICY = unchecked((int)0x8A15010F);
-            public const int ERROR_INSTALL_DEPENDENCIES = unchecked((int)0x8A150110);
-            public const int ERROR_INSTALL_PACKAGE_IN_USE_BY_APPLICATION = unchecked((int)0x8A150111);
-            public const int ERROR_INSTALL_INVALID_PARAMETER = unchecked((int)0x8A150112);
-            public const int ERROR_INSTALL_SYSTEM_NOT_SUPPORTED = unchecked((int)0x8A150113);
-
-            public const int INSTALLED_STATUS_ARP_ENTRY_NOT_FOUND = unchecked((int)0x8A150201);
-            public const int INSTALLED_STATUS_INSTALL_LOCATION_NOT_APPLICABLE = unchecked((int)0x0A150202);
-            public const int INSTALLED_STATUS_INSTALL_LOCATION_NOT_FOUND = unchecked((int)0x8A150203);
-            public const int INSTALLED_STATUS_FILE_HASH_MISMATCH = unchecked((int)0x8A150204);
-            public const int INSTALLED_STATUS_FILE_NOT_FOUND = unchecked((int)0x8A150205);
-            public const int INSTALLED_STATUS_FILE_FOUND_WITHOUT_HASH_CHECK = unchecked((int)0x0A150206);
-            public const int INSTALLED_STATUS_FILE_ACCESS_ERROR = unchecked((int)0x8A150207);
-
-            public const int CONFIG_ERROR_INVALID_CONFIGURATION_FILE = unchecked((int)0x8A15C001);
-            public const int CONFIG_ERROR_INVALID_YAML = unchecked((int)0x8A15C002);
-            public const int CONFIG_ERROR_INVALID_FIELD_TYPE = unchecked((int)0x8A15C003);
-            public const int CONFIG_ERROR_UNKNOWN_CONFIGURATION_FILE_VERSION = unchecked((int)0x8A15C004);
-            public const int CONFIG_ERROR_SET_APPLY_FAILED = unchecked((int)0x8A15C005);
-            public const int CONFIG_ERROR_DUPLICATE_IDENTIFIER = unchecked((int)0x8A15C006);
-            public const int CONFIG_ERROR_MISSING_DEPENDENCY = unchecked((int)0x8A15C007);
-            public const int CONFIG_ERROR_DEPENDENCY_UNSATISFIED = unchecked((int)0x8A15C008);
-            public const int CONFIG_ERROR_ASSERTION_FAILED = unchecked((int)0x8A15C009);
-            public const int CONFIG_ERROR_MANUALLY_SKIPPED = unchecked((int)0x8A15C00A);
-            public const int CONFIG_ERROR_WARNING_NOT_ACCEPTED = unchecked((int)0x8A15C00B);
-            public const int CONFIG_ERROR_SET_DEPENDENCY_CYCLE = unchecked((int)0x8A15C00C);
-            public const int CONFIG_ERROR_INVALID_FIELD_VALUE = unchecked((int)0x8A15C00D);
-            public const int CONFIG_ERROR_MISSING_FIELD = unchecked((int)0x8A15C00E);
-            public const int CONFIG_ERROR_TEST_FAILED = unchecked((int)0x8A15C00F);
-            public const int CONFIG_ERROR_TEST_NOT_RUN = unchecked((int)0x8A15C010);
-
-            public const int CONFIG_ERROR_UNIT_NOT_INSTALLED = unchecked((int)0x8A15C101);
-            public const int CONFIG_ERROR_UNIT_NOT_FOUND_REPOSITORY = unchecked((int)0x8A15C102);
-            public const int CONFIG_ERROR_UNIT_MULTIPLE_MATCHES = unchecked((int)0x8A15C103);
-            public const int CONFIG_ERROR_UNIT_INVOKE_GET = unchecked((int)0x8A15C104);
-            public const int CONFIG_ERROR_UNIT_INVOKE_TEST = unchecked((int)0x8A15C105);
-            public const int CONFIG_ERROR_UNIT_INVOKE_SET = unchecked((int)0x8A15C106);
-            public const int CONFIG_ERROR_UNIT_MODULE_CONFLICT = unchecked((int)0x8A15C107);
-            public const int CONFIG_ERROR_UNIT_IMPORT_MODULE = unchecked((int)0x8A15C108);
-            public const int CONFIG_ERROR_UNIT_INVOKE_INVALID_RESULT = unchecked((int)0x8A15C109);
-            public const int CONFIG_ERROR_UNIT_SETTING_CONFIG_ROOT = unchecked((int)0x8A15C110);
-        }
-
-#pragma warning restore SA1310 // Field names should not contain underscore
-#pragma warning restore SA1600 // ElementsMustBeDocumented
-    }
-}
+﻿// -----------------------------------------------------------------------------
+// <copyright file="Constants.cs" company="Microsoft Corporation">
+//     Copyright (c) Microsoft Corporation. Licensed under the MIT License.
+// </copyright>
+// -----------------------------------------------------------------------------
+
+namespace AppInstallerCLIE2ETests
+{
+    /// <summary>
+    /// Constants.
+    /// </summary>
+    public class Constants
+    {
+#pragma warning disable SA1600 // ElementsMustBeDocumented
+#pragma warning disable SA1310 // Field names should not contain underscore
+
+        // Runtime test parameters
+        public const string PackagedContextParameter = "PackagedContext";
+        public const string AICLIPathParameter = "AICLIPath";
+        public const string AICLIPackagePathParameter = "AICLIPackagePath";
+        public const string VerboseLoggingParameter = "VerboseLogging";
+        public const string LooseFileRegistrationParameter = "LooseFileRegistration";
+        public const string InvokeCommandInDesktopPackageParameter = "InvokeCommandInDesktopPackage";
+        public const string StaticFileRootPathParameter = "StaticFileRootPath";
+        public const string LocalServerCertPathParameter = "LocalServerCertPath";
+        public const string ExeInstallerPathParameter = "ExeTestInstallerPath";
+        public const string MsiInstallerPathParameter = "MsiTestInstallerPath";
+        public const string MsixInstallerPathParameter = "MsixTestInstallerPath";
+        public const string PackageCertificatePathParameter = "PackageCertificatePath";
+        public const string PowerShellModulePathParameter = "PowerShellModulePath";
+        public const string SkipTestSourceParameter = "SkipTestSource";
+
+        // Test Sources
+        public const string DefaultWingetSourceName = @"winget";
+        public const string DefaultWingetSourceUrl = @"https://winget.azureedge.net/cache";
+        public const string DefaultMSStoreSourceName = @"msstore";
+        public const string DefaultMSStoreSourceUrl = @"https://storeedgefd.dsx.mp.microsoft.com/v9.0";
+        public const string DefaultMSStoreSourceType = "Microsoft.Rest";
+        public const string DefaultMSStoreSourceIdentifier = "StoreEdgeFD";
+        public const string TestSourceName = @"TestSource";
+        public const string TestAlternateSourceName = @"TestSource2";
+        public const string TestSourceUrl = @"https://localhost:5001/TestKit";
+        public const string TestSourceType = "Microsoft.PreIndexed.Package";
+        public const string TestSourceIdentifier = @"WingetE2E.Tests_8wekyb3d8bbwe";
+
+        public const string AppInstallerTestCert = "AppInstallerTest.cer";
+        public const string AppInstallerTestCertThumbprint = "d03e7a688b388b1edde8476a627531c49db88017";
+
+        public const string AICLIPackageFamilyName = "WinGetDevCLI_8wekyb3d8bbwe";
+        public const string AICLIPackageName = "WinGetDevCLI";
+        public const string AICLIAppId = "WinGetDev";
+
+        public const string TestPackage = "TëstPackage.msix";
+        public const string ExeInstaller = "AppInstallerTestExeInstaller";
+        public const string MsiInstaller = "AppInstallerTestMsiInstaller";
+        public const string MsixInstaller = "AppInstallerTestMsixInstaller";
+        public const string ZipInstaller = "AppInstallerTestZipInstaller";
+        public const string ExeInstallerFileName = "AppInstallerTestExeInstaller.exe";
+        public const string MsiInstallerFileName = "AppInstallerTestMsiInstaller.msi";
+        public const string MsixInstallerFileName = "AppInstallerTestMsixInstaller.msix";
+        public const string ZipInstallerFileName = "AppInstallerTestZipInstaller.zip";
+        public const string IndexPackage = "source.msix";
+        public const string MakeAppx = "makeappx.exe";
+        public const string SignTool = "signtool.exe";
+        public const string IndexCreationTool = "IndexCreationTool";
+        public const string WinGetUtil = "WinGetUtil";
+        public const string E2ETestLogsPathPackaged = @"Packages\WinGetDevCLI_8wekyb3d8bbwe\LocalState\DiagOutputDir";
+        public const string E2ETestLogsPathUnpackaged = @"WinGet\defaultState";
+        public const string CheckpointDirectoryPackaged = @"Packages\WinGetDevCLI_8wekyb3d8bbwe\LocalState\Checkpoints";
+        public const string CheckpointDirectoryUnpackaged = @"Microsoft\WinGet\State\defaultState\Checkpoints";
+
+        // Installer filename
+        public const string TestCommandExe = "testCommand.exe";
+        public const string AppInstallerTestExeInstallerExe = "AppInstallerTestExeInstaller.exe";
+        public const string AppInstallerTestMsiInstallerMsi = "AppInstallerTestMsiInstaller.msi";
+        public const string AppInstallerTestZipInstallerZip = "AppInstallerTestZipInstaller.zip";
+
+        // Test installers' package IDs
+        public const string ExeInstallerPackageId = "AppInstallerTest.TestExeInstaller";
+        public const string MsiInstallerPackageId = "AppInstallerTest.TestMsiInstaller";
+        public const string MsixInstallerPackageId = "AppInstallerTest.TestMsixInstaller";
+        public const string PortableExePackageId = "AppInstallerTest.TestPortableExe";
+        public const string PortableExeWithCommandPackageId = "AppInstallerTest.TestPortableExeWithCommand";
+
+        public const string MsiInstallerProductCode = "{A5D36CF1-1993-4F63-BFB4-3ACD910D36A1}";
+        public const string MsixInstallerName = "6c6338fe-41b7-46ca-8ba6-b5ad5312bb0e";
+        public const string MsixInstallerPackageFamilyName = "6c6338fe-41b7-46ca-8ba6-b5ad5312bb0e_8wekyb3d8bbwe";
+
+        public const string TestExeInstalledFileName = "TestExeInstalled.txt";
+        public const string TestExeUninstallerFileName = "UninstallTestExe.bat";
+        public const string TestExeUninstalledFileName = "TestExeUninstalled.txt";
+
+        // PowerShell Cmdlets
+        public const string FindCmdlet = "Find-WinGetPackage";
+        public const string GetCmdlet = "Get-WinGetPackage";
+        public const string GetSourceCmdlet = "Get-WinGetSource";
+        public const string InstallCmdlet = "Install-WinGetPackage";
+        public const string UninstallCmdlet = "Uninstall-WinGetPackage";
+        public const string UpdateCmdlet = "Update-WinGetPackage";
+
+        public const string WindowsPackageManagerServer = "WindowsPackageManagerServer";
+
+        // Locations
+        public const string LocalAppData = "LocalAppData";
+        public const string Dependencies = "Dependencies";
+
+        // Package dir
+        public const string PortableExePackageDirName = $"{PortableExePackageId}_{TestSourceIdentifier}";
+        public const string PortableExeWithCommandPackageDirName = $"{PortableExeWithCommandPackageId}_{TestSourceIdentifier}";
+
+        // Registry keys
+        public const string WinGetPackageIdentifier = "WinGetPackageIdentifier";
+        public const string WinGetSourceIdentifier = "WinGetSourceIdentifier";
+        public const string UninstallSubKey = @"Software\Microsoft\Windows\CurrentVersion\Uninstall";
+        public const string PathSubKey_User = @"Environment";
+        public const string PathSubKey_Machine = @"SYSTEM\CurrentControlSet\Control\Session Manager\Environment";
+
+        // User settings
+        public const string PortablePackageUserRoot = "portablePackageUserRoot";
+        public const string PortablePackageMachineRoot = "portablePackageMachineRoot";
+        public const string InstallBehaviorScope = "scope";
+
+        // Configuration
+        public const string PSGalleryName = "PSGallery";
+        public const string TestRepoName = "AppInstallerCLIE2ETestsRepo";
+        public const string GalleryTestModuleName = "XmlContentDsc";
+        public const string SimpleTestModuleName = "xE2ETestResource";
+        public const string LocalModuleDescriptor = "[Local]";
+
+        /// <summary>
+        /// Error codes.
+        /// </summary>
+        public class ErrorCode
+        {
+            public const int S_OK = 0;
+            public const int S_FALSE = 1;
+            public const int ERROR_FILE_NOT_FOUND = unchecked((int)0x80070002);
+            public const int ERROR_PATH_NOT_FOUND = unchecked((int)0x80070003);
+            public const int ERROR_NO_RANGES_PROCESSED = unchecked((int)0x80070138);
+            public const int OPC_E_ZIP_MISSING_END_OF_CENTRAL_DIRECTORY = unchecked((int)0x8051100F);
+            public const int ERROR_OLD_WIN_VERSION = unchecked((int)0x8007047E);
+            public const int HTTP_E_STATUS_NOT_FOUND = unchecked((int)0x80190194);
+
+            // AICLI custom HRESULTs
+            public const int ERROR_INTERNAL_ERROR = unchecked((int)0x8A150001);
+            public const int ERROR_INVALID_CL_ARGUMENTS = unchecked((int)0x8A150002);
+            public const int ERROR_COMMAND_FAILED = unchecked((int)0x8A150003);
+            public const int ERROR_MANIFEST_FAILED = unchecked((int)0x8A150004);
+            public const int ERROR_CTRL_SIGNAL_RECEIVED = unchecked((int)0x8A150005);
+            public const int ERROR_SHELLEXEC_INSTALL_FAILED = unchecked((int)0x8A150006);
+            public const int ERROR_UNSUPPORTED_MANIFESTVERSION = unchecked((int)0x8A150007);
+            public const int ERROR_DOWNLOAD_FAILED = unchecked((int)0x8A150008);
+            public const int ERROR_CANNOT_WRITE_TO_UPLEVEL_INDEX = unchecked((int)0x8A150009);
+            public const int ERROR_INDEX_INTEGRITY_COMPROMISED = unchecked((int)0x8A15000A);
+            public const int ERROR_SOURCES_INVALID = unchecked((int)0x8A15000B);
+            public const int ERROR_SOURCE_NAME_ALREADY_EXISTS = unchecked((int)0x8A15000C);
+            public const int ERROR_INVALID_SOURCE_TYPE = unchecked((int)0x8A15000D);
+            public const int ERROR_PACKAGE_IS_BUNDLE = unchecked((int)0x8A15000E);
+            public const int ERROR_SOURCE_DATA_MISSING = unchecked((int)0x8A15000F);
+            public const int ERROR_NO_APPLICABLE_INSTALLER = unchecked((int)0x8A150010);
+            public const int ERROR_INSTALLER_HASH_MISMATCH = unchecked((int)0x8A150011);
+            public const int ERROR_SOURCE_NAME_DOES_NOT_EXIST = unchecked((int)0x8A150012);
+            public const int ERROR_SOURCE_ARG_ALREADY_EXISTS = unchecked((int)0x8A150013);
+            public const int ERROR_NO_APPLICATIONS_FOUND = unchecked((int)0x8A150014);
+            public const int ERROR_NO_SOURCES_DEFINED = unchecked((int)0x8A150015);
+            public const int ERROR_MULTIPLE_APPLICATIONS_FOUND = unchecked((int)0x8A150016);
+            public const int ERROR_NO_MANIFEST_FOUND = unchecked((int)0x8A150017);
+            public const int ERROR_EXTENSION_PUBLIC_FAILED = unchecked((int)0x8A150018);
+            public const int ERROR_COMMAND_REQUIRES_ADMIN = unchecked((int)0x8A150019);
+            public const int ERROR_SOURCE_NOT_SECURE = unchecked((int)0x8A15001A);
+            public const int ERROR_MSSTORE_BLOCKED_BY_POLICY = unchecked((int)0x8A15001B);
+            public const int ERROR_MSSTORE_APP_BLOCKED_BY_POLICY = unchecked((int)0x8A15001C);
+            public const int ERROR_EXPERIMENTAL_FEATURE_DISABLED = unchecked((int)0x8A15001D);
+            public const int ERROR_MSSTORE_INSTALL_FAILED = unchecked((int)0x8A15001E);
+            public const int ERROR_COMPLETE_INPUT_BAD = unchecked((int)0x8A15001F);
+            public const int ERROR_YAML_INIT_FAILED = unchecked((int)0x8A150020);
+            public const int ERROR_INVALID_MAPPING_KEY = unchecked((int)0x8A150021);
+            public const int ERROR_DUPLICATE_MAPPING_KEY = unchecked((int)0x8A150022);
+            public const int ERROR_YAML_INVALID_OPERATION = unchecked((int)0x8A150023);
+            public const int ERROR_YAML_DOC_BUILD_FAILED = unchecked((int)0x8A150024);
+            public const int ERROR_YAML_INVALID_EMITTER_STATE = unchecked((int)0x8A150025);
+            public const int ERROR_YAML_INVALID_DATA = unchecked((int)0x8A150026);
+            public const int ERROR_LIBYAML_ERROR = unchecked((int)0x8A150027);
+            public const int ERROR_MANIFEST_VALIDATION_WARNING = unchecked((int)0x8A150028);
+            public const int ERROR_MANIFEST_VALIDATION_FAILURE = unchecked((int)0x8A150029);
+            public const int ERROR_INVALID_MANIFEST = unchecked((int)0x8A15002A);
+            public const int ERROR_UPDATE_NOT_APPLICABLE = unchecked((int)0x8A15002B);
+            public const int ERROR_UPDATE_ALL_HAS_FAILURE = unchecked((int)0x8A15002C);
+            public const int ERROR_INSTALLER_SECURITY_CHECK_FAILED = unchecked((int)0x8A15002D);
+            public const int ERROR_DOWNLOAD_SIZE_MISMATCH = unchecked((int)0x8A15002E);
+            public const int ERROR_NO_UNINSTALL_INFO_FOUND = unchecked((int)0x8A15002F);
+            public const int ERROR_EXEC_UNINSTALL_COMMAND_FAILED = unchecked((int)0x8A150030);
+            public const int ERROR_ICU_BREAK_ITERATOR_ERROR = unchecked((int)0x8A150031);
+            public const int ERROR_ICU_CASEMAP_ERROR = unchecked((int)0x8A150032);
+            public const int ERROR_ICU_REGEX_ERROR = unchecked((int)0x8A150033);
+            public const int ERROR_IMPORT_INSTALL_FAILED = unchecked((int)0x8A150034);
+            public const int ERROR_NOT_ALL_PACKAGES_FOUND = unchecked((int)0x8A150035);
+            public const int ERROR_JSON_INVALID_FILE = unchecked((int)0x8A150036);
+            public const int ERROR_SOURCE_NOT_REMOTE = unchecked((int)0x8A150037);
+            public const int ERROR_UNSUPPORTED_RESTSOURCE = unchecked((int)0x8A150038);
+            public const int ERROR_RESTSOURCE_INVALID_DATA = unchecked((int)0x8A150039);
+            public const int ERROR_BLOCKED_BY_POLICY = unchecked((int)0x8A15003A);
+            public const int ERROR_RESTSOURCE_INTERNAL_ERROR = unchecked((int)0x8A15003B);
+            public const int ERROR_RESTSOURCE_INVALID_URL = unchecked((int)0x8A15003C);
+            public const int ERROR_RESTSOURCE_UNSUPPORTED_MIME_TYPE = unchecked((int)0x8A15003D);
+            public const int ERROR_RESTSOURCE_INVALID_VERSION = unchecked((int)0x8A15003E);
+            public const int ERROR_SOURCE_DATA_INTEGRITY_FAILURE = unchecked((int)0x8A15003F);
+            public const int ERROR_STREAM_READ_FAILURE = unchecked((int)0x8A150040);
+            public const int ERROR_PACKAGE_AGREEMENTS_NOT_ACCEPTED = unchecked((int)0x8A150041);
+            public const int ERROR_PROMPT_INPUT_ERROR = unchecked((int)0x8A150042);
+            public const int ERROR_UNSUPPORTED_SOURCE_REQUEST = unchecked((int)0x8A150043);
+            public const int ERROR_RESTSOURCE_ENDPOINT_NOT_FOUND = unchecked((int)0x8A150044);
+            public const int ERROR_SOURCE_OPEN_FAILED = unchecked((int)0x8A150045);
+            public const int ERROR_SOURCE_AGREEMENTS_NOT_ACCEPTED = unchecked((int)0x8A150046);
+            public const int ERROR_CUSTOMHEADER_EXCEEDS_MAXLENGTH = unchecked((int)0x8A150047);
+            public const int ERROR_MISSING_RESOURCE_FILE = unchecked((int)0x8A150048);
+            public const int ERROR_MSI_INSTALL_FAILED = unchecked((int)0x8A150049);
+            public const int ERROR_INVALID_MSIEXEC_ARGUMENT = unchecked((int)0x8A15004A);
+            public const int ERROR_FAILED_TO_OPEN_ALL_SOURCES = unchecked((int)0x8A15004B);
+            public const int ERROR_DEPENDENCIES_VALIDATION_FAILED = unchecked((int)0x8A15004C);
+            public const int ERROR_MISSING_PACKAGE = unchecked((int)0x8A15004D);
+            public const int ERROR_INVALID_TABLE_COLUMN = unchecked((int)0x8A15004E);
+            public const int ERROR_UPGRADE_VERSION_NOT_NEWER = unchecked((int)0x8A15004F);
+            public const int ERROR_UPGRADE_VERSION_UNKNOWN = unchecked((int)0x8A150050);
+            public const int ERROR_ICU_CONVERSION_ERROR = unchecked((int)0x8A150051);
+            public const int ERROR_PORTABLE_INSTALL_FAILED = unchecked((int)0x8A150052);
+            public const int ERROR_PORTABLE_REPARSE_POINT_NOT_SUPPORTED = unchecked((int)0x8A150053);
+            public const int ERROR_PORTABLE_PACKAGE_ALREADY_EXISTS = unchecked((int)0x8A150054);
+            public const int ERROR_PORTABLE_SYMLINK_PATH_IS_DIRECTORY = unchecked((int)0x8A150055);
+            public const int ERROR_INSTALLER_PROHIBITS_ELEVATION = unchecked((int)0x8A150056);
+            public const int ERROR_PORTABLE_UNINSTALL_FAILED = unchecked((int)0x8A150057);
+            public const int ERROR_ARP_VERSION_VALIDATION_FAILED = unchecked((int)0x8A150058);
+            public const int ERROR_UNSUPPORTED_ARGUMENT = unchecked((int)0x8A150059);
+            public const int ERROR_BIND_WITH_EMBEDDED_NULL = unchecked((int)0x8A15005A);
+            public const int ERROR_NESTEDINSTALLER_NOT_FOUND = unchecked((int)0x8A15005B);
+            public const int ERROR_EXTRACT_ARCHIVE_FAILED = unchecked((int)0x8A15005C);
+            public const int ERROR_NESTEDINSTALLER_INVALID_PATH = unchecked((int)0x8A15005D);
+            public const int ERROR_PINNED_CERTIFICATE_MISMATCH = unchecked((int)0x8A15005E);
+            public const int ERROR_INSTALL_LOCATION_REQUIRED = unchecked((int)0x8A15005F);
+            public const int ERROR_ARCHIVE_SCAN_FAILED = unchecked((int)0x8A150060);
+            public const int ERROR_PACKAGE_ALREADY_INSTALLED = unchecked((int)0x8A150061);
+            public const int ERROR_PIN_ALREADY_EXISTS = unchecked((int)0x8A150062);
+            public const int ERROR_PIN_DOES_NOT_EXIST = unchecked((int)0x8A150063);
+            public const int ERROR_CANNOT_OPEN_PINNING_INDEX = unchecked((int)0x8A150064);
+            public const int ERROR_MULTIPLE_INSTALL_FAILED = unchecked((int)0x8A150065);
+            public const int ERROR_MULTIPLE_UNINSTALL_FAILED = unchecked((int)0x8A150066);
+            public const int ERROR_NOT_ALL_QUERIES_FOUND_SINGLE = unchecked((int)0x8A150067);
+            public const int ERROR_PACKAGE_IS_PINNED = unchecked((int)0x8A150068);
+            public const int ERROR_PACKAGE_IS_STUB = unchecked((int)0x8A150069);
+            public const int ERROR_APPTERMINATION_RECEIVED = unchecked((int)0x8A15006A);
+            public const int ERROR_DOWNLOAD_DEPENDENCIES = unchecked((int)0x8A15006B);
+            public const int ERROR_DOWNLOAD_COMMAND_PROHIBITED = unchecked((int)0x8A15006C);
+            public const int ERROR_INVALID_RESUME_GUID = unchecked((int)0x8A15006D);
+            public const int ERROR_RESUME_GUID_NOT_FOUND = unchecked((int)0x8A15006E);
+            public const int ERROR_CLIENT_VERSION_MISMATCH = unchecked((int)0x8A15006F);
+            public const int ERROR_INVALID_RESUME_STATE = unchecked((int)0x8A150070);
+
+            public const int ERROR_INSTALL_PACKAGE_IN_USE = unchecked((int)0x8A150101);
+            public const int ERROR_INSTALL_INSTALL_IN_PROGRESS = unchecked((int)0x8A150102);
+            public const int ERROR_INSTALL_FILE_IN_USE = unchecked((int)0x8A150103);
+            public const int ERROR_INSTALL_MISSING_DEPENDENCY = unchecked((int)0x8A150104);
+            public const int ERROR_INSTALL_DISK_FULL = unchecked((int)0x8A150105);
+            public const int ERROR_INSTALL_INSUFFICIENT_MEMORY = unchecked((int)0x8A150106);
+            public const int ERROR_INSTALL_NO_NETWORK = unchecked((int)0x8A150107);
+            public const int ERROR_INSTALL_CONTACT_SUPPORT = unchecked((int)0x8A150108);
+            public const int ERROR_INSTALL_REBOOT_REQUIRED_TO_FINISH = unchecked((int)0x8A150109);
+            public const int ERROR_INSTALL_REBOOT_REQUIRED_TO_INSTALL = unchecked((int)0x8A15010A);
+            public const int ERROR_INSTALL_REBOOT_INITIATED = unchecked((int)0x8A15010B);
+            public const int ERROR_INSTALL_CANCELLED_BY_USER = unchecked((int)0x8A15010C);
+            public const int ERROR_INSTALL_ALREADY_INSTALLED = unchecked((int)0x8A15010D);
+            public const int ERROR_INSTALL_DOWNGRADE = unchecked((int)0x8A15010E);
+            public const int ERROR_INSTALL_BLOCKED_BY_POLICY = unchecked((int)0x8A15010F);
+            public const int ERROR_INSTALL_DEPENDENCIES = unchecked((int)0x8A150110);
+            public const int ERROR_INSTALL_PACKAGE_IN_USE_BY_APPLICATION = unchecked((int)0x8A150111);
+            public const int ERROR_INSTALL_INVALID_PARAMETER = unchecked((int)0x8A150112);
+            public const int ERROR_INSTALL_SYSTEM_NOT_SUPPORTED = unchecked((int)0x8A150113);
+
+            public const int INSTALLED_STATUS_ARP_ENTRY_NOT_FOUND = unchecked((int)0x8A150201);
+            public const int INSTALLED_STATUS_INSTALL_LOCATION_NOT_APPLICABLE = unchecked((int)0x0A150202);
+            public const int INSTALLED_STATUS_INSTALL_LOCATION_NOT_FOUND = unchecked((int)0x8A150203);
+            public const int INSTALLED_STATUS_FILE_HASH_MISMATCH = unchecked((int)0x8A150204);
+            public const int INSTALLED_STATUS_FILE_NOT_FOUND = unchecked((int)0x8A150205);
+            public const int INSTALLED_STATUS_FILE_FOUND_WITHOUT_HASH_CHECK = unchecked((int)0x0A150206);
+            public const int INSTALLED_STATUS_FILE_ACCESS_ERROR = unchecked((int)0x8A150207);
+
+            public const int CONFIG_ERROR_INVALID_CONFIGURATION_FILE = unchecked((int)0x8A15C001);
+            public const int CONFIG_ERROR_INVALID_YAML = unchecked((int)0x8A15C002);
+            public const int CONFIG_ERROR_INVALID_FIELD_TYPE = unchecked((int)0x8A15C003);
+            public const int CONFIG_ERROR_UNKNOWN_CONFIGURATION_FILE_VERSION = unchecked((int)0x8A15C004);
+            public const int CONFIG_ERROR_SET_APPLY_FAILED = unchecked((int)0x8A15C005);
+            public const int CONFIG_ERROR_DUPLICATE_IDENTIFIER = unchecked((int)0x8A15C006);
+            public const int CONFIG_ERROR_MISSING_DEPENDENCY = unchecked((int)0x8A15C007);
+            public const int CONFIG_ERROR_DEPENDENCY_UNSATISFIED = unchecked((int)0x8A15C008);
+            public const int CONFIG_ERROR_ASSERTION_FAILED = unchecked((int)0x8A15C009);
+            public const int CONFIG_ERROR_MANUALLY_SKIPPED = unchecked((int)0x8A15C00A);
+            public const int CONFIG_ERROR_WARNING_NOT_ACCEPTED = unchecked((int)0x8A15C00B);
+            public const int CONFIG_ERROR_SET_DEPENDENCY_CYCLE = unchecked((int)0x8A15C00C);
+            public const int CONFIG_ERROR_INVALID_FIELD_VALUE = unchecked((int)0x8A15C00D);
+            public const int CONFIG_ERROR_MISSING_FIELD = unchecked((int)0x8A15C00E);
+            public const int CONFIG_ERROR_TEST_FAILED = unchecked((int)0x8A15C00F);
+            public const int CONFIG_ERROR_TEST_NOT_RUN = unchecked((int)0x8A15C010);
+
+            public const int CONFIG_ERROR_UNIT_NOT_INSTALLED = unchecked((int)0x8A15C101);
+            public const int CONFIG_ERROR_UNIT_NOT_FOUND_REPOSITORY = unchecked((int)0x8A15C102);
+            public const int CONFIG_ERROR_UNIT_MULTIPLE_MATCHES = unchecked((int)0x8A15C103);
+            public const int CONFIG_ERROR_UNIT_INVOKE_GET = unchecked((int)0x8A15C104);
+            public const int CONFIG_ERROR_UNIT_INVOKE_TEST = unchecked((int)0x8A15C105);
+            public const int CONFIG_ERROR_UNIT_INVOKE_SET = unchecked((int)0x8A15C106);
+            public const int CONFIG_ERROR_UNIT_MODULE_CONFLICT = unchecked((int)0x8A15C107);
+            public const int CONFIG_ERROR_UNIT_IMPORT_MODULE = unchecked((int)0x8A15C108);
+            public const int CONFIG_ERROR_UNIT_INVOKE_INVALID_RESULT = unchecked((int)0x8A15C109);
+            public const int CONFIG_ERROR_UNIT_SETTING_CONFIG_ROOT = unchecked((int)0x8A15C110);
+        }
+
+#pragma warning restore SA1310 // Field names should not contain underscore
+#pragma warning restore SA1600 // ElementsMustBeDocumented
+    }
+}