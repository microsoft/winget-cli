﻿// -----------------------------------------------------------------------------
// <copyright file="BaseCommand.cs" company="Microsoft Corporation">
//     Copyright (c) Microsoft Corporation. Licensed under the MIT License.
// </copyright>
// -----------------------------------------------------------------------------

namespace AppInstallerCLIE2ETests
{
    using System;
    using System.IO;
    using Newtonsoft.Json.Linq;
    using NUnit.Framework;

    /// <summary>
    /// Base command.
    /// </summary>
    public class BaseCommand
    {
        /// <summary>
        /// Set up.
        /// </summary>
        [OneTimeSetUp]
        public void BaseSetup()
        {
            this.ResetTestSource();
        }

        /// <summary>
        /// Tear down.
        /// </summary>
        [OneTimeTearDown]
        public void BaseTeardown()
        {
            TestCommon.TearDownTestSource();
        }

        /// <summary>
        /// Reset test source.
        /// </summary>
        /// <param name="useGroupPolicyForTestSource">Use group policy from test source.</param>
        public void ResetTestSource(bool useGroupPolicyForTestSource = false)
        {
            // TODO: If/when cert pinning is implemented on the packaged index source, useGroupPolicyForTestSource should be set to default true
            //       to enable testing it by default.  Until then, leaving this here...
            TestCommon.SetupTestSource(useGroupPolicyForTestSource);
        }
<<<<<<< HEAD

        /// <summary>
        /// Configure experimental features.
        /// </summary>
        /// <param name="featureName">Feature name.</param>
        /// <param name="status">Status.</param>
        public void ConfigureFeature(string featureName, bool status)
        {
            string localAppDataPath = Environment.GetEnvironmentVariable(Constants.LocalAppData);
            JObject settingsJson = JObject.Parse(File.ReadAllText(Path.Combine(localAppDataPath, TestCommon.SettingsJsonFilePath)));
            JObject experimentalFeatures = (JObject)settingsJson["experimentalFeatures"];
            experimentalFeatures[featureName] = status;

            File.WriteAllText(Path.Combine(localAppDataPath, TestCommon.SettingsJsonFilePath), settingsJson.ToString());
        }

        /// <summary>
        /// Configure the install behavior.
        /// </summary>
        /// <param name="settingName">Setting name.</param>
        /// <param name="value">Setting value.</param>
        public void ConfigureInstallBehavior(string settingName, string value)
        {
            string localAppDataPath = Environment.GetEnvironmentVariable(Constants.LocalAppData);
            JObject settingsJson = JObject.Parse(File.ReadAllText(Path.Combine(localAppDataPath, TestCommon.SettingsJsonFilePath)));
            JObject installBehavior = (JObject)settingsJson["installBehavior"];
            installBehavior[settingName] = value;

            File.WriteAllText(Path.Combine(localAppDataPath, TestCommon.SettingsJsonFilePath), settingsJson.ToString());
        }

        /// <summary>
        /// Initialize all features.
        /// </summary>
        /// <param name="status">Initialized feature value.</param>
        public void InitializeAllFeatures(bool status)
        {
            this.ConfigureFeature("experimentalArg", status);
            this.ConfigureFeature("experimentalCmd", status);
            this.ConfigureFeature("dependencies", status);
            this.ConfigureFeature("directMSI", status);
            this.ConfigureFeature("zipInstall", status);
            this.ConfigureFeature("openLogsArgument", status);
            this.ConfigureFeature("uninstallPreviousArgument", status);
        }
=======
>>>>>>> a1df041e
    }
}
<|MERGE_RESOLUTION|>--- conflicted
+++ resolved
@@ -1,96 +1,48 @@
-﻿// -----------------------------------------------------------------------------
-// <copyright file="BaseCommand.cs" company="Microsoft Corporation">
-//     Copyright (c) Microsoft Corporation. Licensed under the MIT License.
-// </copyright>
-// -----------------------------------------------------------------------------
-
-namespace AppInstallerCLIE2ETests
-{
-    using System;
-    using System.IO;
-    using Newtonsoft.Json.Linq;
-    using NUnit.Framework;
-
-    /// <summary>
-    /// Base command.
-    /// </summary>
-    public class BaseCommand
-    {
-        /// <summary>
-        /// Set up.
-        /// </summary>
-        [OneTimeSetUp]
-        public void BaseSetup()
-        {
-            this.ResetTestSource();
-        }
-
-        /// <summary>
-        /// Tear down.
-        /// </summary>
-        [OneTimeTearDown]
-        public void BaseTeardown()
-        {
-            TestCommon.TearDownTestSource();
-        }
-
-        /// <summary>
-        /// Reset test source.
-        /// </summary>
-        /// <param name="useGroupPolicyForTestSource">Use group policy from test source.</param>
-        public void ResetTestSource(bool useGroupPolicyForTestSource = false)
-        {
-            // TODO: If/when cert pinning is implemented on the packaged index source, useGroupPolicyForTestSource should be set to default true
-            //       to enable testing it by default.  Until then, leaving this here...
-            TestCommon.SetupTestSource(useGroupPolicyForTestSource);
-        }
-<<<<<<< HEAD
-
-        /// <summary>
-        /// Configure experimental features.
-        /// </summary>
-        /// <param name="featureName">Feature name.</param>
-        /// <param name="status">Status.</param>
-        public void ConfigureFeature(string featureName, bool status)
-        {
-            string localAppDataPath = Environment.GetEnvironmentVariable(Constants.LocalAppData);
-            JObject settingsJson = JObject.Parse(File.ReadAllText(Path.Combine(localAppDataPath, TestCommon.SettingsJsonFilePath)));
-            JObject experimentalFeatures = (JObject)settingsJson["experimentalFeatures"];
-            experimentalFeatures[featureName] = status;
-
-            File.WriteAllText(Path.Combine(localAppDataPath, TestCommon.SettingsJsonFilePath), settingsJson.ToString());
-        }
-
-        /// <summary>
-        /// Configure the install behavior.
-        /// </summary>
-        /// <param name="settingName">Setting name.</param>
-        /// <param name="value">Setting value.</param>
-        public void ConfigureInstallBehavior(string settingName, string value)
-        {
-            string localAppDataPath = Environment.GetEnvironmentVariable(Constants.LocalAppData);
-            JObject settingsJson = JObject.Parse(File.ReadAllText(Path.Combine(localAppDataPath, TestCommon.SettingsJsonFilePath)));
-            JObject installBehavior = (JObject)settingsJson["installBehavior"];
-            installBehavior[settingName] = value;
-
-            File.WriteAllText(Path.Combine(localAppDataPath, TestCommon.SettingsJsonFilePath), settingsJson.ToString());
-        }
-
-        /// <summary>
-        /// Initialize all features.
-        /// </summary>
-        /// <param name="status">Initialized feature value.</param>
-        public void InitializeAllFeatures(bool status)
-        {
-            this.ConfigureFeature("experimentalArg", status);
-            this.ConfigureFeature("experimentalCmd", status);
-            this.ConfigureFeature("dependencies", status);
-            this.ConfigureFeature("directMSI", status);
-            this.ConfigureFeature("zipInstall", status);
-            this.ConfigureFeature("openLogsArgument", status);
-            this.ConfigureFeature("uninstallPreviousArgument", status);
-        }
-=======
->>>>>>> a1df041e
-    }
-}
+﻿// -----------------------------------------------------------------------------
+// <copyright file="BaseCommand.cs" company="Microsoft Corporation">
+//     Copyright (c) Microsoft Corporation. Licensed under the MIT License.
+// </copyright>
+// -----------------------------------------------------------------------------
+
+namespace AppInstallerCLIE2ETests
+{
+    using System;
+    using System.IO;
+    using Newtonsoft.Json.Linq;
+    using NUnit.Framework;
+
+    /// <summary>
+    /// Base command.
+    /// </summary>
+    public class BaseCommand
+    {
+        /// <summary>
+        /// Set up.
+        /// </summary>
+        [OneTimeSetUp]
+        public void BaseSetup()
+        {
+            this.ResetTestSource();
+        }
+
+        /// <summary>
+        /// Tear down.
+        /// </summary>
+        [OneTimeTearDown]
+        public void BaseTeardown()
+        {
+            TestCommon.TearDownTestSource();
+        }
+
+        /// <summary>
+        /// Reset test source.
+        /// </summary>
+        /// <param name="useGroupPolicyForTestSource">Use group policy from test source.</param>
+        public void ResetTestSource(bool useGroupPolicyForTestSource = false)
+        {
+            // TODO: If/when cert pinning is implemented on the packaged index source, useGroupPolicyForTestSource should be set to default true
+            //       to enable testing it by default.  Until then, leaving this here...
+            TestCommon.SetupTestSource(useGroupPolicyForTestSource);
+        }
+    }
+}