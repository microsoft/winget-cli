﻿<Project Sdk="Microsoft.NET.Sdk">

  <PropertyGroup>
    <TargetFramework>net6.0-windows</TargetFramework>
    <OutDir>$(SolutionDir)$(Platform)\$(Configuration)\AppInstallerCLIE2ETests\</OutDir>
    <IsPackable>false</IsPackable>
    <Platforms>x64;x86</Platforms>
    <OutputType>Library</OutputType>
    <DocumentationFile>$(OutDir)\AppInstallerCLIE2ETests.xml</DocumentationFile>
    <GenerateAssemblyInfo>false</GenerateAssemblyInfo>
  </PropertyGroup>

  <PropertyGroup>
    <!-- Disable warning for CS1591 because auto generated Microsoft.Management.Deployment -->
    <!-- For our code, we still have stylecops acting on it. -->
    <NoWarn>1591</NoWarn>
  </PropertyGroup>

  <PropertyGroup Condition="'$(Configuration)'=='Release'">
    <TreatWarningsAsErrors>true</TreatWarningsAsErrors>
  </PropertyGroup>

  <ItemGroup>
    <PackageReference Include="Microsoft.PowerShell.SDK" Version="7.2.18" />
    <PackageReference Include="Newtonsoft.Json" Version="13.0.2" />
    <PackageReference Include="Microsoft.Msix.Utils" Version="2.1.1" />
    <PackageReference Include="Microsoft.Win32.Registry" Version="5.0.0" />
    <PackageReference Include="Microsoft.Windows.CsWinRT" Version="2.0.4" />
    <PackageReference Include="nunit" Version="3.12.0" />
    <PackageReference Include="NUnit3TestAdapter" Version="3.15.1" />
    <PackageReference Include="Microsoft.NET.Test.Sdk" Version="16.5.0" />
    <PackageReference Include="StyleCop.Analyzers" Version="1.1.118">
      <PrivateAssets>all</PrivateAssets>
      <IncludeAssets>runtime; build; native; contentfiles; analyzers; buildtransitive</IncludeAssets>
    </PackageReference>
<<<<<<< HEAD
    <PackageReference Include="System.Security.Cryptography.Pkcs" Version="7.0.2" />
=======
    <PackageReference Include="System.Data.SqlClient" Version="4.8.6" />
    <PackageReference Include="System.Formats.Asn1" Version="6.0.1" />
    <PackageReference Include="System.Security.Cryptography.Pkcs" Version="6.0.3" />
>>>>>>> ed2b714b
    <PackageReference Include="Microsoft.Windows.Compatibility" Version="6.0.6" />
    <PackageReference Include="System.Security.Cryptography.Xml" Version="6.0.1" />
    <PackageReference Include="System.Text.RegularExpressions" Version="4.3.1" />
  </ItemGroup>

  <!-- CsWinRT properties -->
  <PropertyGroup>
    <CsWinRTWindowsMetadata>10.0.22000.0</CsWinRTWindowsMetadata>
  </PropertyGroup>

  <ItemGroup>
    <Content Include="TestData\**">
      <CopyToOutputDirectory>PreserveNewest</CopyToOutputDirectory>
    </Content>
  </ItemGroup>

  <ItemGroup>
    <None Remove="TestData\Configuration\ShowDetails_TestRepo_0_3.yml" />
    <None Remove="TestData\Configuration\WithParameters_0_3.yml" />
    <None Remove="TestData\Manifests\TestUpgradeAddsDependency.1.0.yaml" />
    <None Remove="TestData\Manifests\TestUpgradeAddsDependency.2.0.yaml" />
    <None Remove="TestData\Manifests\TestUpgradeAddsDependencyDependent.1.0.yaml" />
    <Content Include="..\..\doc\admx\DesktopAppInstaller.admx" Link="TestData\DesktopAppInstaller.admx">
      <CopyToOutputDirectory>PreserveNewest</CopyToOutputDirectory>
    </Content>
    <AdditionalFiles Include="..\stylecop.json" Link="stylecop.json" />
  </ItemGroup>

  <ItemGroup>
    <ProjectReference Include="..\IndexCreationTool\IndexCreationTool.csproj" />
    <ProjectReference Include="..\Microsoft.Management.Deployment.Projection\Microsoft.Management.Deployment.Projection.csproj" />
    <ProjectReference Include="..\Microsoft.Management.Deployment.InProc\Microsoft.Management.Deployment.InProc.vcxproj">
      <ReferenceOutputAssembly>False</ReferenceOutputAssembly>
    </ProjectReference>
    <ProjectReference Include="..\WindowsPackageManager\WindowsPackageManager.vcxproj">
      <ReferenceOutputAssembly>False</ReferenceOutputAssembly>
    </ProjectReference>
    <ProjectReference Include="..\WinGetSourceCreator\WinGetSourceCreator.csproj" />
    <ProjectReference Include="..\WinGetUtil\WinGetUtil.vcxproj">
      <ReferenceOutputAssembly>False</ReferenceOutputAssembly>
    </ProjectReference>
  </ItemGroup>

  <ItemGroup>
    <None Update="Test.runsettings">
      <CopyToOutputDirectory>PreserveNewest</CopyToOutputDirectory>
    </None>
  </ItemGroup>

  <Target Name="PostBuild" AfterTargets="PostBuildEvent">
      <!-- Rename dll to align with the expected search pattern performed by CsWinRT -->
    <Copy SourceFiles="$(TargetDir)..\Microsoft.Management.Deployment.InProc\Microsoft.Management.Deployment.InProc.dll" DestinationFiles="$(TargetDir)Microsoft.Management.Deployment.dll" />
    <Copy SourceFiles="$(TargetDir)..\WindowsPackageManager\WindowsPackageManager.dll" DestinationFiles="$(TargetDir)WindowsPackageManager.dll" />
    <Copy SourceFiles="$(TargetDir)..\WinGetUtil\WinGetUtil.dll" DestinationFiles="$(TargetDir)WinGetUtil.dll" />
  </Target>
</Project>
<|MERGE_RESOLUTION|>--- conflicted
+++ resolved
@@ -1,98 +1,94 @@
-﻿<Project Sdk="Microsoft.NET.Sdk">
-
-  <PropertyGroup>
-    <TargetFramework>net6.0-windows</TargetFramework>
-    <OutDir>$(SolutionDir)$(Platform)\$(Configuration)\AppInstallerCLIE2ETests\</OutDir>
-    <IsPackable>false</IsPackable>
-    <Platforms>x64;x86</Platforms>
-    <OutputType>Library</OutputType>
-    <DocumentationFile>$(OutDir)\AppInstallerCLIE2ETests.xml</DocumentationFile>
-    <GenerateAssemblyInfo>false</GenerateAssemblyInfo>
-  </PropertyGroup>
-
-  <PropertyGroup>
-    <!-- Disable warning for CS1591 because auto generated Microsoft.Management.Deployment -->
-    <!-- For our code, we still have stylecops acting on it. -->
-    <NoWarn>1591</NoWarn>
-  </PropertyGroup>
-
-  <PropertyGroup Condition="'$(Configuration)'=='Release'">
-    <TreatWarningsAsErrors>true</TreatWarningsAsErrors>
-  </PropertyGroup>
-
-  <ItemGroup>
-    <PackageReference Include="Microsoft.PowerShell.SDK" Version="7.2.18" />
-    <PackageReference Include="Newtonsoft.Json" Version="13.0.2" />
-    <PackageReference Include="Microsoft.Msix.Utils" Version="2.1.1" />
-    <PackageReference Include="Microsoft.Win32.Registry" Version="5.0.0" />
-    <PackageReference Include="Microsoft.Windows.CsWinRT" Version="2.0.4" />
-    <PackageReference Include="nunit" Version="3.12.0" />
-    <PackageReference Include="NUnit3TestAdapter" Version="3.15.1" />
-    <PackageReference Include="Microsoft.NET.Test.Sdk" Version="16.5.0" />
-    <PackageReference Include="StyleCop.Analyzers" Version="1.1.118">
-      <PrivateAssets>all</PrivateAssets>
-      <IncludeAssets>runtime; build; native; contentfiles; analyzers; buildtransitive</IncludeAssets>
-    </PackageReference>
-<<<<<<< HEAD
-    <PackageReference Include="System.Security.Cryptography.Pkcs" Version="7.0.2" />
-=======
-    <PackageReference Include="System.Data.SqlClient" Version="4.8.6" />
-    <PackageReference Include="System.Formats.Asn1" Version="6.0.1" />
-    <PackageReference Include="System.Security.Cryptography.Pkcs" Version="6.0.3" />
->>>>>>> ed2b714b
-    <PackageReference Include="Microsoft.Windows.Compatibility" Version="6.0.6" />
-    <PackageReference Include="System.Security.Cryptography.Xml" Version="6.0.1" />
-    <PackageReference Include="System.Text.RegularExpressions" Version="4.3.1" />
-  </ItemGroup>
-
-  <!-- CsWinRT properties -->
-  <PropertyGroup>
-    <CsWinRTWindowsMetadata>10.0.22000.0</CsWinRTWindowsMetadata>
-  </PropertyGroup>
-
-  <ItemGroup>
-    <Content Include="TestData\**">
-      <CopyToOutputDirectory>PreserveNewest</CopyToOutputDirectory>
-    </Content>
-  </ItemGroup>
-
-  <ItemGroup>
-    <None Remove="TestData\Configuration\ShowDetails_TestRepo_0_3.yml" />
-    <None Remove="TestData\Configuration\WithParameters_0_3.yml" />
-    <None Remove="TestData\Manifests\TestUpgradeAddsDependency.1.0.yaml" />
-    <None Remove="TestData\Manifests\TestUpgradeAddsDependency.2.0.yaml" />
-    <None Remove="TestData\Manifests\TestUpgradeAddsDependencyDependent.1.0.yaml" />
-    <Content Include="..\..\doc\admx\DesktopAppInstaller.admx" Link="TestData\DesktopAppInstaller.admx">
-      <CopyToOutputDirectory>PreserveNewest</CopyToOutputDirectory>
-    </Content>
-    <AdditionalFiles Include="..\stylecop.json" Link="stylecop.json" />
-  </ItemGroup>
-
-  <ItemGroup>
-    <ProjectReference Include="..\IndexCreationTool\IndexCreationTool.csproj" />
-    <ProjectReference Include="..\Microsoft.Management.Deployment.Projection\Microsoft.Management.Deployment.Projection.csproj" />
-    <ProjectReference Include="..\Microsoft.Management.Deployment.InProc\Microsoft.Management.Deployment.InProc.vcxproj">
-      <ReferenceOutputAssembly>False</ReferenceOutputAssembly>
-    </ProjectReference>
-    <ProjectReference Include="..\WindowsPackageManager\WindowsPackageManager.vcxproj">
-      <ReferenceOutputAssembly>False</ReferenceOutputAssembly>
-    </ProjectReference>
-    <ProjectReference Include="..\WinGetSourceCreator\WinGetSourceCreator.csproj" />
-    <ProjectReference Include="..\WinGetUtil\WinGetUtil.vcxproj">
-      <ReferenceOutputAssembly>False</ReferenceOutputAssembly>
-    </ProjectReference>
-  </ItemGroup>
-
-  <ItemGroup>
-    <None Update="Test.runsettings">
-      <CopyToOutputDirectory>PreserveNewest</CopyToOutputDirectory>
-    </None>
-  </ItemGroup>
-
-  <Target Name="PostBuild" AfterTargets="PostBuildEvent">
-      <!-- Rename dll to align with the expected search pattern performed by CsWinRT -->
-    <Copy SourceFiles="$(TargetDir)..\Microsoft.Management.Deployment.InProc\Microsoft.Management.Deployment.InProc.dll" DestinationFiles="$(TargetDir)Microsoft.Management.Deployment.dll" />
-    <Copy SourceFiles="$(TargetDir)..\WindowsPackageManager\WindowsPackageManager.dll" DestinationFiles="$(TargetDir)WindowsPackageManager.dll" />
-    <Copy SourceFiles="$(TargetDir)..\WinGetUtil\WinGetUtil.dll" DestinationFiles="$(TargetDir)WinGetUtil.dll" />
-  </Target>
-</Project>
+﻿<Project Sdk="Microsoft.NET.Sdk">
+
+  <PropertyGroup>
+    <TargetFramework>net6.0-windows</TargetFramework>
+    <OutDir>$(SolutionDir)$(Platform)\$(Configuration)\AppInstallerCLIE2ETests\</OutDir>
+    <IsPackable>false</IsPackable>
+    <Platforms>x64;x86</Platforms>
+    <OutputType>Library</OutputType>
+    <DocumentationFile>$(OutDir)\AppInstallerCLIE2ETests.xml</DocumentationFile>
+    <GenerateAssemblyInfo>false</GenerateAssemblyInfo>
+  </PropertyGroup>
+
+  <PropertyGroup>
+    <!-- Disable warning for CS1591 because auto generated Microsoft.Management.Deployment -->
+    <!-- For our code, we still have stylecops acting on it. -->
+    <NoWarn>1591</NoWarn>
+  </PropertyGroup>
+
+  <PropertyGroup Condition="'$(Configuration)'=='Release'">
+    <TreatWarningsAsErrors>true</TreatWarningsAsErrors>
+  </PropertyGroup>
+
+  <ItemGroup>
+    <PackageReference Include="Microsoft.PowerShell.SDK" Version="7.2.18" />
+    <PackageReference Include="Newtonsoft.Json" Version="13.0.2" />
+    <PackageReference Include="Microsoft.Msix.Utils" Version="2.1.1" />
+    <PackageReference Include="Microsoft.Win32.Registry" Version="5.0.0" />
+    <PackageReference Include="Microsoft.Windows.CsWinRT" Version="2.0.4" />
+    <PackageReference Include="nunit" Version="3.12.0" />
+    <PackageReference Include="NUnit3TestAdapter" Version="3.15.1" />
+    <PackageReference Include="Microsoft.NET.Test.Sdk" Version="16.5.0" />
+    <PackageReference Include="StyleCop.Analyzers" Version="1.1.118">
+      <PrivateAssets>all</PrivateAssets>
+      <IncludeAssets>runtime; build; native; contentfiles; analyzers; buildtransitive</IncludeAssets>
+    </PackageReference>
+    <PackageReference Include="System.Data.SqlClient" Version="4.8.6" />
+    <PackageReference Include="System.Formats.Asn1" Version="6.0.1" />
+    <PackageReference Include="System.Security.Cryptography.Pkcs" Version="6.0.3" />
+    <PackageReference Include="Microsoft.Windows.Compatibility" Version="6.0.6" />
+    <PackageReference Include="System.Security.Cryptography.Xml" Version="6.0.1" />
+    <PackageReference Include="System.Text.RegularExpressions" Version="4.3.1" />
+  </ItemGroup>
+
+  <!-- CsWinRT properties -->
+  <PropertyGroup>
+    <CsWinRTWindowsMetadata>10.0.22000.0</CsWinRTWindowsMetadata>
+  </PropertyGroup>
+
+  <ItemGroup>
+    <Content Include="TestData\**">
+      <CopyToOutputDirectory>PreserveNewest</CopyToOutputDirectory>
+    </Content>
+  </ItemGroup>
+
+  <ItemGroup>
+    <None Remove="TestData\Configuration\ShowDetails_TestRepo_0_3.yml" />
+    <None Remove="TestData\Configuration\WithParameters_0_3.yml" />
+    <None Remove="TestData\Manifests\TestUpgradeAddsDependency.1.0.yaml" />
+    <None Remove="TestData\Manifests\TestUpgradeAddsDependency.2.0.yaml" />
+    <None Remove="TestData\Manifests\TestUpgradeAddsDependencyDependent.1.0.yaml" />
+    <Content Include="..\..\doc\admx\DesktopAppInstaller.admx" Link="TestData\DesktopAppInstaller.admx">
+      <CopyToOutputDirectory>PreserveNewest</CopyToOutputDirectory>
+    </Content>
+    <AdditionalFiles Include="..\stylecop.json" Link="stylecop.json" />
+  </ItemGroup>
+
+  <ItemGroup>
+    <ProjectReference Include="..\IndexCreationTool\IndexCreationTool.csproj" />
+    <ProjectReference Include="..\Microsoft.Management.Deployment.Projection\Microsoft.Management.Deployment.Projection.csproj" />
+    <ProjectReference Include="..\Microsoft.Management.Deployment.InProc\Microsoft.Management.Deployment.InProc.vcxproj">
+      <ReferenceOutputAssembly>False</ReferenceOutputAssembly>
+    </ProjectReference>
+    <ProjectReference Include="..\WindowsPackageManager\WindowsPackageManager.vcxproj">
+      <ReferenceOutputAssembly>False</ReferenceOutputAssembly>
+    </ProjectReference>
+    <ProjectReference Include="..\WinGetSourceCreator\WinGetSourceCreator.csproj" />
+    <ProjectReference Include="..\WinGetUtil\WinGetUtil.vcxproj">
+      <ReferenceOutputAssembly>False</ReferenceOutputAssembly>
+    </ProjectReference>
+  </ItemGroup>
+
+  <ItemGroup>
+    <None Update="Test.runsettings">
+      <CopyToOutputDirectory>PreserveNewest</CopyToOutputDirectory>
+    </None>
+  </ItemGroup>
+
+  <Target Name="PostBuild" AfterTargets="PostBuildEvent">
+      <!-- Rename dll to align with the expected search pattern performed by CsWinRT -->
+    <Copy SourceFiles="$(TargetDir)..\Microsoft.Management.Deployment.InProc\Microsoft.Management.Deployment.InProc.dll" DestinationFiles="$(TargetDir)Microsoft.Management.Deployment.dll" />
+    <Copy SourceFiles="$(TargetDir)..\WindowsPackageManager\WindowsPackageManager.dll" DestinationFiles="$(TargetDir)WindowsPackageManager.dll" />
+    <Copy SourceFiles="$(TargetDir)..\WinGetUtil\WinGetUtil.dll" DestinationFiles="$(TargetDir)WinGetUtil.dll" />
+  </Target>
+</Project>