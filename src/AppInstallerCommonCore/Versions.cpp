// Copyright (c) Microsoft Corporation.
// Licensed under the MIT License.
#include "pch.h"
#include "Public/AppInstallerVersions.h"
#include "Public/AppInstallerStrings.h"

namespace AppInstaller::Utility
{
    using namespace std::string_view_literals;

    static constexpr std::string_view s_Version_Part_Latest = "Latest"sv;
    static constexpr std::string_view s_Version_Part_Unknown = "Unknown"sv;

    static constexpr std::string_view s_Approximate_Less_Than = "< "sv;
    static constexpr std::string_view s_Approximate_Greater_Than = "> "sv;

    Version::Version(std::string&& version, std::string_view splitChars)
    {
        Assign(std::move(version), splitChars);
    }

    Version::Version(Version baseVersion, ApproximateComparator approximateComparator) : Version(std::move(baseVersion))
    {
        if (approximateComparator == ApproximateComparator::None)
        {
            return;
        }

        THROW_HR_IF(E_INVALIDARG, this->IsApproximate() || this->IsUnknown());

        m_approximateComparator = approximateComparator;
        if (approximateComparator == ApproximateComparator::LessThan)
        {
            m_version = std::string{ s_Approximate_Less_Than } + m_version;
        }
        else if (approximateComparator == ApproximateComparator::GreaterThan)
        {
            m_version = std::string{ s_Approximate_Greater_Than } + m_version;
        }
    }

    void Version::Assign(std::string&& version, std::string_view splitChars)
    {
        m_version = std::move(version);

        // Process approximate comparator if applicable
        std::string baseVersion = m_version;
        if (CaseInsensitiveStartsWith(m_version, s_Approximate_Less_Than))
        {
            m_approximateComparator = ApproximateComparator::LessThan;
            baseVersion = m_version.substr(s_Approximate_Less_Than.length(), m_version.length() - s_Approximate_Less_Than.length());
        }
        else if (CaseInsensitiveStartsWith(m_version, s_Approximate_Greater_Than))
        {
            m_approximateComparator = ApproximateComparator::GreaterThan;
            baseVersion = m_version.substr(s_Approximate_Greater_Than.length(), m_version.length() - s_Approximate_Greater_Than.length());
        }

        // Then parse the base version
        size_t pos = 0;

        while (pos < baseVersion.length())
        {
            size_t newPos = baseVersion.find_first_of(splitChars, pos);

            size_t length = (newPos == std::string::npos ? baseVersion.length() : newPos) - pos;
            m_parts.emplace_back(baseVersion.substr(pos, length));

            pos += length + 1;
        }

        // Trim version parts
        Trim();
    }

    void Version::Trim()
    {
        while (!m_parts.empty())
        {
            const Part& part = m_parts.back();
            if (part.Integer == 0 && part.Other.empty())
            {
                m_parts.pop_back();
            }
            else
            {
                return;
            }
        }

        THROW_HR_IF(E_INVALIDARG, m_approximateComparator != ApproximateComparator::None && IsBaseVersionUnknown());
    }

    bool Version::operator<(const Version& other) const
    {
        // Sort Latest higher than any other values
        bool thisIsLatest = IsBaseVersionLatest();
        bool otherIsLatest = other.IsBaseVersionLatest();

        if (thisIsLatest && otherIsLatest)
        {
            return ApproximateCompareLessThan(other);
        }
        else if (thisIsLatest || otherIsLatest)
        {
            // If only one is latest, this can only be less than if the other is and this is not.
            return (otherIsLatest && !thisIsLatest);
        }

        // Sort Unknown lower than any known values
        bool thisIsUnknown = IsBaseVersionUnknown();
        bool otherIsUnknown = other.IsBaseVersionUnknown();

        if (thisIsUnknown && otherIsUnknown)
        {
            // This code path should always return false as we disable approximate version for Unknown for now
            return ApproximateCompareLessThan(other);
        }
        else if (thisIsUnknown || otherIsUnknown)
        {
            // If at least one is unknown, this can only be less than if it is and the other is not.
            return (thisIsUnknown && !otherIsUnknown);
        }

        for (size_t i = 0; i < m_parts.size(); ++i)
        {
            if (i >= other.m_parts.size())
            {
                // All parts equal to this point
                break;
            }

            const Part& partA = m_parts[i];
            const Part& partB = other.m_parts[i];

            if (partA < partB)
            {
                return true;
            }
            else if (partB < partA)
            {
                return false;
            }
            // else parts are equal, so continue to next part
        }

        // All parts tested were equal
        if (m_parts.size() == other.m_parts.size())
        {
            return ApproximateCompareLessThan(other);
        }
        else
        {
            // Else this is only less if there are more parts in other.
            return m_parts.size() < other.m_parts.size();
        }
        
    }

    bool Version::operator>(const Version& other) const
    {
        return other < *this;
    }

    bool Version::operator<=(const Version& other) const
    {
        return !(*this > other);
    }

    bool Version::operator>=(const Version& other) const
    {
        return !(*this < other);
    }

    bool Version::operator==(const Version& other) const
    {
        if (m_approximateComparator != other.m_approximateComparator)
        {
            return false;
        }

        if ((IsBaseVersionLatest() && other.IsBaseVersionLatest()) ||
            (IsBaseVersionUnknown() && other.IsBaseVersionUnknown()))
        {
            return true;
        }

        if (m_parts.size() != other.m_parts.size())
        {
            return false;
        }

        for (size_t i = 0; i < m_parts.size(); ++i)
        {
            if (m_parts[i] != other.m_parts[i])
            {
                return false;
            }
        }

        return true;
    }

    bool Version::operator!=(const Version& other) const
    {
        return !(*this == other);
    }

    bool Version::IsLatest() const
    {
        return (m_approximateComparator != ApproximateComparator::LessThan && IsBaseVersionLatest());
    }

    Version Version::CreateLatest()
    {
        Version result;
        result.m_version = s_Version_Part_Latest;
        result.m_parts.emplace_back(0, std::string{ s_Version_Part_Latest });
        return result;
    }

    bool Version::IsUnknown() const
    {
        return IsBaseVersionUnknown();
    }

    Version Version::CreateUnknown()
    {
        Version result;
        result.m_version = s_Version_Part_Unknown;
        result.m_parts.emplace_back(0, std::string{ s_Version_Part_Unknown });
        return result;
    }

    bool Version::IsBaseVersionLatest() const
    {
        return (m_parts.size() == 1 && m_parts[0].Integer == 0 && Utility::CaseInsensitiveEquals(m_parts[0].Other, s_Version_Part_Latest));
    }

    bool Version::IsBaseVersionUnknown() const
    {
        return (m_parts.size() == 1 && m_parts[0].Integer == 0 && Utility::CaseInsensitiveEquals(m_parts[0].Other, s_Version_Part_Unknown));
    }

    bool Version::ApproximateCompareLessThan(const Version& other) const
    {
        // Only true if this is less than, other is not, OR this is none, other is greater than
        return (m_approximateComparator == ApproximateComparator::LessThan && other.m_approximateComparator != ApproximateComparator::LessThan) ||
            (m_approximateComparator == ApproximateComparator::None && other.m_approximateComparator == ApproximateComparator::GreaterThan);
    }

    Version::Part::Part(const std::string& part)
    {
        const char* begin = part.c_str();
        char* end = nullptr;
        errno = 0;
        Integer = strtoull(begin, &end, 10);

        if (errno == ERANGE)
        {
            Integer = 0;
            Other = part;
        }
        else if (static_cast<size_t>(end - begin) != part.length())
        {
            Other = end;
        }
    }

    Version::Part::Part(uint64_t integer, std::string other) :
        Integer(integer), Other(std::move(other)) {}

    bool Version::Part::operator<(const Part& other) const
    {
        if (Integer < other.Integer)
        {
            return true;
        }
        else if (Integer > other.Integer)
        {
            return false;
        }
        else if (Other.empty())
        {
            // If this Other is empty, it is at least >=
            return false;
        }
        else if (!Other.empty() && other.Other.empty())
        {
            // If the other Other is empty and this is not, this is less.
            return true;
        }
        else if (Other < other.Other)
        {
            return true;
        }

        // else Other >= other.Other
        return false;
    }

    bool Version::Part::operator==(const Part& other) const
    {
        return Integer == other.Integer && Other == other.Other;
    }

    bool Version::Part::operator!=(const Part& other) const
    {
        return !(*this == other);
    }

    bool Channel::operator<(const Channel& other) const
    {
        return m_channel < other.m_channel;
    }

    VersionAndChannel::VersionAndChannel(Version&& version, Channel&& channel) : 
        m_version(std::move(version)), m_channel(std::move(channel)) {}

    std::string VersionAndChannel::ToString() const
    {
        std::string result;
        result = m_version.ToString();
        if (!m_channel.ToString().empty())
        {
            result += '[';
            result += m_channel.ToString();
            result += ']';
        }
        return result;
    }

    bool VersionAndChannel::operator<(const VersionAndChannel& other) const
    {
        if (m_channel < other.m_channel)
        {
            return true;
        }
        else if (other.m_channel < m_channel)
        {
            return false;
        }
        // We intentionally invert the order for version here.
        else if (other.m_version < m_version)
        {
            return true;
        }

        // else m_version >= other.m_version
        return false;
    }

    bool VersionAndChannel::IsUpdatedBy(const VersionAndChannel& other) const
    {
        // Channel crossing should not happen here.
        if (!Utility::ICUCaseInsensitiveEquals(m_channel.ToString(), other.m_channel.ToString()))
        {
            return false;
        }

        return m_version < other.m_version;
    }

<<<<<<< HEAD
    UInt64Version::UInt64Version(UINT64 version)
    {
        Assign(version);
    }

    void UInt64Version::Assign(UINT64 version)
    {
        const UINT64 mask16 = (1 << 16) - 1;
        UINT64 revision = version & mask16;
        UINT64 build = (version >> 0x10) & mask16;
        UINT64 minor = (version >> 0x20) & mask16;
        UINT64 major = (version >> 0x30) & mask16;

        // Construct a string representation of the provided version
        std::stringstream ssVersion;
        ssVersion << major
            << Version::DefaultSplitChars << minor
            << Version::DefaultSplitChars << build
            << Version::DefaultSplitChars << revision;
        m_version = ssVersion.str();

        // Construct the 4 parts
        m_parts = { major, minor, build, revision };

        // Trim version parts
        Trim();
    }

    UInt64Version::UInt64Version(std::string&& version, std::string_view splitChars)
    {
        Assign(std::move(version), splitChars);
    }

    void UInt64Version::Assign(std::string&& version, std::string_view splitChars)
    {
        Version::Assign(std::move(version), splitChars);

        // After trimming trailing parts (0 or empty),
        // at most 4 parts must be present
        THROW_HR_IF(E_INVALIDARG, m_parts.size() > 4);
        for (const auto& part : m_parts)
        {
            // Check for non-empty Other part
            THROW_HR_IF(E_INVALIDARG, !part.Other.empty());

            // Check for overflow Integer part
            THROW_HR_IF(E_INVALIDARG, part.Integer >> 16 != 0);
        }
=======
    VersionRange::VersionRange(Version minVersion, Version maxVersion)
    {
        THROW_HR_IF(E_INVALIDARG, minVersion > maxVersion);
        m_minVersion = std::move(minVersion);
        m_maxVersion = std::move(maxVersion);
    }

    bool VersionRange::Overlaps(const VersionRange& other) const
    {
        // No overlap if either is an empty range.
        if (IsEmpty() || other.IsEmpty())
        {
            return false;
        }

        return m_minVersion <= other.m_maxVersion && m_maxVersion >= other.m_minVersion;
    }

    bool VersionRange::IsSameAsSingleVersion(const Version& version) const
    {
        if (IsEmpty())
        {
            return false;
        }
    
        return m_minVersion == version && m_maxVersion == version;
    }

    bool VersionRange::ContainsVersion(const Version& version) const
    {
        if (IsEmpty())
        {
            return false;
        }

        return version >= m_minVersion && version <= m_maxVersion;
    }

    bool VersionRange::operator<(const VersionRange& other) const
    {
        THROW_HR_IF(E_INVALIDARG, IsEmpty() || other.IsEmpty() || Overlaps(other));
        
        return m_minVersion < other.m_minVersion;
    }

    const Version& VersionRange::GetMinVersion() const
    {
        THROW_HR_IF(E_NOT_VALID_STATE, IsEmpty());
        return m_minVersion;
    }

    const Version& VersionRange::GetMaxVersion() const
    {
        THROW_HR_IF(E_NOT_VALID_STATE, IsEmpty());
        return m_maxVersion;
    }

    bool HasOverlapInVersionRanges(const std::vector<VersionRange>& ranges)
    {
        for (size_t i = 0; i < ranges.size(); i++)
        {
            for (size_t j = i + 1; j < ranges.size(); j++)
            {
                if (ranges[i].Overlaps(ranges[j]))
                {
                    return true;
                }
            }
        }

        return false;
>>>>>>> 7d86fc0a
    }
}
<|MERGE_RESOLUTION|>--- conflicted
+++ resolved
@@ -1,487 +1,486 @@
-// Copyright (c) Microsoft Corporation.
-// Licensed under the MIT License.
-#include "pch.h"
-#include "Public/AppInstallerVersions.h"
-#include "Public/AppInstallerStrings.h"
-
-namespace AppInstaller::Utility
-{
-    using namespace std::string_view_literals;
-
-    static constexpr std::string_view s_Version_Part_Latest = "Latest"sv;
-    static constexpr std::string_view s_Version_Part_Unknown = "Unknown"sv;
-
-    static constexpr std::string_view s_Approximate_Less_Than = "< "sv;
-    static constexpr std::string_view s_Approximate_Greater_Than = "> "sv;
-
-    Version::Version(std::string&& version, std::string_view splitChars)
-    {
-        Assign(std::move(version), splitChars);
-    }
-
-    Version::Version(Version baseVersion, ApproximateComparator approximateComparator) : Version(std::move(baseVersion))
-    {
-        if (approximateComparator == ApproximateComparator::None)
-        {
-            return;
-        }
-
-        THROW_HR_IF(E_INVALIDARG, this->IsApproximate() || this->IsUnknown());
-
-        m_approximateComparator = approximateComparator;
-        if (approximateComparator == ApproximateComparator::LessThan)
-        {
-            m_version = std::string{ s_Approximate_Less_Than } + m_version;
-        }
-        else if (approximateComparator == ApproximateComparator::GreaterThan)
-        {
-            m_version = std::string{ s_Approximate_Greater_Than } + m_version;
-        }
-    }
-
-    void Version::Assign(std::string&& version, std::string_view splitChars)
-    {
-        m_version = std::move(version);
-
-        // Process approximate comparator if applicable
-        std::string baseVersion = m_version;
-        if (CaseInsensitiveStartsWith(m_version, s_Approximate_Less_Than))
-        {
-            m_approximateComparator = ApproximateComparator::LessThan;
-            baseVersion = m_version.substr(s_Approximate_Less_Than.length(), m_version.length() - s_Approximate_Less_Than.length());
-        }
-        else if (CaseInsensitiveStartsWith(m_version, s_Approximate_Greater_Than))
-        {
-            m_approximateComparator = ApproximateComparator::GreaterThan;
-            baseVersion = m_version.substr(s_Approximate_Greater_Than.length(), m_version.length() - s_Approximate_Greater_Than.length());
-        }
-
-        // Then parse the base version
-        size_t pos = 0;
-
-        while (pos < baseVersion.length())
-        {
-            size_t newPos = baseVersion.find_first_of(splitChars, pos);
-
-            size_t length = (newPos == std::string::npos ? baseVersion.length() : newPos) - pos;
-            m_parts.emplace_back(baseVersion.substr(pos, length));
-
-            pos += length + 1;
-        }
-
-        // Trim version parts
-        Trim();
-    }
-
-    void Version::Trim()
-    {
-        while (!m_parts.empty())
-        {
-            const Part& part = m_parts.back();
-            if (part.Integer == 0 && part.Other.empty())
-            {
-                m_parts.pop_back();
-            }
-            else
-            {
-                return;
-            }
-        }
-
-        THROW_HR_IF(E_INVALIDARG, m_approximateComparator != ApproximateComparator::None && IsBaseVersionUnknown());
-    }
-
-    bool Version::operator<(const Version& other) const
-    {
-        // Sort Latest higher than any other values
-        bool thisIsLatest = IsBaseVersionLatest();
-        bool otherIsLatest = other.IsBaseVersionLatest();
-
-        if (thisIsLatest && otherIsLatest)
-        {
-            return ApproximateCompareLessThan(other);
-        }
-        else if (thisIsLatest || otherIsLatest)
-        {
-            // If only one is latest, this can only be less than if the other is and this is not.
-            return (otherIsLatest && !thisIsLatest);
-        }
-
-        // Sort Unknown lower than any known values
-        bool thisIsUnknown = IsBaseVersionUnknown();
-        bool otherIsUnknown = other.IsBaseVersionUnknown();
-
-        if (thisIsUnknown && otherIsUnknown)
-        {
-            // This code path should always return false as we disable approximate version for Unknown for now
-            return ApproximateCompareLessThan(other);
-        }
-        else if (thisIsUnknown || otherIsUnknown)
-        {
-            // If at least one is unknown, this can only be less than if it is and the other is not.
-            return (thisIsUnknown && !otherIsUnknown);
-        }
-
-        for (size_t i = 0; i < m_parts.size(); ++i)
-        {
-            if (i >= other.m_parts.size())
-            {
-                // All parts equal to this point
-                break;
-            }
-
-            const Part& partA = m_parts[i];
-            const Part& partB = other.m_parts[i];
-
-            if (partA < partB)
-            {
-                return true;
-            }
-            else if (partB < partA)
-            {
-                return false;
-            }
-            // else parts are equal, so continue to next part
-        }
-
-        // All parts tested were equal
-        if (m_parts.size() == other.m_parts.size())
-        {
-            return ApproximateCompareLessThan(other);
-        }
-        else
-        {
-            // Else this is only less if there are more parts in other.
-            return m_parts.size() < other.m_parts.size();
-        }
-        
-    }
-
-    bool Version::operator>(const Version& other) const
-    {
-        return other < *this;
-    }
-
-    bool Version::operator<=(const Version& other) const
-    {
-        return !(*this > other);
-    }
-
-    bool Version::operator>=(const Version& other) const
-    {
-        return !(*this < other);
-    }
-
-    bool Version::operator==(const Version& other) const
-    {
-        if (m_approximateComparator != other.m_approximateComparator)
-        {
-            return false;
-        }
-
-        if ((IsBaseVersionLatest() && other.IsBaseVersionLatest()) ||
-            (IsBaseVersionUnknown() && other.IsBaseVersionUnknown()))
-        {
-            return true;
-        }
-
-        if (m_parts.size() != other.m_parts.size())
-        {
-            return false;
-        }
-
-        for (size_t i = 0; i < m_parts.size(); ++i)
-        {
-            if (m_parts[i] != other.m_parts[i])
-            {
-                return false;
-            }
-        }
-
-        return true;
-    }
-
-    bool Version::operator!=(const Version& other) const
-    {
-        return !(*this == other);
-    }
-
-    bool Version::IsLatest() const
-    {
-        return (m_approximateComparator != ApproximateComparator::LessThan && IsBaseVersionLatest());
-    }
-
-    Version Version::CreateLatest()
-    {
-        Version result;
-        result.m_version = s_Version_Part_Latest;
-        result.m_parts.emplace_back(0, std::string{ s_Version_Part_Latest });
-        return result;
-    }
-
-    bool Version::IsUnknown() const
-    {
-        return IsBaseVersionUnknown();
-    }
-
-    Version Version::CreateUnknown()
-    {
-        Version result;
-        result.m_version = s_Version_Part_Unknown;
-        result.m_parts.emplace_back(0, std::string{ s_Version_Part_Unknown });
-        return result;
-    }
-
-    bool Version::IsBaseVersionLatest() const
-    {
-        return (m_parts.size() == 1 && m_parts[0].Integer == 0 && Utility::CaseInsensitiveEquals(m_parts[0].Other, s_Version_Part_Latest));
-    }
-
-    bool Version::IsBaseVersionUnknown() const
-    {
-        return (m_parts.size() == 1 && m_parts[0].Integer == 0 && Utility::CaseInsensitiveEquals(m_parts[0].Other, s_Version_Part_Unknown));
-    }
-
-    bool Version::ApproximateCompareLessThan(const Version& other) const
-    {
-        // Only true if this is less than, other is not, OR this is none, other is greater than
-        return (m_approximateComparator == ApproximateComparator::LessThan && other.m_approximateComparator != ApproximateComparator::LessThan) ||
-            (m_approximateComparator == ApproximateComparator::None && other.m_approximateComparator == ApproximateComparator::GreaterThan);
-    }
-
-    Version::Part::Part(const std::string& part)
-    {
-        const char* begin = part.c_str();
-        char* end = nullptr;
-        errno = 0;
-        Integer = strtoull(begin, &end, 10);
-
-        if (errno == ERANGE)
-        {
-            Integer = 0;
-            Other = part;
-        }
-        else if (static_cast<size_t>(end - begin) != part.length())
-        {
-            Other = end;
-        }
-    }
-
-    Version::Part::Part(uint64_t integer, std::string other) :
-        Integer(integer), Other(std::move(other)) {}
-
-    bool Version::Part::operator<(const Part& other) const
-    {
-        if (Integer < other.Integer)
-        {
-            return true;
-        }
-        else if (Integer > other.Integer)
-        {
-            return false;
-        }
-        else if (Other.empty())
-        {
-            // If this Other is empty, it is at least >=
-            return false;
-        }
-        else if (!Other.empty() && other.Other.empty())
-        {
-            // If the other Other is empty and this is not, this is less.
-            return true;
-        }
-        else if (Other < other.Other)
-        {
-            return true;
-        }
-
-        // else Other >= other.Other
-        return false;
-    }
-
-    bool Version::Part::operator==(const Part& other) const
-    {
-        return Integer == other.Integer && Other == other.Other;
-    }
-
-    bool Version::Part::operator!=(const Part& other) const
-    {
-        return !(*this == other);
-    }
-
-    bool Channel::operator<(const Channel& other) const
-    {
-        return m_channel < other.m_channel;
-    }
-
-    VersionAndChannel::VersionAndChannel(Version&& version, Channel&& channel) : 
-        m_version(std::move(version)), m_channel(std::move(channel)) {}
-
-    std::string VersionAndChannel::ToString() const
-    {
-        std::string result;
-        result = m_version.ToString();
-        if (!m_channel.ToString().empty())
-        {
-            result += '[';
-            result += m_channel.ToString();
-            result += ']';
-        }
-        return result;
-    }
-
-    bool VersionAndChannel::operator<(const VersionAndChannel& other) const
-    {
-        if (m_channel < other.m_channel)
-        {
-            return true;
-        }
-        else if (other.m_channel < m_channel)
-        {
-            return false;
-        }
-        // We intentionally invert the order for version here.
-        else if (other.m_version < m_version)
-        {
-            return true;
-        }
-
-        // else m_version >= other.m_version
-        return false;
-    }
-
-    bool VersionAndChannel::IsUpdatedBy(const VersionAndChannel& other) const
-    {
-        // Channel crossing should not happen here.
-        if (!Utility::ICUCaseInsensitiveEquals(m_channel.ToString(), other.m_channel.ToString()))
-        {
-            return false;
-        }
-
-        return m_version < other.m_version;
-    }
-
-<<<<<<< HEAD
-    UInt64Version::UInt64Version(UINT64 version)
-    {
-        Assign(version);
-    }
-
-    void UInt64Version::Assign(UINT64 version)
-    {
-        const UINT64 mask16 = (1 << 16) - 1;
-        UINT64 revision = version & mask16;
-        UINT64 build = (version >> 0x10) & mask16;
-        UINT64 minor = (version >> 0x20) & mask16;
-        UINT64 major = (version >> 0x30) & mask16;
-
-        // Construct a string representation of the provided version
-        std::stringstream ssVersion;
-        ssVersion << major
-            << Version::DefaultSplitChars << minor
-            << Version::DefaultSplitChars << build
-            << Version::DefaultSplitChars << revision;
-        m_version = ssVersion.str();
-
-        // Construct the 4 parts
-        m_parts = { major, minor, build, revision };
-
-        // Trim version parts
-        Trim();
-    }
-
-    UInt64Version::UInt64Version(std::string&& version, std::string_view splitChars)
-    {
-        Assign(std::move(version), splitChars);
-    }
-
-    void UInt64Version::Assign(std::string&& version, std::string_view splitChars)
-    {
-        Version::Assign(std::move(version), splitChars);
-
-        // After trimming trailing parts (0 or empty),
-        // at most 4 parts must be present
-        THROW_HR_IF(E_INVALIDARG, m_parts.size() > 4);
-        for (const auto& part : m_parts)
-        {
-            // Check for non-empty Other part
-            THROW_HR_IF(E_INVALIDARG, !part.Other.empty());
-
-            // Check for overflow Integer part
-            THROW_HR_IF(E_INVALIDARG, part.Integer >> 16 != 0);
-        }
-=======
-    VersionRange::VersionRange(Version minVersion, Version maxVersion)
-    {
-        THROW_HR_IF(E_INVALIDARG, minVersion > maxVersion);
-        m_minVersion = std::move(minVersion);
-        m_maxVersion = std::move(maxVersion);
-    }
-
-    bool VersionRange::Overlaps(const VersionRange& other) const
-    {
-        // No overlap if either is an empty range.
-        if (IsEmpty() || other.IsEmpty())
-        {
-            return false;
-        }
-
-        return m_minVersion <= other.m_maxVersion && m_maxVersion >= other.m_minVersion;
-    }
-
-    bool VersionRange::IsSameAsSingleVersion(const Version& version) const
-    {
-        if (IsEmpty())
-        {
-            return false;
-        }
-    
-        return m_minVersion == version && m_maxVersion == version;
-    }
-
-    bool VersionRange::ContainsVersion(const Version& version) const
-    {
-        if (IsEmpty())
-        {
-            return false;
-        }
-
-        return version >= m_minVersion && version <= m_maxVersion;
-    }
-
-    bool VersionRange::operator<(const VersionRange& other) const
-    {
-        THROW_HR_IF(E_INVALIDARG, IsEmpty() || other.IsEmpty() || Overlaps(other));
-        
-        return m_minVersion < other.m_minVersion;
-    }
-
-    const Version& VersionRange::GetMinVersion() const
-    {
-        THROW_HR_IF(E_NOT_VALID_STATE, IsEmpty());
-        return m_minVersion;
-    }
-
-    const Version& VersionRange::GetMaxVersion() const
-    {
-        THROW_HR_IF(E_NOT_VALID_STATE, IsEmpty());
-        return m_maxVersion;
-    }
-
-    bool HasOverlapInVersionRanges(const std::vector<VersionRange>& ranges)
-    {
-        for (size_t i = 0; i < ranges.size(); i++)
-        {
-            for (size_t j = i + 1; j < ranges.size(); j++)
-            {
-                if (ranges[i].Overlaps(ranges[j]))
-                {
-                    return true;
-                }
-            }
-        }
-
-        return false;
->>>>>>> 7d86fc0a
-    }
-}
+// Copyright (c) Microsoft Corporation.
+// Licensed under the MIT License.
+#include "pch.h"
+#include "Public/AppInstallerVersions.h"
+#include "Public/AppInstallerStrings.h"
+
+namespace AppInstaller::Utility
+{
+    using namespace std::string_view_literals;
+
+    static constexpr std::string_view s_Version_Part_Latest = "Latest"sv;
+    static constexpr std::string_view s_Version_Part_Unknown = "Unknown"sv;
+
+    static constexpr std::string_view s_Approximate_Less_Than = "< "sv;
+    static constexpr std::string_view s_Approximate_Greater_Than = "> "sv;
+
+    Version::Version(std::string&& version, std::string_view splitChars)
+    {
+        Assign(std::move(version), splitChars);
+    }
+
+    Version::Version(Version baseVersion, ApproximateComparator approximateComparator) : Version(std::move(baseVersion))
+    {
+        if (approximateComparator == ApproximateComparator::None)
+        {
+            return;
+        }
+
+        THROW_HR_IF(E_INVALIDARG, this->IsApproximate() || this->IsUnknown());
+
+        m_approximateComparator = approximateComparator;
+        if (approximateComparator == ApproximateComparator::LessThan)
+        {
+            m_version = std::string{ s_Approximate_Less_Than } + m_version;
+        }
+        else if (approximateComparator == ApproximateComparator::GreaterThan)
+        {
+            m_version = std::string{ s_Approximate_Greater_Than } + m_version;
+        }
+    }
+
+    void Version::Assign(std::string&& version, std::string_view splitChars)
+    {
+        m_version = std::move(version);
+
+        // Process approximate comparator if applicable
+        std::string baseVersion = m_version;
+        if (CaseInsensitiveStartsWith(m_version, s_Approximate_Less_Than))
+        {
+            m_approximateComparator = ApproximateComparator::LessThan;
+            baseVersion = m_version.substr(s_Approximate_Less_Than.length(), m_version.length() - s_Approximate_Less_Than.length());
+        }
+        else if (CaseInsensitiveStartsWith(m_version, s_Approximate_Greater_Than))
+        {
+            m_approximateComparator = ApproximateComparator::GreaterThan;
+            baseVersion = m_version.substr(s_Approximate_Greater_Than.length(), m_version.length() - s_Approximate_Greater_Than.length());
+        }
+
+        // Then parse the base version
+        size_t pos = 0;
+
+        while (pos < baseVersion.length())
+        {
+            size_t newPos = baseVersion.find_first_of(splitChars, pos);
+
+            size_t length = (newPos == std::string::npos ? baseVersion.length() : newPos) - pos;
+            m_parts.emplace_back(baseVersion.substr(pos, length));
+
+            pos += length + 1;
+        }
+
+        // Trim version parts
+        Trim();
+    }
+
+    void Version::Trim()
+    {
+        while (!m_parts.empty())
+        {
+            const Part& part = m_parts.back();
+            if (part.Integer == 0 && part.Other.empty())
+            {
+                m_parts.pop_back();
+            }
+            else
+            {
+                return;
+            }
+        }
+
+        THROW_HR_IF(E_INVALIDARG, m_approximateComparator != ApproximateComparator::None && IsBaseVersionUnknown());
+    }
+
+    bool Version::operator<(const Version& other) const
+    {
+        // Sort Latest higher than any other values
+        bool thisIsLatest = IsBaseVersionLatest();
+        bool otherIsLatest = other.IsBaseVersionLatest();
+
+        if (thisIsLatest && otherIsLatest)
+        {
+            return ApproximateCompareLessThan(other);
+        }
+        else if (thisIsLatest || otherIsLatest)
+        {
+            // If only one is latest, this can only be less than if the other is and this is not.
+            return (otherIsLatest && !thisIsLatest);
+        }
+
+        // Sort Unknown lower than any known values
+        bool thisIsUnknown = IsBaseVersionUnknown();
+        bool otherIsUnknown = other.IsBaseVersionUnknown();
+
+        if (thisIsUnknown && otherIsUnknown)
+        {
+            // This code path should always return false as we disable approximate version for Unknown for now
+            return ApproximateCompareLessThan(other);
+        }
+        else if (thisIsUnknown || otherIsUnknown)
+        {
+            // If at least one is unknown, this can only be less than if it is and the other is not.
+            return (thisIsUnknown && !otherIsUnknown);
+        }
+
+        for (size_t i = 0; i < m_parts.size(); ++i)
+        {
+            if (i >= other.m_parts.size())
+            {
+                // All parts equal to this point
+                break;
+            }
+
+            const Part& partA = m_parts[i];
+            const Part& partB = other.m_parts[i];
+
+            if (partA < partB)
+            {
+                return true;
+            }
+            else if (partB < partA)
+            {
+                return false;
+            }
+            // else parts are equal, so continue to next part
+        }
+
+        // All parts tested were equal
+        if (m_parts.size() == other.m_parts.size())
+        {
+            return ApproximateCompareLessThan(other);
+        }
+        else
+        {
+            // Else this is only less if there are more parts in other.
+            return m_parts.size() < other.m_parts.size();
+        }
+        
+    }
+
+    bool Version::operator>(const Version& other) const
+    {
+        return other < *this;
+    }
+
+    bool Version::operator<=(const Version& other) const
+    {
+        return !(*this > other);
+    }
+
+    bool Version::operator>=(const Version& other) const
+    {
+        return !(*this < other);
+    }
+
+    bool Version::operator==(const Version& other) const
+    {
+        if (m_approximateComparator != other.m_approximateComparator)
+        {
+            return false;
+        }
+
+        if ((IsBaseVersionLatest() && other.IsBaseVersionLatest()) ||
+            (IsBaseVersionUnknown() && other.IsBaseVersionUnknown()))
+        {
+            return true;
+        }
+
+        if (m_parts.size() != other.m_parts.size())
+        {
+            return false;
+        }
+
+        for (size_t i = 0; i < m_parts.size(); ++i)
+        {
+            if (m_parts[i] != other.m_parts[i])
+            {
+                return false;
+            }
+        }
+
+        return true;
+    }
+
+    bool Version::operator!=(const Version& other) const
+    {
+        return !(*this == other);
+    }
+
+    bool Version::IsLatest() const
+    {
+        return (m_approximateComparator != ApproximateComparator::LessThan && IsBaseVersionLatest());
+    }
+
+    Version Version::CreateLatest()
+    {
+        Version result;
+        result.m_version = s_Version_Part_Latest;
+        result.m_parts.emplace_back(0, std::string{ s_Version_Part_Latest });
+        return result;
+    }
+
+    bool Version::IsUnknown() const
+    {
+        return IsBaseVersionUnknown();
+    }
+
+    Version Version::CreateUnknown()
+    {
+        Version result;
+        result.m_version = s_Version_Part_Unknown;
+        result.m_parts.emplace_back(0, std::string{ s_Version_Part_Unknown });
+        return result;
+    }
+
+    bool Version::IsBaseVersionLatest() const
+    {
+        return (m_parts.size() == 1 && m_parts[0].Integer == 0 && Utility::CaseInsensitiveEquals(m_parts[0].Other, s_Version_Part_Latest));
+    }
+
+    bool Version::IsBaseVersionUnknown() const
+    {
+        return (m_parts.size() == 1 && m_parts[0].Integer == 0 && Utility::CaseInsensitiveEquals(m_parts[0].Other, s_Version_Part_Unknown));
+    }
+
+    bool Version::ApproximateCompareLessThan(const Version& other) const
+    {
+        // Only true if this is less than, other is not, OR this is none, other is greater than
+        return (m_approximateComparator == ApproximateComparator::LessThan && other.m_approximateComparator != ApproximateComparator::LessThan) ||
+            (m_approximateComparator == ApproximateComparator::None && other.m_approximateComparator == ApproximateComparator::GreaterThan);
+    }
+
+    Version::Part::Part(const std::string& part)
+    {
+        const char* begin = part.c_str();
+        char* end = nullptr;
+        errno = 0;
+        Integer = strtoull(begin, &end, 10);
+
+        if (errno == ERANGE)
+        {
+            Integer = 0;
+            Other = part;
+        }
+        else if (static_cast<size_t>(end - begin) != part.length())
+        {
+            Other = end;
+        }
+    }
+
+    Version::Part::Part(uint64_t integer, std::string other) :
+        Integer(integer), Other(std::move(other)) {}
+
+    bool Version::Part::operator<(const Part& other) const
+    {
+        if (Integer < other.Integer)
+        {
+            return true;
+        }
+        else if (Integer > other.Integer)
+        {
+            return false;
+        }
+        else if (Other.empty())
+        {
+            // If this Other is empty, it is at least >=
+            return false;
+        }
+        else if (!Other.empty() && other.Other.empty())
+        {
+            // If the other Other is empty and this is not, this is less.
+            return true;
+        }
+        else if (Other < other.Other)
+        {
+            return true;
+        }
+
+        // else Other >= other.Other
+        return false;
+    }
+
+    bool Version::Part::operator==(const Part& other) const
+    {
+        return Integer == other.Integer && Other == other.Other;
+    }
+
+    bool Version::Part::operator!=(const Part& other) const
+    {
+        return !(*this == other);
+    }
+
+    bool Channel::operator<(const Channel& other) const
+    {
+        return m_channel < other.m_channel;
+    }
+
+    VersionAndChannel::VersionAndChannel(Version&& version, Channel&& channel) : 
+        m_version(std::move(version)), m_channel(std::move(channel)) {}
+
+    std::string VersionAndChannel::ToString() const
+    {
+        std::string result;
+        result = m_version.ToString();
+        if (!m_channel.ToString().empty())
+        {
+            result += '[';
+            result += m_channel.ToString();
+            result += ']';
+        }
+        return result;
+    }
+
+    bool VersionAndChannel::operator<(const VersionAndChannel& other) const
+    {
+        if (m_channel < other.m_channel)
+        {
+            return true;
+        }
+        else if (other.m_channel < m_channel)
+        {
+            return false;
+        }
+        // We intentionally invert the order for version here.
+        else if (other.m_version < m_version)
+        {
+            return true;
+        }
+
+        // else m_version >= other.m_version
+        return false;
+    }
+
+    bool VersionAndChannel::IsUpdatedBy(const VersionAndChannel& other) const
+    {
+        // Channel crossing should not happen here.
+        if (!Utility::ICUCaseInsensitiveEquals(m_channel.ToString(), other.m_channel.ToString()))
+        {
+            return false;
+        }
+
+        return m_version < other.m_version;
+    }
+
+    UInt64Version::UInt64Version(UINT64 version)
+    {
+        Assign(version);
+    }
+
+    void UInt64Version::Assign(UINT64 version)
+    {
+        const UINT64 mask16 = (1 << 16) - 1;
+        UINT64 revision = version & mask16;
+        UINT64 build = (version >> 0x10) & mask16;
+        UINT64 minor = (version >> 0x20) & mask16;
+        UINT64 major = (version >> 0x30) & mask16;
+
+        // Construct a string representation of the provided version
+        std::stringstream ssVersion;
+        ssVersion << major
+            << Version::DefaultSplitChars << minor
+            << Version::DefaultSplitChars << build
+            << Version::DefaultSplitChars << revision;
+        m_version = ssVersion.str();
+
+        // Construct the 4 parts
+        m_parts = { major, minor, build, revision };
+
+        // Trim version parts
+        Trim();
+    }
+
+    UInt64Version::UInt64Version(std::string&& version, std::string_view splitChars)
+    {
+        Assign(std::move(version), splitChars);
+    }
+
+    void UInt64Version::Assign(std::string&& version, std::string_view splitChars)
+    {
+        Version::Assign(std::move(version), splitChars);
+
+        // After trimming trailing parts (0 or empty),
+        // at most 4 parts must be present
+        THROW_HR_IF(E_INVALIDARG, m_parts.size() > 4);
+        for (const auto& part : m_parts)
+        {
+            // Check for non-empty Other part
+            THROW_HR_IF(E_INVALIDARG, !part.Other.empty());
+
+            // Check for overflow Integer part
+            THROW_HR_IF(E_INVALIDARG, part.Integer >> 16 != 0);
+        }
+    }
+      
+    VersionRange::VersionRange(Version minVersion, Version maxVersion)
+    {
+        THROW_HR_IF(E_INVALIDARG, minVersion > maxVersion);
+        m_minVersion = std::move(minVersion);
+        m_maxVersion = std::move(maxVersion);
+    }
+
+    bool VersionRange::Overlaps(const VersionRange& other) const
+    {
+        // No overlap if either is an empty range.
+        if (IsEmpty() || other.IsEmpty())
+        {
+            return false;
+        }
+
+        return m_minVersion <= other.m_maxVersion && m_maxVersion >= other.m_minVersion;
+    }
+
+    bool VersionRange::IsSameAsSingleVersion(const Version& version) const
+    {
+        if (IsEmpty())
+        {
+            return false;
+        }
+    
+        return m_minVersion == version && m_maxVersion == version;
+    }
+
+    bool VersionRange::ContainsVersion(const Version& version) const
+    {
+        if (IsEmpty())
+        {
+            return false;
+        }
+
+        return version >= m_minVersion && version <= m_maxVersion;
+    }
+
+    bool VersionRange::operator<(const VersionRange& other) const
+    {
+        THROW_HR_IF(E_INVALIDARG, IsEmpty() || other.IsEmpty() || Overlaps(other));
+        
+        return m_minVersion < other.m_minVersion;
+    }
+
+    const Version& VersionRange::GetMinVersion() const
+    {
+        THROW_HR_IF(E_NOT_VALID_STATE, IsEmpty());
+        return m_minVersion;
+    }
+
+    const Version& VersionRange::GetMaxVersion() const
+    {
+        THROW_HR_IF(E_NOT_VALID_STATE, IsEmpty());
+        return m_maxVersion;
+    }
+
+    bool HasOverlapInVersionRanges(const std::vector<VersionRange>& ranges)
+    {
+        for (size_t i = 0; i < ranges.size(); i++)
+        {
+            for (size_t j = i + 1; j < ranges.size(); j++)
+            {
+                if (ranges[i].Overlaps(ranges[j]))
+                {
+                    return true;
+                }
+            }
+        }
+
+        return false;
+    }
+}