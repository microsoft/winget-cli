--- conflicted
+++ resolved
@@ -42,13 +42,10 @@
                 return userSettings.Get<Setting::EFDirectMSI>();
             case ExperimentalFeature::Feature::WindowsFeature:
                 return userSettings.Get<Setting::EFWindowsFeature>();
-<<<<<<< HEAD
+            case ExperimentalFeature::Feature::Resume:
+                return userSettings.Get<Setting::EFResume>();
             case ExperimentalFeature::Feature::Reboot:
                 return userSettings.Get<Setting::EFReboot>();
-=======
-            case ExperimentalFeature::Feature::Resume:
-                return userSettings.Get<Setting::EFResume>();
->>>>>>> 68af39b2
             default:
                 THROW_HR(E_UNEXPECTED);
             }
@@ -80,13 +77,10 @@
             return ExperimentalFeature{ "Direct MSI Installation", "directMSI", "https://aka.ms/winget-settings", Feature::DirectMSI };
         case Feature::WindowsFeature:
             return ExperimentalFeature{ "Windows Feature Dependencies", "windowsFeature", "https://aka.ms/winget-settings", Feature::WindowsFeature };
-<<<<<<< HEAD
+        case Feature::Resume:
+            return ExperimentalFeature{ "Resume", "resume", "https://aka.ms/winget-settings", Feature::Resume };
         case Feature::Reboot:
             return ExperimentalFeature{ "Reboot", "reboot", "https://aka.ms/winget-settings", Feature::Reboot };
-=======
-        case Feature::Resume:
-            return ExperimentalFeature{ "Resume", "resume", "https://aka.ms/winget-settings", Feature::Resume };
->>>>>>> 68af39b2
         default:
             THROW_HR(E_UNEXPECTED);
         }
