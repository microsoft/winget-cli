// Copyright (c) Microsoft Corporation.
// Licensed under the MIT License.
#include "pch.h"
#include "AppInstallerLogging.h"
#include "winget/ExperimentalFeature.h"
#include "winget/GroupPolicy.h"
#include "winget/UserSettings.h"

namespace AppInstaller::Settings
{
    namespace
    {
        bool IsEnabledInternal(ExperimentalFeature::Feature feature, const UserSettings& userSettings)
        {
            if (feature == ExperimentalFeature::Feature::None)
            {
                return true;
            }

#ifdef WINGET_DISABLE_EXPERIMENTAL_FEATURES
            UNREFERENCED_PARAMETER(userSettings);
            return false;
#else

            if (!GroupPolicies().IsEnabled(TogglePolicy::Policy::ExperimentalFeatures))
            {
                AICLI_LOG(Core, Info, <<
                    "Experimental feature '" << ExperimentalFeature::GetFeature(feature).Name() <<
                    "' is disabled due to group policy: " << TogglePolicy::GetPolicy(TogglePolicy::Policy::ExperimentalFeatures).RegValueName());
                return false;
            }

            switch (feature)
            {
            case ExperimentalFeature::Feature::ExperimentalCmd:
                // ExperimentalArg depends on ExperimentalCmd, so instead of failing we could
                // assume that if ExperimentalArg is enabled then ExperimentalCmd is as well.
                return userSettings.Get<Setting::EFExperimentalCmd>() || userSettings.Get<Setting::EFExperimentalArg>();
            case ExperimentalFeature::Feature::ExperimentalArg:
                return userSettings.Get<Setting::EFExperimentalArg>();
            case ExperimentalFeature::Feature::DirectMSI:
                return userSettings.Get<Setting::EFDirectMSI>();
            case ExperimentalFeature::Feature::Resume:
                return userSettings.Get<Setting::EFResume>();
            case ExperimentalFeature::Feature::Font:
                return userSettings.Get<Setting::EFFonts>();
<<<<<<< HEAD
            case ExperimentalFeature::Feature::ListDetails:
                return userSettings.Get<Setting::EFListDetails>();
=======
            case ExperimentalFeature::Feature::SourceEdit:
                return userSettings.Get<Setting::EFSourceEdit>();
>>>>>>> c0891135
            default:
                THROW_HR(E_UNEXPECTED);
            }
#endif
        }
    }

    bool ExperimentalFeature::IsEnabled(Feature feature)
    {
        return IsEnabledInternal(feature, User());
    }

#ifndef AICLI_DISABLE_TEST_HOOKS
    bool ExperimentalFeature::IsEnabled(Feature feature, const UserSettings& userSettings)
    {
        return IsEnabledInternal(feature, userSettings);
    }
#endif

    ExperimentalFeature ExperimentalFeature::GetFeature(ExperimentalFeature::Feature feature)
    {
        switch (feature)
        {
        case Feature::ExperimentalCmd:
            return ExperimentalFeature{ "Command Sample", "experimentalCmd", "https://aka.ms/winget-settings", Feature::ExperimentalCmd };
        case Feature::ExperimentalArg:
            return ExperimentalFeature{ "Argument Sample", "experimentalArg", "https://aka.ms/winget-settings", Feature::ExperimentalArg };
        case Feature::DirectMSI:
            return ExperimentalFeature{ "Direct MSI Installation", "directMSI", "https://aka.ms/winget-settings", Feature::DirectMSI };
        case Feature::Resume:
            return ExperimentalFeature{ "Resume", "resume", "https://aka.ms/winget-settings", Feature::Resume };
        case Feature::Font:
            return ExperimentalFeature{ "Font", "Font", "https://aka.ms/winget-settings", Feature::Font };
<<<<<<< HEAD
        case Feature::ListDetails:
            return ExperimentalFeature{ "List Details", "listDetails", "https://aka.ms/winget-settings", Feature::ListDetails };
=======
        case Feature::SourceEdit:
            return ExperimentalFeature{ "Source Editing", "sourceEdit", "https://aka.ms/winget-settings", Feature::SourceEdit };
>>>>>>> c0891135
            
        default:
            THROW_HR(E_UNEXPECTED);
        }
    }

    std::vector<ExperimentalFeature> ExperimentalFeature::GetAllFeatures()
    {
        std::vector<ExperimentalFeature> result;

        for (Feature_t i = 0x1; i < static_cast<Feature_t>(Feature::Max); i = i << 1)
        {
            result.emplace_back(GetFeature(static_cast<Feature>(i)));
        }

        return result;
    }
}<|MERGE_RESOLUTION|>--- conflicted
+++ resolved
@@ -44,13 +44,10 @@
                 return userSettings.Get<Setting::EFResume>();
             case ExperimentalFeature::Feature::Font:
                 return userSettings.Get<Setting::EFFonts>();
-<<<<<<< HEAD
             case ExperimentalFeature::Feature::ListDetails:
                 return userSettings.Get<Setting::EFListDetails>();
-=======
             case ExperimentalFeature::Feature::SourceEdit:
                 return userSettings.Get<Setting::EFSourceEdit>();
->>>>>>> c0891135
             default:
                 THROW_HR(E_UNEXPECTED);
             }
@@ -84,13 +81,10 @@
             return ExperimentalFeature{ "Resume", "resume", "https://aka.ms/winget-settings", Feature::Resume };
         case Feature::Font:
             return ExperimentalFeature{ "Font", "Font", "https://aka.ms/winget-settings", Feature::Font };
-<<<<<<< HEAD
         case Feature::ListDetails:
             return ExperimentalFeature{ "List Details", "listDetails", "https://aka.ms/winget-settings", Feature::ListDetails };
-=======
         case Feature::SourceEdit:
             return ExperimentalFeature{ "Source Editing", "sourceEdit", "https://aka.ms/winget-settings", Feature::SourceEdit };
->>>>>>> c0891135
             
         default:
             THROW_HR(E_UNEXPECTED);
