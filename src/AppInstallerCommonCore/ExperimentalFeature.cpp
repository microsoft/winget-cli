--- conflicted
+++ resolved
@@ -52,13 +52,10 @@
                 return userSettings.Get<Setting::EFConfigureSelfElevation>();
             case ExperimentalFeature::Feature::StoreDownload:
                 return userSettings.Get<Setting::EFStoreDownload>();
-<<<<<<< HEAD
             case ExperimentalFeature::Feature::IndexV2:
                 return userSettings.Get<Setting::EFIndexV2>();
-=======
             case ExperimentalFeature::Feature::ConfigureExport:
                 return userSettings.Get<Setting::EFConfigureExport>();
->>>>>>> 0daffd36
             default:
                 THROW_HR(E_UNEXPECTED);
             }
@@ -100,13 +97,10 @@
             return ExperimentalFeature{ "Configure Self Elevation", "configureSelfElevate", "https://aka.ms/winget-settings", Feature::ConfigureSelfElevation };
         case Feature::StoreDownload:
             return ExperimentalFeature{ "Store Download", "storeDownload", "https://aka.ms/winget-settings", Feature::StoreDownload };
-<<<<<<< HEAD
         case Feature::IndexV2:
             return ExperimentalFeature{ "Index V2", "indexV2", "https://aka.ms/winget-settings", Feature::IndexV2 };
-=======
         case Feature::ConfigureExport:
             return ExperimentalFeature{ "Configure Export", "configureExport", "https://aka.ms/winget-settings", Feature::ConfigureExport };
->>>>>>> 0daffd36
         default:
             THROW_HR(E_UNEXPECTED);
         }
