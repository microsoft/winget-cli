--- conflicted
+++ resolved
@@ -44,13 +44,8 @@
                 return userSettings.Get<Setting::EFResume>();
             case ExperimentalFeature::Feature::Configuration03:
                 return userSettings.Get<Setting::EFConfiguration03>();
-<<<<<<< HEAD
-            case ExperimentalFeature::Feature::Reboot:
-                return userSettings.Get<Setting::EFReboot>();
             case ExperimentalFeature::Feature::SideBySide:
                 return userSettings.Get<Setting::EFSideBySide>();
-=======
->>>>>>> cdfa268c
             default:
                 THROW_HR(E_UNEXPECTED);
             }
@@ -84,13 +79,8 @@
             return ExperimentalFeature{ "Resume", "resume", "https://aka.ms/winget-settings", Feature::Resume };
         case Feature::Configuration03:
             return ExperimentalFeature{ "Configuration Schema 0.3", "configuration03", "https://aka.ms/winget-settings", Feature::Configuration03 };
-<<<<<<< HEAD
-        case Feature::Reboot:
-            return ExperimentalFeature{ "Reboot", "reboot", "https://aka.ms/winget-settings", Feature::Reboot };
         case Feature::SideBySide:
             return ExperimentalFeature{ "Side-by-side improvements", "sideBySide", "https://aka.ms/winget-settings", Feature::SideBySide };
-=======
->>>>>>> cdfa268c
         default:
             THROW_HR(E_UNEXPECTED);
         }
