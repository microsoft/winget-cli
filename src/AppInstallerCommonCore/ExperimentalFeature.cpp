// Copyright (c) Microsoft Corporation.
// Licensed under the MIT License.
#include "pch.h"
#include "AppInstallerLogging.h"
#include "winget/ExperimentalFeature.h"
#include "winget/GroupPolicy.h"
#include "winget/UserSettings.h"

namespace AppInstaller::Settings
{
    namespace
    {
        bool IsEnabledInternal(ExperimentalFeature::Feature feature, const UserSettings& userSettings)
        {
            if (feature == ExperimentalFeature::Feature::None)
            {
                return true;
            }

#ifdef WINGET_DISABLE_EXPERIMENTAL_FEATURES
            UNREFERENCED_PARAMETER(userSettings);
            return false;
#else

            if (!GroupPolicies().IsEnabled(TogglePolicy::Policy::ExperimentalFeatures))
            {
                AICLI_LOG(Core, Info, <<
                    "Experimental feature '" << ExperimentalFeature::GetFeature(feature).Name() <<
                    "' is disabled due to group policy: " << TogglePolicy::GetPolicy(TogglePolicy::Policy::ExperimentalFeatures).RegValueName());
                return false;
            }

            switch (feature)
            {
            case ExperimentalFeature::Feature::ExperimentalCmd:
                // ExperimentalArg depends on ExperimentalCmd, so instead of failing we could
                // assume that if ExperimentalArg is enabled then ExperimentalCmd is as well.
                return userSettings.Get<Setting::EFExperimentalCmd>() || userSettings.Get<Setting::EFExperimentalArg>();
            case ExperimentalFeature::Feature::ExperimentalArg:
                return userSettings.Get<Setting::EFExperimentalArg>();
            case ExperimentalFeature::Feature::DirectMSI:
                return userSettings.Get<Setting::EFDirectMSI>();
            case ExperimentalFeature::Feature::WindowsFeature:
                return userSettings.Get<Setting::EFWindowsFeature>();
            case ExperimentalFeature::Feature::Resume:
                return userSettings.Get<Setting::EFResume>();
<<<<<<< HEAD
            case ExperimentalFeature::Feature::Configuration03:
                return userSettings.Get<Setting::EFConfiguration03>();
=======
            case ExperimentalFeature::Feature::Reboot:
                return userSettings.Get<Setting::EFReboot>();
>>>>>>> a32e1140
            default:
                THROW_HR(E_UNEXPECTED);
            }
#endif
        }
    }

    bool ExperimentalFeature::IsEnabled(Feature feature)
    {
        return IsEnabledInternal(feature, User());
    }

#ifndef AICLI_DISABLE_TEST_HOOKS
    bool ExperimentalFeature::IsEnabled(Feature feature, const UserSettings& userSettings)
    {
        return IsEnabledInternal(feature, userSettings);
    }
#endif

    ExperimentalFeature ExperimentalFeature::GetFeature(ExperimentalFeature::Feature feature)
    {
        switch (feature)
        {
        case Feature::ExperimentalCmd:
            return ExperimentalFeature{ "Command Sample", "experimentalCmd", "https://aka.ms/winget-settings", Feature::ExperimentalCmd };
        case Feature::ExperimentalArg:
            return ExperimentalFeature{ "Argument Sample", "experimentalArg", "https://aka.ms/winget-settings", Feature::ExperimentalArg };
        case Feature::DirectMSI:
            return ExperimentalFeature{ "Direct MSI Installation", "directMSI", "https://aka.ms/winget-settings", Feature::DirectMSI };
        case Feature::WindowsFeature:
            return ExperimentalFeature{ "Windows Feature Dependencies", "windowsFeature", "https://aka.ms/winget-settings", Feature::WindowsFeature };
        case Feature::Resume:
            return ExperimentalFeature{ "Resume", "resume", "https://aka.ms/winget-settings", Feature::Resume };
<<<<<<< HEAD
        case Feature::Configuration03:
            return ExperimentalFeature{ "Configuration Schema 0.3", "configuration03", "https://aka.ms/winget-settings", Feature::Configuration03 };
=======
        case Feature::Reboot:
            return ExperimentalFeature{ "Reboot", "reboot", "https://aka.ms/winget-settings", Feature::Reboot };
>>>>>>> a32e1140
        default:
            THROW_HR(E_UNEXPECTED);
        }
    }

    std::vector<ExperimentalFeature> ExperimentalFeature::GetAllFeatures()
    {
        std::vector<ExperimentalFeature> result;

        for (Feature_t i = 0x1; i < static_cast<Feature_t>(Feature::Max); i = i << 1)
        {
            result.emplace_back(GetFeature(static_cast<Feature>(i)));
        }

        return result;
    }
}<|MERGE_RESOLUTION|>--- conflicted
+++ resolved
@@ -44,13 +44,10 @@
                 return userSettings.Get<Setting::EFWindowsFeature>();
             case ExperimentalFeature::Feature::Resume:
                 return userSettings.Get<Setting::EFResume>();
-<<<<<<< HEAD
             case ExperimentalFeature::Feature::Configuration03:
                 return userSettings.Get<Setting::EFConfiguration03>();
-=======
             case ExperimentalFeature::Feature::Reboot:
                 return userSettings.Get<Setting::EFReboot>();
->>>>>>> a32e1140
             default:
                 THROW_HR(E_UNEXPECTED);
             }
@@ -84,13 +81,10 @@
             return ExperimentalFeature{ "Windows Feature Dependencies", "windowsFeature", "https://aka.ms/winget-settings", Feature::WindowsFeature };
         case Feature::Resume:
             return ExperimentalFeature{ "Resume", "resume", "https://aka.ms/winget-settings", Feature::Resume };
-<<<<<<< HEAD
         case Feature::Configuration03:
             return ExperimentalFeature{ "Configuration Schema 0.3", "configuration03", "https://aka.ms/winget-settings", Feature::Configuration03 };
-=======
         case Feature::Reboot:
             return ExperimentalFeature{ "Reboot", "reboot", "https://aka.ms/winget-settings", Feature::Reboot };
->>>>>>> a32e1140
         default:
             THROW_HR(E_UNEXPECTED);
         }
