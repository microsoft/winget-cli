--- conflicted
+++ resolved
@@ -50,13 +50,10 @@
                 return userSettings.Get<Setting::EFProxy>();
             case ExperimentalFeature::Feature::ConfigureSelfElevation:
                 return userSettings.Get<Setting::EFConfigureSelfElevation>();
-<<<<<<< HEAD
+            case ExperimentalFeature::Feature::StoreDownload:
+                return userSettings.Get<Setting::EFStoreDownload>();
             case ExperimentalFeature::Feature::ConfigureExport:
                 return userSettings.Get<Setting::EFConfigureExport>();
-=======
-            case ExperimentalFeature::Feature::StoreDownload:
-                return userSettings.Get<Setting::EFStoreDownload>();
->>>>>>> 2ea30553
             default:
                 THROW_HR(E_UNEXPECTED);
             }
@@ -95,15 +92,11 @@
         case Feature::Proxy:
             return ExperimentalFeature{ "Proxy", "proxy", "https://aka.ms/winget-settings", Feature::Proxy };
         case Feature::ConfigureSelfElevation:
-<<<<<<< HEAD
-            return ExperimentalFeature{ "Configure Self Elevation", "configureSelfElevate", "https://aka.ms/winget-settings", Feature::ConfigureSelfElevation };
-        case Feature::ConfigureExport:
-            return ExperimentalFeature{ "Configure Export", "configureExport", "https://aka.ms/winget-settings", Feature::ConfigureExport };
-=======
             return ExperimentalFeature{ "Configure Self Elevation", "configureSelfElevate", "https://aka.ms/winget-settings", Feature::ConfigureSelfElevation };
         case Feature::StoreDownload:
             return ExperimentalFeature{ "Store Download", "storeDownload", "https://aka.ms/winget-settings", Feature::StoreDownload };
->>>>>>> 2ea30553
+        case Feature::ConfigureExport:
+            return ExperimentalFeature{ "Configure Export", "configureExport", "https://aka.ms/winget-settings", Feature::ConfigureExport };
         default:
             THROW_HR(E_UNEXPECTED);
         }
