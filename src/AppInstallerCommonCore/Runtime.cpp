// Copyright (c) Microsoft Corporation.
// Licensed under the MIT License.
#include "pch.h"
#include <binver/version.h>
#include "Public/AppInstallerRuntime.h"
#include "Public/AppInstallerStrings.h"
#include "Public/winget/UserSettings.h"

#include <optional>

#define WINGET_DEFAULT_LOG_DIRECTORY "DiagOutputDir"

namespace AppInstaller::Runtime
{
    using namespace Utility;
    using namespace Settings;

    namespace
    {
        using namespace std::string_view_literals;
        constexpr std::string_view s_DefaultTempDirectory = "WinGet"sv;
        constexpr std::string_view s_AppDataDir_Settings = "Settings"sv;
        constexpr std::string_view s_AppDataDir_State = "State"sv;
        constexpr std::string_view s_SecureSettings_Base = "Microsoft/WinGet"sv;
        constexpr std::string_view s_SecureSettings_UserRelative = "settings"sv;
        constexpr std::string_view s_SecureSettings_Relative_Unpackaged = "win"sv;
        constexpr std::string_view s_PortableAppUserRoot = "Microsoft/WinGet"sv;
<<<<<<< HEAD
        constexpr std::string_view s_PortableMachineRoot = "WinGet"sv;
        constexpr std::string_view s_LinksDirectory = "Links"sv;
=======
        constexpr std::string_view s_PortableAppMachineRoot = "WinGet"sv;
        constexpr std::string_view s_PortablePackagesDirectory = "Packages"sv;
>>>>>>> 6e9e10e1
#ifndef WINGET_DISABLE_FOR_FUZZING
        constexpr std::string_view s_SecureSettings_Relative_Packaged = "pkg"sv;
#endif
        constexpr std::string_view s_PreviewBuildSuffix = "-preview"sv;

        // Gets a boolean indicating whether the current process has identity.
        bool DoesCurrentProcessHaveIdentity()
        {
            UINT32 length = 0;
            LONG result = GetPackageFamilyName(GetCurrentProcess(), &length, nullptr);
            return (result != APPMODEL_ERROR_NO_PACKAGE);
        }

        std::unique_ptr<byte[]> GetPACKAGE_ID()
        {
            UINT32 bufferLength = 0;
            LONG gcpiResult = GetCurrentPackageId(&bufferLength, nullptr);
            THROW_HR_IF(E_UNEXPECTED, gcpiResult != ERROR_INSUFFICIENT_BUFFER);

            std::unique_ptr<byte[]> buffer = std::make_unique<byte[]>(bufferLength);

            gcpiResult = GetCurrentPackageId(&bufferLength, buffer.get());
            if (FAILED_WIN32_LOG(gcpiResult))
            {
                return {};
            }

            return buffer;
        }

        // Gets the package name; only succeeds if running in a packaged context.
        std::string GetPackageName()
        {
            std::unique_ptr<byte[]> buffer = GetPACKAGE_ID();
            if (!buffer)
            {
                return {};
            }

            PACKAGE_ID* packageId = reinterpret_cast<PACKAGE_ID*>(buffer.get());
            return Utility::ConvertToUTF8(packageId->name);
        }

        // Gets the package version; only succeeds if running in a packaged context.
        std::optional<PACKAGE_VERSION> GetPACKAGE_VERSION()
        {
            std::unique_ptr<byte[]> buffer = GetPACKAGE_ID();
            if (!buffer)
            {
                return {};
            }

            PACKAGE_ID* packageId = reinterpret_cast<PACKAGE_ID*>(buffer.get());
            return packageId->version;
        }

#ifndef AICLI_DISABLE_TEST_HOOKS
        static std::map<PathName, std::filesystem::path> s_Path_TestHook_Overrides;
#endif

        std::filesystem::path GetKnownFolderPath(const KNOWNFOLDERID& id)
        {
            wil::unique_cotaskmem_string knownFolder = nullptr;
            THROW_IF_FAILED(SHGetKnownFolderPath(id, KF_FLAG_NO_ALIAS | KF_FLAG_DONT_VERIFY | KF_FLAG_NO_PACKAGE_REDIRECTION, NULL, &knownFolder));
            return knownFolder.get();
        }

        // Gets the user's temp path
        std::filesystem::path GetPathToUserTemp()
        {
            wchar_t tempPath[MAX_PATH + 1];
            DWORD tempChars = GetTempPathW(ARRAYSIZE(tempPath), tempPath);
            THROW_LAST_ERROR_IF(!tempChars);
            THROW_HR_IF(E_UNEXPECTED, tempChars > ARRAYSIZE(tempPath));
            return { std::wstring_view{ tempPath, static_cast<size_t>(tempChars) } };
        }

        // Gets the path to the appdata root.
        // *Only used by non packaged version!*
        std::filesystem::path GetPathToAppDataRoot()
        {
            THROW_HR_IF(E_NOT_VALID_STATE, IsRunningInPackagedContext());

            std::filesystem::path result = GetKnownFolderPath(FOLDERID_LocalAppData);
            result /= "Microsoft/WinGet";

            return result;
        }

        // Gets the path to the app data relative directory.
        // Creates the directory if it does not already exist.
        std::filesystem::path GetPathToAppDataDir(const std::filesystem::path& relative)
        {
            THROW_HR_IF(E_INVALIDARG, !relative.has_relative_path());
            THROW_HR_IF(E_INVALIDARG, relative.has_root_path());
            THROW_HR_IF(E_INVALIDARG, !relative.has_filename());

            std::filesystem::path result = GetPathToAppDataRoot();
            result /= relative;

            return result;
        }

        // Gets the current user's SID for use in paths.
        std::filesystem::path GetUserSID()
        {
            auto userToken = wil::get_token_information<TOKEN_USER>();

            wil::unique_hlocal_string sidString;
            THROW_IF_WIN32_BOOL_FALSE(ConvertSidToStringSidW(userToken->User.Sid, &sidString));
            return { sidString.get() };
        }
    }

    bool IsRunningInPackagedContext()
    {
        static bool result = DoesCurrentProcessHaveIdentity();
        return result;
    }

    LocIndString GetClientVersion()
    {
        using namespace std::string_literals;

        // Major and minor come directly from version.h
        std::ostringstream strstr;
        strstr << VERSION_MAJOR << '.' << VERSION_MINOR << '.';

        // Build comes from the package for now, if packaged.
        if (IsRunningInPackagedContext())
        {
            auto version = GetPACKAGE_VERSION();

            if (!version)
            {
                // In the extremely unlikely event of a failure, this is merely a sentinel value
                // to indicated such.  The only other option is to completely prevent execution,
                // which seems unnecessary.
                return LocIndString{ "error"sv };
            }

            strstr << version->Build;
        }
        else
        {
            strstr << VERSION_BUILD;
        }

        if (!IsReleaseBuild())
        {
            strstr << s_PreviewBuildSuffix;
        }

        return LocIndString{ strstr.str() };
    }

    LocIndString GetPackageVersion()
    {
        using namespace std::string_literals;

        if (IsRunningInPackagedContext())
        {
            auto version = GetPACKAGE_VERSION();

            if (!version)
            {
                // In the extremely unlikely event of a failure, this is merely a sentinel value
                // to indicated such.  The only other option is to completely prevent execution,
                // which seems unnecessary.
                return LocIndString{ "error"sv };
            }

            std::ostringstream strstr;
            strstr << GetPackageName() << " v" << version->Major << '.' << version->Minor << '.' << version->Build << '.' << version->Revision;

            return LocIndString{ strstr.str() };
        }
        else
        {
            // Calling code should avoid calling in when this is the case.
            return LocIndString{ "none"sv };
        }
    }

#ifndef WINGET_DISABLE_FOR_FUZZING
    LocIndString GetOSVersion()
    {
        winrt::Windows::System::Profile::AnalyticsInfo analyticsInfo{};
        auto versionInfo = analyticsInfo.VersionInfo();

        uint64_t version = std::stoull(Utility::ConvertToUTF8(versionInfo.DeviceFamilyVersion()));
        uint16_t parts[4];

        for (size_t i = 0; i < ARRAYSIZE(parts); ++i)
        {
            parts[i] = version & 0xFFFF;
            version = version >> 16;
        }

        std::ostringstream strstr;
        strstr << Utility::ConvertToUTF8(versionInfo.DeviceFamily()) << " v" << parts[3] << '.' << parts[2] << '.' << parts[1] << '.' << parts[0];

        return LocIndString{ strstr.str() };
    }

    std::string GetOSRegion()
    {
        winrt::Windows::Globalization::GeographicRegion region;
        return Utility::ConvertToUTF8(region.CodeTwoLetter());
    }
#endif

    std::filesystem::path GetPathTo(PathName path)
    {
        std::filesystem::path result;
        bool create = true;

#ifndef WINGET_DISABLE_FOR_FUZZING
        if (IsRunningInPackagedContext())
        {
            auto appStorage = winrt::Windows::Storage::ApplicationData::Current();

            switch (path)
            {
            case PathName::Temp:
            {
                result = GetPathToUserTemp();
                result /= s_DefaultTempDirectory;
            }
                break;
            case PathName::LocalState:
            case PathName::UserFileSettings:
                result.assign(appStorage.LocalFolder().Path().c_str());
                break;
            case PathName::DefaultLogLocation:
            case PathName::DefaultLogLocationForDisplay:
                // To enable UIF collection through Feedback hub, we must put our logs here.
                result.assign(appStorage.LocalFolder().Path().c_str());
                result /= WINGET_DEFAULT_LOG_DIRECTORY;

                if (path == PathName::DefaultLogLocationForDisplay)
                {
                    std::filesystem::path localAppData = GetKnownFolderPath(FOLDERID_LocalAppData);

                    auto ladItr = localAppData.begin();
                    auto resultItr = result.begin();

                    while (ladItr != localAppData.end() && resultItr != result.end())
                    {
                        if (*ladItr != *resultItr)
                        {
                            break;
                        }

                        ++ladItr;
                        ++resultItr;
                    }

                    if (ladItr == localAppData.end())
                    {
                        localAppData.assign("%LOCALAPPDATA%");
                        
                        for (;resultItr != result.end(); ++resultItr)
                        {
                            localAppData /= *resultItr;
                        }

                        result = std::move(localAppData);
                    }
                }
                break;
            case PathName::StandardSettings:
                create = false;
                break;
            case PathName::SecureSettings:
                result = GetKnownFolderPath(FOLDERID_ProgramData);
                result /= s_SecureSettings_Base;
                result /= GetUserSID();
                result /= s_SecureSettings_UserRelative;
                result /= s_SecureSettings_Relative_Packaged;
                result /= GetPackageName();
                create = false;
                break;
            case PathName::UserProfile:
                result = GetKnownFolderPath(FOLDERID_Profile);
                create = false;
                break;
<<<<<<< HEAD
            case PathName::ProgramFiles:
                result = GetKnownFolderPath(FOLDERID_ProgramFiles);
                create = false;
                break;
            case PathName::ProgramFilesX86:
                result = GetKnownFolderPath(FOLDERID_ProgramFilesX86);
                create = false;
                break;
            case PathName::LocalAppData:
                result = GetKnownFolderPath(FOLDERID_LocalAppData);
                create = false;
                break;
            case PathName::PortableLinksUserLocation:
                result = GetKnownFolderPath(FOLDERID_LocalAppData);
                result /= s_PortableAppUserRoot;
                result /= s_LinksDirectory;
=======
            case PathName::PortableAppUserRoot:
                result = Settings::User().Get<Setting::PortableAppUserRoot>();
                if (result.empty())
                {
                    result = GetKnownFolderPath(FOLDERID_LocalAppData);
                    result /= s_PortableAppUserRoot;
                    result /= s_PortablePackagesDirectory;
                }
                create = true;
                break;
            case PathName::PortableAppMachineRootX64:
                result = Settings::User().Get<Setting::PortableAppMachineRoot>();
                if (result.empty())
                {
                    result = GetKnownFolderPath(FOLDERID_ProgramFilesX64);
                    result /= s_PortableAppMachineRoot;
                    result /= s_PortablePackagesDirectory;
                }
                create = true;
                break;
            case PathName::PortableAppMachineRootX86:
                result = Settings::User().Get<Setting::PortableAppMachineRoot>();
                if (result.empty())
                {
                    result = GetKnownFolderPath(FOLDERID_ProgramFilesX86);
                    result /= s_PortableAppMachineRoot;
                    result /= s_PortablePackagesDirectory;
                }
>>>>>>> 6e9e10e1
                create = true;
                break;
            default:
                THROW_HR(E_UNEXPECTED);
            }
        }
        else
#endif
        {
            switch (path)
            {
            case PathName::Temp:
            case PathName::DefaultLogLocation:
            {
                result = GetPathToUserTemp();
                result /= s_DefaultTempDirectory;
            }
                break;
            case PathName::DefaultLogLocationForDisplay:
                result.assign("%TEMP%");
                result /= s_DefaultTempDirectory;
                create = false;
                break;
            case PathName::LocalState:
                result = GetPathToAppDataDir(s_AppDataDir_State);
                break;
            case PathName::StandardSettings:
            case PathName::UserFileSettings:
                result = GetPathToAppDataDir(s_AppDataDir_Settings);
                break;
            case PathName::SecureSettings:
                result = GetKnownFolderPath(FOLDERID_ProgramData);
                result /= s_SecureSettings_Base;
                result /= GetUserSID();
                result /= s_SecureSettings_UserRelative;
                result /= s_SecureSettings_Relative_Unpackaged;
                create = false;
                break;
            case PathName::UserProfile:
                result = GetKnownFolderPath(FOLDERID_Profile);
                create = false;
                break;
<<<<<<< HEAD
            case PathName::ProgramFiles:
                result = GetKnownFolderPath(FOLDERID_ProgramFiles);
                create = false;
                break;
            case PathName::ProgramFilesX86:
                result = GetKnownFolderPath(FOLDERID_ProgramFilesX86);
                create = false;
                break;
            case PathName::LocalAppData:
                result = GetKnownFolderPath(FOLDERID_LocalAppData);
                create = false;
                break;
            case PathName::PortableLinksUserLocation:
                result = GetKnownFolderPath(FOLDERID_LocalAppData);
                result /= s_PortableAppUserRoot;
                result /= s_LinksDirectory;
=======
            case PathName::PortableAppUserRoot:
                result = Settings::User().Get<Setting::PortableAppUserRoot>();
                if (result.empty())
                {
                    result = GetKnownFolderPath(FOLDERID_LocalAppData);
                    result /= s_PortableAppUserRoot;
                    result /= s_PortablePackagesDirectory;
                }
                create = true;
                break;
            case PathName::PortableAppMachineRootX64:
                result = Settings::User().Get<Setting::PortableAppMachineRoot>();
                if (result.empty())
                {
                    result = GetKnownFolderPath(FOLDERID_ProgramFilesX64);
                    result /= s_PortableAppMachineRoot;
                    result /= s_PortablePackagesDirectory;
                }
                create = true;
                break;
            case PathName::PortableAppMachineRootX86:
                result = Settings::User().Get<Setting::PortableAppMachineRoot>();
                if (result.empty())
                {
                    result = GetKnownFolderPath(FOLDERID_ProgramFilesX86);
                    result /= s_PortableAppMachineRoot;
                    result /= s_PortablePackagesDirectory;
                }
>>>>>>> 6e9e10e1
                create = true;
                break;
            default:
                THROW_HR(E_UNEXPECTED);
            }
        }

#ifndef AICLI_DISABLE_TEST_HOOKS
        // Override the value after letting the normal code path run
        auto itr = s_Path_TestHook_Overrides.find(path);
        if (itr != s_Path_TestHook_Overrides.end())
        {
            result = itr->second;
        }
#endif

        if (create && result.is_absolute())
        {
            if (std::filesystem::exists(result) && !std::filesystem::is_directory(result))
            {
                std::filesystem::remove(result);
            }

            std::filesystem::create_directories(result);
        }

        return result;
    }

    bool IsCurrentOSVersionGreaterThanOrEqual(const Utility::Version& version)
    {
        DWORD versionParts[3] = {};

        for (size_t i = 0; i < ARRAYSIZE(versionParts) && i < version.GetParts().size(); ++i)
        {
            versionParts[i] = static_cast<DWORD>(std::min(static_cast<decltype(version.GetParts()[i].Integer)>(std::numeric_limits<DWORD>::max()), version.GetParts()[i].Integer));
        }

        OSVERSIONINFOEXW osVersionInfo{};
        osVersionInfo.dwOSVersionInfoSize = sizeof(osVersionInfo);
        osVersionInfo.dwMajorVersion = versionParts[0];
        osVersionInfo.dwMinorVersion = versionParts[1];
        osVersionInfo.dwBuildNumber = versionParts[2];
        osVersionInfo.wServicePackMajor = 0;
        osVersionInfo.wServicePackMinor = 0;

        DWORD mask = VER_MAJORVERSION | VER_MINORVERSION | VER_BUILDNUMBER | VER_SERVICEPACKMAJOR | VER_SERVICEPACKMINOR;

        DWORDLONG conditions = 0;
        VER_SET_CONDITION(conditions, VER_MAJORVERSION, VER_GREATER_EQUAL);
        VER_SET_CONDITION(conditions, VER_MINORVERSION, VER_GREATER_EQUAL);
        VER_SET_CONDITION(conditions, VER_BUILDNUMBER, VER_GREATER_EQUAL);
        VER_SET_CONDITION(conditions, VER_SERVICEPACKMAJOR, VER_GREATER_EQUAL);
        VER_SET_CONDITION(conditions, VER_SERVICEPACKMINOR, VER_GREATER_EQUAL);

        BOOL result = VerifyVersionInfoW(&osVersionInfo, mask, conditions);
        if (!result)
        {
            THROW_LAST_ERROR_IF(GetLastError() != ERROR_OLD_WIN_VERSION);
        }
        return !!result;
    }

    bool IsRunningAsAdmin()
    {
        return wil::test_token_membership(nullptr, SECURITY_NT_AUTHORITY, SECURITY_BUILTIN_DOMAIN_RID, DOMAIN_ALIAS_RID_ADMINS);
    }

    DWORD GetVolumeInformationFlagsByHandle(HANDLE anyFileHandle)
    {
        DWORD flags = 0;
        wchar_t fileSystemName[MAX_PATH];
        THROW_LAST_ERROR_IF(!GetVolumeInformationByHandleW(
            anyFileHandle, /*hFile*/
            NULL, /*lpVolumeNameBuffer*/
            0, /*nVolumeNameSize*/
            NULL, /*lpVolumeSerialNumber*/
            NULL, /*lpMaximumComponentLength*/
            &flags, /*lpFileSystemFlags*/
            fileSystemName, /*lpFileSystemNameBuffer*/
            MAX_PATH /*nFileSystemNameSize*/));

        // Vista and older does not report all flags, fix them up here
        if (!(flags & FILE_SUPPORTS_HARD_LINKS) && !_wcsicmp(fileSystemName, L"NTFS"))
        {
            flags |= FILE_SUPPORTS_HARD_LINKS|FILE_SUPPORTS_EXTENDED_ATTRIBUTES|FILE_SUPPORTS_OPEN_BY_FILE_ID|FILE_SUPPORTS_USN_JOURNAL;
        }

        return flags;
    }

    DWORD GetVolumeInformationFlags(const std::filesystem::path& anyPath)
    {
        wil::unique_hfile fileHandle{ CreateFileW(
            anyPath.c_str(), /*lpFileName*/
            0, /*dwDesiredAccess*/
            FILE_SHARE_READ|FILE_SHARE_WRITE|FILE_SHARE_DELETE, /*dwShareMode*/
            NULL, /*lpSecurityAttributes*/
            OPEN_EXISTING, /*dwCreationDisposition*/
            FILE_ATTRIBUTE_NORMAL, /*dwFlagsAndAttributes*/
            NULL /*hTemplateFile*/) };

        THROW_LAST_ERROR_IF(fileHandle.get() == INVALID_HANDLE_VALUE);

        return GetVolumeInformationFlagsByHandle(fileHandle.get());
    }

    bool SupportsNamedStreams(const std::filesystem::path& path)
    {
        return (GetVolumeInformationFlags(path) & FILE_NAMED_STREAMS) != 0;
    }

    bool SupportsHardLinks(const std::filesystem::path& path)
    {
        return (GetVolumeInformationFlags(path) & FILE_SUPPORTS_HARD_LINKS) != 0;
    }

    constexpr bool IsReleaseBuild()
    {
#ifdef WINGET_ENABLE_RELEASE_BUILD
        return true;
#else
        return false;
#endif
    }

    // Using "standard" user agent format
    // Keeping `winget-cli` for historical reasons
    Utility::LocIndString GetDefaultUserAgent()
    {
        std::ostringstream strstr;
        strstr <<
            "winget-cli"
            " WindowsPackageManager/" << GetClientVersion() <<
            " DesktopAppInstaller/" << GetPackageVersion();
        return Utility::LocIndString{ strstr.str() };
    }

#ifndef AICLI_DISABLE_TEST_HOOKS
    void TestHook_SetPathOverride(PathName target, const std::filesystem::path& path)
    {
        s_Path_TestHook_Overrides[target] = path;
    }

    void TestHook_ClearPathOverrides()
    {
        s_Path_TestHook_Overrides.clear();
    }
#endif
}
<|MERGE_RESOLUTION|>--- conflicted
+++ resolved
@@ -1,607 +1,601 @@
-// Copyright (c) Microsoft Corporation.
-// Licensed under the MIT License.
-#include "pch.h"
-#include <binver/version.h>
-#include "Public/AppInstallerRuntime.h"
-#include "Public/AppInstallerStrings.h"
-#include "Public/winget/UserSettings.h"
-
-#include <optional>
-
-#define WINGET_DEFAULT_LOG_DIRECTORY "DiagOutputDir"
-
-namespace AppInstaller::Runtime
-{
-    using namespace Utility;
-    using namespace Settings;
-
-    namespace
-    {
-        using namespace std::string_view_literals;
-        constexpr std::string_view s_DefaultTempDirectory = "WinGet"sv;
-        constexpr std::string_view s_AppDataDir_Settings = "Settings"sv;
-        constexpr std::string_view s_AppDataDir_State = "State"sv;
-        constexpr std::string_view s_SecureSettings_Base = "Microsoft/WinGet"sv;
-        constexpr std::string_view s_SecureSettings_UserRelative = "settings"sv;
-        constexpr std::string_view s_SecureSettings_Relative_Unpackaged = "win"sv;
-        constexpr std::string_view s_PortableAppUserRoot = "Microsoft/WinGet"sv;
-<<<<<<< HEAD
-        constexpr std::string_view s_PortableMachineRoot = "WinGet"sv;
-        constexpr std::string_view s_LinksDirectory = "Links"sv;
-=======
-        constexpr std::string_view s_PortableAppMachineRoot = "WinGet"sv;
-        constexpr std::string_view s_PortablePackagesDirectory = "Packages"sv;
->>>>>>> 6e9e10e1
-#ifndef WINGET_DISABLE_FOR_FUZZING
-        constexpr std::string_view s_SecureSettings_Relative_Packaged = "pkg"sv;
-#endif
-        constexpr std::string_view s_PreviewBuildSuffix = "-preview"sv;
-
-        // Gets a boolean indicating whether the current process has identity.
-        bool DoesCurrentProcessHaveIdentity()
-        {
-            UINT32 length = 0;
-            LONG result = GetPackageFamilyName(GetCurrentProcess(), &length, nullptr);
-            return (result != APPMODEL_ERROR_NO_PACKAGE);
-        }
-
-        std::unique_ptr<byte[]> GetPACKAGE_ID()
-        {
-            UINT32 bufferLength = 0;
-            LONG gcpiResult = GetCurrentPackageId(&bufferLength, nullptr);
-            THROW_HR_IF(E_UNEXPECTED, gcpiResult != ERROR_INSUFFICIENT_BUFFER);
-
-            std::unique_ptr<byte[]> buffer = std::make_unique<byte[]>(bufferLength);
-
-            gcpiResult = GetCurrentPackageId(&bufferLength, buffer.get());
-            if (FAILED_WIN32_LOG(gcpiResult))
-            {
-                return {};
-            }
-
-            return buffer;
-        }
-
-        // Gets the package name; only succeeds if running in a packaged context.
-        std::string GetPackageName()
-        {
-            std::unique_ptr<byte[]> buffer = GetPACKAGE_ID();
-            if (!buffer)
-            {
-                return {};
-            }
-
-            PACKAGE_ID* packageId = reinterpret_cast<PACKAGE_ID*>(buffer.get());
-            return Utility::ConvertToUTF8(packageId->name);
-        }
-
-        // Gets the package version; only succeeds if running in a packaged context.
-        std::optional<PACKAGE_VERSION> GetPACKAGE_VERSION()
-        {
-            std::unique_ptr<byte[]> buffer = GetPACKAGE_ID();
-            if (!buffer)
-            {
-                return {};
-            }
-
-            PACKAGE_ID* packageId = reinterpret_cast<PACKAGE_ID*>(buffer.get());
-            return packageId->version;
-        }
-
-#ifndef AICLI_DISABLE_TEST_HOOKS
-        static std::map<PathName, std::filesystem::path> s_Path_TestHook_Overrides;
-#endif
-
-        std::filesystem::path GetKnownFolderPath(const KNOWNFOLDERID& id)
-        {
-            wil::unique_cotaskmem_string knownFolder = nullptr;
-            THROW_IF_FAILED(SHGetKnownFolderPath(id, KF_FLAG_NO_ALIAS | KF_FLAG_DONT_VERIFY | KF_FLAG_NO_PACKAGE_REDIRECTION, NULL, &knownFolder));
-            return knownFolder.get();
-        }
-
-        // Gets the user's temp path
-        std::filesystem::path GetPathToUserTemp()
-        {
-            wchar_t tempPath[MAX_PATH + 1];
-            DWORD tempChars = GetTempPathW(ARRAYSIZE(tempPath), tempPath);
-            THROW_LAST_ERROR_IF(!tempChars);
-            THROW_HR_IF(E_UNEXPECTED, tempChars > ARRAYSIZE(tempPath));
-            return { std::wstring_view{ tempPath, static_cast<size_t>(tempChars) } };
-        }
-
-        // Gets the path to the appdata root.
-        // *Only used by non packaged version!*
-        std::filesystem::path GetPathToAppDataRoot()
-        {
-            THROW_HR_IF(E_NOT_VALID_STATE, IsRunningInPackagedContext());
-
-            std::filesystem::path result = GetKnownFolderPath(FOLDERID_LocalAppData);
-            result /= "Microsoft/WinGet";
-
-            return result;
-        }
-
-        // Gets the path to the app data relative directory.
-        // Creates the directory if it does not already exist.
-        std::filesystem::path GetPathToAppDataDir(const std::filesystem::path& relative)
-        {
-            THROW_HR_IF(E_INVALIDARG, !relative.has_relative_path());
-            THROW_HR_IF(E_INVALIDARG, relative.has_root_path());
-            THROW_HR_IF(E_INVALIDARG, !relative.has_filename());
-
-            std::filesystem::path result = GetPathToAppDataRoot();
-            result /= relative;
-
-            return result;
-        }
-
-        // Gets the current user's SID for use in paths.
-        std::filesystem::path GetUserSID()
-        {
-            auto userToken = wil::get_token_information<TOKEN_USER>();
-
-            wil::unique_hlocal_string sidString;
-            THROW_IF_WIN32_BOOL_FALSE(ConvertSidToStringSidW(userToken->User.Sid, &sidString));
-            return { sidString.get() };
-        }
-    }
-
-    bool IsRunningInPackagedContext()
-    {
-        static bool result = DoesCurrentProcessHaveIdentity();
-        return result;
-    }
-
-    LocIndString GetClientVersion()
-    {
-        using namespace std::string_literals;
-
-        // Major and minor come directly from version.h
-        std::ostringstream strstr;
-        strstr << VERSION_MAJOR << '.' << VERSION_MINOR << '.';
-
-        // Build comes from the package for now, if packaged.
-        if (IsRunningInPackagedContext())
-        {
-            auto version = GetPACKAGE_VERSION();
-
-            if (!version)
-            {
-                // In the extremely unlikely event of a failure, this is merely a sentinel value
-                // to indicated such.  The only other option is to completely prevent execution,
-                // which seems unnecessary.
-                return LocIndString{ "error"sv };
-            }
-
-            strstr << version->Build;
-        }
-        else
-        {
-            strstr << VERSION_BUILD;
-        }
-
-        if (!IsReleaseBuild())
-        {
-            strstr << s_PreviewBuildSuffix;
-        }
-
-        return LocIndString{ strstr.str() };
-    }
-
-    LocIndString GetPackageVersion()
-    {
-        using namespace std::string_literals;
-
-        if (IsRunningInPackagedContext())
-        {
-            auto version = GetPACKAGE_VERSION();
-
-            if (!version)
-            {
-                // In the extremely unlikely event of a failure, this is merely a sentinel value
-                // to indicated such.  The only other option is to completely prevent execution,
-                // which seems unnecessary.
-                return LocIndString{ "error"sv };
-            }
-
-            std::ostringstream strstr;
-            strstr << GetPackageName() << " v" << version->Major << '.' << version->Minor << '.' << version->Build << '.' << version->Revision;
-
-            return LocIndString{ strstr.str() };
-        }
-        else
-        {
-            // Calling code should avoid calling in when this is the case.
-            return LocIndString{ "none"sv };
-        }
-    }
-
-#ifndef WINGET_DISABLE_FOR_FUZZING
-    LocIndString GetOSVersion()
-    {
-        winrt::Windows::System::Profile::AnalyticsInfo analyticsInfo{};
-        auto versionInfo = analyticsInfo.VersionInfo();
-
-        uint64_t version = std::stoull(Utility::ConvertToUTF8(versionInfo.DeviceFamilyVersion()));
-        uint16_t parts[4];
-
-        for (size_t i = 0; i < ARRAYSIZE(parts); ++i)
-        {
-            parts[i] = version & 0xFFFF;
-            version = version >> 16;
-        }
-
-        std::ostringstream strstr;
-        strstr << Utility::ConvertToUTF8(versionInfo.DeviceFamily()) << " v" << parts[3] << '.' << parts[2] << '.' << parts[1] << '.' << parts[0];
-
-        return LocIndString{ strstr.str() };
-    }
-
-    std::string GetOSRegion()
-    {
-        winrt::Windows::Globalization::GeographicRegion region;
-        return Utility::ConvertToUTF8(region.CodeTwoLetter());
-    }
-#endif
-
-    std::filesystem::path GetPathTo(PathName path)
-    {
-        std::filesystem::path result;
-        bool create = true;
-
-#ifndef WINGET_DISABLE_FOR_FUZZING
-        if (IsRunningInPackagedContext())
-        {
-            auto appStorage = winrt::Windows::Storage::ApplicationData::Current();
-
-            switch (path)
-            {
-            case PathName::Temp:
-            {
-                result = GetPathToUserTemp();
-                result /= s_DefaultTempDirectory;
-            }
-                break;
-            case PathName::LocalState:
-            case PathName::UserFileSettings:
-                result.assign(appStorage.LocalFolder().Path().c_str());
-                break;
-            case PathName::DefaultLogLocation:
-            case PathName::DefaultLogLocationForDisplay:
-                // To enable UIF collection through Feedback hub, we must put our logs here.
-                result.assign(appStorage.LocalFolder().Path().c_str());
-                result /= WINGET_DEFAULT_LOG_DIRECTORY;
-
-                if (path == PathName::DefaultLogLocationForDisplay)
-                {
-                    std::filesystem::path localAppData = GetKnownFolderPath(FOLDERID_LocalAppData);
-
-                    auto ladItr = localAppData.begin();
-                    auto resultItr = result.begin();
-
-                    while (ladItr != localAppData.end() && resultItr != result.end())
-                    {
-                        if (*ladItr != *resultItr)
-                        {
-                            break;
-                        }
-
-                        ++ladItr;
-                        ++resultItr;
-                    }
-
-                    if (ladItr == localAppData.end())
-                    {
-                        localAppData.assign("%LOCALAPPDATA%");
-                        
-                        for (;resultItr != result.end(); ++resultItr)
-                        {
-                            localAppData /= *resultItr;
-                        }
-
-                        result = std::move(localAppData);
-                    }
-                }
-                break;
-            case PathName::StandardSettings:
-                create = false;
-                break;
-            case PathName::SecureSettings:
-                result = GetKnownFolderPath(FOLDERID_ProgramData);
-                result /= s_SecureSettings_Base;
-                result /= GetUserSID();
-                result /= s_SecureSettings_UserRelative;
-                result /= s_SecureSettings_Relative_Packaged;
-                result /= GetPackageName();
-                create = false;
-                break;
-            case PathName::UserProfile:
-                result = GetKnownFolderPath(FOLDERID_Profile);
-                create = false;
-                break;
-<<<<<<< HEAD
-            case PathName::ProgramFiles:
-                result = GetKnownFolderPath(FOLDERID_ProgramFiles);
-                create = false;
-                break;
-            case PathName::ProgramFilesX86:
-                result = GetKnownFolderPath(FOLDERID_ProgramFilesX86);
-                create = false;
-                break;
-            case PathName::LocalAppData:
-                result = GetKnownFolderPath(FOLDERID_LocalAppData);
-                create = false;
-                break;
-            case PathName::PortableLinksUserLocation:
-                result = GetKnownFolderPath(FOLDERID_LocalAppData);
-                result /= s_PortableAppUserRoot;
-                result /= s_LinksDirectory;
-=======
-            case PathName::PortableAppUserRoot:
-                result = Settings::User().Get<Setting::PortableAppUserRoot>();
-                if (result.empty())
-                {
-                    result = GetKnownFolderPath(FOLDERID_LocalAppData);
-                    result /= s_PortableAppUserRoot;
-                    result /= s_PortablePackagesDirectory;
-                }
-                create = true;
-                break;
-            case PathName::PortableAppMachineRootX64:
-                result = Settings::User().Get<Setting::PortableAppMachineRoot>();
-                if (result.empty())
-                {
-                    result = GetKnownFolderPath(FOLDERID_ProgramFilesX64);
-                    result /= s_PortableAppMachineRoot;
-                    result /= s_PortablePackagesDirectory;
-                }
-                create = true;
-                break;
-            case PathName::PortableAppMachineRootX86:
-                result = Settings::User().Get<Setting::PortableAppMachineRoot>();
-                if (result.empty())
-                {
-                    result = GetKnownFolderPath(FOLDERID_ProgramFilesX86);
-                    result /= s_PortableAppMachineRoot;
-                    result /= s_PortablePackagesDirectory;
-                }
->>>>>>> 6e9e10e1
-                create = true;
-                break;
-            default:
-                THROW_HR(E_UNEXPECTED);
-            }
-        }
-        else
-#endif
-        {
-            switch (path)
-            {
-            case PathName::Temp:
-            case PathName::DefaultLogLocation:
-            {
-                result = GetPathToUserTemp();
-                result /= s_DefaultTempDirectory;
-            }
-                break;
-            case PathName::DefaultLogLocationForDisplay:
-                result.assign("%TEMP%");
-                result /= s_DefaultTempDirectory;
-                create = false;
-                break;
-            case PathName::LocalState:
-                result = GetPathToAppDataDir(s_AppDataDir_State);
-                break;
-            case PathName::StandardSettings:
-            case PathName::UserFileSettings:
-                result = GetPathToAppDataDir(s_AppDataDir_Settings);
-                break;
-            case PathName::SecureSettings:
-                result = GetKnownFolderPath(FOLDERID_ProgramData);
-                result /= s_SecureSettings_Base;
-                result /= GetUserSID();
-                result /= s_SecureSettings_UserRelative;
-                result /= s_SecureSettings_Relative_Unpackaged;
-                create = false;
-                break;
-            case PathName::UserProfile:
-                result = GetKnownFolderPath(FOLDERID_Profile);
-                create = false;
-                break;
-<<<<<<< HEAD
-            case PathName::ProgramFiles:
-                result = GetKnownFolderPath(FOLDERID_ProgramFiles);
-                create = false;
-                break;
-            case PathName::ProgramFilesX86:
-                result = GetKnownFolderPath(FOLDERID_ProgramFilesX86);
-                create = false;
-                break;
-            case PathName::LocalAppData:
-                result = GetKnownFolderPath(FOLDERID_LocalAppData);
-                create = false;
-                break;
-            case PathName::PortableLinksUserLocation:
-                result = GetKnownFolderPath(FOLDERID_LocalAppData);
-                result /= s_PortableAppUserRoot;
-                result /= s_LinksDirectory;
-=======
-            case PathName::PortableAppUserRoot:
-                result = Settings::User().Get<Setting::PortableAppUserRoot>();
-                if (result.empty())
-                {
-                    result = GetKnownFolderPath(FOLDERID_LocalAppData);
-                    result /= s_PortableAppUserRoot;
-                    result /= s_PortablePackagesDirectory;
-                }
-                create = true;
-                break;
-            case PathName::PortableAppMachineRootX64:
-                result = Settings::User().Get<Setting::PortableAppMachineRoot>();
-                if (result.empty())
-                {
-                    result = GetKnownFolderPath(FOLDERID_ProgramFilesX64);
-                    result /= s_PortableAppMachineRoot;
-                    result /= s_PortablePackagesDirectory;
-                }
-                create = true;
-                break;
-            case PathName::PortableAppMachineRootX86:
-                result = Settings::User().Get<Setting::PortableAppMachineRoot>();
-                if (result.empty())
-                {
-                    result = GetKnownFolderPath(FOLDERID_ProgramFilesX86);
-                    result /= s_PortableAppMachineRoot;
-                    result /= s_PortablePackagesDirectory;
-                }
->>>>>>> 6e9e10e1
-                create = true;
-                break;
-            default:
-                THROW_HR(E_UNEXPECTED);
-            }
-        }
-
-#ifndef AICLI_DISABLE_TEST_HOOKS
-        // Override the value after letting the normal code path run
-        auto itr = s_Path_TestHook_Overrides.find(path);
-        if (itr != s_Path_TestHook_Overrides.end())
-        {
-            result = itr->second;
-        }
-#endif
-
-        if (create && result.is_absolute())
-        {
-            if (std::filesystem::exists(result) && !std::filesystem::is_directory(result))
-            {
-                std::filesystem::remove(result);
-            }
-
-            std::filesystem::create_directories(result);
-        }
-
-        return result;
-    }
-
-    bool IsCurrentOSVersionGreaterThanOrEqual(const Utility::Version& version)
-    {
-        DWORD versionParts[3] = {};
-
-        for (size_t i = 0; i < ARRAYSIZE(versionParts) && i < version.GetParts().size(); ++i)
-        {
-            versionParts[i] = static_cast<DWORD>(std::min(static_cast<decltype(version.GetParts()[i].Integer)>(std::numeric_limits<DWORD>::max()), version.GetParts()[i].Integer));
-        }
-
-        OSVERSIONINFOEXW osVersionInfo{};
-        osVersionInfo.dwOSVersionInfoSize = sizeof(osVersionInfo);
-        osVersionInfo.dwMajorVersion = versionParts[0];
-        osVersionInfo.dwMinorVersion = versionParts[1];
-        osVersionInfo.dwBuildNumber = versionParts[2];
-        osVersionInfo.wServicePackMajor = 0;
-        osVersionInfo.wServicePackMinor = 0;
-
-        DWORD mask = VER_MAJORVERSION | VER_MINORVERSION | VER_BUILDNUMBER | VER_SERVICEPACKMAJOR | VER_SERVICEPACKMINOR;
-
-        DWORDLONG conditions = 0;
-        VER_SET_CONDITION(conditions, VER_MAJORVERSION, VER_GREATER_EQUAL);
-        VER_SET_CONDITION(conditions, VER_MINORVERSION, VER_GREATER_EQUAL);
-        VER_SET_CONDITION(conditions, VER_BUILDNUMBER, VER_GREATER_EQUAL);
-        VER_SET_CONDITION(conditions, VER_SERVICEPACKMAJOR, VER_GREATER_EQUAL);
-        VER_SET_CONDITION(conditions, VER_SERVICEPACKMINOR, VER_GREATER_EQUAL);
-
-        BOOL result = VerifyVersionInfoW(&osVersionInfo, mask, conditions);
-        if (!result)
-        {
-            THROW_LAST_ERROR_IF(GetLastError() != ERROR_OLD_WIN_VERSION);
-        }
-        return !!result;
-    }
-
-    bool IsRunningAsAdmin()
-    {
-        return wil::test_token_membership(nullptr, SECURITY_NT_AUTHORITY, SECURITY_BUILTIN_DOMAIN_RID, DOMAIN_ALIAS_RID_ADMINS);
-    }
-
-    DWORD GetVolumeInformationFlagsByHandle(HANDLE anyFileHandle)
-    {
-        DWORD flags = 0;
-        wchar_t fileSystemName[MAX_PATH];
-        THROW_LAST_ERROR_IF(!GetVolumeInformationByHandleW(
-            anyFileHandle, /*hFile*/
-            NULL, /*lpVolumeNameBuffer*/
-            0, /*nVolumeNameSize*/
-            NULL, /*lpVolumeSerialNumber*/
-            NULL, /*lpMaximumComponentLength*/
-            &flags, /*lpFileSystemFlags*/
-            fileSystemName, /*lpFileSystemNameBuffer*/
-            MAX_PATH /*nFileSystemNameSize*/));
-
-        // Vista and older does not report all flags, fix them up here
-        if (!(flags & FILE_SUPPORTS_HARD_LINKS) && !_wcsicmp(fileSystemName, L"NTFS"))
-        {
-            flags |= FILE_SUPPORTS_HARD_LINKS|FILE_SUPPORTS_EXTENDED_ATTRIBUTES|FILE_SUPPORTS_OPEN_BY_FILE_ID|FILE_SUPPORTS_USN_JOURNAL;
-        }
-
-        return flags;
-    }
-
-    DWORD GetVolumeInformationFlags(const std::filesystem::path& anyPath)
-    {
-        wil::unique_hfile fileHandle{ CreateFileW(
-            anyPath.c_str(), /*lpFileName*/
-            0, /*dwDesiredAccess*/
-            FILE_SHARE_READ|FILE_SHARE_WRITE|FILE_SHARE_DELETE, /*dwShareMode*/
-            NULL, /*lpSecurityAttributes*/
-            OPEN_EXISTING, /*dwCreationDisposition*/
-            FILE_ATTRIBUTE_NORMAL, /*dwFlagsAndAttributes*/
-            NULL /*hTemplateFile*/) };
-
-        THROW_LAST_ERROR_IF(fileHandle.get() == INVALID_HANDLE_VALUE);
-
-        return GetVolumeInformationFlagsByHandle(fileHandle.get());
-    }
-
-    bool SupportsNamedStreams(const std::filesystem::path& path)
-    {
-        return (GetVolumeInformationFlags(path) & FILE_NAMED_STREAMS) != 0;
-    }
-
-    bool SupportsHardLinks(const std::filesystem::path& path)
-    {
-        return (GetVolumeInformationFlags(path) & FILE_SUPPORTS_HARD_LINKS) != 0;
-    }
-
-    constexpr bool IsReleaseBuild()
-    {
-#ifdef WINGET_ENABLE_RELEASE_BUILD
-        return true;
-#else
-        return false;
-#endif
-    }
-
-    // Using "standard" user agent format
-    // Keeping `winget-cli` for historical reasons
-    Utility::LocIndString GetDefaultUserAgent()
-    {
-        std::ostringstream strstr;
-        strstr <<
-            "winget-cli"
-            " WindowsPackageManager/" << GetClientVersion() <<
-            " DesktopAppInstaller/" << GetPackageVersion();
-        return Utility::LocIndString{ strstr.str() };
-    }
-
-#ifndef AICLI_DISABLE_TEST_HOOKS
-    void TestHook_SetPathOverride(PathName target, const std::filesystem::path& path)
-    {
-        s_Path_TestHook_Overrides[target] = path;
-    }
-
-    void TestHook_ClearPathOverrides()
-    {
-        s_Path_TestHook_Overrides.clear();
-    }
-#endif
-}
+// Copyright (c) Microsoft Corporation.
+// Licensed under the MIT License.
+#include "pch.h"
+#include <binver/version.h>
+#include "Public/AppInstallerRuntime.h"
+#include "Public/AppInstallerStrings.h"
+#include "Public/winget/UserSettings.h"
+
+#include <optional>
+
+#define WINGET_DEFAULT_LOG_DIRECTORY "DiagOutputDir"
+
+namespace AppInstaller::Runtime
+{
+    using namespace Utility;
+    using namespace Settings;
+
+    namespace
+    {
+        using namespace std::string_view_literals;
+        constexpr std::string_view s_DefaultTempDirectory = "WinGet"sv;
+        constexpr std::string_view s_AppDataDir_Settings = "Settings"sv;
+        constexpr std::string_view s_AppDataDir_State = "State"sv;
+        constexpr std::string_view s_SecureSettings_Base = "Microsoft/WinGet"sv;
+        constexpr std::string_view s_SecureSettings_UserRelative = "settings"sv;
+        constexpr std::string_view s_SecureSettings_Relative_Unpackaged = "win"sv;
+        constexpr std::string_view s_PortableAppUserRoot = "Microsoft/WinGet"sv;
+        constexpr std::string_view s_PortableAppMachineRoot = "WinGet"sv;
+        constexpr std::string_view s_PortablePackagesDirectory = "Packages"sv;
+        constexpr std::string_view s_LinksDirectory = "Links"sv;
+#ifndef WINGET_DISABLE_FOR_FUZZING
+        constexpr std::string_view s_SecureSettings_Relative_Packaged = "pkg"sv;
+#endif
+        constexpr std::string_view s_PreviewBuildSuffix = "-preview"sv;
+
+        // Gets a boolean indicating whether the current process has identity.
+        bool DoesCurrentProcessHaveIdentity()
+        {
+            UINT32 length = 0;
+            LONG result = GetPackageFamilyName(GetCurrentProcess(), &length, nullptr);
+            return (result != APPMODEL_ERROR_NO_PACKAGE);
+        }
+
+        std::unique_ptr<byte[]> GetPACKAGE_ID()
+        {
+            UINT32 bufferLength = 0;
+            LONG gcpiResult = GetCurrentPackageId(&bufferLength, nullptr);
+            THROW_HR_IF(E_UNEXPECTED, gcpiResult != ERROR_INSUFFICIENT_BUFFER);
+
+            std::unique_ptr<byte[]> buffer = std::make_unique<byte[]>(bufferLength);
+
+            gcpiResult = GetCurrentPackageId(&bufferLength, buffer.get());
+            if (FAILED_WIN32_LOG(gcpiResult))
+            {
+                return {};
+            }
+
+            return buffer;
+        }
+
+        // Gets the package name; only succeeds if running in a packaged context.
+        std::string GetPackageName()
+        {
+            std::unique_ptr<byte[]> buffer = GetPACKAGE_ID();
+            if (!buffer)
+            {
+                return {};
+            }
+
+            PACKAGE_ID* packageId = reinterpret_cast<PACKAGE_ID*>(buffer.get());
+            return Utility::ConvertToUTF8(packageId->name);
+        }
+
+        // Gets the package version; only succeeds if running in a packaged context.
+        std::optional<PACKAGE_VERSION> GetPACKAGE_VERSION()
+        {
+            std::unique_ptr<byte[]> buffer = GetPACKAGE_ID();
+            if (!buffer)
+            {
+                return {};
+            }
+
+            PACKAGE_ID* packageId = reinterpret_cast<PACKAGE_ID*>(buffer.get());
+            return packageId->version;
+        }
+
+#ifndef AICLI_DISABLE_TEST_HOOKS
+        static std::map<PathName, std::filesystem::path> s_Path_TestHook_Overrides;
+#endif
+
+        std::filesystem::path GetKnownFolderPath(const KNOWNFOLDERID& id)
+        {
+            wil::unique_cotaskmem_string knownFolder = nullptr;
+            THROW_IF_FAILED(SHGetKnownFolderPath(id, KF_FLAG_NO_ALIAS | KF_FLAG_DONT_VERIFY | KF_FLAG_NO_PACKAGE_REDIRECTION, NULL, &knownFolder));
+            return knownFolder.get();
+        }
+
+        // Gets the user's temp path
+        std::filesystem::path GetPathToUserTemp()
+        {
+            wchar_t tempPath[MAX_PATH + 1];
+            DWORD tempChars = GetTempPathW(ARRAYSIZE(tempPath), tempPath);
+            THROW_LAST_ERROR_IF(!tempChars);
+            THROW_HR_IF(E_UNEXPECTED, tempChars > ARRAYSIZE(tempPath));
+            return { std::wstring_view{ tempPath, static_cast<size_t>(tempChars) } };
+        }
+
+        // Gets the path to the appdata root.
+        // *Only used by non packaged version!*
+        std::filesystem::path GetPathToAppDataRoot()
+        {
+            THROW_HR_IF(E_NOT_VALID_STATE, IsRunningInPackagedContext());
+
+            std::filesystem::path result = GetKnownFolderPath(FOLDERID_LocalAppData);
+            result /= "Microsoft/WinGet";
+
+            return result;
+        }
+
+        // Gets the path to the app data relative directory.
+        // Creates the directory if it does not already exist.
+        std::filesystem::path GetPathToAppDataDir(const std::filesystem::path& relative)
+        {
+            THROW_HR_IF(E_INVALIDARG, !relative.has_relative_path());
+            THROW_HR_IF(E_INVALIDARG, relative.has_root_path());
+            THROW_HR_IF(E_INVALIDARG, !relative.has_filename());
+
+            std::filesystem::path result = GetPathToAppDataRoot();
+            result /= relative;
+
+            return result;
+        }
+
+        // Gets the current user's SID for use in paths.
+        std::filesystem::path GetUserSID()
+        {
+            auto userToken = wil::get_token_information<TOKEN_USER>();
+
+            wil::unique_hlocal_string sidString;
+            THROW_IF_WIN32_BOOL_FALSE(ConvertSidToStringSidW(userToken->User.Sid, &sidString));
+            return { sidString.get() };
+        }
+    }
+
+    bool IsRunningInPackagedContext()
+    {
+        static bool result = DoesCurrentProcessHaveIdentity();
+        return result;
+    }
+
+    LocIndString GetClientVersion()
+    {
+        using namespace std::string_literals;
+
+        // Major and minor come directly from version.h
+        std::ostringstream strstr;
+        strstr << VERSION_MAJOR << '.' << VERSION_MINOR << '.';
+
+        // Build comes from the package for now, if packaged.
+        if (IsRunningInPackagedContext())
+        {
+            auto version = GetPACKAGE_VERSION();
+
+            if (!version)
+            {
+                // In the extremely unlikely event of a failure, this is merely a sentinel value
+                // to indicated such.  The only other option is to completely prevent execution,
+                // which seems unnecessary.
+                return LocIndString{ "error"sv };
+            }
+
+            strstr << version->Build;
+        }
+        else
+        {
+            strstr << VERSION_BUILD;
+        }
+
+        if (!IsReleaseBuild())
+        {
+            strstr << s_PreviewBuildSuffix;
+        }
+
+        return LocIndString{ strstr.str() };
+    }
+
+    LocIndString GetPackageVersion()
+    {
+        using namespace std::string_literals;
+
+        if (IsRunningInPackagedContext())
+        {
+            auto version = GetPACKAGE_VERSION();
+
+            if (!version)
+            {
+                // In the extremely unlikely event of a failure, this is merely a sentinel value
+                // to indicated such.  The only other option is to completely prevent execution,
+                // which seems unnecessary.
+                return LocIndString{ "error"sv };
+            }
+
+            std::ostringstream strstr;
+            strstr << GetPackageName() << " v" << version->Major << '.' << version->Minor << '.' << version->Build << '.' << version->Revision;
+
+            return LocIndString{ strstr.str() };
+        }
+        else
+        {
+            // Calling code should avoid calling in when this is the case.
+            return LocIndString{ "none"sv };
+        }
+    }
+
+#ifndef WINGET_DISABLE_FOR_FUZZING
+    LocIndString GetOSVersion()
+    {
+        winrt::Windows::System::Profile::AnalyticsInfo analyticsInfo{};
+        auto versionInfo = analyticsInfo.VersionInfo();
+
+        uint64_t version = std::stoull(Utility::ConvertToUTF8(versionInfo.DeviceFamilyVersion()));
+        uint16_t parts[4];
+
+        for (size_t i = 0; i < ARRAYSIZE(parts); ++i)
+        {
+            parts[i] = version & 0xFFFF;
+            version = version >> 16;
+        }
+
+        std::ostringstream strstr;
+        strstr << Utility::ConvertToUTF8(versionInfo.DeviceFamily()) << " v" << parts[3] << '.' << parts[2] << '.' << parts[1] << '.' << parts[0];
+
+        return LocIndString{ strstr.str() };
+    }
+
+    std::string GetOSRegion()
+    {
+        winrt::Windows::Globalization::GeographicRegion region;
+        return Utility::ConvertToUTF8(region.CodeTwoLetter());
+    }
+#endif
+
+    std::filesystem::path GetPathTo(PathName path)
+    {
+        std::filesystem::path result;
+        bool create = true;
+
+#ifndef WINGET_DISABLE_FOR_FUZZING
+        if (IsRunningInPackagedContext())
+        {
+            auto appStorage = winrt::Windows::Storage::ApplicationData::Current();
+
+            switch (path)
+            {
+            case PathName::Temp:
+            {
+                result = GetPathToUserTemp();
+                result /= s_DefaultTempDirectory;
+            }
+                break;
+            case PathName::LocalState:
+            case PathName::UserFileSettings:
+                result.assign(appStorage.LocalFolder().Path().c_str());
+                break;
+            case PathName::DefaultLogLocation:
+            case PathName::DefaultLogLocationForDisplay:
+                // To enable UIF collection through Feedback hub, we must put our logs here.
+                result.assign(appStorage.LocalFolder().Path().c_str());
+                result /= WINGET_DEFAULT_LOG_DIRECTORY;
+
+                if (path == PathName::DefaultLogLocationForDisplay)
+                {
+                    std::filesystem::path localAppData = GetKnownFolderPath(FOLDERID_LocalAppData);
+
+                    auto ladItr = localAppData.begin();
+                    auto resultItr = result.begin();
+
+                    while (ladItr != localAppData.end() && resultItr != result.end())
+                    {
+                        if (*ladItr != *resultItr)
+                        {
+                            break;
+                        }
+
+                        ++ladItr;
+                        ++resultItr;
+                    }
+
+                    if (ladItr == localAppData.end())
+                    {
+                        localAppData.assign("%LOCALAPPDATA%");
+                        
+                        for (;resultItr != result.end(); ++resultItr)
+                        {
+                            localAppData /= *resultItr;
+                        }
+
+                        result = std::move(localAppData);
+                    }
+                }
+                break;
+            case PathName::StandardSettings:
+                create = false;
+                break;
+            case PathName::SecureSettings:
+                result = GetKnownFolderPath(FOLDERID_ProgramData);
+                result /= s_SecureSettings_Base;
+                result /= GetUserSID();
+                result /= s_SecureSettings_UserRelative;
+                result /= s_SecureSettings_Relative_Packaged;
+                result /= GetPackageName();
+                create = false;
+                break;
+            case PathName::UserProfile:
+                result = GetKnownFolderPath(FOLDERID_Profile);
+                create = false;
+                break;
+            case PathName::PortableAppUserRoot:
+                result = Settings::User().Get<Setting::PortableAppUserRoot>();
+                if (result.empty())
+                {
+                    result = GetKnownFolderPath(FOLDERID_LocalAppData);
+                    result /= s_PortableAppUserRoot;
+                    result /= s_PortablePackagesDirectory;
+                }
+                create = true;
+                break;
+            case PathName::PortableAppMachineRootX64:
+                result = Settings::User().Get<Setting::PortableAppMachineRoot>();
+                if (result.empty())
+                {
+                    result = GetKnownFolderPath(FOLDERID_ProgramFilesX64);
+                    result /= s_PortableAppMachineRoot;
+                    result /= s_PortablePackagesDirectory;
+                }
+                create = true;
+                break;
+            case PathName::PortableAppMachineRootX86:
+                result = Settings::User().Get<Setting::PortableAppMachineRoot>();
+                if (result.empty())
+                {
+                    result = GetKnownFolderPath(FOLDERID_ProgramFilesX86);
+                    result /= s_PortableAppMachineRoot;
+                    result /= s_PortablePackagesDirectory;
+                }
+                create = true;
+                break;
+            case PathName::PortableLinksUserLocation:
+                result = GetKnownFolderPath(FOLDERID_LocalAppData);
+                result /= s_PortableAppUserRoot;
+                result /= s_LinksDirectory;
+                create = true;
+                break;
+            case PathName::PortableLinksMachineLocationX64:
+                result = GetKnownFolderPath(FOLDERID_ProgramFilesX64);
+                result /= s_PortableAppMachineRoot;
+                result /= s_LinksDirectory;
+                create = true;
+                break;
+            case PathName::PortableLinksMachineLocationX86:
+                result = GetKnownFolderPath(FOLDERID_ProgramFilesX86);
+                result /= s_PortableAppMachineRoot;
+                result /= s_LinksDirectory;
+                create = true;
+                break;
+            default:
+                THROW_HR(E_UNEXPECTED);
+            }
+        }
+        else
+#endif
+        {
+            switch (path)
+            {
+            case PathName::Temp:
+            case PathName::DefaultLogLocation:
+            {
+                result = GetPathToUserTemp();
+                result /= s_DefaultTempDirectory;
+            }
+                break;
+            case PathName::DefaultLogLocationForDisplay:
+                result.assign("%TEMP%");
+                result /= s_DefaultTempDirectory;
+                create = false;
+                break;
+            case PathName::LocalState:
+                result = GetPathToAppDataDir(s_AppDataDir_State);
+                break;
+            case PathName::StandardSettings:
+            case PathName::UserFileSettings:
+                result = GetPathToAppDataDir(s_AppDataDir_Settings);
+                break;
+            case PathName::SecureSettings:
+                result = GetKnownFolderPath(FOLDERID_ProgramData);
+                result /= s_SecureSettings_Base;
+                result /= GetUserSID();
+                result /= s_SecureSettings_UserRelative;
+                result /= s_SecureSettings_Relative_Unpackaged;
+                create = false;
+                break;
+            case PathName::UserProfile:
+                result = GetKnownFolderPath(FOLDERID_Profile);
+                create = false;
+                break;
+            case PathName::PortableAppUserRoot:
+                result = Settings::User().Get<Setting::PortableAppUserRoot>();
+                if (result.empty())
+                {
+                    result = GetKnownFolderPath(FOLDERID_LocalAppData);
+                    result /= s_PortableAppUserRoot;
+                    result /= s_PortablePackagesDirectory;
+                }
+                create = true;
+                break;
+            case PathName::PortableAppMachineRootX64:
+                result = Settings::User().Get<Setting::PortableAppMachineRoot>();
+                if (result.empty())
+                {
+                    result = GetKnownFolderPath(FOLDERID_ProgramFilesX64);
+                    result /= s_PortableAppMachineRoot;
+                    result /= s_PortablePackagesDirectory;
+                }
+                create = true;
+                break;
+            case PathName::PortableAppMachineRootX86:
+                result = Settings::User().Get<Setting::PortableAppMachineRoot>();
+                if (result.empty())
+                {
+                    result = GetKnownFolderPath(FOLDERID_ProgramFilesX86);
+                    result /= s_PortableAppMachineRoot;
+                    result /= s_PortablePackagesDirectory;
+                }
+                create = true;
+                break;
+            case PathName::PortableLinksUserLocation:
+                result = GetKnownFolderPath(FOLDERID_LocalAppData);
+                result /= s_PortableAppUserRoot;
+                result /= s_LinksDirectory;
+                create = true;
+                break;
+            case PathName::PortableLinksMachineLocationX64:
+                result = GetKnownFolderPath(FOLDERID_ProgramFilesX64);
+                result /= s_PortableAppMachineRoot;
+                result /= s_LinksDirectory;
+                create = true;
+                break;
+            case PathName::PortableLinksMachineLocationX86:
+                result = GetKnownFolderPath(FOLDERID_ProgramFilesX86);
+                result /= s_PortableAppMachineRoot;
+                result /= s_LinksDirectory;
+                create = true;
+                break;
+            default:
+                THROW_HR(E_UNEXPECTED);
+            }
+        }
+
+#ifndef AICLI_DISABLE_TEST_HOOKS
+        // Override the value after letting the normal code path run
+        auto itr = s_Path_TestHook_Overrides.find(path);
+        if (itr != s_Path_TestHook_Overrides.end())
+        {
+            result = itr->second;
+        }
+#endif
+
+        if (create && result.is_absolute())
+        {
+            if (std::filesystem::exists(result) && !std::filesystem::is_directory(result))
+            {
+                std::filesystem::remove(result);
+            }
+
+            std::filesystem::create_directories(result);
+        }
+
+        return result;
+    }
+
+    bool IsCurrentOSVersionGreaterThanOrEqual(const Utility::Version& version)
+    {
+        DWORD versionParts[3] = {};
+
+        for (size_t i = 0; i < ARRAYSIZE(versionParts) && i < version.GetParts().size(); ++i)
+        {
+            versionParts[i] = static_cast<DWORD>(std::min(static_cast<decltype(version.GetParts()[i].Integer)>(std::numeric_limits<DWORD>::max()), version.GetParts()[i].Integer));
+        }
+
+        OSVERSIONINFOEXW osVersionInfo{};
+        osVersionInfo.dwOSVersionInfoSize = sizeof(osVersionInfo);
+        osVersionInfo.dwMajorVersion = versionParts[0];
+        osVersionInfo.dwMinorVersion = versionParts[1];
+        osVersionInfo.dwBuildNumber = versionParts[2];
+        osVersionInfo.wServicePackMajor = 0;
+        osVersionInfo.wServicePackMinor = 0;
+
+        DWORD mask = VER_MAJORVERSION | VER_MINORVERSION | VER_BUILDNUMBER | VER_SERVICEPACKMAJOR | VER_SERVICEPACKMINOR;
+
+        DWORDLONG conditions = 0;
+        VER_SET_CONDITION(conditions, VER_MAJORVERSION, VER_GREATER_EQUAL);
+        VER_SET_CONDITION(conditions, VER_MINORVERSION, VER_GREATER_EQUAL);
+        VER_SET_CONDITION(conditions, VER_BUILDNUMBER, VER_GREATER_EQUAL);
+        VER_SET_CONDITION(conditions, VER_SERVICEPACKMAJOR, VER_GREATER_EQUAL);
+        VER_SET_CONDITION(conditions, VER_SERVICEPACKMINOR, VER_GREATER_EQUAL);
+
+        BOOL result = VerifyVersionInfoW(&osVersionInfo, mask, conditions);
+        if (!result)
+        {
+            THROW_LAST_ERROR_IF(GetLastError() != ERROR_OLD_WIN_VERSION);
+        }
+        return !!result;
+    }
+
+    bool IsRunningAsAdmin()
+    {
+        return wil::test_token_membership(nullptr, SECURITY_NT_AUTHORITY, SECURITY_BUILTIN_DOMAIN_RID, DOMAIN_ALIAS_RID_ADMINS);
+    }
+
+    DWORD GetVolumeInformationFlagsByHandle(HANDLE anyFileHandle)
+    {
+        DWORD flags = 0;
+        wchar_t fileSystemName[MAX_PATH];
+        THROW_LAST_ERROR_IF(!GetVolumeInformationByHandleW(
+            anyFileHandle, /*hFile*/
+            NULL, /*lpVolumeNameBuffer*/
+            0, /*nVolumeNameSize*/
+            NULL, /*lpVolumeSerialNumber*/
+            NULL, /*lpMaximumComponentLength*/
+            &flags, /*lpFileSystemFlags*/
+            fileSystemName, /*lpFileSystemNameBuffer*/
+            MAX_PATH /*nFileSystemNameSize*/));
+
+        // Vista and older does not report all flags, fix them up here
+        if (!(flags & FILE_SUPPORTS_HARD_LINKS) && !_wcsicmp(fileSystemName, L"NTFS"))
+        {
+            flags |= FILE_SUPPORTS_HARD_LINKS|FILE_SUPPORTS_EXTENDED_ATTRIBUTES|FILE_SUPPORTS_OPEN_BY_FILE_ID|FILE_SUPPORTS_USN_JOURNAL;
+        }
+
+        return flags;
+    }
+
+    DWORD GetVolumeInformationFlags(const std::filesystem::path& anyPath)
+    {
+        wil::unique_hfile fileHandle{ CreateFileW(
+            anyPath.c_str(), /*lpFileName*/
+            0, /*dwDesiredAccess*/
+            FILE_SHARE_READ|FILE_SHARE_WRITE|FILE_SHARE_DELETE, /*dwShareMode*/
+            NULL, /*lpSecurityAttributes*/
+            OPEN_EXISTING, /*dwCreationDisposition*/
+            FILE_ATTRIBUTE_NORMAL, /*dwFlagsAndAttributes*/
+            NULL /*hTemplateFile*/) };
+
+        THROW_LAST_ERROR_IF(fileHandle.get() == INVALID_HANDLE_VALUE);
+
+        return GetVolumeInformationFlagsByHandle(fileHandle.get());
+    }
+
+    bool SupportsNamedStreams(const std::filesystem::path& path)
+    {
+        return (GetVolumeInformationFlags(path) & FILE_NAMED_STREAMS) != 0;
+    }
+
+    bool SupportsHardLinks(const std::filesystem::path& path)
+    {
+        return (GetVolumeInformationFlags(path) & FILE_SUPPORTS_HARD_LINKS) != 0;
+    }
+
+    constexpr bool IsReleaseBuild()
+    {
+#ifdef WINGET_ENABLE_RELEASE_BUILD
+        return true;
+#else
+        return false;
+#endif
+    }
+
+    // Using "standard" user agent format
+    // Keeping `winget-cli` for historical reasons
+    Utility::LocIndString GetDefaultUserAgent()
+    {
+        std::ostringstream strstr;
+        strstr <<
+            "winget-cli"
+            " WindowsPackageManager/" << GetClientVersion() <<
+            " DesktopAppInstaller/" << GetPackageVersion();
+        return Utility::LocIndString{ strstr.str() };
+    }
+
+#ifndef AICLI_DISABLE_TEST_HOOKS
+    void TestHook_SetPathOverride(PathName target, const std::filesystem::path& path)
+    {
+        s_Path_TestHook_Overrides[target] = path;
+    }
+
+    void TestHook_ClearPathOverrides()
+    {
+        s_Path_TestHook_Overrides.clear();
+    }
+#endif
+}