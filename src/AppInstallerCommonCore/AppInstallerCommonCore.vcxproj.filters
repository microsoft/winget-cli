﻿<?xml version="1.0" encoding="utf-8"?>
<Project ToolsVersion="4.0" xmlns="http://schemas.microsoft.com/developer/msbuild/2003">
  <ItemGroup>
    <Filter Include="Source Files">
      <UniqueIdentifier>{4FC737F1-C7A5-4376-A066-2A32D752A2FF}</UniqueIdentifier>
      <Extensions>cpp;c;cc;cxx;def;odl;idl;hpj;bat;asm;asmx</Extensions>
    </Filter>
    <Filter Include="Header Files">
      <UniqueIdentifier>{93995380-89BD-4b04-88EB-625FBE52EBFB}</UniqueIdentifier>
      <Extensions>h;hh;hpp;hxx;hm;inl;inc;xsd</Extensions>
    </Filter>
    <Filter Include="Resource Files">
      <UniqueIdentifier>{67DA6AB6-F800-4c08-8B7A-83BB121AAD01}</UniqueIdentifier>
      <Extensions>rc;ico;cur;bmp;dlg;rc2;rct;bin;rgs;gif;jpg;jpeg;jpe;resx;tiff;tif;png;wav;mfcribbon-ms</Extensions>
    </Filter>
    <Filter Include="Public">
      <UniqueIdentifier>{5cdf3fa3-e657-4d84-81bb-f740aa476143}</UniqueIdentifier>
    </Filter>
    <Filter Include="HttpStream">
      <UniqueIdentifier>{a9c14af9-ca74-4945-a19c-9e99df23a5ae}</UniqueIdentifier>
    </Filter>
    <Filter Include="Public\winget">
      <UniqueIdentifier>{41035fd6-dc74-4464-b9b1-4ffe95d6789c}</UniqueIdentifier>
    </Filter>
    <Filter Include="Manifest">
      <UniqueIdentifier>{9b8e2682-3eb7-4530-bc9a-a57fafc44177}</UniqueIdentifier>
    </Filter>
    <Filter Include="Telemetry">
      <UniqueIdentifier>{552a58eb-8d07-41b2-87b5-3e71b9fb3cfd}</UniqueIdentifier>
    </Filter>
    <Filter Include="Authentication">
      <UniqueIdentifier>{9dd9ab66-00f0-4b18-90ca-6c5da3dc01c4}</UniqueIdentifier>
    </Filter>
  </ItemGroup>
  <ItemGroup>
    <ClInclude Include="pch.h">
      <Filter>Header Files</Filter>
    </ClInclude>
    <ClInclude Include="Telemetry\TraceLogging.h">
      <Filter>Telemetry</Filter>
    </ClInclude>
    <ClInclude Include="Public\AppInstallerTelemetry.h">
      <Filter>Public</Filter>
    </ClInclude>
    <ClInclude Include="Public\AppInstallerRuntime.h">
      <Filter>Public</Filter>
    </ClInclude>
    <ClInclude Include="Public\AppInstallerDownloader.h">
      <Filter>Public</Filter>
    </ClInclude>
    <ClInclude Include="Public\AppInstallerArchitecture.h">
      <Filter>Public</Filter>
    </ClInclude>
    <ClInclude Include="HttpStream\HttpClientWrapper.h">
      <Filter>HttpStream</Filter>
    </ClInclude>
    <ClInclude Include="HttpStream\HttpLocalCache.h">
      <Filter>HttpStream</Filter>
    </ClInclude>
    <ClInclude Include="HttpStream\HttpRandomAccessStream.h">
      <Filter>HttpStream</Filter>
    </ClInclude>
    <ClInclude Include="Public\AppInstallerMsixInfo.h">
      <Filter>Public</Filter>
    </ClInclude>
    <ClInclude Include="Public\AppInstallerFileLogger.h">
      <Filter>Public</Filter>
    </ClInclude>
    <ClInclude Include="Public\AppInstallerSynchronization.h">
      <Filter>Public</Filter>
    </ClInclude>
    <ClInclude Include="Public\AppInstallerDeployment.h">
      <Filter>Public</Filter>
    </ClInclude>
    <ClInclude Include="Public\AppInstallerProgress.h">
      <Filter>Public</Filter>
    </ClInclude>
    <ClInclude Include="Public\winget\ExtensionCatalog.h">
      <Filter>Public\winget</Filter>
    </ClInclude>
    <ClInclude Include="Public\winget\Settings.h">
      <Filter>Public\winget</Filter>
    </ClInclude>
    <ClInclude Include="Public\winget\UserSettings.h">
      <Filter>Public\winget</Filter>
    </ClInclude>
    <ClInclude Include="Public\winget\ExperimentalFeature.h">
      <Filter>Public\winget</Filter>
    </ClInclude>
    <ClInclude Include="Public\winget\ManifestInstaller.h">
      <Filter>Public\winget</Filter>
    </ClInclude>
    <ClInclude Include="Public\winget\ManifestLocalization.h">
      <Filter>Public\winget</Filter>
    </ClInclude>
    <ClInclude Include="Public\winget\ManifestValidation.h">
      <Filter>Public\winget</Filter>
    </ClInclude>
    <ClInclude Include="Public\winget\ManifestYamlParser.h">
      <Filter>Public\winget</Filter>
    </ClInclude>
    <ClInclude Include="Public\winget\ManifestYamlWriter.h">
      <Filter>Public\winget</Filter>
    </ClInclude>
    <ClInclude Include="Public\winget\NameNormalization.h">
      <Filter>Public\winget</Filter>
    </ClInclude>
    <ClInclude Include="Public\winget\Regex.h">
      <Filter>Public\winget</Filter>
    </ClInclude>
    <ClInclude Include="Public\winget\ManifestSchemaValidation.h">
      <Filter>Public\winget</Filter>
    </ClInclude>
    <ClInclude Include="Public\winget\Manifest.h">
      <Filter>Public\winget</Filter>
    </ClInclude>
    <ClInclude Include="Public\winget\ManifestYamlPopulator.h">
      <Filter>Public\winget</Filter>
    </ClInclude>
    <ClInclude Include="Public\winget\ManifestCommon.h">
      <Filter>Public\winget</Filter>
    </ClInclude>
    <ClInclude Include="Public\winget\Locale.h">
      <Filter>Public\winget</Filter>
    </ClInclude>
    <ClInclude Include="DODownloader.h">
      <Filter>Header Files</Filter>
    </ClInclude>
    <ClInclude Include="Public\winget\TraceLogger.h">
      <Filter>Public\winget</Filter>
    </ClInclude>
    <ClInclude Include="Public\winget\ThreadGlobals.h">
      <Filter>Public\winget</Filter>
    </ClInclude>
    <ClInclude Include="Public\winget\AdminSettings.h">
      <Filter>Public\winget</Filter>
    </ClInclude>
    <ClInclude Include="Public\winget\MsiExecArguments.h">
      <Filter>Public\winget</Filter>
    </ClInclude>
    <ClInclude Include="Public\winget\DependenciesGraph.h">
      <Filter>Public\winget</Filter>
    </ClInclude>
    <ClInclude Include="Public\winget\Debugging.h">
      <Filter>Public\winget</Filter>
    </ClInclude>
    <ClInclude Include="Public\winget\PortableARPEntry.h">
      <Filter>Public\winget</Filter>
    </ClInclude>
    <ClInclude Include="Public\winget\PortableFileEntry.h">
      <Filter>Public\winget</Filter>
    </ClInclude>
    <ClInclude Include="Public\winget\MsixManifest.h">
      <Filter>Header Files</Filter>
    </ClInclude>
    <ClInclude Include="Public\winget\FolderFileWatcher.h">
      <Filter>Public\winget</Filter>
    </ClInclude>
    <ClInclude Include="Public\winget\Archive.h">
      <Filter>Public\winget</Filter>
    </ClInclude>
    <ClInclude Include="Public\winget\MsixManifestValidation.h">
      <Filter>Header Files</Filter>
    </ClInclude>
    <ClInclude Include="Public\winget\PathVariable.h">
      <Filter>Public\winget</Filter>
    </ClInclude>
    <ClInclude Include="Public\winget\PackageDependenciesValidationUtil.h">
      <Filter>Public\winget</Filter>
    </ClInclude>
    <ClInclude Include="Public\winget\Pin.h">
      <Filter>Public\winget</Filter>
    </ClInclude>
    <ClInclude Include="Public\winget\SelfManagement.h">
      <Filter>Public\winget</Filter>
    </ClInclude>
    <ClInclude Include="Public\winget\MSStore.h">
      <Filter>Public\winget</Filter>
    </ClInclude>
    <ClInclude Include="Public\winget\Reboot.h">
      <Filter>Public\winget</Filter>
    </ClInclude>
    <ClInclude Include="Authentication\WebAccountManagerAuthenticator.h">
      <Filter>Authentication</Filter>
    </ClInclude>
    <ClInclude Include="Public\winget\Authentication.h">
      <Filter>Public\winget</Filter>
    </ClInclude>
    <ClInclude Include="Public\winget\NetworkSettings.h">
      <Filter>Public\winget</Filter>
    </ClInclude>
    <ClInclude Include="Public\winget\PackageVersionDataManifest.h">
      <Filter>Public\winget</Filter>
    </ClInclude>
    <ClInclude Include="Public\winget\HttpClientHelper.h">
      <Filter>Public\winget</Filter>
    </ClInclude>
    <ClInclude Include="Public\winget\Rest.h">
      <Filter>Public\winget</Filter>
    </ClInclude>
    <ClInclude Include="Public\winget\MSStoreDownload.h">
      <Filter>Public\winget</Filter>
    </ClInclude>
    <ClInclude Include="Public\winget\FileCache.h">
      <Filter>Public\winget</Filter>
    </ClInclude>
    <ClInclude Include="Public\winget\Fonts.h">
      <Filter>Public\winget</Filter>
    </ClInclude>
<<<<<<< HEAD
    <ClInclude Include="Public\winget\Experiment.h">
=======
    <ClInclude Include="Public\winget\OutputDebugStringLogger.h">
>>>>>>> a54bbbe0
      <Filter>Public\winget</Filter>
    </ClInclude>
  </ItemGroup>
  <ItemGroup>
    <ClCompile Include="pch.cpp">
      <Filter>Source Files</Filter>
    </ClCompile>
    <ClCompile Include="Telemetry\TraceLogging.cpp">
      <Filter>Telemetry</Filter>
    </ClCompile>
    <ClCompile Include="AppInstallerTelemetry.cpp">
      <Filter>Source Files</Filter>
    </ClCompile>
    <ClCompile Include="FileLogger.cpp">
      <Filter>Source Files</Filter>
    </ClCompile>
    <ClCompile Include="Runtime.cpp">
      <Filter>Source Files</Filter>
    </ClCompile>
    <ClCompile Include="Downloader.cpp">
      <Filter>Source Files</Filter>
    </ClCompile>
    <ClCompile Include="Architecture.cpp">
      <Filter>Source Files</Filter>
    </ClCompile>
    <ClCompile Include="HttpStream\HttpClientWrapper.cpp">
      <Filter>HttpStream</Filter>
    </ClCompile>
    <ClCompile Include="HttpStream\HttpLocalCache.cpp">
      <Filter>HttpStream</Filter>
    </ClCompile>
    <ClCompile Include="HttpStream\HttpRandomAccessStream.cpp">
      <Filter>HttpStream</Filter>
    </ClCompile>
    <ClCompile Include="MsixInfo.cpp">
      <Filter>Source Files</Filter>
    </ClCompile>
    <ClCompile Include="Synchronization.cpp">
      <Filter>Source Files</Filter>
    </ClCompile>
    <ClCompile Include="Deployment.cpp">
      <Filter>Source Files</Filter>
    </ClCompile>
    <ClCompile Include="ExtensionCatalog.cpp">
      <Filter>Source Files</Filter>
    </ClCompile>
    <ClCompile Include="Settings.cpp">
      <Filter>Source Files</Filter>
    </ClCompile>
    <ClCompile Include="UserSettings.cpp">
      <Filter>Source Files</Filter>
    </ClCompile>
    <ClCompile Include="ExperimentalFeature.cpp">
      <Filter>Source Files</Filter>
    </ClCompile>
    <ClCompile Include="Manifest\ManifestValidation.cpp">
      <Filter>Manifest</Filter>
    </ClCompile>
    <ClCompile Include="Manifest\YamlParser.cpp">
      <Filter>Manifest</Filter>
    </ClCompile>
    <ClCompile Include="Manifest\YamlWriter.cpp">
      <Filter>Manifest</Filter>
    </ClCompile>
    <ClCompile Include="NameNormalization.cpp">
      <Filter>Source Files</Filter>
    </ClCompile>
    <ClCompile Include="Regex.cpp">
      <Filter>Source Files</Filter>
    </ClCompile>
    <ClCompile Include="Manifest\ManifestSchemaValidation.cpp">
      <Filter>Manifest</Filter>
    </ClCompile>
    <ClCompile Include="Manifest\ManifestCommon.cpp">
      <Filter>Manifest</Filter>
    </ClCompile>
    <ClCompile Include="Manifest\ManifestYamlPopulator.cpp">
      <Filter>Manifest</Filter>
    </ClCompile>
    <ClCompile Include="Manifest\Manifest.cpp">
      <Filter>Manifest</Filter>
    </ClCompile>
    <ClCompile Include="Locale.cpp">
      <Filter>Source Files</Filter>
    </ClCompile>
    <ClCompile Include="DODownloader.cpp">
      <Filter>Source Files</Filter>
    </ClCompile>
    <ClCompile Include="TraceLogger.cpp">
      <Filter>Source Files</Filter>
    </ClCompile>
    <ClCompile Include="ThreadGlobals.cpp">
      <Filter>Source Files</Filter>
    </ClCompile>
    <ClCompile Include="MsiExecArguments.cpp">
      <Filter>Source Files</Filter>
    </ClCompile>
    <ClCompile Include="AdminSettings.cpp">
      <Filter>Source Files</Filter>
    </ClCompile>
    <ClCompile Include="DependenciesGraph.cpp">
      <Filter>Source Files</Filter>
    </ClCompile>
    <ClCompile Include="Debugging.cpp">
      <Filter>Source Files</Filter>
    </ClCompile>
    <ClCompile Include="PortableARPEntry.cpp">
      <Filter>Source Files</Filter>
    </ClCompile>
    <ClCompile Include="MsixManifest.cpp">
      <Filter>Source Files</Filter>
    </ClCompile>
    <ClCompile Include="FolderFileWatcher.cpp">
      <Filter>Source Files</Filter>
    </ClCompile>
    <ClCompile Include="Archive.cpp">
      <Filter>Source Files</Filter>
    </ClCompile>
    <ClCompile Include="Manifest\MsixManifestValidation.cpp">
      <Filter>Source Files</Filter>
    </ClCompile>
    <ClCompile Include="PathVariable.cpp">
      <Filter>Source Files</Filter>
    </ClCompile>
    <ClCompile Include="PackageDependenciesValidationUtil.cpp">
      <Filter>Source Files</Filter>
    </ClCompile>
    <ClCompile Include="Progress.cpp">
      <Filter>Source Files</Filter>
    </ClCompile>
    <ClCompile Include="Pin.cpp">
      <Filter>Source Files</Filter>
    </ClCompile>
    <ClCompile Include="SelfManagement.cpp">
      <Filter>Source Files</Filter>
    </ClCompile>
    <ClCompile Include="MSStore.cpp">
      <Filter>Source Files</Filter>
    </ClCompile>
    <ClCompile Include="Reboot.cpp">
      <Filter>Source Files</Filter>
    </ClCompile>
    <ClCompile Include="Authentication\Authentication.cpp">
      <Filter>Authentication</Filter>
    </ClCompile>
    <ClCompile Include="Authentication\WebAccountManagerAuthenticator.cpp">
      <Filter>Authentication</Filter>
    </ClCompile>
    <ClCompile Include="NetworkSettings.cpp">
      <Filter>Source Files</Filter>
    </ClCompile>
    <ClCompile Include="PackageVersionDataManifest.cpp">
      <Filter>Source Files</Filter>
    </ClCompile>
    <ClCompile Include="HttpClientHelper.cpp">
      <Filter>Source Files</Filter>
    </ClCompile>
    <ClCompile Include="Rest.cpp">
      <Filter>Source Files</Filter>
    </ClCompile>
    <ClCompile Include="MSStoreDownload.cpp">
      <Filter>Source Files</Filter>
    </ClCompile>
    <ClCompile Include="FileCache.cpp">
      <Filter>Source Files</Filter>
    </ClCompile>
    <ClCompile Include="Fonts.cpp">
      <Filter>Source Files</Filter>
    </ClCompile>
<<<<<<< HEAD
    <ClCompile Include="Experiment.cpp">
=======
    <ClCompile Include="OutputDebugStringLogger.cpp">
>>>>>>> a54bbbe0
      <Filter>Source Files</Filter>
    </ClCompile>
  </ItemGroup>
  <ItemGroup>
    <None Include="PropertySheet.props" />
    <None Include="packages.config" />
  </ItemGroup>
</Project><|MERGE_RESOLUTION|>--- conflicted
+++ resolved
@@ -1,396 +1,394 @@
-﻿<?xml version="1.0" encoding="utf-8"?>
-<Project ToolsVersion="4.0" xmlns="http://schemas.microsoft.com/developer/msbuild/2003">
-  <ItemGroup>
-    <Filter Include="Source Files">
-      <UniqueIdentifier>{4FC737F1-C7A5-4376-A066-2A32D752A2FF}</UniqueIdentifier>
-      <Extensions>cpp;c;cc;cxx;def;odl;idl;hpj;bat;asm;asmx</Extensions>
-    </Filter>
-    <Filter Include="Header Files">
-      <UniqueIdentifier>{93995380-89BD-4b04-88EB-625FBE52EBFB}</UniqueIdentifier>
-      <Extensions>h;hh;hpp;hxx;hm;inl;inc;xsd</Extensions>
-    </Filter>
-    <Filter Include="Resource Files">
-      <UniqueIdentifier>{67DA6AB6-F800-4c08-8B7A-83BB121AAD01}</UniqueIdentifier>
-      <Extensions>rc;ico;cur;bmp;dlg;rc2;rct;bin;rgs;gif;jpg;jpeg;jpe;resx;tiff;tif;png;wav;mfcribbon-ms</Extensions>
-    </Filter>
-    <Filter Include="Public">
-      <UniqueIdentifier>{5cdf3fa3-e657-4d84-81bb-f740aa476143}</UniqueIdentifier>
-    </Filter>
-    <Filter Include="HttpStream">
-      <UniqueIdentifier>{a9c14af9-ca74-4945-a19c-9e99df23a5ae}</UniqueIdentifier>
-    </Filter>
-    <Filter Include="Public\winget">
-      <UniqueIdentifier>{41035fd6-dc74-4464-b9b1-4ffe95d6789c}</UniqueIdentifier>
-    </Filter>
-    <Filter Include="Manifest">
-      <UniqueIdentifier>{9b8e2682-3eb7-4530-bc9a-a57fafc44177}</UniqueIdentifier>
-    </Filter>
-    <Filter Include="Telemetry">
-      <UniqueIdentifier>{552a58eb-8d07-41b2-87b5-3e71b9fb3cfd}</UniqueIdentifier>
-    </Filter>
-    <Filter Include="Authentication">
-      <UniqueIdentifier>{9dd9ab66-00f0-4b18-90ca-6c5da3dc01c4}</UniqueIdentifier>
-    </Filter>
-  </ItemGroup>
-  <ItemGroup>
-    <ClInclude Include="pch.h">
-      <Filter>Header Files</Filter>
-    </ClInclude>
-    <ClInclude Include="Telemetry\TraceLogging.h">
-      <Filter>Telemetry</Filter>
-    </ClInclude>
-    <ClInclude Include="Public\AppInstallerTelemetry.h">
-      <Filter>Public</Filter>
-    </ClInclude>
-    <ClInclude Include="Public\AppInstallerRuntime.h">
-      <Filter>Public</Filter>
-    </ClInclude>
-    <ClInclude Include="Public\AppInstallerDownloader.h">
-      <Filter>Public</Filter>
-    </ClInclude>
-    <ClInclude Include="Public\AppInstallerArchitecture.h">
-      <Filter>Public</Filter>
-    </ClInclude>
-    <ClInclude Include="HttpStream\HttpClientWrapper.h">
-      <Filter>HttpStream</Filter>
-    </ClInclude>
-    <ClInclude Include="HttpStream\HttpLocalCache.h">
-      <Filter>HttpStream</Filter>
-    </ClInclude>
-    <ClInclude Include="HttpStream\HttpRandomAccessStream.h">
-      <Filter>HttpStream</Filter>
-    </ClInclude>
-    <ClInclude Include="Public\AppInstallerMsixInfo.h">
-      <Filter>Public</Filter>
-    </ClInclude>
-    <ClInclude Include="Public\AppInstallerFileLogger.h">
-      <Filter>Public</Filter>
-    </ClInclude>
-    <ClInclude Include="Public\AppInstallerSynchronization.h">
-      <Filter>Public</Filter>
-    </ClInclude>
-    <ClInclude Include="Public\AppInstallerDeployment.h">
-      <Filter>Public</Filter>
-    </ClInclude>
-    <ClInclude Include="Public\AppInstallerProgress.h">
-      <Filter>Public</Filter>
-    </ClInclude>
-    <ClInclude Include="Public\winget\ExtensionCatalog.h">
-      <Filter>Public\winget</Filter>
-    </ClInclude>
-    <ClInclude Include="Public\winget\Settings.h">
-      <Filter>Public\winget</Filter>
-    </ClInclude>
-    <ClInclude Include="Public\winget\UserSettings.h">
-      <Filter>Public\winget</Filter>
-    </ClInclude>
-    <ClInclude Include="Public\winget\ExperimentalFeature.h">
-      <Filter>Public\winget</Filter>
-    </ClInclude>
-    <ClInclude Include="Public\winget\ManifestInstaller.h">
-      <Filter>Public\winget</Filter>
-    </ClInclude>
-    <ClInclude Include="Public\winget\ManifestLocalization.h">
-      <Filter>Public\winget</Filter>
-    </ClInclude>
-    <ClInclude Include="Public\winget\ManifestValidation.h">
-      <Filter>Public\winget</Filter>
-    </ClInclude>
-    <ClInclude Include="Public\winget\ManifestYamlParser.h">
-      <Filter>Public\winget</Filter>
-    </ClInclude>
-    <ClInclude Include="Public\winget\ManifestYamlWriter.h">
-      <Filter>Public\winget</Filter>
-    </ClInclude>
-    <ClInclude Include="Public\winget\NameNormalization.h">
-      <Filter>Public\winget</Filter>
-    </ClInclude>
-    <ClInclude Include="Public\winget\Regex.h">
-      <Filter>Public\winget</Filter>
-    </ClInclude>
-    <ClInclude Include="Public\winget\ManifestSchemaValidation.h">
-      <Filter>Public\winget</Filter>
-    </ClInclude>
-    <ClInclude Include="Public\winget\Manifest.h">
-      <Filter>Public\winget</Filter>
-    </ClInclude>
-    <ClInclude Include="Public\winget\ManifestYamlPopulator.h">
-      <Filter>Public\winget</Filter>
-    </ClInclude>
-    <ClInclude Include="Public\winget\ManifestCommon.h">
-      <Filter>Public\winget</Filter>
-    </ClInclude>
-    <ClInclude Include="Public\winget\Locale.h">
-      <Filter>Public\winget</Filter>
-    </ClInclude>
-    <ClInclude Include="DODownloader.h">
-      <Filter>Header Files</Filter>
-    </ClInclude>
-    <ClInclude Include="Public\winget\TraceLogger.h">
-      <Filter>Public\winget</Filter>
-    </ClInclude>
-    <ClInclude Include="Public\winget\ThreadGlobals.h">
-      <Filter>Public\winget</Filter>
-    </ClInclude>
-    <ClInclude Include="Public\winget\AdminSettings.h">
-      <Filter>Public\winget</Filter>
-    </ClInclude>
-    <ClInclude Include="Public\winget\MsiExecArguments.h">
-      <Filter>Public\winget</Filter>
-    </ClInclude>
-    <ClInclude Include="Public\winget\DependenciesGraph.h">
-      <Filter>Public\winget</Filter>
-    </ClInclude>
-    <ClInclude Include="Public\winget\Debugging.h">
-      <Filter>Public\winget</Filter>
-    </ClInclude>
-    <ClInclude Include="Public\winget\PortableARPEntry.h">
-      <Filter>Public\winget</Filter>
-    </ClInclude>
-    <ClInclude Include="Public\winget\PortableFileEntry.h">
-      <Filter>Public\winget</Filter>
-    </ClInclude>
-    <ClInclude Include="Public\winget\MsixManifest.h">
-      <Filter>Header Files</Filter>
-    </ClInclude>
-    <ClInclude Include="Public\winget\FolderFileWatcher.h">
-      <Filter>Public\winget</Filter>
-    </ClInclude>
-    <ClInclude Include="Public\winget\Archive.h">
-      <Filter>Public\winget</Filter>
-    </ClInclude>
-    <ClInclude Include="Public\winget\MsixManifestValidation.h">
-      <Filter>Header Files</Filter>
-    </ClInclude>
-    <ClInclude Include="Public\winget\PathVariable.h">
-      <Filter>Public\winget</Filter>
-    </ClInclude>
-    <ClInclude Include="Public\winget\PackageDependenciesValidationUtil.h">
-      <Filter>Public\winget</Filter>
-    </ClInclude>
-    <ClInclude Include="Public\winget\Pin.h">
-      <Filter>Public\winget</Filter>
-    </ClInclude>
-    <ClInclude Include="Public\winget\SelfManagement.h">
-      <Filter>Public\winget</Filter>
-    </ClInclude>
-    <ClInclude Include="Public\winget\MSStore.h">
-      <Filter>Public\winget</Filter>
-    </ClInclude>
-    <ClInclude Include="Public\winget\Reboot.h">
-      <Filter>Public\winget</Filter>
-    </ClInclude>
-    <ClInclude Include="Authentication\WebAccountManagerAuthenticator.h">
-      <Filter>Authentication</Filter>
-    </ClInclude>
-    <ClInclude Include="Public\winget\Authentication.h">
-      <Filter>Public\winget</Filter>
-    </ClInclude>
-    <ClInclude Include="Public\winget\NetworkSettings.h">
-      <Filter>Public\winget</Filter>
-    </ClInclude>
-    <ClInclude Include="Public\winget\PackageVersionDataManifest.h">
-      <Filter>Public\winget</Filter>
-    </ClInclude>
-    <ClInclude Include="Public\winget\HttpClientHelper.h">
-      <Filter>Public\winget</Filter>
-    </ClInclude>
-    <ClInclude Include="Public\winget\Rest.h">
-      <Filter>Public\winget</Filter>
-    </ClInclude>
-    <ClInclude Include="Public\winget\MSStoreDownload.h">
-      <Filter>Public\winget</Filter>
-    </ClInclude>
-    <ClInclude Include="Public\winget\FileCache.h">
-      <Filter>Public\winget</Filter>
-    </ClInclude>
-    <ClInclude Include="Public\winget\Fonts.h">
-      <Filter>Public\winget</Filter>
-    </ClInclude>
-<<<<<<< HEAD
-    <ClInclude Include="Public\winget\Experiment.h">
-=======
-    <ClInclude Include="Public\winget\OutputDebugStringLogger.h">
->>>>>>> a54bbbe0
-      <Filter>Public\winget</Filter>
-    </ClInclude>
-  </ItemGroup>
-  <ItemGroup>
-    <ClCompile Include="pch.cpp">
-      <Filter>Source Files</Filter>
-    </ClCompile>
-    <ClCompile Include="Telemetry\TraceLogging.cpp">
-      <Filter>Telemetry</Filter>
-    </ClCompile>
-    <ClCompile Include="AppInstallerTelemetry.cpp">
-      <Filter>Source Files</Filter>
-    </ClCompile>
-    <ClCompile Include="FileLogger.cpp">
-      <Filter>Source Files</Filter>
-    </ClCompile>
-    <ClCompile Include="Runtime.cpp">
-      <Filter>Source Files</Filter>
-    </ClCompile>
-    <ClCompile Include="Downloader.cpp">
-      <Filter>Source Files</Filter>
-    </ClCompile>
-    <ClCompile Include="Architecture.cpp">
-      <Filter>Source Files</Filter>
-    </ClCompile>
-    <ClCompile Include="HttpStream\HttpClientWrapper.cpp">
-      <Filter>HttpStream</Filter>
-    </ClCompile>
-    <ClCompile Include="HttpStream\HttpLocalCache.cpp">
-      <Filter>HttpStream</Filter>
-    </ClCompile>
-    <ClCompile Include="HttpStream\HttpRandomAccessStream.cpp">
-      <Filter>HttpStream</Filter>
-    </ClCompile>
-    <ClCompile Include="MsixInfo.cpp">
-      <Filter>Source Files</Filter>
-    </ClCompile>
-    <ClCompile Include="Synchronization.cpp">
-      <Filter>Source Files</Filter>
-    </ClCompile>
-    <ClCompile Include="Deployment.cpp">
-      <Filter>Source Files</Filter>
-    </ClCompile>
-    <ClCompile Include="ExtensionCatalog.cpp">
-      <Filter>Source Files</Filter>
-    </ClCompile>
-    <ClCompile Include="Settings.cpp">
-      <Filter>Source Files</Filter>
-    </ClCompile>
-    <ClCompile Include="UserSettings.cpp">
-      <Filter>Source Files</Filter>
-    </ClCompile>
-    <ClCompile Include="ExperimentalFeature.cpp">
-      <Filter>Source Files</Filter>
-    </ClCompile>
-    <ClCompile Include="Manifest\ManifestValidation.cpp">
-      <Filter>Manifest</Filter>
-    </ClCompile>
-    <ClCompile Include="Manifest\YamlParser.cpp">
-      <Filter>Manifest</Filter>
-    </ClCompile>
-    <ClCompile Include="Manifest\YamlWriter.cpp">
-      <Filter>Manifest</Filter>
-    </ClCompile>
-    <ClCompile Include="NameNormalization.cpp">
-      <Filter>Source Files</Filter>
-    </ClCompile>
-    <ClCompile Include="Regex.cpp">
-      <Filter>Source Files</Filter>
-    </ClCompile>
-    <ClCompile Include="Manifest\ManifestSchemaValidation.cpp">
-      <Filter>Manifest</Filter>
-    </ClCompile>
-    <ClCompile Include="Manifest\ManifestCommon.cpp">
-      <Filter>Manifest</Filter>
-    </ClCompile>
-    <ClCompile Include="Manifest\ManifestYamlPopulator.cpp">
-      <Filter>Manifest</Filter>
-    </ClCompile>
-    <ClCompile Include="Manifest\Manifest.cpp">
-      <Filter>Manifest</Filter>
-    </ClCompile>
-    <ClCompile Include="Locale.cpp">
-      <Filter>Source Files</Filter>
-    </ClCompile>
-    <ClCompile Include="DODownloader.cpp">
-      <Filter>Source Files</Filter>
-    </ClCompile>
-    <ClCompile Include="TraceLogger.cpp">
-      <Filter>Source Files</Filter>
-    </ClCompile>
-    <ClCompile Include="ThreadGlobals.cpp">
-      <Filter>Source Files</Filter>
-    </ClCompile>
-    <ClCompile Include="MsiExecArguments.cpp">
-      <Filter>Source Files</Filter>
-    </ClCompile>
-    <ClCompile Include="AdminSettings.cpp">
-      <Filter>Source Files</Filter>
-    </ClCompile>
-    <ClCompile Include="DependenciesGraph.cpp">
-      <Filter>Source Files</Filter>
-    </ClCompile>
-    <ClCompile Include="Debugging.cpp">
-      <Filter>Source Files</Filter>
-    </ClCompile>
-    <ClCompile Include="PortableARPEntry.cpp">
-      <Filter>Source Files</Filter>
-    </ClCompile>
-    <ClCompile Include="MsixManifest.cpp">
-      <Filter>Source Files</Filter>
-    </ClCompile>
-    <ClCompile Include="FolderFileWatcher.cpp">
-      <Filter>Source Files</Filter>
-    </ClCompile>
-    <ClCompile Include="Archive.cpp">
-      <Filter>Source Files</Filter>
-    </ClCompile>
-    <ClCompile Include="Manifest\MsixManifestValidation.cpp">
-      <Filter>Source Files</Filter>
-    </ClCompile>
-    <ClCompile Include="PathVariable.cpp">
-      <Filter>Source Files</Filter>
-    </ClCompile>
-    <ClCompile Include="PackageDependenciesValidationUtil.cpp">
-      <Filter>Source Files</Filter>
-    </ClCompile>
-    <ClCompile Include="Progress.cpp">
-      <Filter>Source Files</Filter>
-    </ClCompile>
-    <ClCompile Include="Pin.cpp">
-      <Filter>Source Files</Filter>
-    </ClCompile>
-    <ClCompile Include="SelfManagement.cpp">
-      <Filter>Source Files</Filter>
-    </ClCompile>
-    <ClCompile Include="MSStore.cpp">
-      <Filter>Source Files</Filter>
-    </ClCompile>
-    <ClCompile Include="Reboot.cpp">
-      <Filter>Source Files</Filter>
-    </ClCompile>
-    <ClCompile Include="Authentication\Authentication.cpp">
-      <Filter>Authentication</Filter>
-    </ClCompile>
-    <ClCompile Include="Authentication\WebAccountManagerAuthenticator.cpp">
-      <Filter>Authentication</Filter>
-    </ClCompile>
-    <ClCompile Include="NetworkSettings.cpp">
-      <Filter>Source Files</Filter>
-    </ClCompile>
-    <ClCompile Include="PackageVersionDataManifest.cpp">
-      <Filter>Source Files</Filter>
-    </ClCompile>
-    <ClCompile Include="HttpClientHelper.cpp">
-      <Filter>Source Files</Filter>
-    </ClCompile>
-    <ClCompile Include="Rest.cpp">
-      <Filter>Source Files</Filter>
-    </ClCompile>
-    <ClCompile Include="MSStoreDownload.cpp">
-      <Filter>Source Files</Filter>
-    </ClCompile>
-    <ClCompile Include="FileCache.cpp">
-      <Filter>Source Files</Filter>
-    </ClCompile>
-    <ClCompile Include="Fonts.cpp">
-      <Filter>Source Files</Filter>
-    </ClCompile>
-<<<<<<< HEAD
-    <ClCompile Include="Experiment.cpp">
-=======
-    <ClCompile Include="OutputDebugStringLogger.cpp">
->>>>>>> a54bbbe0
-      <Filter>Source Files</Filter>
-    </ClCompile>
-  </ItemGroup>
-  <ItemGroup>
-    <None Include="PropertySheet.props" />
-    <None Include="packages.config" />
-  </ItemGroup>
+﻿<?xml version="1.0" encoding="utf-8"?>
+<Project ToolsVersion="4.0" xmlns="http://schemas.microsoft.com/developer/msbuild/2003">
+  <ItemGroup>
+    <Filter Include="Source Files">
+      <UniqueIdentifier>{4FC737F1-C7A5-4376-A066-2A32D752A2FF}</UniqueIdentifier>
+      <Extensions>cpp;c;cc;cxx;def;odl;idl;hpj;bat;asm;asmx</Extensions>
+    </Filter>
+    <Filter Include="Header Files">
+      <UniqueIdentifier>{93995380-89BD-4b04-88EB-625FBE52EBFB}</UniqueIdentifier>
+      <Extensions>h;hh;hpp;hxx;hm;inl;inc;xsd</Extensions>
+    </Filter>
+    <Filter Include="Resource Files">
+      <UniqueIdentifier>{67DA6AB6-F800-4c08-8B7A-83BB121AAD01}</UniqueIdentifier>
+      <Extensions>rc;ico;cur;bmp;dlg;rc2;rct;bin;rgs;gif;jpg;jpeg;jpe;resx;tiff;tif;png;wav;mfcribbon-ms</Extensions>
+    </Filter>
+    <Filter Include="Public">
+      <UniqueIdentifier>{5cdf3fa3-e657-4d84-81bb-f740aa476143}</UniqueIdentifier>
+    </Filter>
+    <Filter Include="HttpStream">
+      <UniqueIdentifier>{a9c14af9-ca74-4945-a19c-9e99df23a5ae}</UniqueIdentifier>
+    </Filter>
+    <Filter Include="Public\winget">
+      <UniqueIdentifier>{41035fd6-dc74-4464-b9b1-4ffe95d6789c}</UniqueIdentifier>
+    </Filter>
+    <Filter Include="Manifest">
+      <UniqueIdentifier>{9b8e2682-3eb7-4530-bc9a-a57fafc44177}</UniqueIdentifier>
+    </Filter>
+    <Filter Include="Telemetry">
+      <UniqueIdentifier>{552a58eb-8d07-41b2-87b5-3e71b9fb3cfd}</UniqueIdentifier>
+    </Filter>
+    <Filter Include="Authentication">
+      <UniqueIdentifier>{9dd9ab66-00f0-4b18-90ca-6c5da3dc01c4}</UniqueIdentifier>
+    </Filter>
+  </ItemGroup>
+  <ItemGroup>
+    <ClInclude Include="pch.h">
+      <Filter>Header Files</Filter>
+    </ClInclude>
+    <ClInclude Include="Telemetry\TraceLogging.h">
+      <Filter>Telemetry</Filter>
+    </ClInclude>
+    <ClInclude Include="Public\AppInstallerTelemetry.h">
+      <Filter>Public</Filter>
+    </ClInclude>
+    <ClInclude Include="Public\AppInstallerRuntime.h">
+      <Filter>Public</Filter>
+    </ClInclude>
+    <ClInclude Include="Public\AppInstallerDownloader.h">
+      <Filter>Public</Filter>
+    </ClInclude>
+    <ClInclude Include="Public\AppInstallerArchitecture.h">
+      <Filter>Public</Filter>
+    </ClInclude>
+    <ClInclude Include="HttpStream\HttpClientWrapper.h">
+      <Filter>HttpStream</Filter>
+    </ClInclude>
+    <ClInclude Include="HttpStream\HttpLocalCache.h">
+      <Filter>HttpStream</Filter>
+    </ClInclude>
+    <ClInclude Include="HttpStream\HttpRandomAccessStream.h">
+      <Filter>HttpStream</Filter>
+    </ClInclude>
+    <ClInclude Include="Public\AppInstallerMsixInfo.h">
+      <Filter>Public</Filter>
+    </ClInclude>
+    <ClInclude Include="Public\AppInstallerFileLogger.h">
+      <Filter>Public</Filter>
+    </ClInclude>
+    <ClInclude Include="Public\AppInstallerSynchronization.h">
+      <Filter>Public</Filter>
+    </ClInclude>
+    <ClInclude Include="Public\AppInstallerDeployment.h">
+      <Filter>Public</Filter>
+    </ClInclude>
+    <ClInclude Include="Public\AppInstallerProgress.h">
+      <Filter>Public</Filter>
+    </ClInclude>
+    <ClInclude Include="Public\winget\ExtensionCatalog.h">
+      <Filter>Public\winget</Filter>
+    </ClInclude>
+    <ClInclude Include="Public\winget\Settings.h">
+      <Filter>Public\winget</Filter>
+    </ClInclude>
+    <ClInclude Include="Public\winget\UserSettings.h">
+      <Filter>Public\winget</Filter>
+    </ClInclude>
+    <ClInclude Include="Public\winget\ExperimentalFeature.h">
+      <Filter>Public\winget</Filter>
+    </ClInclude>
+    <ClInclude Include="Public\winget\ManifestInstaller.h">
+      <Filter>Public\winget</Filter>
+    </ClInclude>
+    <ClInclude Include="Public\winget\ManifestLocalization.h">
+      <Filter>Public\winget</Filter>
+    </ClInclude>
+    <ClInclude Include="Public\winget\ManifestValidation.h">
+      <Filter>Public\winget</Filter>
+    </ClInclude>
+    <ClInclude Include="Public\winget\ManifestYamlParser.h">
+      <Filter>Public\winget</Filter>
+    </ClInclude>
+    <ClInclude Include="Public\winget\ManifestYamlWriter.h">
+      <Filter>Public\winget</Filter>
+    </ClInclude>
+    <ClInclude Include="Public\winget\NameNormalization.h">
+      <Filter>Public\winget</Filter>
+    </ClInclude>
+    <ClInclude Include="Public\winget\Regex.h">
+      <Filter>Public\winget</Filter>
+    </ClInclude>
+    <ClInclude Include="Public\winget\ManifestSchemaValidation.h">
+      <Filter>Public\winget</Filter>
+    </ClInclude>
+    <ClInclude Include="Public\winget\Manifest.h">
+      <Filter>Public\winget</Filter>
+    </ClInclude>
+    <ClInclude Include="Public\winget\ManifestYamlPopulator.h">
+      <Filter>Public\winget</Filter>
+    </ClInclude>
+    <ClInclude Include="Public\winget\ManifestCommon.h">
+      <Filter>Public\winget</Filter>
+    </ClInclude>
+    <ClInclude Include="Public\winget\Locale.h">
+      <Filter>Public\winget</Filter>
+    </ClInclude>
+    <ClInclude Include="DODownloader.h">
+      <Filter>Header Files</Filter>
+    </ClInclude>
+    <ClInclude Include="Public\winget\TraceLogger.h">
+      <Filter>Public\winget</Filter>
+    </ClInclude>
+    <ClInclude Include="Public\winget\ThreadGlobals.h">
+      <Filter>Public\winget</Filter>
+    </ClInclude>
+    <ClInclude Include="Public\winget\AdminSettings.h">
+      <Filter>Public\winget</Filter>
+    </ClInclude>
+    <ClInclude Include="Public\winget\MsiExecArguments.h">
+      <Filter>Public\winget</Filter>
+    </ClInclude>
+    <ClInclude Include="Public\winget\DependenciesGraph.h">
+      <Filter>Public\winget</Filter>
+    </ClInclude>
+    <ClInclude Include="Public\winget\Debugging.h">
+      <Filter>Public\winget</Filter>
+    </ClInclude>
+    <ClInclude Include="Public\winget\PortableARPEntry.h">
+      <Filter>Public\winget</Filter>
+    </ClInclude>
+    <ClInclude Include="Public\winget\PortableFileEntry.h">
+      <Filter>Public\winget</Filter>
+    </ClInclude>
+    <ClInclude Include="Public\winget\MsixManifest.h">
+      <Filter>Header Files</Filter>
+    </ClInclude>
+    <ClInclude Include="Public\winget\FolderFileWatcher.h">
+      <Filter>Public\winget</Filter>
+    </ClInclude>
+    <ClInclude Include="Public\winget\Archive.h">
+      <Filter>Public\winget</Filter>
+    </ClInclude>
+    <ClInclude Include="Public\winget\MsixManifestValidation.h">
+      <Filter>Header Files</Filter>
+    </ClInclude>
+    <ClInclude Include="Public\winget\PathVariable.h">
+      <Filter>Public\winget</Filter>
+    </ClInclude>
+    <ClInclude Include="Public\winget\PackageDependenciesValidationUtil.h">
+      <Filter>Public\winget</Filter>
+    </ClInclude>
+    <ClInclude Include="Public\winget\Pin.h">
+      <Filter>Public\winget</Filter>
+    </ClInclude>
+    <ClInclude Include="Public\winget\SelfManagement.h">
+      <Filter>Public\winget</Filter>
+    </ClInclude>
+    <ClInclude Include="Public\winget\MSStore.h">
+      <Filter>Public\winget</Filter>
+    </ClInclude>
+    <ClInclude Include="Public\winget\Reboot.h">
+      <Filter>Public\winget</Filter>
+    </ClInclude>
+    <ClInclude Include="Authentication\WebAccountManagerAuthenticator.h">
+      <Filter>Authentication</Filter>
+    </ClInclude>
+    <ClInclude Include="Public\winget\Authentication.h">
+      <Filter>Public\winget</Filter>
+    </ClInclude>
+    <ClInclude Include="Public\winget\NetworkSettings.h">
+      <Filter>Public\winget</Filter>
+    </ClInclude>
+    <ClInclude Include="Public\winget\PackageVersionDataManifest.h">
+      <Filter>Public\winget</Filter>
+    </ClInclude>
+    <ClInclude Include="Public\winget\HttpClientHelper.h">
+      <Filter>Public\winget</Filter>
+    </ClInclude>
+    <ClInclude Include="Public\winget\Rest.h">
+      <Filter>Public\winget</Filter>
+    </ClInclude>
+    <ClInclude Include="Public\winget\MSStoreDownload.h">
+      <Filter>Public\winget</Filter>
+    </ClInclude>
+    <ClInclude Include="Public\winget\FileCache.h">
+      <Filter>Public\winget</Filter>
+    </ClInclude>
+    <ClInclude Include="Public\winget\Fonts.h">
+      <Filter>Public\winget</Filter>
+    </ClInclude>
+    <ClInclude Include="Public\winget\Experiment.h">
+      <Filter>Public\winget</Filter>
+    </ClInclude>
+    <ClInclude Include="Public\winget\OutputDebugStringLogger.h">
+      <Filter>Public\winget</Filter>
+    </ClInclude>
+  </ItemGroup>
+  <ItemGroup>
+    <ClCompile Include="pch.cpp">
+      <Filter>Source Files</Filter>
+    </ClCompile>
+    <ClCompile Include="Telemetry\TraceLogging.cpp">
+      <Filter>Telemetry</Filter>
+    </ClCompile>
+    <ClCompile Include="AppInstallerTelemetry.cpp">
+      <Filter>Source Files</Filter>
+    </ClCompile>
+    <ClCompile Include="FileLogger.cpp">
+      <Filter>Source Files</Filter>
+    </ClCompile>
+    <ClCompile Include="Runtime.cpp">
+      <Filter>Source Files</Filter>
+    </ClCompile>
+    <ClCompile Include="Downloader.cpp">
+      <Filter>Source Files</Filter>
+    </ClCompile>
+    <ClCompile Include="Architecture.cpp">
+      <Filter>Source Files</Filter>
+    </ClCompile>
+    <ClCompile Include="HttpStream\HttpClientWrapper.cpp">
+      <Filter>HttpStream</Filter>
+    </ClCompile>
+    <ClCompile Include="HttpStream\HttpLocalCache.cpp">
+      <Filter>HttpStream</Filter>
+    </ClCompile>
+    <ClCompile Include="HttpStream\HttpRandomAccessStream.cpp">
+      <Filter>HttpStream</Filter>
+    </ClCompile>
+    <ClCompile Include="MsixInfo.cpp">
+      <Filter>Source Files</Filter>
+    </ClCompile>
+    <ClCompile Include="Synchronization.cpp">
+      <Filter>Source Files</Filter>
+    </ClCompile>
+    <ClCompile Include="Deployment.cpp">
+      <Filter>Source Files</Filter>
+    </ClCompile>
+    <ClCompile Include="ExtensionCatalog.cpp">
+      <Filter>Source Files</Filter>
+    </ClCompile>
+    <ClCompile Include="Settings.cpp">
+      <Filter>Source Files</Filter>
+    </ClCompile>
+    <ClCompile Include="UserSettings.cpp">
+      <Filter>Source Files</Filter>
+    </ClCompile>
+    <ClCompile Include="ExperimentalFeature.cpp">
+      <Filter>Source Files</Filter>
+    </ClCompile>
+    <ClCompile Include="Manifest\ManifestValidation.cpp">
+      <Filter>Manifest</Filter>
+    </ClCompile>
+    <ClCompile Include="Manifest\YamlParser.cpp">
+      <Filter>Manifest</Filter>
+    </ClCompile>
+    <ClCompile Include="Manifest\YamlWriter.cpp">
+      <Filter>Manifest</Filter>
+    </ClCompile>
+    <ClCompile Include="NameNormalization.cpp">
+      <Filter>Source Files</Filter>
+    </ClCompile>
+    <ClCompile Include="Regex.cpp">
+      <Filter>Source Files</Filter>
+    </ClCompile>
+    <ClCompile Include="Manifest\ManifestSchemaValidation.cpp">
+      <Filter>Manifest</Filter>
+    </ClCompile>
+    <ClCompile Include="Manifest\ManifestCommon.cpp">
+      <Filter>Manifest</Filter>
+    </ClCompile>
+    <ClCompile Include="Manifest\ManifestYamlPopulator.cpp">
+      <Filter>Manifest</Filter>
+    </ClCompile>
+    <ClCompile Include="Manifest\Manifest.cpp">
+      <Filter>Manifest</Filter>
+    </ClCompile>
+    <ClCompile Include="Locale.cpp">
+      <Filter>Source Files</Filter>
+    </ClCompile>
+    <ClCompile Include="DODownloader.cpp">
+      <Filter>Source Files</Filter>
+    </ClCompile>
+    <ClCompile Include="TraceLogger.cpp">
+      <Filter>Source Files</Filter>
+    </ClCompile>
+    <ClCompile Include="ThreadGlobals.cpp">
+      <Filter>Source Files</Filter>
+    </ClCompile>
+    <ClCompile Include="MsiExecArguments.cpp">
+      <Filter>Source Files</Filter>
+    </ClCompile>
+    <ClCompile Include="AdminSettings.cpp">
+      <Filter>Source Files</Filter>
+    </ClCompile>
+    <ClCompile Include="DependenciesGraph.cpp">
+      <Filter>Source Files</Filter>
+    </ClCompile>
+    <ClCompile Include="Debugging.cpp">
+      <Filter>Source Files</Filter>
+    </ClCompile>
+    <ClCompile Include="PortableARPEntry.cpp">
+      <Filter>Source Files</Filter>
+    </ClCompile>
+    <ClCompile Include="MsixManifest.cpp">
+      <Filter>Source Files</Filter>
+    </ClCompile>
+    <ClCompile Include="FolderFileWatcher.cpp">
+      <Filter>Source Files</Filter>
+    </ClCompile>
+    <ClCompile Include="Archive.cpp">
+      <Filter>Source Files</Filter>
+    </ClCompile>
+    <ClCompile Include="Manifest\MsixManifestValidation.cpp">
+      <Filter>Source Files</Filter>
+    </ClCompile>
+    <ClCompile Include="PathVariable.cpp">
+      <Filter>Source Files</Filter>
+    </ClCompile>
+    <ClCompile Include="PackageDependenciesValidationUtil.cpp">
+      <Filter>Source Files</Filter>
+    </ClCompile>
+    <ClCompile Include="Progress.cpp">
+      <Filter>Source Files</Filter>
+    </ClCompile>
+    <ClCompile Include="Pin.cpp">
+      <Filter>Source Files</Filter>
+    </ClCompile>
+    <ClCompile Include="SelfManagement.cpp">
+      <Filter>Source Files</Filter>
+    </ClCompile>
+    <ClCompile Include="MSStore.cpp">
+      <Filter>Source Files</Filter>
+    </ClCompile>
+    <ClCompile Include="Reboot.cpp">
+      <Filter>Source Files</Filter>
+    </ClCompile>
+    <ClCompile Include="Authentication\Authentication.cpp">
+      <Filter>Authentication</Filter>
+    </ClCompile>
+    <ClCompile Include="Authentication\WebAccountManagerAuthenticator.cpp">
+      <Filter>Authentication</Filter>
+    </ClCompile>
+    <ClCompile Include="NetworkSettings.cpp">
+      <Filter>Source Files</Filter>
+    </ClCompile>
+    <ClCompile Include="PackageVersionDataManifest.cpp">
+      <Filter>Source Files</Filter>
+    </ClCompile>
+    <ClCompile Include="HttpClientHelper.cpp">
+      <Filter>Source Files</Filter>
+    </ClCompile>
+    <ClCompile Include="Rest.cpp">
+      <Filter>Source Files</Filter>
+    </ClCompile>
+    <ClCompile Include="MSStoreDownload.cpp">
+      <Filter>Source Files</Filter>
+    </ClCompile>
+    <ClCompile Include="FileCache.cpp">
+      <Filter>Source Files</Filter>
+    </ClCompile>
+    <ClCompile Include="Fonts.cpp">
+      <Filter>Source Files</Filter>
+    </ClCompile>
+    <ClCompile Include="Experiment.cpp">
+      <Filter>Source Files</Filter>
+    </ClCompile>
+    <ClCompile Include="OutputDebugStringLogger.cpp">
+      <Filter>Source Files</Filter>
+    </ClCompile>
+  </ItemGroup>
+  <ItemGroup>
+    <None Include="PropertySheet.props" />
+    <None Include="packages.config" />
+  </ItemGroup>
 </Project>