--- conflicted
+++ resolved
@@ -1,111 +1,75 @@
-// Copyright (c) Microsoft Corporation.
-// Licensed under the MIT License.
-#include "pch.h"
-#include "winget/Pin.h"
-
-using namespace AppInstaller::Utility;
-
-namespace AppInstaller::Pinning
-{
-    using namespace std::string_view_literals;
-
-    std::string_view ToString(PinType type)
-    {
-        switch (type)
-        {
-        case PinType::Blocking:
-            return "Blocking"sv;
-        case PinType::Pinning:
-            return "Pinning"sv;
-        case PinType::Gating:
-            return "Gating"sv;
-        case PinType::PinnedByManifest:
-            return "PinnedByManifest"sv;
-        case PinType::Unknown:
-        default:
-            return "Unknown";
-        }
-    }
-
-<<<<<<< HEAD
-    PinType ConvertToPinTypeEnum(std::string_view in)
-    {
-        if (Utility::CaseInsensitiveEquals(in, "Blocking"sv))
-        {
-            return PinType::Blocking;
-        }
-        else if (Utility::CaseInsensitiveEquals(in, "Pinning"sv))
-        {
-            return PinType::Pinning;
-        }
-        else if (Utility::CaseInsensitiveEquals(in, "Gating"sv))
-        {
-            return PinType::Gating;
-        }
-        else if (Utility::CaseInsensitiveEquals(in, "PinnedByManifest"sv))
-        {
-            return PinType::PinnedByManifest;
-        }
-        else
-        {
-            return PinType::Unknown;
-        }
-    }
-
-    Pin Pin::CreateBlockingPin(PinKey&& pinKey, Version version)
-=======
-    Pin Pin::CreateBlockingPin(PinKey&& pinKey)
->>>>>>> 533c2c9f
-    {
-        return { PinType::Blocking, std::move(pinKey) };
-    }
-
-    Pin Pin::CreatePinningPin(PinKey&& pinKey)
-    {
-        return { PinType::Pinning, std::move(pinKey) };
-    }
-
-    Pin Pin::CreateGatingPin(PinKey&& pinKey, GatedVersion&& gatedVersion)
-    {
-        return { PinType::Gating, std::move(pinKey), std::move(gatedVersion) };
-    }
-
-<<<<<<< HEAD
-=======
-    PinType Pin::GetType() const
-    {
-        return m_type;
-    }
-
-    const PinKey& Pin::GetKey() const
-    {
-        return m_key;
-    }
-
-    const AppInstaller::Manifest::Manifest::string_t& Pin::GetPackageId() const 
-    {
-        return m_key.PackageId;
-    }
-
-    std::string_view Pin::GetSourceId() const
-    {
-        return m_key.SourceId;
-    }
-
-    Utility::GatedVersion Pin::GetGatedVersion() const
-    {
-        return m_gatedVersion;
-    }
-
->>>>>>> 533c2c9f
-    bool Pin::operator==(const Pin& other) const
-    {
-        return m_type == other.m_type &&
-            m_key == other.m_key &&
-<<<<<<< HEAD
-            m_version == other.m_version;
-=======
-            m_gatedVersion == other.m_gatedVersion;
->>>>>>> 533c2c9f
-    }
+// Copyright (c) Microsoft Corporation.
+// Licensed under the MIT License.
+#include "pch.h"
+#include "winget/Pin.h"
+
+using namespace AppInstaller::Utility;
+
+namespace AppInstaller::Pinning
+{
+    using namespace std::string_view_literals;
+
+    std::string_view ToString(PinType type)
+    {
+        switch (type)
+        {
+        case PinType::Blocking:
+            return "Blocking"sv;
+        case PinType::Pinning:
+            return "Pinning"sv;
+        case PinType::Gating:
+            return "Gating"sv;
+        case PinType::PinnedByManifest:
+            return "PinnedByManifest"sv;
+        case PinType::Unknown:
+        default:
+            return "Unknown";
+        }
+    }
+
+    PinType ConvertToPinTypeEnum(std::string_view in)
+    {
+        if (Utility::CaseInsensitiveEquals(in, "Blocking"sv))
+        {
+            return PinType::Blocking;
+        }
+        else if (Utility::CaseInsensitiveEquals(in, "Pinning"sv))
+        {
+            return PinType::Pinning;
+        }
+        else if (Utility::CaseInsensitiveEquals(in, "Gating"sv))
+        {
+            return PinType::Gating;
+        }
+        else if (Utility::CaseInsensitiveEquals(in, "PinnedByManifest"sv))
+        {
+            return PinType::PinnedByManifest;
+        }
+        else
+        {
+            return PinType::Unknown;
+        }
+    }
+
+    Pin Pin::CreateBlockingPin(PinKey&& pinKey)
+    {
+        return { PinType::Blocking, std::move(pinKey) };
+    }
+
+    Pin Pin::CreatePinningPin(PinKey&& pinKey)
+    {
+        return { PinType::Pinning, std::move(pinKey) };
+    }
+
+    Pin Pin::CreateGatingPin(PinKey&& pinKey, GatedVersion&& gatedVersion)
+    {
+        return { PinType::Gating, std::move(pinKey), std::move(gatedVersion) };
+    }
+
+    bool Pin::operator==(const Pin& other) const
+    {
+        return m_type == other.m_type &&
+            m_key == other.m_key &&
+            m_gatedVersion == other.m_gatedVersion;
+    }
 }