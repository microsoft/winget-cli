<<<<<<< HEAD
// Copyright (c) Microsoft Corporation.
// Licensed under the MIT License.
#include "pch.h"
#include "Public/AppInstallerTelemetry.h"
#include "Public/AppInstallerLogging.h"
#include "Public/AppInstallerRuntime.h"
#include "Public/AppInstallerSHA256.h"
#include "Public/AppInstallerStrings.h"
#include "Public/winget/ThreadGlobals.h"
#include "winget/UserSettings.h"

#define AICLI_TraceLoggingStringView(_sv_,_name_) TraceLoggingCountedUtf8String(_sv_.data(), static_cast<ULONG>(_sv_.size()), _name_)
#define AICLI_TraceLoggingWStringView(_sv_,_name_) TraceLoggingCountedWideString(_sv_.data(), static_cast<ULONG>(_sv_.size()), _name_)

#define AICLI_TraceLoggingWriteActivity(_eventName_,...) TraceLoggingWriteActivity(\
g_hTraceProvider,\
_eventName_,\
s_useGlobalTelemetryActivityId ? &s_globalTelemetryLoggerActivityId : GetActivityId(),\
nullptr,\
TraceLoggingCountedUtf8String(m_caller.c_str(),  static_cast<ULONG>(m_caller.size()), "Caller"),\
TraceLoggingPackedFieldEx(m_telemetryCorrelationJsonW.c_str(), static_cast<ULONG>((m_telemetryCorrelationJsonW.size() + 1) * sizeof(wchar_t)), TlgInUNICODESTRING, TlgOutJSON, "CvJson"),\
__VA_ARGS__)

namespace AppInstaller::Logging
{
    using namespace Utility;

    namespace
    {
        // TODO: This and all usages should be removed after transition to summary event in back end.
        static const uint32_t s_RootExecutionId = 0;
        static std::atomic_uint32_t s_subExecutionId{ s_RootExecutionId };

        // Data that is needed by AnonymizeString
        constexpr std::wstring_view s_UserProfileReplacement = L"%USERPROFILE%"sv;

        // TODO: Temporary code to keep existing telemetry behavior
        static bool s_useGlobalTelemetryActivityId = false;
        static GUID s_globalTelemetryLoggerActivityId = GUID_NULL;

        void __stdcall wilResultLoggingCallback(const wil::FailureInfo& info) noexcept
        {
            Telemetry().LogFailure(info);
        }

        FailureTypeEnum ConvertWilFailureTypeToFailureType(wil::FailureType failureType)
        {
            switch (failureType)
            {
            case wil::FailureType::Exception:
                return FailureTypeEnum::ResultException;
            case wil::FailureType::Return:
                return FailureTypeEnum::ResultReturn;
            case wil::FailureType::Log:
                return FailureTypeEnum::ResultLog;
            case wil::FailureType::FailFast:
                return FailureTypeEnum::ResultFailFast;
            default:
                return FailureTypeEnum::Unknown;
            }
        }

        std::string_view LogExceptionTypeToString(FailureTypeEnum exceptionType)
        {
            switch (exceptionType)
            {
            case FailureTypeEnum::ResultException:
                return "wil::ResultException"sv;
            case FailureTypeEnum::WinrtHResultError:
                return "winrt::hresult_error"sv;
            case FailureTypeEnum::ResourceOpen:
                return "ResourceOpenException"sv;
            case FailureTypeEnum::StdException:
                return "std::exception"sv;
            case FailureTypeEnum::Unknown:
            default:
                return "unknown"sv;
            }
        }
    }

    TelemetrySummary::TelemetrySummary(const TelemetrySummary& other)
    {
        this->IsCOMCall = other.IsCOMCall;
    }

    TelemetryTraceLogger::TelemetryTraceLogger(bool useSummary) : m_useSummary(useSummary)
    {
        std::ignore = CoCreateGuid(&m_activityId);
        m_subExecutionId = s_RootExecutionId;
    }

    const GUID* TelemetryTraceLogger::GetActivityId() const
    {
        return &m_activityId;
    }

    const GUID* TelemetryTraceLogger::GetParentActivityId() const
    {
        return &m_parentActivityId;
    }

    bool TelemetryTraceLogger::DisableRuntime()
    {
        return m_isRuntimeEnabled.exchange(false);
    }

    void TelemetryTraceLogger::EnableRuntime()
    {
        m_isRuntimeEnabled = true;
    }

    void TelemetryTraceLogger::Initialize()
    {
        if (!m_isInitialized)
        {
            InitializeInternal(Settings::User());
        }
    }

    bool TelemetryTraceLogger::TryInitialize()
    {
        if (!m_isInitialized)
        {
            // Only initialize if we already have the user settings, so that we can respect the telemetry setting.
            // We may not yet have the user settings if we are trying to report an error while reading them.
            auto userSettings = Settings::TryGetUser();
            if (userSettings)
            {
                InitializeInternal(*userSettings);
            }
        }

        return m_isInitialized;
    }

    void TelemetryTraceLogger::SetTelemetryCorrelationJson(const std::wstring_view jsonStr_view) noexcept
    {
        // Check if passed in string is a valid Json formatted before returning the value
        // If invalid, return empty Json
        Json::CharReaderBuilder jsonBuilder;
        std::unique_ptr<Json::CharReader> jsonReader(jsonBuilder.newCharReader());
        std::unique_ptr<Json::Value> pJsonValue = std::make_unique<Json::Value>();
        std::string errors;
        std::wstring jsonStrW{ jsonStr_view };
        std::string jsonStr = ConvertToUTF8(jsonStrW.c_str());

        bool result = jsonReader->parse(jsonStr.c_str(),
            jsonStr.c_str() + jsonStr.size(),
            pJsonValue.get(),
            &errors);

        if (result)
        {
            m_telemetryCorrelationJsonW = jsonStrW;
            AICLI_LOG(Core, Info, << "Passed in Correlation Vector Json is valid: " << jsonStr);
        }
        else
        {
            AICLI_LOG(Core, Error, << "Passed in Correlation Vector Json is invalid: " << jsonStr << "; Error: " << errors);
        }
    }

    void TelemetryTraceLogger::SetCaller(const std::string& caller)
    {
        auto callerUTF16 = Utility::ConvertToUTF16(caller);
        auto anonCaller = AnonymizeString(callerUTF16);
        m_caller = Utility::ConvertToUTF8(anonCaller);
    }

    void TelemetryTraceLogger::SetExecutionStage(uint32_t stage) noexcept
    {
        m_executionStage = stage;
    }

    std::unique_ptr<TelemetryTraceLogger> TelemetryTraceLogger::CreateSubTraceLogger() const
    {
        THROW_HR_IF(HRESULT_FROM_WIN32(ERROR_INVALID_STATE), !this->m_isInitialized);

        auto subTraceLogger = std::make_unique<TelemetryTraceLogger>(*this);

        std::ignore = CoCreateGuid(&subTraceLogger->m_activityId);
        subTraceLogger->m_parentActivityId = this->m_activityId;
        subTraceLogger->m_subExecutionId = s_subExecutionId++;

        return subTraceLogger;
    }

    void TelemetryTraceLogger::LogFailure(const wil::FailureInfo& failure) const noexcept
    {
        if (IsTelemetryEnabled())
        {
            auto anonMessage = AnonymizeString(failure.pszMessage);

            AICLI_TraceLoggingWriteActivity(
                "FailureInfo",
                TraceLoggingUInt32(m_subExecutionId, "SubExecutionId"),
                TraceLoggingHResult(failure.hr, "HResult"),
                AICLI_TraceLoggingWStringView(anonMessage, "Message"),
                TraceLoggingString(failure.pszModule, "Module"),
                TraceLoggingUInt32(failure.threadId, "ThreadId"),
                TraceLoggingUInt32(static_cast<uint32_t>(failure.type), "Type"),
                TraceLoggingString(failure.pszFile, "File"),
                TraceLoggingUInt32(failure.uLineNumber, "Line"),
                TraceLoggingUInt32(m_executionStage, "ExecutionStage"),
                TelemetryPrivacyDataTag(PDT_ProductAndServicePerformance),
                TraceLoggingKeyword(MICROSOFT_KEYWORD_CRITICAL_DATA));

            if (m_useSummary)
            {
                m_summary.FailureHResult = failure.hr;
                m_summary.FailureMessage = anonMessage;
                m_summary.FailureModule = StringOrEmptyIfNull(failure.pszModule);
                m_summary.FailureThreadId = failure.threadId;
                m_summary.FailureType = ConvertWilFailureTypeToFailureType(failure.type);
                m_summary.FailureFile = StringOrEmptyIfNull(failure.pszFile);
                m_summary.FailureLine = failure.uLineNumber;
            }
        }

        // Also send failure to the log
        AICLI_LOG(Fail, Error, << [&]() {
            wchar_t message[2048];
            GetFailureLogString(message, ARRAYSIZE(message), failure);
            return Utility::ConvertToUTF8(message);
            }());
    }

    void TelemetryTraceLogger::LogStartup(bool isCOMCall) const noexcept
    {
        LocIndString version = Runtime::GetClientVersion();
        LocIndString packageVersion;
        if (Runtime::IsRunningInPackagedContext())
        {
            packageVersion = Runtime::GetPackageVersion();
        }

        if (IsTelemetryEnabled())
        {
            AICLI_TraceLoggingWriteActivity(
                "ClientVersion",
                TraceLoggingBool(isCOMCall, "IsCOMCall"),
                TraceLoggingCountedString(version->c_str(), static_cast<ULONG>(version->size()), "Version"),
                TraceLoggingCountedString(packageVersion->c_str(), static_cast<ULONG>(packageVersion->size()), "PackageVersion"),
                TelemetryPrivacyDataTag(PDT_ProductAndServicePerformance),
                TraceLoggingKeyword(MICROSOFT_KEYWORD_CRITICAL_DATA));

            if (m_useSummary)
            {
                m_summary.IsCOMCall = isCOMCall;
            }
        }

        AICLI_LOG(Core, Info, << "WinGet, version [" << version << "], activity [" << *GetActivityId() << ']');
        AICLI_LOG(Core, Info, << "OS: " << Runtime::GetOSVersion());
        AICLI_LOG(Core, Info, << "Command line Args: " << Utility::ConvertToUTF8(GetCommandLineW()));
        if (Runtime::IsRunningInPackagedContext())
        {
            AICLI_LOG(Core, Info, << "Package: " << packageVersion);
        }
        AICLI_LOG(Core, Info, << "IsCOMCall:" << isCOMCall << "; Caller: " << m_caller);
    }

    void TelemetryTraceLogger::LogCommand(std::string_view commandName) const noexcept
    {
        if (IsTelemetryEnabled())
        {
            AICLI_TraceLoggingWriteActivity(
                "CommandFound",
                AICLI_TraceLoggingStringView(commandName, "Command"),
                TelemetryPrivacyDataTag(PDT_ProductAndServicePerformance | PDT_ProductAndServiceUsage),
                TraceLoggingKeyword(MICROSOFT_KEYWORD_CRITICAL_DATA));

            if (m_useSummary)
            {
                m_summary.Command = commandName;
            }
        }

        AICLI_LOG(CLI, Info, << "Leaf command to execute: " << commandName);
    }

    void TelemetryTraceLogger::LogCommandSuccess(std::string_view commandName) const noexcept
    {
        if (IsTelemetryEnabled())
        {
            AICLI_TraceLoggingWriteActivity(
                "CommandSuccess",
                AICLI_TraceLoggingStringView(commandName, "Command"),
                TelemetryPrivacyDataTag(PDT_ProductAndServicePerformance),
                TraceLoggingKeyword(MICROSOFT_KEYWORD_CRITICAL_DATA));

            if (m_useSummary)
            {
                m_summary.CommandSuccess = true;
            }
        }

        AICLI_LOG(CLI, Info, << "Leaf command succeeded: " << commandName);
    }

    void TelemetryTraceLogger::LogCommandTermination(HRESULT hr, std::string_view file, size_t line) const noexcept
    {
        if (IsTelemetryEnabled())
        {
            AICLI_TraceLoggingWriteActivity(
                "CommandTermination",
                TraceLoggingUInt32(m_subExecutionId, "SubExecutionId"),
                TraceLoggingHResult(hr, "HResult"),
                AICLI_TraceLoggingStringView(file, "File"),
                TraceLoggingUInt64(static_cast<UINT64>(line), "Line"),
                TraceLoggingUInt32(m_executionStage, "ExecutionStage"),
                TelemetryPrivacyDataTag(PDT_ProductAndServicePerformance),
                TraceLoggingKeyword(MICROSOFT_KEYWORD_CRITICAL_DATA));

            if (m_useSummary)
            {
                m_summary.FailureHResult = hr;
                m_summary.FailureType = FailureTypeEnum::CommandTermination;
                m_summary.FailureFile = file;
                m_summary.FailureLine = static_cast<UINT32>(line);
            }
        }

        AICLI_LOG(CLI, Error, << "Terminating context: 0x" << SetHRFormat << hr << " at " << file << ":" << line);
    }

    void TelemetryTraceLogger::LogException(FailureTypeEnum type, std::string_view message) const noexcept
    {
        auto exceptionTypeString = LogExceptionTypeToString(type);

        if (IsTelemetryEnabled())
        {
            auto anonMessage = AnonymizeString(Utility::ConvertToUTF16(message));

            AICLI_TraceLoggingWriteActivity(
                "Exception",
                TraceLoggingUInt32(m_subExecutionId, "SubExecutionId"),
                AICLI_TraceLoggingStringView(exceptionTypeString, "Type"),
                AICLI_TraceLoggingWStringView(anonMessage, "Message"),
                TraceLoggingUInt32(m_executionStage, "ExecutionStage"),
                TelemetryPrivacyDataTag(PDT_ProductAndServicePerformance),
                TraceLoggingKeyword(MICROSOFT_KEYWORD_CRITICAL_DATA));

            if (m_useSummary)
            {
                m_summary.FailureType = type;
                m_summary.FailureMessage = anonMessage;
            }
        }

        AICLI_LOG(CLI, Error, << "Caught " << exceptionTypeString << ": " << message);
    }

    void TelemetryTraceLogger::LogIsManifestLocal(bool isLocalManifest) const noexcept
    {
        if (IsTelemetryEnabled())
        {
            AICLI_TraceLoggingWriteActivity(
                "GetManifest",
                TraceLoggingUInt32(m_subExecutionId, "SubExecutionId"),
                TraceLoggingBool(isLocalManifest, "IsManifestLocal"),
                TelemetryPrivacyDataTag(PDT_ProductAndServicePerformance),
                TraceLoggingKeyword(MICROSOFT_KEYWORD_CRITICAL_DATA));

            if (m_useSummary)
            {
                m_summary.IsManifestLocal = isLocalManifest;
            }
        }
    }

    void TelemetryTraceLogger::LogManifestFields(std::string_view id, std::string_view name, std::string_view version) const noexcept
    {
        if (IsTelemetryEnabled())
        {
            AICLI_TraceLoggingWriteActivity(
                "ManifestFields",
                TraceLoggingUInt32(m_subExecutionId, "SubExecutionId"),
                AICLI_TraceLoggingStringView(id, "Id"),
                AICLI_TraceLoggingStringView(name, "Name"),
                AICLI_TraceLoggingStringView(version, "Version"),
                TelemetryPrivacyDataTag(PDT_ProductAndServicePerformance),
                TraceLoggingKeyword(MICROSOFT_KEYWORD_CRITICAL_DATA));

            if (m_useSummary)
            {
                m_summary.PackageIdentifier = id;
                m_summary.PackageName = name;
                m_summary.PackageVersion = version;
            }
        }

        AICLI_LOG(CLI, Info, << "Manifest fields: Name [" << name << "], Version [" << version << ']');
    }

    void TelemetryTraceLogger::LogNoAppMatch() const noexcept
    {
        if (IsTelemetryEnabled())
        {
            AICLI_TraceLoggingWriteActivity(
                "NoAppMatch",
                TraceLoggingUInt32(m_subExecutionId, "SubExecutionId"),
                TelemetryPrivacyDataTag(PDT_ProductAndServicePerformance),
                TraceLoggingKeyword(MICROSOFT_KEYWORD_CRITICAL_DATA));
        }

        AICLI_LOG(CLI, Info, << "No app found matching input criteria");
    }

    void TelemetryTraceLogger::LogMultiAppMatch() const noexcept
    {
        if (IsTelemetryEnabled())
        {
            AICLI_TraceLoggingWriteActivity(
                "MultiAppMatch",
                TraceLoggingUInt32(m_subExecutionId, "SubExecutionId"),
                TelemetryPrivacyDataTag(PDT_ProductAndServicePerformance),
                TraceLoggingKeyword(MICROSOFT_KEYWORD_CRITICAL_DATA));
        }

        AICLI_LOG(CLI, Info, << "Multiple apps found matching input criteria");
    }

    void TelemetryTraceLogger::LogAppFound(std::string_view name, std::string_view id) const noexcept
    {
        if (IsTelemetryEnabled())
        {
            AICLI_TraceLoggingWriteActivity(
                "AppFound",
                TraceLoggingUInt32(m_subExecutionId, "SubExecutionId"),
                AICLI_TraceLoggingStringView(name, "Name"),
                AICLI_TraceLoggingStringView(id, "Id"),
                TelemetryPrivacyDataTag(PDT_ProductAndServicePerformance),
                TraceLoggingKeyword(MICROSOFT_KEYWORD_CRITICAL_DATA));

            if (m_useSummary)
            {
                m_summary.PackageIdentifier = id;
                m_summary.PackageName = name;
            }
        }

        AICLI_LOG(CLI, Info, << "Found one app. App id: " << id << " App name: " << name);
    }

    void TelemetryTraceLogger::LogSelectedInstaller(int arch, std::string_view url, std::string_view installerType, std::string_view scope, std::string_view language) const noexcept
    {
        if (IsTelemetryEnabled())
        {
            AICLI_TraceLoggingWriteActivity(
                "SelectedInstaller",
                TraceLoggingUInt32(m_subExecutionId, "SubExecutionId"),
                TraceLoggingInt32(arch, "Arch"),
                AICLI_TraceLoggingStringView(url, "Url"),
                AICLI_TraceLoggingStringView(installerType, "InstallerType"),
                AICLI_TraceLoggingStringView(scope, "Scope"),
                AICLI_TraceLoggingStringView(language, "Language"),
                TelemetryPrivacyDataTag(PDT_ProductAndServicePerformance),
                TraceLoggingKeyword(MICROSOFT_KEYWORD_CRITICAL_DATA));

            if (m_useSummary)
            {
                m_summary.InstallerArchitecture = arch;
                m_summary.InstallerUrl = url;
                m_summary.InstallerType = installerType;
                m_summary.InstallerScope = scope;
                m_summary.InstallerLocale = language;
            }
        }

        AICLI_LOG(CLI, Verbose, << "Completed installer selection.");
        AICLI_LOG(CLI, Verbose, << "Selected installer Architecture: " << arch);
        AICLI_LOG(CLI, Verbose, << "Selected installer URL: " << url);
        AICLI_LOG(CLI, Verbose, << "Selected installer InstallerType: " << installerType);
        AICLI_LOG(CLI, Verbose, << "Selected installer Scope: " << scope);
        AICLI_LOG(CLI, Verbose, << "Selected installer Language: " << language);
    }

    void TelemetryTraceLogger::LogSearchRequest(
        std::string_view type,
        std::string_view query,
        std::string_view id,
        std::string_view name,
        std::string_view moniker,
        std::string_view tag,
        std::string_view command,
        size_t maximum,
        std::string_view request) const noexcept
    {
        if (IsTelemetryEnabled())
        {
            AICLI_TraceLoggingWriteActivity(
                "SearchRequest",
                TraceLoggingUInt32(m_subExecutionId, "SubExecutionId"),
                AICLI_TraceLoggingStringView(type, "Type"),
                AICLI_TraceLoggingStringView(query, "Query"),
                AICLI_TraceLoggingStringView(id, "Id"),
                AICLI_TraceLoggingStringView(name, "Name"),
                AICLI_TraceLoggingStringView(moniker, "Moniker"),
                AICLI_TraceLoggingStringView(tag, "Tag"),
                AICLI_TraceLoggingStringView(command, "Command"),
                TraceLoggingUInt64(static_cast<UINT64>(maximum), "Maximum"),
                AICLI_TraceLoggingStringView(request, "Request"),
                TelemetryPrivacyDataTag(PDT_ProductAndServicePerformance),
                TraceLoggingKeyword(MICROSOFT_KEYWORD_CRITICAL_DATA));

            if (m_useSummary)
            {
                m_summary.SearchType = type;
                m_summary.SearchQuery = query;
                m_summary.SearchId = id;
                m_summary.SearchName = name;
                m_summary.SearchMoniker = moniker;
                m_summary.SearchTag = tag;
                m_summary.SearchCommand = command;
                m_summary.SearchMaximum = static_cast<UINT64>(maximum);
                m_summary.SearchRequest = request;
            }
        }
    }

    void TelemetryTraceLogger::LogSearchResultCount(uint64_t resultCount) const noexcept
    {
        if (IsTelemetryEnabled())
        {
            AICLI_TraceLoggingWriteActivity(
                "SearchResultCount",
                TraceLoggingUInt32(m_subExecutionId, "SubExecutionId"),
                TraceLoggingUInt64(resultCount, "ResultCount"),
                TelemetryPrivacyDataTag(PDT_ProductAndServicePerformance),
                TraceLoggingKeyword(MICROSOFT_KEYWORD_CRITICAL_DATA));

            if (m_useSummary)
            {
                m_summary.SearchResultCount = resultCount;
            }
        }

        AICLI_LOG(CLI, Verbose, << "Search result size: " << resultCount);
    }

    void TelemetryTraceLogger::LogInstallerHashMismatch(
        std::string_view id,
        std::string_view version,
        std::string_view channel,
        const std::vector<uint8_t>& expected,
        const std::vector<uint8_t>& actual,
        bool overrideHashMismatch) const noexcept
    {
        if (IsTelemetryEnabled())
        {
            AICLI_TraceLoggingWriteActivity(
                "HashMismatch",
                TraceLoggingUInt32(m_subExecutionId, "SubExecutionId"),
                AICLI_TraceLoggingStringView(id, "Id"),
                AICLI_TraceLoggingStringView(version, "Version"),
                AICLI_TraceLoggingStringView(channel, "Channel"),
                TraceLoggingBinary(expected.data(), static_cast<ULONG>(expected.size()), "Expected"),
                TraceLoggingBinary(actual.data(), static_cast<ULONG>(actual.size()), "Actual"),
                TraceLoggingBool(overrideHashMismatch, "Override"),
                TelemetryPrivacyDataTag(PDT_ProductAndServicePerformance),
                TraceLoggingKeyword(MICROSOFT_KEYWORD_CRITICAL_DATA));

            if (m_useSummary)
            {
                m_summary.PackageIdentifier = id;
                m_summary.PackageVersion = version;
                m_summary.Channel = channel;
                m_summary.HashMismatchExpected = expected;
                m_summary.HashMismatchActual = actual;
                m_summary.HashMismatchOverride = overrideHashMismatch;
            }
        }

        AICLI_LOG(CLI, Error,
            << "Package hash verification failed. SHA256 in manifest ["
            << Utility::SHA256::ConvertToString(expected)
            << "] does not match download ["
            << Utility::SHA256::ConvertToString(actual)
            << ']');
    }

    void TelemetryTraceLogger::LogInstallerFailure(std::string_view id, std::string_view version, std::string_view channel, std::string_view type, uint32_t errorCode) const noexcept
    {
        if (IsTelemetryEnabled())
        {
            AICLI_TraceLoggingWriteActivity(
                "InstallerFailure",
                TraceLoggingUInt32(m_subExecutionId, "SubExecutionId"),
                AICLI_TraceLoggingStringView(id, "Id"),
                AICLI_TraceLoggingStringView(version, "Version"),
                AICLI_TraceLoggingStringView(channel, "Channel"),
                AICLI_TraceLoggingStringView(type, "Type"),
                TraceLoggingUInt32(errorCode, "ErrorCode"),
                TelemetryPrivacyDataTag(PDT_ProductAndServicePerformance),
                TraceLoggingKeyword(MICROSOFT_KEYWORD_CRITICAL_DATA));

            if (m_useSummary)
            {
                m_summary.PackageIdentifier = id;
                m_summary.PackageVersion = version;
                m_summary.Channel = channel;
                m_summary.InstallerExecutionType = type;
                m_summary.InstallerErrorCode = errorCode;
            }
        }

        AICLI_LOG(CLI, Error, << type << " installer failed: " << errorCode);
    }

    void TelemetryTraceLogger::LogUninstallerFailure(std::string_view id, std::string_view version, std::string_view type, uint32_t errorCode) const noexcept
    {
        if (IsTelemetryEnabled())
        {
            AICLI_TraceLoggingWriteActivity(
                "UninstallerFailure",
                TraceLoggingUInt32(m_subExecutionId, "SubExecutionId"),
                AICLI_TraceLoggingStringView(id, "Id"),
                AICLI_TraceLoggingStringView(version, "Version"),
                AICLI_TraceLoggingStringView(type, "Type"),
                TraceLoggingUInt32(errorCode, "ErrorCode"),
                TelemetryPrivacyDataTag(PDT_ProductAndServicePerformance),
                TraceLoggingKeyword(MICROSOFT_KEYWORD_CRITICAL_DATA));

            if (m_useSummary)
            {
                m_summary.PackageIdentifier = id;
                m_summary.PackageVersion = version;
                m_summary.UninstallerExecutionType = type;
                m_summary.UninstallerErrorCode = errorCode;
            }
        }

        AICLI_LOG(CLI, Error, << type << " uninstaller failed: " << errorCode);
    }

    void TelemetryTraceLogger::LogSuccessfulInstallARPChange(
        std::string_view sourceIdentifier,
        std::string_view packageIdentifier,
        std::string_view packageVersion,
        std::string_view packageChannel,
        size_t changesToARP,
        size_t matchesInARP,
        size_t countOfIntersectionOfChangesAndMatches,
        std::string_view arpName,
        std::string_view arpVersion,
        std::string_view arpPublisher,
        std::string_view arpLanguage) const noexcept
    {
        if (IsTelemetryEnabled())
        {
            size_t languageNumber = 0xFFFF;

            try
            {
                std::istringstream languageConversion{ std::string{ arpLanguage } };
                languageConversion >> languageNumber;
            }
            catch (...) {}

            AICLI_TraceLoggingWriteActivity(
                "InstallARPChange",
                TraceLoggingUInt32(m_subExecutionId, "SubExecutionId"),
                AICLI_TraceLoggingStringView(sourceIdentifier, "SourceIdentifier"),
                AICLI_TraceLoggingStringView(packageIdentifier, "PackageIdentifier"),
                AICLI_TraceLoggingStringView(packageVersion, "PackageVersion"),
                AICLI_TraceLoggingStringView(packageChannel, "PackageChannel"),
                TraceLoggingUInt64(static_cast<UINT64>(changesToARP), "ChangesToARP"),
                TraceLoggingUInt64(static_cast<UINT64>(matchesInARP), "MatchesInARP"),
                TraceLoggingUInt64(static_cast<UINT64>(countOfIntersectionOfChangesAndMatches), "ChangesThatMatch"),
                AICLI_TraceLoggingStringView(arpName, "ARPName"),
                AICLI_TraceLoggingStringView(arpVersion, "ARPVersion"),
                AICLI_TraceLoggingStringView(arpPublisher, "ARPPublisher"),
                TraceLoggingUInt64(static_cast<UINT64>(languageNumber), "ARPLanguage"),
                TelemetryPrivacyDataTag(PDT_ProductAndServicePerformance | PDT_ProductAndServiceUsage | PDT_SoftwareSetupAndInventory),
                TraceLoggingKeyword(MICROSOFT_KEYWORD_CRITICAL_DATA));

            if (m_useSummary)
            {
                m_summary.SourceIdentifier = sourceIdentifier;
                m_summary.PackageIdentifier = packageIdentifier;
                m_summary.PackageVersion = packageVersion;
                m_summary.Channel = packageChannel;
                m_summary.ChangesToARP = static_cast<UINT64>(changesToARP);
                m_summary.MatchesInARP = static_cast<UINT64>(matchesInARP);
                m_summary.ChangesThatMatch = static_cast<UINT64>(countOfIntersectionOfChangesAndMatches);
                m_summary.ARPName = arpName;
                m_summary.ARPVersion = arpVersion;
                m_summary.ARPPublisher = arpPublisher;
                m_summary.ARPLanguage = static_cast<UINT64>(languageNumber);
            }
        }

        AICLI_LOG(CLI, Info, << "During package install, " << changesToARP << " changes to ARP were observed, "
            << matchesInARP << " matches were found for the package, and " << countOfIntersectionOfChangesAndMatches << " packages were in both");

        if (arpName.empty())
        {
            AICLI_LOG(CLI, Info, << "No single entry was determined to be associated with the package");
        }
        else
        {
            AICLI_LOG(CLI, Info, << "The entry determined to be associated with the package is '" << arpName << "', with publisher '" << arpPublisher << "'");
        }
    }

    void TelemetryTraceLogger::LogNonFatalDOError(std::string_view url, HRESULT hr) const noexcept
    {
        if (IsTelemetryEnabled())
        {
            AICLI_TraceLoggingWriteActivity(
                "NonFatalDOError",
                TraceLoggingUInt32(m_subExecutionId, "SubExecutionId"),
                AICLI_TraceLoggingStringView(url, "Url"),
                TraceLoggingHResult(hr, "HResult"),
                TelemetryPrivacyDataTag(PDT_ProductAndServicePerformance),
                TraceLoggingKeyword(MICROSOFT_KEYWORD_MEASURES));

            if (m_useSummary)
            {
                m_summary.DOUrl = url;
                m_summary.DOHResult = hr;
            }
        }
    }

    void TelemetryTraceLogger::LogRepairFailure(std::string_view id, std::string_view version, std::string_view type, uint32_t errorCode) const noexcept
    {
        if (IsTelemetryEnabled())
        {
            AICLI_TraceLoggingWriteActivity(
                "RepairFailure",
                TraceLoggingUInt32(m_subExecutionId, "SubExecutionId"),
                AICLI_TraceLoggingStringView(id, "Id"),
                AICLI_TraceLoggingStringView(version, "Version"),
                AICLI_TraceLoggingStringView(type, "Type"),
                TraceLoggingUInt32(errorCode, "ErrorCode"),
                TelemetryPrivacyDataTag(PDT_ProductAndServicePerformance),
                TraceLoggingKeyword(MICROSOFT_KEYWORD_CRITICAL_DATA));

            if (m_useSummary)
            {
                m_summary.PackageIdentifier = id;
                m_summary.PackageVersion = version;
                m_summary.RepairExecutionType = type;
                m_summary.RepairErrorCode = errorCode;
            
            }
        }

        AICLI_LOG(CLI, Error, << type << " repair failed: " << errorCode);
    }

    TelemetryTraceLogger::~TelemetryTraceLogger()
    {
        if (IsTelemetryEnabled())
        {
            LocIndString version = Runtime::GetClientVersion();
            LocIndString packageVersion;
            if (Runtime::IsRunningInPackagedContext())
            {
                packageVersion = Runtime::GetPackageVersion();
            }

            if (m_useSummary)
            {
                TraceLoggingWriteActivity(
                    g_hTraceProvider,
                    "SummaryV2",
                    GetActivityId(),
                    GetParentActivityId(),
                    // From member fields or program info.
                    AICLI_TraceLoggingStringView(m_caller, "Caller"),
                    TraceLoggingPackedFieldEx(m_telemetryCorrelationJsonW.c_str(), static_cast<ULONG>((m_telemetryCorrelationJsonW.size() + 1) * sizeof(wchar_t)), TlgInUNICODESTRING, TlgOutJSON, "CvJson"),
                    TraceLoggingCountedString(version->c_str(), static_cast<ULONG>(version->size()), "ClientVersion"),
                    TraceLoggingCountedString(packageVersion->c_str(), static_cast<ULONG>(packageVersion->size()), "ClientPackageVersion"),
                    TraceLoggingBool(Runtime::IsReleaseBuild(), "IsReleaseBuild"),
                    TraceLoggingUInt32(m_executionStage, "ExecutionStage"),
                    // From TelemetrySummary
                    TraceLoggingHResult(m_summary.FailureHResult, "FailureHResult"),
                    AICLI_TraceLoggingWStringView(m_summary.FailureMessage, "FailureMessage"),
                    AICLI_TraceLoggingStringView(m_summary.FailureModule, "FailureModule"),
                    TraceLoggingUInt32(m_summary.FailureThreadId, "FailureThreadId"),
                    TraceLoggingUInt32(static_cast<UINT32>(m_summary.FailureType), "FailureType"),
                    AICLI_TraceLoggingStringView(m_summary.FailureFile, "FailureFile"),
                    TraceLoggingUInt32(m_summary.FailureLine, "FailureLine"),
                    TraceLoggingBool(m_summary.IsCOMCall, "IsCOMCall"),
                    AICLI_TraceLoggingStringView(m_summary.Command, "Command"),
                    TraceLoggingBool(m_summary.CommandSuccess, "CommandSuccess"),
                    TraceLoggingBool(m_summary.IsManifestLocal, "IsManifestLocal"),
                    AICLI_TraceLoggingStringView(m_summary.PackageIdentifier, "PackageIdentifier"),
                    AICLI_TraceLoggingStringView(m_summary.PackageName, "PackageName"),
                    AICLI_TraceLoggingStringView(m_summary.PackageVersion, "PackageVersion"),
                    AICLI_TraceLoggingStringView(m_summary.Channel, "Channel"),
                    AICLI_TraceLoggingStringView(m_summary.SourceIdentifier, "SourceIdentifier"),
                    TraceLoggingInt32(m_summary.InstallerArchitecture, "InstallerArchitecture"),
                    AICLI_TraceLoggingStringView(m_summary.InstallerUrl, "InstallerUrl"),
                    AICLI_TraceLoggingStringView(m_summary.InstallerType, "InstallerType"),
                    AICLI_TraceLoggingStringView(m_summary.InstallerScope, "InstallerScope"),
                    AICLI_TraceLoggingStringView(m_summary.InstallerLocale, "InstallerLocale"),
                    AICLI_TraceLoggingStringView(m_summary.SearchType, "SearchType"),
                    AICLI_TraceLoggingStringView(m_summary.SearchQuery, "SearchQuery"),
                    AICLI_TraceLoggingStringView(m_summary.SearchId, "SearchId"),
                    AICLI_TraceLoggingStringView(m_summary.SearchName, "SearchName"),
                    AICLI_TraceLoggingStringView(m_summary.SearchMoniker, "SearchMoniker"),
                    AICLI_TraceLoggingStringView(m_summary.SearchTag, "SearchTag"),
                    AICLI_TraceLoggingStringView(m_summary.SearchCommand, "SearchCommand"),
                    TraceLoggingUInt64(m_summary.SearchMaximum, "SearchMaximum"),
                    AICLI_TraceLoggingStringView(m_summary.SearchRequest, "SearchRequest"),
                    TraceLoggingUInt64(m_summary.SearchResultCount, "SearchResultCount"),
                    TraceLoggingBinary(m_summary.HashMismatchExpected.data(), static_cast<ULONG>(m_summary.HashMismatchExpected.size()), "HashMismatchExpected"),
                    TraceLoggingBinary(m_summary.HashMismatchActual.data(), static_cast<ULONG>(m_summary.HashMismatchActual.size()), "HashMismatchActual"),
                    TraceLoggingBool(m_summary.HashMismatchOverride, "HashMismatchOverride"),
                    AICLI_TraceLoggingStringView(m_summary.InstallerExecutionType, "InstallerExecutionType"),
                    TraceLoggingUInt32(m_summary.InstallerErrorCode, "InstallerErrorCode"),
                    AICLI_TraceLoggingStringView(m_summary.UninstallerExecutionType, "UninstallerExecutionType"),
                    TraceLoggingUInt32(m_summary.UninstallerErrorCode, "UninstallerErrorCode"),
                    TraceLoggingUInt64(m_summary.ChangesToARP, "ChangesToARP"),
                    TraceLoggingUInt64(m_summary.MatchesInARP, "MatchesInARP"),
                    TraceLoggingUInt64(m_summary.ChangesThatMatch, "ChangesThatMatch"),
                    TraceLoggingUInt64(m_summary.ARPLanguage, "ARPLanguage"),
                    AICLI_TraceLoggingStringView(m_summary.ARPName, "ARPName"),
                    AICLI_TraceLoggingStringView(m_summary.ARPVersion, "ARPVersion"),
                    AICLI_TraceLoggingStringView(m_summary.ARPPublisher, "ARPPublisher"),
                    AICLI_TraceLoggingStringView(m_summary.DOUrl, "DOUrl"),
                    TraceLoggingHResult(m_summary.DOHResult, "DOHResult"),
                    AICLI_TraceLoggingStringView(m_summary.RepairExecutionType, "RepairExecutionType"),
                    TraceLoggingUInt32(m_summary.RepairErrorCode, "RepairErrorCode"),
                    TelemetryPrivacyDataTag(PDT_ProductAndServicePerformance | PDT_ProductAndServiceUsage | PDT_SoftwareSetupAndInventory),
                    TraceLoggingKeyword(MICROSOFT_KEYWORD_MEASURES));
            }
        }
    }

    bool TelemetryTraceLogger::IsTelemetryEnabled() const noexcept
    {
        return g_IsTelemetryProviderEnabled && m_isInitialized && m_isSettingEnabled && m_isRuntimeEnabled;
    }

    void TelemetryTraceLogger::InitializeInternal(const AppInstaller::Settings::UserSettings& userSettings)
    {
        m_isSettingEnabled = !userSettings.Get<Settings::Setting::TelemetryDisable>();
        m_isInitialized = true;
    }

    std::wstring TelemetryTraceLogger::AnonymizeString(const wchar_t* input) const noexcept
    {
        return input ? AnonymizeString(std::wstring_view{ input }) : std::wstring{};
    }

    std::wstring TelemetryTraceLogger::AnonymizeString(std::wstring_view input) const noexcept try
    {
        // GetPathTo() may need to read the settings, so this function should only be called after settings are initialized.
        // To ensure that, this function is only called when emitting an event, and we disable the telemetry until settings are ready.
        static const std::wstring s_UserProfile = Runtime::GetPathTo(Runtime::PathName::UserProfile).wstring();

        return Utility::ReplaceWhileCopying(input, s_UserProfile, s_UserProfileReplacement);
    }
    catch (...) { return std::wstring{ input }; }

#ifndef AICLI_DISABLE_TEST_HOOKS
    static std::shared_ptr<TelemetryTraceLogger> s_TelemetryTraceLogger_TestOverride;
#endif

    TelemetryTraceLogger& Telemetry()
    {
#ifndef AICLI_DISABLE_TEST_HOOKS
        if (s_TelemetryTraceLogger_TestOverride)
        {
            return *s_TelemetryTraceLogger_TestOverride.get();
        }
#endif
        ThreadLocalStorage::ThreadGlobals* pThreadGlobals = ThreadLocalStorage::ThreadGlobals::GetForCurrentThread();
        if (pThreadGlobals)
        {
            return *reinterpret_cast<TelemetryTraceLogger*>(pThreadGlobals->GetTelemetryObject());
        }
        else
        {
            // For the global telemetry object, we may not have yet read the settings file.
            // In that case, we will not be able to initialize it, so we need to try it
            // each time we get the object.
            static TelemetryTraceLogger processGlobalTelemetry(/* useSummary */ false);
            processGlobalTelemetry.TryInitialize();
            return processGlobalTelemetry;
        }
    }

    void EnableWilFailureTelemetry()
    {
        wil::SetResultLoggingCallback(wilResultLoggingCallback);
    }

    void UseGlobalTelemetryLoggerActivityIdOnly()
    {
        s_useGlobalTelemetryActivityId = true;
        std::ignore = CoCreateGuid(&s_globalTelemetryLoggerActivityId);
    }

    DisableTelemetryScope::DisableTelemetryScope()
    {
        m_token = Telemetry().DisableRuntime();
    }

    DisableTelemetryScope::~DisableTelemetryScope()
    {
        if (m_token)
        {
            Telemetry().EnableRuntime();
        }
    }

#ifndef AICLI_DISABLE_TEST_HOOKS
    // Replace this test hook with context telemetry when it gets moved over
    void TestHook_SetTelemetryOverride(std::shared_ptr<TelemetryTraceLogger> ttl)
    {
        s_TelemetryTraceLogger_TestOverride = std::move(ttl);
    }
#endif
}
=======
// Copyright (c) Microsoft Corporation.
// Licensed under the MIT License.
#include "pch.h"
#include "Public/AppInstallerTelemetry.h"
#include "Public/AppInstallerLogging.h"
#include "Public/AppInstallerRuntime.h"
#include "Public/AppInstallerSHA256.h"
#include "Public/AppInstallerStrings.h"
#include "winget/UserSettings.h"
#include "Public/winget/ThreadGlobals.h"

#define AICLI_TraceLoggingStringView(_sv_,_name_) TraceLoggingCountedUtf8String(_sv_.data(), static_cast<ULONG>(_sv_.size()), _name_)
#define AICLI_TraceLoggingWStringView(_sv_,_name_) TraceLoggingCountedWideString(_sv_.data(), static_cast<ULONG>(_sv_.size()), _name_)

#define AICLI_TraceLoggingWriteActivity(_eventName_,...) TraceLoggingWriteActivity(\
g_hTraceProvider,\
_eventName_,\
GetActivityId(),\
nullptr,\
TraceLoggingCountedUtf8String(m_caller.c_str(),  static_cast<ULONG>(m_caller.size()), "Caller"),\
TraceLoggingPackedFieldEx(m_telemetryCorrelationJsonW.c_str(), static_cast<ULONG>((m_telemetryCorrelationJsonW.size() + 1) * sizeof(wchar_t)), TlgInUNICODESTRING, TlgOutJSON, "CvJson"),\
__VA_ARGS__)

// Helper to print a GUID
std::ostream& operator<<(std::ostream& out, const GUID& guid)
{
    wchar_t buffer[256];

    if (StringFromGUID2(guid, buffer, ARRAYSIZE(buffer)))
    {
        out << AppInstaller::Utility::ConvertToUTF8(buffer);
    }
    else
    {
        out << "error";
    }

    return out;
}

namespace AppInstaller::Logging
{
    using namespace Utility;

    namespace
    {
        static const uint32_t s_RootExecutionId = 0;

        std::atomic_uint32_t s_executionStage{ 0 };

        std::atomic_uint32_t s_subExecutionId{ s_RootExecutionId };

        constexpr std::wstring_view s_UserProfileReplacement = L"%USERPROFILE%"sv;

        void __stdcall wilResultLoggingCallback(const wil::FailureInfo& info) noexcept
        {
            Telemetry().LogFailure(info);
        }
    }

    TelemetryTraceLogger::TelemetryTraceLogger()
    {
        std::ignore = CoCreateGuid(&m_activityId);
    }

    const GUID* TelemetryTraceLogger::GetActivityId() const
    {
        return &m_activityId;
    }

    bool TelemetryTraceLogger::DisableRuntime()
    {
        return m_isRuntimeEnabled.exchange(false);
    }

    void TelemetryTraceLogger::EnableRuntime()
    {
        m_isRuntimeEnabled = true;
    }

    void TelemetryTraceLogger::Initialize()
    {
        m_isSettingEnabled = !Settings::User().Get<Settings::Setting::TelemetryDisable>();
        m_userProfile = Runtime::GetPathTo(Runtime::PathName::UserProfile).wstring();
    }

    void TelemetryTraceLogger::SetTelemetryCorrelationJson(const std::wstring_view jsonStr_view) noexcept
    {
        // Check if passed in string is a valid Json formatted before returning the value
        // If invalid, return empty Json
        Json::CharReaderBuilder jsonBuilder;
        std::unique_ptr<Json::CharReader> jsonReader(jsonBuilder.newCharReader());
        std::unique_ptr<Json::Value> pJsonValue = std::make_unique<Json::Value>();
        std::string errors;
        std::wstring jsonStrW{ jsonStr_view };
        std::string jsonStr = ConvertToUTF8(jsonStrW.c_str());

        bool result = jsonReader->parse(jsonStr.c_str(),
            jsonStr.c_str() + jsonStr.size(),
            pJsonValue.get(),
            &errors);

        if (result)
        {
            m_telemetryCorrelationJsonW = jsonStrW;
            AICLI_LOG(Core, Info, << "Passed in Correlation Vector Json is valid: " << jsonStr);
        }
        else
        {
            AICLI_LOG(Core, Error, << "Passed in Correlation Vector Json is invalid: " << jsonStr << "; Error: " << errors);
        }
    }

    void TelemetryTraceLogger::SetCaller(const std::string& caller)
    {
        m_caller = caller;
    }

    void TelemetryTraceLogger::LogFailure(const wil::FailureInfo& failure) const noexcept
    {
        if (IsTelemetryEnabled())
        {
            auto anonMessage = AnonymizeString(failure.pszMessage);

            AICLI_TraceLoggingWriteActivity(
                "FailureInfo",
                TraceLoggingUInt32(s_subExecutionId, "SubExecutionId"),
                TraceLoggingHResult(failure.hr, "HResult"),
                AICLI_TraceLoggingWStringView(anonMessage, "Message"),
                TraceLoggingString(failure.pszModule, "Module"),
                TraceLoggingUInt32(failure.threadId, "ThreadId"),
                TraceLoggingUInt32(static_cast<uint32_t>(failure.type), "Type"),
                TraceLoggingString(failure.pszFile, "File"),
                TraceLoggingUInt32(failure.uLineNumber, "Line"),
                TraceLoggingUInt32(s_executionStage, "ExecutionStage"),
                TelemetryPrivacyDataTag(PDT_ProductAndServicePerformance),
                TraceLoggingKeyword(MICROSOFT_KEYWORD_CRITICAL_DATA));
        }

        // Also send failure to the log
        AICLI_LOG(Fail, Error, << [&]() {
            wchar_t message[2048];
            GetFailureLogString(message, ARRAYSIZE(message), failure);
            return Utility::ConvertToUTF8(message);
            }());
    }

    void TelemetryTraceLogger::LogStartup(bool isCOMCall) const noexcept
    {
        LocIndString version = Runtime::GetClientVersion();
        LocIndString packageVersion;
        if (Runtime::IsRunningInPackagedContext())
        {
            packageVersion = Runtime::GetPackageVersion();
        }

        if (IsTelemetryEnabled())
        {
            AICLI_TraceLoggingWriteActivity(
                "ClientVersion",
                TraceLoggingBool(isCOMCall, "IsCOMCall"),
                TraceLoggingCountedString(version->c_str(), static_cast<ULONG>(version->size()), "Version"),
                TraceLoggingCountedString(packageVersion->c_str(), static_cast<ULONG>(packageVersion->size()), "PackageVersion"),
                TelemetryPrivacyDataTag(PDT_ProductAndServicePerformance),
                TraceLoggingKeyword(MICROSOFT_KEYWORD_CRITICAL_DATA));
        }

        AICLI_LOG(Core, Info, << "WinGet, version [" << version << "], activity [" << *GetActivityId() << ']');
        AICLI_LOG(Core, Info, << "OS: " << Runtime::GetOSVersion());
        AICLI_LOG(Core, Info, << "Command line Args: " << Utility::ConvertToUTF8(GetCommandLineW()));
        if (Runtime::IsRunningInPackagedContext())
        {
            AICLI_LOG(Core, Info, << "Package: " << packageVersion);
        }
        AICLI_LOG(Core, Info, << "IsCOMCall:" << isCOMCall << "; Caller: " << m_caller);
    }

    void TelemetryTraceLogger::LogCommand(std::string_view commandName) const noexcept
    {
        if (IsTelemetryEnabled())
        {
            AICLI_TraceLoggingWriteActivity(
                "CommandFound",
                AICLI_TraceLoggingStringView(commandName, "Command"),
                TelemetryPrivacyDataTag(PDT_ProductAndServicePerformance | PDT_ProductAndServiceUsage),
                TraceLoggingKeyword(MICROSOFT_KEYWORD_CRITICAL_DATA));
        }

        AICLI_LOG(CLI, Info, << "Leaf command to execute: " << commandName);
    }

    void TelemetryTraceLogger::LogCommandSuccess(std::string_view commandName) const noexcept
    {
        if (IsTelemetryEnabled())
        {
            AICLI_TraceLoggingWriteActivity(
                "CommandSuccess",
                AICLI_TraceLoggingStringView(commandName, "Command"),
                TelemetryPrivacyDataTag(PDT_ProductAndServicePerformance),
                TraceLoggingKeyword(MICROSOFT_KEYWORD_CRITICAL_DATA));
        }

        AICLI_LOG(CLI, Info, << "Leaf command succeeded: " << commandName);
    }

    void TelemetryTraceLogger::LogCommandTermination(HRESULT hr, std::string_view file, size_t line) const noexcept
    {
        if (IsTelemetryEnabled())
        {
            AICLI_TraceLoggingWriteActivity(
                "CommandTermination",
                TraceLoggingUInt32(s_subExecutionId, "SubExecutionId"),
                TraceLoggingHResult(hr, "HResult"),
                AICLI_TraceLoggingStringView(file, "File"),
                TraceLoggingUInt64(static_cast<UINT64>(line), "Line"),
                TraceLoggingUInt32(s_executionStage, "ExecutionStage"),
                TelemetryPrivacyDataTag(PDT_ProductAndServicePerformance),
                TraceLoggingKeyword(MICROSOFT_KEYWORD_CRITICAL_DATA));
        }

        AICLI_LOG(CLI, Error, << "Terminating context: 0x" << SetHRFormat << hr << " at " << file << ":" << line);
    }

    void TelemetryTraceLogger::LogException(std::string_view type, std::string_view message) const noexcept
    {
        if (IsTelemetryEnabled())
        {
            auto anonMessage = AnonymizeString(Utility::ConvertToUTF16(message));

            AICLI_TraceLoggingWriteActivity(
                "Exception",
                TraceLoggingUInt32(s_subExecutionId, "SubExecutionId"),
                AICLI_TraceLoggingStringView(type, "Type"),
                AICLI_TraceLoggingWStringView(anonMessage, "Message"),
                TraceLoggingUInt32(s_executionStage, "ExecutionStage"),
                TelemetryPrivacyDataTag(PDT_ProductAndServicePerformance),
                TraceLoggingKeyword(MICROSOFT_KEYWORD_CRITICAL_DATA));
        }

        AICLI_LOG(CLI, Error, << "Caught " << type << ": " << message);
    }

    void TelemetryTraceLogger::LogIsManifestLocal(bool isLocalManifest) const noexcept
    {
        if (IsTelemetryEnabled())
        {
            AICLI_TraceLoggingWriteActivity(
                "GetManifest",
                TraceLoggingUInt32(s_subExecutionId, "SubExecutionId"),
                TraceLoggingBool(isLocalManifest, "IsManifestLocal"),
                TelemetryPrivacyDataTag(PDT_ProductAndServicePerformance),
                TraceLoggingKeyword(MICROSOFT_KEYWORD_CRITICAL_DATA));
        }
    }

    void TelemetryTraceLogger::LogManifestFields(std::string_view id, std::string_view name, std::string_view version) const noexcept
    {
        if (IsTelemetryEnabled())
        {
            AICLI_TraceLoggingWriteActivity(
                "ManifestFields",
                TraceLoggingUInt32(s_subExecutionId, "SubExecutionId"),
                AICLI_TraceLoggingStringView(id, "Id"),
                AICLI_TraceLoggingStringView(name, "Name"),
                AICLI_TraceLoggingStringView(version, "Version"),
                TelemetryPrivacyDataTag(PDT_ProductAndServicePerformance),
                TraceLoggingKeyword(MICROSOFT_KEYWORD_CRITICAL_DATA));
        }

        AICLI_LOG(CLI, Info, << "Manifest fields: Name [" << name << "], Version [" << version << ']');
    }

    void TelemetryTraceLogger::LogNoAppMatch() const noexcept
    {
        if (IsTelemetryEnabled())
        {
            AICLI_TraceLoggingWriteActivity(
                "NoAppMatch",
                TraceLoggingUInt32(s_subExecutionId, "SubExecutionId"),
                TelemetryPrivacyDataTag(PDT_ProductAndServicePerformance),
                TraceLoggingKeyword(MICROSOFT_KEYWORD_CRITICAL_DATA));
        }

        AICLI_LOG(CLI, Info, << "No app found matching input criteria");
    }

    void TelemetryTraceLogger::LogMultiAppMatch() const noexcept
    {
        if (IsTelemetryEnabled())
        {
            AICLI_TraceLoggingWriteActivity(
                "MultiAppMatch",
                TraceLoggingUInt32(s_subExecutionId, "SubExecutionId"),
                TelemetryPrivacyDataTag(PDT_ProductAndServicePerformance),
                TraceLoggingKeyword(MICROSOFT_KEYWORD_CRITICAL_DATA));
        }

        AICLI_LOG(CLI, Info, << "Multiple apps found matching input criteria");
    }

    void TelemetryTraceLogger::LogAppFound(std::string_view name, std::string_view id) const noexcept
    {
        if (IsTelemetryEnabled())
        {
            AICLI_TraceLoggingWriteActivity(
                "AppFound",
                TraceLoggingUInt32(s_subExecutionId, "SubExecutionId"),
                AICLI_TraceLoggingStringView(name, "Name"),
                AICLI_TraceLoggingStringView(id, "Id"),
                TelemetryPrivacyDataTag(PDT_ProductAndServicePerformance),
                TraceLoggingKeyword(MICROSOFT_KEYWORD_CRITICAL_DATA));
        }

        AICLI_LOG(CLI, Info, << "Found one app. App id: " << id << " App name: " << name);
    }

    void TelemetryTraceLogger::LogSelectedInstaller(int arch, std::string_view url, std::string_view installerType, std::string_view scope, std::string_view language) const noexcept
    {
        if (IsTelemetryEnabled())
        {
            AICLI_TraceLoggingWriteActivity(
                "SelectedInstaller",
                TraceLoggingUInt32(s_subExecutionId, "SubExecutionId"),
                TraceLoggingInt32(arch, "Arch"),
                AICLI_TraceLoggingStringView(url, "Url"),
                AICLI_TraceLoggingStringView(installerType, "InstallerType"),
                AICLI_TraceLoggingStringView(scope, "Scope"),
                AICLI_TraceLoggingStringView(language, "Language"),
                TelemetryPrivacyDataTag(PDT_ProductAndServicePerformance),
                TraceLoggingKeyword(MICROSOFT_KEYWORD_CRITICAL_DATA));
        }

        AICLI_LOG(CLI, Info, << "Completed installer selection.");
        AICLI_LOG(CLI, Verbose, << "Selected installer Architecture: " << arch);
        AICLI_LOG(CLI, Verbose, << "Selected installer URL: " << url);
        AICLI_LOG(CLI, Verbose, << "Selected installer InstallerType: " << installerType);
        AICLI_LOG(CLI, Verbose, << "Selected installer Scope: " << scope);
        AICLI_LOG(CLI, Verbose, << "Selected installer Language: " << language);
    }

    void TelemetryTraceLogger::LogSearchRequest(
        std::string_view type,
        std::string_view query,
        std::string_view id,
        std::string_view name,
        std::string_view moniker,
        std::string_view tag,
        std::string_view command,
        size_t maximum,
        std::string_view request) const noexcept
    {
        if (IsTelemetryEnabled())
        {
            AICLI_TraceLoggingWriteActivity(
                "SearchRequest",
                TraceLoggingUInt32(s_subExecutionId, "SubExecutionId"),
                AICLI_TraceLoggingStringView(type, "Type"),
                AICLI_TraceLoggingStringView(query, "Query"),
                AICLI_TraceLoggingStringView(id, "Id"),
                AICLI_TraceLoggingStringView(name, "Name"),
                AICLI_TraceLoggingStringView(moniker, "Moniker"),
                AICLI_TraceLoggingStringView(tag, "Tag"),
                AICLI_TraceLoggingStringView(command, "Command"),
                TraceLoggingUInt64(static_cast<UINT64>(maximum), "Maximum"),
                AICLI_TraceLoggingStringView(request, "Request"),
                TelemetryPrivacyDataTag(PDT_ProductAndServicePerformance),
                TraceLoggingKeyword(MICROSOFT_KEYWORD_CRITICAL_DATA));
        }
    }

    void TelemetryTraceLogger::LogSearchResultCount(uint64_t resultCount) const noexcept
    {
        if (IsTelemetryEnabled())
        {
            AICLI_TraceLoggingWriteActivity(
                "SearchResultCount",
                TraceLoggingUInt32(s_subExecutionId, "SubExecutionId"),
                TraceLoggingUInt64(resultCount, "ResultCount"),
                TelemetryPrivacyDataTag(PDT_ProductAndServicePerformance),
                TraceLoggingKeyword(MICROSOFT_KEYWORD_CRITICAL_DATA));
        }
    }

    void TelemetryTraceLogger::LogInstallerHashMismatch(
        std::string_view id,
        std::string_view version,
        std::string_view channel,
        const std::vector<uint8_t>& expected,
        const std::vector<uint8_t>& actual,
        bool overrideHashMismatch) const noexcept
    {
        if (IsTelemetryEnabled())
        {
            AICLI_TraceLoggingWriteActivity(
                "HashMismatch",
                TraceLoggingUInt32(s_subExecutionId, "SubExecutionId"),
                AICLI_TraceLoggingStringView(id, "Id"),
                AICLI_TraceLoggingStringView(version, "Version"),
                AICLI_TraceLoggingStringView(channel, "Channel"),
                TraceLoggingBinary(expected.data(), static_cast<ULONG>(expected.size()), "Expected"),
                TraceLoggingBinary(actual.data(), static_cast<ULONG>(actual.size()), "Actual"),
                TraceLoggingValue(overrideHashMismatch, "Override"),
                TelemetryPrivacyDataTag(PDT_ProductAndServicePerformance),
                TraceLoggingKeyword(MICROSOFT_KEYWORD_CRITICAL_DATA));
        }

        AICLI_LOG(CLI, Error,
            << "Package hash verification failed. SHA256 in manifest ["
            << Utility::SHA256::ConvertToString(expected)
            << "] does not match download ["
            << Utility::SHA256::ConvertToString(actual)
            << ']');
    }

    void TelemetryTraceLogger::LogInstallerFailure(std::string_view id, std::string_view version, std::string_view channel, std::string_view type, uint32_t errorCode) const noexcept
    {
        if (IsTelemetryEnabled())
        {
            AICLI_TraceLoggingWriteActivity(
                "InstallerFailure",
                TraceLoggingUInt32(s_subExecutionId, "SubExecutionId"),
                AICLI_TraceLoggingStringView(id, "Id"),
                AICLI_TraceLoggingStringView(version, "Version"),
                AICLI_TraceLoggingStringView(channel, "Channel"),
                AICLI_TraceLoggingStringView(type, "Type"),
                TraceLoggingUInt32(errorCode, "ErrorCode"),
                TelemetryPrivacyDataTag(PDT_ProductAndServicePerformance),
                TraceLoggingKeyword(MICROSOFT_KEYWORD_CRITICAL_DATA));
        }

        AICLI_LOG(CLI, Error, << type << " installer failed: " << errorCode);
    }

    void TelemetryTraceLogger::LogUninstallerFailure(std::string_view id, std::string_view version, std::string_view type, uint32_t errorCode) const noexcept
    {
        if (IsTelemetryEnabled())
        {
            AICLI_TraceLoggingWriteActivity(
                "UninstallerFailure",
                TraceLoggingUInt32(s_subExecutionId, "SubExecutionId"),
                AICLI_TraceLoggingStringView(id, "Id"),
                AICLI_TraceLoggingStringView(version, "Version"),
                AICLI_TraceLoggingStringView(type, "Type"),
                TraceLoggingUInt32(errorCode, "ErrorCode"),
                TelemetryPrivacyDataTag(PDT_ProductAndServicePerformance),
                TraceLoggingKeyword(MICROSOFT_KEYWORD_CRITICAL_DATA));
        }

        AICLI_LOG(CLI, Error, << type << " uninstaller failed: " << errorCode);
    }

    void TelemetryTraceLogger::LogSuccessfulInstallARPChange(
        std::string_view sourceIdentifier,
        std::string_view packageIdentifier,
        std::string_view packageVersion,
        std::string_view packageChannel,
        size_t changesToARP,
        size_t matchesInARP,
        size_t countOfIntersectionOfChangesAndMatches,
        std::string_view arpName,
        std::string_view arpVersion,
        std::string_view arpPublisher,
        std::string_view arpLanguage) const noexcept
    {
        if (IsTelemetryEnabled())
        {
            size_t languageNumber = 0xFFFF;

            try
            {
                std::istringstream languageConversion{ std::string{ arpLanguage } };
                languageConversion >> languageNumber;
            }
            catch (...) {}

            AICLI_TraceLoggingWriteActivity(
                "InstallARPChange",
                TraceLoggingUInt32(s_subExecutionId, "SubExecutionId"),
                AICLI_TraceLoggingStringView(sourceIdentifier, "SourceIdentifier"),
                AICLI_TraceLoggingStringView(packageIdentifier, "PackageIdentifier"),
                AICLI_TraceLoggingStringView(packageVersion, "PackageVersion"),
                AICLI_TraceLoggingStringView(packageChannel, "PackageChannel"),
                TraceLoggingUInt64(static_cast<UINT64>(changesToARP), "ChangesToARP"),
                TraceLoggingUInt64(static_cast<UINT64>(matchesInARP), "MatchesInARP"),
                TraceLoggingUInt64(static_cast<UINT64>(countOfIntersectionOfChangesAndMatches), "ChangesThatMatch"),
                AICLI_TraceLoggingStringView(arpName, "ARPName"),
                AICLI_TraceLoggingStringView(arpVersion, "ARPVersion"),
                AICLI_TraceLoggingStringView(arpPublisher, "ARPPublisher"),
                TraceLoggingUInt64(static_cast<UINT64>(languageNumber), "ARPLanguage"),
                TelemetryPrivacyDataTag(PDT_ProductAndServicePerformance | PDT_ProductAndServiceUsage | PDT_SoftwareSetupAndInventory),
                TraceLoggingKeyword(MICROSOFT_KEYWORD_CRITICAL_DATA));
        }

        AICLI_LOG(CLI, Info, << "During package install, " << changesToARP << " changes to ARP were observed, "
            << matchesInARP << " matches were found for the package, and " << countOfIntersectionOfChangesAndMatches << " packages were in both");

        if (arpName.empty())
        {
            AICLI_LOG(CLI, Info, << "No single entry was determined to be associated with the package");
        }
        else
        {
            AICLI_LOG(CLI, Info, << "The entry determined to be associated with the package is '" << arpName << "', with publisher '" << arpPublisher << "'");
        }
    }

    void TelemetryTraceLogger::LogNonFatalDOError(std::string_view url, HRESULT hr) const noexcept
    {
        if (IsTelemetryEnabled())
        {
            AICLI_TraceLoggingWriteActivity(
                "NonFatalDOError",
                TraceLoggingUInt32(s_subExecutionId, "SubExecutionId"),
                AICLI_TraceLoggingStringView(url, "Url"),
                TraceLoggingHResult(hr, "HResult"),
                TelemetryPrivacyDataTag(PDT_ProductAndServicePerformance),
                TraceLoggingKeyword(MICROSOFT_KEYWORD_MEASURES));
        }
    }

    bool TelemetryTraceLogger::IsTelemetryEnabled() const noexcept
    {
        return g_IsTelemetryProviderEnabled && m_isSettingEnabled && m_isRuntimeEnabled;
    }

    std::wstring TelemetryTraceLogger::AnonymizeString(const wchar_t* input) const noexcept
    {
        return input ? AnonymizeString(std::wstring_view{ input }) : std::wstring{};
    }

    std::wstring TelemetryTraceLogger::AnonymizeString(std::wstring_view input) const noexcept try
    {
        return Utility::ReplaceWhileCopying(input, m_userProfile, s_UserProfileReplacement);
    }
    catch (...) { return std::wstring{ input }; }

#ifndef AICLI_DISABLE_TEST_HOOKS
    static std::shared_ptr<TelemetryTraceLogger> s_TelemetryTraceLogger_TestOverride;
#endif

    TelemetryTraceLogger& Telemetry()
    {
#ifndef AICLI_DISABLE_TEST_HOOKS
        if (s_TelemetryTraceLogger_TestOverride)
        {
            return *s_TelemetryTraceLogger_TestOverride.get();
        }
#endif
        ThreadLocalStorage::ThreadGlobals* pThreadGlobals = ThreadLocalStorage::ThreadGlobals::GetForCurrentThread();
        if (pThreadGlobals)
        {
            return pThreadGlobals->GetTelemetryLogger();
        }
        else
        {
            static GlobalTelemetryTraceLogger processGlobalTelemetry;
            return processGlobalTelemetry;
        }
    }

    void EnableWilFailureTelemetry()
    {
        wil::SetResultLoggingCallback(wilResultLoggingCallback);
    }

    DisableTelemetryScope::DisableTelemetryScope()
    {
        m_token = Telemetry().DisableRuntime();
    }

    DisableTelemetryScope::~DisableTelemetryScope()
    {
        if (m_token)
        {
            Telemetry().EnableRuntime();
        }
    }

    void SetExecutionStage(uint32_t stage)
    {
        s_executionStage = stage;
    }

    std::atomic_uint32_t SubExecutionTelemetryScope::m_sessionId{ s_RootExecutionId };

    SubExecutionTelemetryScope::SubExecutionTelemetryScope()
    {
        auto expected = s_RootExecutionId;
        THROW_HR_IF_MSG(HRESULT_FROM_WIN32(ERROR_INVALID_STATE), !s_subExecutionId.compare_exchange_strong(expected, ++m_sessionId),
            "Cannot create a sub execution telemetry session when a previous session exists.");
    }

    SubExecutionTelemetryScope::SubExecutionTelemetryScope(uint32_t sessionId)
    {
        auto expected = s_RootExecutionId;
        THROW_HR_IF_MSG(HRESULT_FROM_WIN32(ERROR_INVALID_STATE), !s_subExecutionId.compare_exchange_strong(expected, sessionId),
            "Cannot create a sub execution telemetry session when a previous session exists.");
    }

    uint32_t SubExecutionTelemetryScope::GetCurrentSubExecutionId() const
    {
        return (uint32_t)s_subExecutionId;
    }

    SubExecutionTelemetryScope::~SubExecutionTelemetryScope()
    {
        s_subExecutionId = s_RootExecutionId;
    }

#ifndef AICLI_DISABLE_TEST_HOOKS
    // Replace this test hook with context telemetry when it gets moved over
    void TestHook_SetTelemetryOverride(std::shared_ptr<TelemetryTraceLogger> ttl)
    {
        s_TelemetryTraceLogger_TestOverride = std::move(ttl);
    }
#endif
}
>>>>>>> 8dde99c2
<|MERGE_RESOLUTION|>--- conflicted
+++ resolved
@@ -1,1541 +1,617 @@
-<<<<<<< HEAD
-// Copyright (c) Microsoft Corporation.
-// Licensed under the MIT License.
-#include "pch.h"
-#include "Public/AppInstallerTelemetry.h"
-#include "Public/AppInstallerLogging.h"
-#include "Public/AppInstallerRuntime.h"
-#include "Public/AppInstallerSHA256.h"
-#include "Public/AppInstallerStrings.h"
-#include "Public/winget/ThreadGlobals.h"
-#include "winget/UserSettings.h"
-
-#define AICLI_TraceLoggingStringView(_sv_,_name_) TraceLoggingCountedUtf8String(_sv_.data(), static_cast<ULONG>(_sv_.size()), _name_)
-#define AICLI_TraceLoggingWStringView(_sv_,_name_) TraceLoggingCountedWideString(_sv_.data(), static_cast<ULONG>(_sv_.size()), _name_)
-
-#define AICLI_TraceLoggingWriteActivity(_eventName_,...) TraceLoggingWriteActivity(\
-g_hTraceProvider,\
-_eventName_,\
-s_useGlobalTelemetryActivityId ? &s_globalTelemetryLoggerActivityId : GetActivityId(),\
-nullptr,\
-TraceLoggingCountedUtf8String(m_caller.c_str(),  static_cast<ULONG>(m_caller.size()), "Caller"),\
-TraceLoggingPackedFieldEx(m_telemetryCorrelationJsonW.c_str(), static_cast<ULONG>((m_telemetryCorrelationJsonW.size() + 1) * sizeof(wchar_t)), TlgInUNICODESTRING, TlgOutJSON, "CvJson"),\
-__VA_ARGS__)
-
-namespace AppInstaller::Logging
-{
-    using namespace Utility;
-
-    namespace
-    {
-        // TODO: This and all usages should be removed after transition to summary event in back end.
-        static const uint32_t s_RootExecutionId = 0;
-        static std::atomic_uint32_t s_subExecutionId{ s_RootExecutionId };
-
-        // Data that is needed by AnonymizeString
-        constexpr std::wstring_view s_UserProfileReplacement = L"%USERPROFILE%"sv;
-
-        // TODO: Temporary code to keep existing telemetry behavior
-        static bool s_useGlobalTelemetryActivityId = false;
-        static GUID s_globalTelemetryLoggerActivityId = GUID_NULL;
-
-        void __stdcall wilResultLoggingCallback(const wil::FailureInfo& info) noexcept
-        {
-            Telemetry().LogFailure(info);
-        }
-
-        FailureTypeEnum ConvertWilFailureTypeToFailureType(wil::FailureType failureType)
-        {
-            switch (failureType)
-            {
-            case wil::FailureType::Exception:
-                return FailureTypeEnum::ResultException;
-            case wil::FailureType::Return:
-                return FailureTypeEnum::ResultReturn;
-            case wil::FailureType::Log:
-                return FailureTypeEnum::ResultLog;
-            case wil::FailureType::FailFast:
-                return FailureTypeEnum::ResultFailFast;
-            default:
-                return FailureTypeEnum::Unknown;
-            }
-        }
-
-        std::string_view LogExceptionTypeToString(FailureTypeEnum exceptionType)
-        {
-            switch (exceptionType)
-            {
-            case FailureTypeEnum::ResultException:
-                return "wil::ResultException"sv;
-            case FailureTypeEnum::WinrtHResultError:
-                return "winrt::hresult_error"sv;
-            case FailureTypeEnum::ResourceOpen:
-                return "ResourceOpenException"sv;
-            case FailureTypeEnum::StdException:
-                return "std::exception"sv;
-            case FailureTypeEnum::Unknown:
-            default:
-                return "unknown"sv;
-            }
-        }
-    }
-
-    TelemetrySummary::TelemetrySummary(const TelemetrySummary& other)
-    {
-        this->IsCOMCall = other.IsCOMCall;
-    }
-
-    TelemetryTraceLogger::TelemetryTraceLogger(bool useSummary) : m_useSummary(useSummary)
-    {
-        std::ignore = CoCreateGuid(&m_activityId);
-        m_subExecutionId = s_RootExecutionId;
-    }
-
-    const GUID* TelemetryTraceLogger::GetActivityId() const
-    {
-        return &m_activityId;
-    }
-
-    const GUID* TelemetryTraceLogger::GetParentActivityId() const
-    {
-        return &m_parentActivityId;
-    }
-
-    bool TelemetryTraceLogger::DisableRuntime()
-    {
-        return m_isRuntimeEnabled.exchange(false);
-    }
-
-    void TelemetryTraceLogger::EnableRuntime()
-    {
-        m_isRuntimeEnabled = true;
-    }
-
-    void TelemetryTraceLogger::Initialize()
-    {
-        if (!m_isInitialized)
-        {
-            InitializeInternal(Settings::User());
-        }
-    }
-
-    bool TelemetryTraceLogger::TryInitialize()
-    {
-        if (!m_isInitialized)
-        {
-            // Only initialize if we already have the user settings, so that we can respect the telemetry setting.
-            // We may not yet have the user settings if we are trying to report an error while reading them.
-            auto userSettings = Settings::TryGetUser();
-            if (userSettings)
-            {
-                InitializeInternal(*userSettings);
-            }
-        }
-
-        return m_isInitialized;
-    }
-
-    void TelemetryTraceLogger::SetTelemetryCorrelationJson(const std::wstring_view jsonStr_view) noexcept
-    {
-        // Check if passed in string is a valid Json formatted before returning the value
-        // If invalid, return empty Json
-        Json::CharReaderBuilder jsonBuilder;
-        std::unique_ptr<Json::CharReader> jsonReader(jsonBuilder.newCharReader());
-        std::unique_ptr<Json::Value> pJsonValue = std::make_unique<Json::Value>();
-        std::string errors;
-        std::wstring jsonStrW{ jsonStr_view };
-        std::string jsonStr = ConvertToUTF8(jsonStrW.c_str());
-
-        bool result = jsonReader->parse(jsonStr.c_str(),
-            jsonStr.c_str() + jsonStr.size(),
-            pJsonValue.get(),
-            &errors);
-
-        if (result)
-        {
-            m_telemetryCorrelationJsonW = jsonStrW;
-            AICLI_LOG(Core, Info, << "Passed in Correlation Vector Json is valid: " << jsonStr);
-        }
-        else
-        {
-            AICLI_LOG(Core, Error, << "Passed in Correlation Vector Json is invalid: " << jsonStr << "; Error: " << errors);
-        }
-    }
-
-    void TelemetryTraceLogger::SetCaller(const std::string& caller)
-    {
-        auto callerUTF16 = Utility::ConvertToUTF16(caller);
-        auto anonCaller = AnonymizeString(callerUTF16);
-        m_caller = Utility::ConvertToUTF8(anonCaller);
-    }
-
-    void TelemetryTraceLogger::SetExecutionStage(uint32_t stage) noexcept
-    {
-        m_executionStage = stage;
-    }
-
-    std::unique_ptr<TelemetryTraceLogger> TelemetryTraceLogger::CreateSubTraceLogger() const
-    {
-        THROW_HR_IF(HRESULT_FROM_WIN32(ERROR_INVALID_STATE), !this->m_isInitialized);
-
-        auto subTraceLogger = std::make_unique<TelemetryTraceLogger>(*this);
-
-        std::ignore = CoCreateGuid(&subTraceLogger->m_activityId);
-        subTraceLogger->m_parentActivityId = this->m_activityId;
-        subTraceLogger->m_subExecutionId = s_subExecutionId++;
-
-        return subTraceLogger;
-    }
-
-    void TelemetryTraceLogger::LogFailure(const wil::FailureInfo& failure) const noexcept
-    {
-        if (IsTelemetryEnabled())
-        {
-            auto anonMessage = AnonymizeString(failure.pszMessage);
-
-            AICLI_TraceLoggingWriteActivity(
-                "FailureInfo",
-                TraceLoggingUInt32(m_subExecutionId, "SubExecutionId"),
-                TraceLoggingHResult(failure.hr, "HResult"),
-                AICLI_TraceLoggingWStringView(anonMessage, "Message"),
-                TraceLoggingString(failure.pszModule, "Module"),
-                TraceLoggingUInt32(failure.threadId, "ThreadId"),
-                TraceLoggingUInt32(static_cast<uint32_t>(failure.type), "Type"),
-                TraceLoggingString(failure.pszFile, "File"),
-                TraceLoggingUInt32(failure.uLineNumber, "Line"),
-                TraceLoggingUInt32(m_executionStage, "ExecutionStage"),
-                TelemetryPrivacyDataTag(PDT_ProductAndServicePerformance),
-                TraceLoggingKeyword(MICROSOFT_KEYWORD_CRITICAL_DATA));
-
-            if (m_useSummary)
-            {
-                m_summary.FailureHResult = failure.hr;
-                m_summary.FailureMessage = anonMessage;
-                m_summary.FailureModule = StringOrEmptyIfNull(failure.pszModule);
-                m_summary.FailureThreadId = failure.threadId;
-                m_summary.FailureType = ConvertWilFailureTypeToFailureType(failure.type);
-                m_summary.FailureFile = StringOrEmptyIfNull(failure.pszFile);
-                m_summary.FailureLine = failure.uLineNumber;
-            }
-        }
-
-        // Also send failure to the log
-        AICLI_LOG(Fail, Error, << [&]() {
-            wchar_t message[2048];
-            GetFailureLogString(message, ARRAYSIZE(message), failure);
-            return Utility::ConvertToUTF8(message);
-            }());
-    }
-
-    void TelemetryTraceLogger::LogStartup(bool isCOMCall) const noexcept
-    {
-        LocIndString version = Runtime::GetClientVersion();
-        LocIndString packageVersion;
-        if (Runtime::IsRunningInPackagedContext())
-        {
-            packageVersion = Runtime::GetPackageVersion();
-        }
-
-        if (IsTelemetryEnabled())
-        {
-            AICLI_TraceLoggingWriteActivity(
-                "ClientVersion",
-                TraceLoggingBool(isCOMCall, "IsCOMCall"),
-                TraceLoggingCountedString(version->c_str(), static_cast<ULONG>(version->size()), "Version"),
-                TraceLoggingCountedString(packageVersion->c_str(), static_cast<ULONG>(packageVersion->size()), "PackageVersion"),
-                TelemetryPrivacyDataTag(PDT_ProductAndServicePerformance),
-                TraceLoggingKeyword(MICROSOFT_KEYWORD_CRITICAL_DATA));
-
-            if (m_useSummary)
-            {
-                m_summary.IsCOMCall = isCOMCall;
-            }
-        }
-
-        AICLI_LOG(Core, Info, << "WinGet, version [" << version << "], activity [" << *GetActivityId() << ']');
-        AICLI_LOG(Core, Info, << "OS: " << Runtime::GetOSVersion());
-        AICLI_LOG(Core, Info, << "Command line Args: " << Utility::ConvertToUTF8(GetCommandLineW()));
-        if (Runtime::IsRunningInPackagedContext())
-        {
-            AICLI_LOG(Core, Info, << "Package: " << packageVersion);
-        }
-        AICLI_LOG(Core, Info, << "IsCOMCall:" << isCOMCall << "; Caller: " << m_caller);
-    }
-
-    void TelemetryTraceLogger::LogCommand(std::string_view commandName) const noexcept
-    {
-        if (IsTelemetryEnabled())
-        {
-            AICLI_TraceLoggingWriteActivity(
-                "CommandFound",
-                AICLI_TraceLoggingStringView(commandName, "Command"),
-                TelemetryPrivacyDataTag(PDT_ProductAndServicePerformance | PDT_ProductAndServiceUsage),
-                TraceLoggingKeyword(MICROSOFT_KEYWORD_CRITICAL_DATA));
-
-            if (m_useSummary)
-            {
-                m_summary.Command = commandName;
-            }
-        }
-
-        AICLI_LOG(CLI, Info, << "Leaf command to execute: " << commandName);
-    }
-
-    void TelemetryTraceLogger::LogCommandSuccess(std::string_view commandName) const noexcept
-    {
-        if (IsTelemetryEnabled())
-        {
-            AICLI_TraceLoggingWriteActivity(
-                "CommandSuccess",
-                AICLI_TraceLoggingStringView(commandName, "Command"),
-                TelemetryPrivacyDataTag(PDT_ProductAndServicePerformance),
-                TraceLoggingKeyword(MICROSOFT_KEYWORD_CRITICAL_DATA));
-
-            if (m_useSummary)
-            {
-                m_summary.CommandSuccess = true;
-            }
-        }
-
-        AICLI_LOG(CLI, Info, << "Leaf command succeeded: " << commandName);
-    }
-
-    void TelemetryTraceLogger::LogCommandTermination(HRESULT hr, std::string_view file, size_t line) const noexcept
-    {
-        if (IsTelemetryEnabled())
-        {
-            AICLI_TraceLoggingWriteActivity(
-                "CommandTermination",
-                TraceLoggingUInt32(m_subExecutionId, "SubExecutionId"),
-                TraceLoggingHResult(hr, "HResult"),
-                AICLI_TraceLoggingStringView(file, "File"),
-                TraceLoggingUInt64(static_cast<UINT64>(line), "Line"),
-                TraceLoggingUInt32(m_executionStage, "ExecutionStage"),
-                TelemetryPrivacyDataTag(PDT_ProductAndServicePerformance),
-                TraceLoggingKeyword(MICROSOFT_KEYWORD_CRITICAL_DATA));
-
-            if (m_useSummary)
-            {
-                m_summary.FailureHResult = hr;
-                m_summary.FailureType = FailureTypeEnum::CommandTermination;
-                m_summary.FailureFile = file;
-                m_summary.FailureLine = static_cast<UINT32>(line);
-            }
-        }
-
-        AICLI_LOG(CLI, Error, << "Terminating context: 0x" << SetHRFormat << hr << " at " << file << ":" << line);
-    }
-
-    void TelemetryTraceLogger::LogException(FailureTypeEnum type, std::string_view message) const noexcept
-    {
-        auto exceptionTypeString = LogExceptionTypeToString(type);
-
-        if (IsTelemetryEnabled())
-        {
-            auto anonMessage = AnonymizeString(Utility::ConvertToUTF16(message));
-
-            AICLI_TraceLoggingWriteActivity(
-                "Exception",
-                TraceLoggingUInt32(m_subExecutionId, "SubExecutionId"),
-                AICLI_TraceLoggingStringView(exceptionTypeString, "Type"),
-                AICLI_TraceLoggingWStringView(anonMessage, "Message"),
-                TraceLoggingUInt32(m_executionStage, "ExecutionStage"),
-                TelemetryPrivacyDataTag(PDT_ProductAndServicePerformance),
-                TraceLoggingKeyword(MICROSOFT_KEYWORD_CRITICAL_DATA));
-
-            if (m_useSummary)
-            {
-                m_summary.FailureType = type;
-                m_summary.FailureMessage = anonMessage;
-            }
-        }
-
-        AICLI_LOG(CLI, Error, << "Caught " << exceptionTypeString << ": " << message);
-    }
-
-    void TelemetryTraceLogger::LogIsManifestLocal(bool isLocalManifest) const noexcept
-    {
-        if (IsTelemetryEnabled())
-        {
-            AICLI_TraceLoggingWriteActivity(
-                "GetManifest",
-                TraceLoggingUInt32(m_subExecutionId, "SubExecutionId"),
-                TraceLoggingBool(isLocalManifest, "IsManifestLocal"),
-                TelemetryPrivacyDataTag(PDT_ProductAndServicePerformance),
-                TraceLoggingKeyword(MICROSOFT_KEYWORD_CRITICAL_DATA));
-
-            if (m_useSummary)
-            {
-                m_summary.IsManifestLocal = isLocalManifest;
-            }
-        }
-    }
-
-    void TelemetryTraceLogger::LogManifestFields(std::string_view id, std::string_view name, std::string_view version) const noexcept
-    {
-        if (IsTelemetryEnabled())
-        {
-            AICLI_TraceLoggingWriteActivity(
-                "ManifestFields",
-                TraceLoggingUInt32(m_subExecutionId, "SubExecutionId"),
-                AICLI_TraceLoggingStringView(id, "Id"),
-                AICLI_TraceLoggingStringView(name, "Name"),
-                AICLI_TraceLoggingStringView(version, "Version"),
-                TelemetryPrivacyDataTag(PDT_ProductAndServicePerformance),
-                TraceLoggingKeyword(MICROSOFT_KEYWORD_CRITICAL_DATA));
-
-            if (m_useSummary)
-            {
-                m_summary.PackageIdentifier = id;
-                m_summary.PackageName = name;
-                m_summary.PackageVersion = version;
-            }
-        }
-
-        AICLI_LOG(CLI, Info, << "Manifest fields: Name [" << name << "], Version [" << version << ']');
-    }
-
-    void TelemetryTraceLogger::LogNoAppMatch() const noexcept
-    {
-        if (IsTelemetryEnabled())
-        {
-            AICLI_TraceLoggingWriteActivity(
-                "NoAppMatch",
-                TraceLoggingUInt32(m_subExecutionId, "SubExecutionId"),
-                TelemetryPrivacyDataTag(PDT_ProductAndServicePerformance),
-                TraceLoggingKeyword(MICROSOFT_KEYWORD_CRITICAL_DATA));
-        }
-
-        AICLI_LOG(CLI, Info, << "No app found matching input criteria");
-    }
-
-    void TelemetryTraceLogger::LogMultiAppMatch() const noexcept
-    {
-        if (IsTelemetryEnabled())
-        {
-            AICLI_TraceLoggingWriteActivity(
-                "MultiAppMatch",
-                TraceLoggingUInt32(m_subExecutionId, "SubExecutionId"),
-                TelemetryPrivacyDataTag(PDT_ProductAndServicePerformance),
-                TraceLoggingKeyword(MICROSOFT_KEYWORD_CRITICAL_DATA));
-        }
-
-        AICLI_LOG(CLI, Info, << "Multiple apps found matching input criteria");
-    }
-
-    void TelemetryTraceLogger::LogAppFound(std::string_view name, std::string_view id) const noexcept
-    {
-        if (IsTelemetryEnabled())
-        {
-            AICLI_TraceLoggingWriteActivity(
-                "AppFound",
-                TraceLoggingUInt32(m_subExecutionId, "SubExecutionId"),
-                AICLI_TraceLoggingStringView(name, "Name"),
-                AICLI_TraceLoggingStringView(id, "Id"),
-                TelemetryPrivacyDataTag(PDT_ProductAndServicePerformance),
-                TraceLoggingKeyword(MICROSOFT_KEYWORD_CRITICAL_DATA));
-
-            if (m_useSummary)
-            {
-                m_summary.PackageIdentifier = id;
-                m_summary.PackageName = name;
-            }
-        }
-
-        AICLI_LOG(CLI, Info, << "Found one app. App id: " << id << " App name: " << name);
-    }
-
-    void TelemetryTraceLogger::LogSelectedInstaller(int arch, std::string_view url, std::string_view installerType, std::string_view scope, std::string_view language) const noexcept
-    {
-        if (IsTelemetryEnabled())
-        {
-            AICLI_TraceLoggingWriteActivity(
-                "SelectedInstaller",
-                TraceLoggingUInt32(m_subExecutionId, "SubExecutionId"),
-                TraceLoggingInt32(arch, "Arch"),
-                AICLI_TraceLoggingStringView(url, "Url"),
-                AICLI_TraceLoggingStringView(installerType, "InstallerType"),
-                AICLI_TraceLoggingStringView(scope, "Scope"),
-                AICLI_TraceLoggingStringView(language, "Language"),
-                TelemetryPrivacyDataTag(PDT_ProductAndServicePerformance),
-                TraceLoggingKeyword(MICROSOFT_KEYWORD_CRITICAL_DATA));
-
-            if (m_useSummary)
-            {
-                m_summary.InstallerArchitecture = arch;
-                m_summary.InstallerUrl = url;
-                m_summary.InstallerType = installerType;
-                m_summary.InstallerScope = scope;
-                m_summary.InstallerLocale = language;
-            }
-        }
-
-        AICLI_LOG(CLI, Verbose, << "Completed installer selection.");
-        AICLI_LOG(CLI, Verbose, << "Selected installer Architecture: " << arch);
-        AICLI_LOG(CLI, Verbose, << "Selected installer URL: " << url);
-        AICLI_LOG(CLI, Verbose, << "Selected installer InstallerType: " << installerType);
-        AICLI_LOG(CLI, Verbose, << "Selected installer Scope: " << scope);
-        AICLI_LOG(CLI, Verbose, << "Selected installer Language: " << language);
-    }
-
-    void TelemetryTraceLogger::LogSearchRequest(
-        std::string_view type,
-        std::string_view query,
-        std::string_view id,
-        std::string_view name,
-        std::string_view moniker,
-        std::string_view tag,
-        std::string_view command,
-        size_t maximum,
-        std::string_view request) const noexcept
-    {
-        if (IsTelemetryEnabled())
-        {
-            AICLI_TraceLoggingWriteActivity(
-                "SearchRequest",
-                TraceLoggingUInt32(m_subExecutionId, "SubExecutionId"),
-                AICLI_TraceLoggingStringView(type, "Type"),
-                AICLI_TraceLoggingStringView(query, "Query"),
-                AICLI_TraceLoggingStringView(id, "Id"),
-                AICLI_TraceLoggingStringView(name, "Name"),
-                AICLI_TraceLoggingStringView(moniker, "Moniker"),
-                AICLI_TraceLoggingStringView(tag, "Tag"),
-                AICLI_TraceLoggingStringView(command, "Command"),
-                TraceLoggingUInt64(static_cast<UINT64>(maximum), "Maximum"),
-                AICLI_TraceLoggingStringView(request, "Request"),
-                TelemetryPrivacyDataTag(PDT_ProductAndServicePerformance),
-                TraceLoggingKeyword(MICROSOFT_KEYWORD_CRITICAL_DATA));
-
-            if (m_useSummary)
-            {
-                m_summary.SearchType = type;
-                m_summary.SearchQuery = query;
-                m_summary.SearchId = id;
-                m_summary.SearchName = name;
-                m_summary.SearchMoniker = moniker;
-                m_summary.SearchTag = tag;
-                m_summary.SearchCommand = command;
-                m_summary.SearchMaximum = static_cast<UINT64>(maximum);
-                m_summary.SearchRequest = request;
-            }
-        }
-    }
-
-    void TelemetryTraceLogger::LogSearchResultCount(uint64_t resultCount) const noexcept
-    {
-        if (IsTelemetryEnabled())
-        {
-            AICLI_TraceLoggingWriteActivity(
-                "SearchResultCount",
-                TraceLoggingUInt32(m_subExecutionId, "SubExecutionId"),
-                TraceLoggingUInt64(resultCount, "ResultCount"),
-                TelemetryPrivacyDataTag(PDT_ProductAndServicePerformance),
-                TraceLoggingKeyword(MICROSOFT_KEYWORD_CRITICAL_DATA));
-
-            if (m_useSummary)
-            {
-                m_summary.SearchResultCount = resultCount;
-            }
-        }
-
-        AICLI_LOG(CLI, Verbose, << "Search result size: " << resultCount);
-    }
-
-    void TelemetryTraceLogger::LogInstallerHashMismatch(
-        std::string_view id,
-        std::string_view version,
-        std::string_view channel,
-        const std::vector<uint8_t>& expected,
-        const std::vector<uint8_t>& actual,
-        bool overrideHashMismatch) const noexcept
-    {
-        if (IsTelemetryEnabled())
-        {
-            AICLI_TraceLoggingWriteActivity(
-                "HashMismatch",
-                TraceLoggingUInt32(m_subExecutionId, "SubExecutionId"),
-                AICLI_TraceLoggingStringView(id, "Id"),
-                AICLI_TraceLoggingStringView(version, "Version"),
-                AICLI_TraceLoggingStringView(channel, "Channel"),
-                TraceLoggingBinary(expected.data(), static_cast<ULONG>(expected.size()), "Expected"),
-                TraceLoggingBinary(actual.data(), static_cast<ULONG>(actual.size()), "Actual"),
-                TraceLoggingBool(overrideHashMismatch, "Override"),
-                TelemetryPrivacyDataTag(PDT_ProductAndServicePerformance),
-                TraceLoggingKeyword(MICROSOFT_KEYWORD_CRITICAL_DATA));
-
-            if (m_useSummary)
-            {
-                m_summary.PackageIdentifier = id;
-                m_summary.PackageVersion = version;
-                m_summary.Channel = channel;
-                m_summary.HashMismatchExpected = expected;
-                m_summary.HashMismatchActual = actual;
-                m_summary.HashMismatchOverride = overrideHashMismatch;
-            }
-        }
-
-        AICLI_LOG(CLI, Error,
-            << "Package hash verification failed. SHA256 in manifest ["
-            << Utility::SHA256::ConvertToString(expected)
-            << "] does not match download ["
-            << Utility::SHA256::ConvertToString(actual)
-            << ']');
-    }
-
-    void TelemetryTraceLogger::LogInstallerFailure(std::string_view id, std::string_view version, std::string_view channel, std::string_view type, uint32_t errorCode) const noexcept
-    {
-        if (IsTelemetryEnabled())
-        {
-            AICLI_TraceLoggingWriteActivity(
-                "InstallerFailure",
-                TraceLoggingUInt32(m_subExecutionId, "SubExecutionId"),
-                AICLI_TraceLoggingStringView(id, "Id"),
-                AICLI_TraceLoggingStringView(version, "Version"),
-                AICLI_TraceLoggingStringView(channel, "Channel"),
-                AICLI_TraceLoggingStringView(type, "Type"),
-                TraceLoggingUInt32(errorCode, "ErrorCode"),
-                TelemetryPrivacyDataTag(PDT_ProductAndServicePerformance),
-                TraceLoggingKeyword(MICROSOFT_KEYWORD_CRITICAL_DATA));
-
-            if (m_useSummary)
-            {
-                m_summary.PackageIdentifier = id;
-                m_summary.PackageVersion = version;
-                m_summary.Channel = channel;
-                m_summary.InstallerExecutionType = type;
-                m_summary.InstallerErrorCode = errorCode;
-            }
-        }
-
-        AICLI_LOG(CLI, Error, << type << " installer failed: " << errorCode);
-    }
-
-    void TelemetryTraceLogger::LogUninstallerFailure(std::string_view id, std::string_view version, std::string_view type, uint32_t errorCode) const noexcept
-    {
-        if (IsTelemetryEnabled())
-        {
-            AICLI_TraceLoggingWriteActivity(
-                "UninstallerFailure",
-                TraceLoggingUInt32(m_subExecutionId, "SubExecutionId"),
-                AICLI_TraceLoggingStringView(id, "Id"),
-                AICLI_TraceLoggingStringView(version, "Version"),
-                AICLI_TraceLoggingStringView(type, "Type"),
-                TraceLoggingUInt32(errorCode, "ErrorCode"),
-                TelemetryPrivacyDataTag(PDT_ProductAndServicePerformance),
-                TraceLoggingKeyword(MICROSOFT_KEYWORD_CRITICAL_DATA));
-
-            if (m_useSummary)
-            {
-                m_summary.PackageIdentifier = id;
-                m_summary.PackageVersion = version;
-                m_summary.UninstallerExecutionType = type;
-                m_summary.UninstallerErrorCode = errorCode;
-            }
-        }
-
-        AICLI_LOG(CLI, Error, << type << " uninstaller failed: " << errorCode);
-    }
-
-    void TelemetryTraceLogger::LogSuccessfulInstallARPChange(
-        std::string_view sourceIdentifier,
-        std::string_view packageIdentifier,
-        std::string_view packageVersion,
-        std::string_view packageChannel,
-        size_t changesToARP,
-        size_t matchesInARP,
-        size_t countOfIntersectionOfChangesAndMatches,
-        std::string_view arpName,
-        std::string_view arpVersion,
-        std::string_view arpPublisher,
-        std::string_view arpLanguage) const noexcept
-    {
-        if (IsTelemetryEnabled())
-        {
-            size_t languageNumber = 0xFFFF;
-
-            try
-            {
-                std::istringstream languageConversion{ std::string{ arpLanguage } };
-                languageConversion >> languageNumber;
-            }
-            catch (...) {}
-
-            AICLI_TraceLoggingWriteActivity(
-                "InstallARPChange",
-                TraceLoggingUInt32(m_subExecutionId, "SubExecutionId"),
-                AICLI_TraceLoggingStringView(sourceIdentifier, "SourceIdentifier"),
-                AICLI_TraceLoggingStringView(packageIdentifier, "PackageIdentifier"),
-                AICLI_TraceLoggingStringView(packageVersion, "PackageVersion"),
-                AICLI_TraceLoggingStringView(packageChannel, "PackageChannel"),
-                TraceLoggingUInt64(static_cast<UINT64>(changesToARP), "ChangesToARP"),
-                TraceLoggingUInt64(static_cast<UINT64>(matchesInARP), "MatchesInARP"),
-                TraceLoggingUInt64(static_cast<UINT64>(countOfIntersectionOfChangesAndMatches), "ChangesThatMatch"),
-                AICLI_TraceLoggingStringView(arpName, "ARPName"),
-                AICLI_TraceLoggingStringView(arpVersion, "ARPVersion"),
-                AICLI_TraceLoggingStringView(arpPublisher, "ARPPublisher"),
-                TraceLoggingUInt64(static_cast<UINT64>(languageNumber), "ARPLanguage"),
-                TelemetryPrivacyDataTag(PDT_ProductAndServicePerformance | PDT_ProductAndServiceUsage | PDT_SoftwareSetupAndInventory),
-                TraceLoggingKeyword(MICROSOFT_KEYWORD_CRITICAL_DATA));
-
-            if (m_useSummary)
-            {
-                m_summary.SourceIdentifier = sourceIdentifier;
-                m_summary.PackageIdentifier = packageIdentifier;
-                m_summary.PackageVersion = packageVersion;
-                m_summary.Channel = packageChannel;
-                m_summary.ChangesToARP = static_cast<UINT64>(changesToARP);
-                m_summary.MatchesInARP = static_cast<UINT64>(matchesInARP);
-                m_summary.ChangesThatMatch = static_cast<UINT64>(countOfIntersectionOfChangesAndMatches);
-                m_summary.ARPName = arpName;
-                m_summary.ARPVersion = arpVersion;
-                m_summary.ARPPublisher = arpPublisher;
-                m_summary.ARPLanguage = static_cast<UINT64>(languageNumber);
-            }
-        }
-
-        AICLI_LOG(CLI, Info, << "During package install, " << changesToARP << " changes to ARP were observed, "
-            << matchesInARP << " matches were found for the package, and " << countOfIntersectionOfChangesAndMatches << " packages were in both");
-
-        if (arpName.empty())
-        {
-            AICLI_LOG(CLI, Info, << "No single entry was determined to be associated with the package");
-        }
-        else
-        {
-            AICLI_LOG(CLI, Info, << "The entry determined to be associated with the package is '" << arpName << "', with publisher '" << arpPublisher << "'");
-        }
-    }
-
-    void TelemetryTraceLogger::LogNonFatalDOError(std::string_view url, HRESULT hr) const noexcept
-    {
-        if (IsTelemetryEnabled())
-        {
-            AICLI_TraceLoggingWriteActivity(
-                "NonFatalDOError",
-                TraceLoggingUInt32(m_subExecutionId, "SubExecutionId"),
-                AICLI_TraceLoggingStringView(url, "Url"),
-                TraceLoggingHResult(hr, "HResult"),
-                TelemetryPrivacyDataTag(PDT_ProductAndServicePerformance),
-                TraceLoggingKeyword(MICROSOFT_KEYWORD_MEASURES));
-
-            if (m_useSummary)
-            {
-                m_summary.DOUrl = url;
-                m_summary.DOHResult = hr;
-            }
-        }
-    }
-
-    void TelemetryTraceLogger::LogRepairFailure(std::string_view id, std::string_view version, std::string_view type, uint32_t errorCode) const noexcept
-    {
-        if (IsTelemetryEnabled())
-        {
-            AICLI_TraceLoggingWriteActivity(
-                "RepairFailure",
-                TraceLoggingUInt32(m_subExecutionId, "SubExecutionId"),
-                AICLI_TraceLoggingStringView(id, "Id"),
-                AICLI_TraceLoggingStringView(version, "Version"),
-                AICLI_TraceLoggingStringView(type, "Type"),
-                TraceLoggingUInt32(errorCode, "ErrorCode"),
-                TelemetryPrivacyDataTag(PDT_ProductAndServicePerformance),
-                TraceLoggingKeyword(MICROSOFT_KEYWORD_CRITICAL_DATA));
-
-            if (m_useSummary)
-            {
-                m_summary.PackageIdentifier = id;
-                m_summary.PackageVersion = version;
-                m_summary.RepairExecutionType = type;
-                m_summary.RepairErrorCode = errorCode;
-            
-            }
-        }
-
-        AICLI_LOG(CLI, Error, << type << " repair failed: " << errorCode);
-    }
-
-    TelemetryTraceLogger::~TelemetryTraceLogger()
-    {
-        if (IsTelemetryEnabled())
-        {
-            LocIndString version = Runtime::GetClientVersion();
-            LocIndString packageVersion;
-            if (Runtime::IsRunningInPackagedContext())
-            {
-                packageVersion = Runtime::GetPackageVersion();
-            }
-
-            if (m_useSummary)
-            {
-                TraceLoggingWriteActivity(
-                    g_hTraceProvider,
-                    "SummaryV2",
-                    GetActivityId(),
-                    GetParentActivityId(),
-                    // From member fields or program info.
-                    AICLI_TraceLoggingStringView(m_caller, "Caller"),
-                    TraceLoggingPackedFieldEx(m_telemetryCorrelationJsonW.c_str(), static_cast<ULONG>((m_telemetryCorrelationJsonW.size() + 1) * sizeof(wchar_t)), TlgInUNICODESTRING, TlgOutJSON, "CvJson"),
-                    TraceLoggingCountedString(version->c_str(), static_cast<ULONG>(version->size()), "ClientVersion"),
-                    TraceLoggingCountedString(packageVersion->c_str(), static_cast<ULONG>(packageVersion->size()), "ClientPackageVersion"),
-                    TraceLoggingBool(Runtime::IsReleaseBuild(), "IsReleaseBuild"),
-                    TraceLoggingUInt32(m_executionStage, "ExecutionStage"),
-                    // From TelemetrySummary
-                    TraceLoggingHResult(m_summary.FailureHResult, "FailureHResult"),
-                    AICLI_TraceLoggingWStringView(m_summary.FailureMessage, "FailureMessage"),
-                    AICLI_TraceLoggingStringView(m_summary.FailureModule, "FailureModule"),
-                    TraceLoggingUInt32(m_summary.FailureThreadId, "FailureThreadId"),
-                    TraceLoggingUInt32(static_cast<UINT32>(m_summary.FailureType), "FailureType"),
-                    AICLI_TraceLoggingStringView(m_summary.FailureFile, "FailureFile"),
-                    TraceLoggingUInt32(m_summary.FailureLine, "FailureLine"),
-                    TraceLoggingBool(m_summary.IsCOMCall, "IsCOMCall"),
-                    AICLI_TraceLoggingStringView(m_summary.Command, "Command"),
-                    TraceLoggingBool(m_summary.CommandSuccess, "CommandSuccess"),
-                    TraceLoggingBool(m_summary.IsManifestLocal, "IsManifestLocal"),
-                    AICLI_TraceLoggingStringView(m_summary.PackageIdentifier, "PackageIdentifier"),
-                    AICLI_TraceLoggingStringView(m_summary.PackageName, "PackageName"),
-                    AICLI_TraceLoggingStringView(m_summary.PackageVersion, "PackageVersion"),
-                    AICLI_TraceLoggingStringView(m_summary.Channel, "Channel"),
-                    AICLI_TraceLoggingStringView(m_summary.SourceIdentifier, "SourceIdentifier"),
-                    TraceLoggingInt32(m_summary.InstallerArchitecture, "InstallerArchitecture"),
-                    AICLI_TraceLoggingStringView(m_summary.InstallerUrl, "InstallerUrl"),
-                    AICLI_TraceLoggingStringView(m_summary.InstallerType, "InstallerType"),
-                    AICLI_TraceLoggingStringView(m_summary.InstallerScope, "InstallerScope"),
-                    AICLI_TraceLoggingStringView(m_summary.InstallerLocale, "InstallerLocale"),
-                    AICLI_TraceLoggingStringView(m_summary.SearchType, "SearchType"),
-                    AICLI_TraceLoggingStringView(m_summary.SearchQuery, "SearchQuery"),
-                    AICLI_TraceLoggingStringView(m_summary.SearchId, "SearchId"),
-                    AICLI_TraceLoggingStringView(m_summary.SearchName, "SearchName"),
-                    AICLI_TraceLoggingStringView(m_summary.SearchMoniker, "SearchMoniker"),
-                    AICLI_TraceLoggingStringView(m_summary.SearchTag, "SearchTag"),
-                    AICLI_TraceLoggingStringView(m_summary.SearchCommand, "SearchCommand"),
-                    TraceLoggingUInt64(m_summary.SearchMaximum, "SearchMaximum"),
-                    AICLI_TraceLoggingStringView(m_summary.SearchRequest, "SearchRequest"),
-                    TraceLoggingUInt64(m_summary.SearchResultCount, "SearchResultCount"),
-                    TraceLoggingBinary(m_summary.HashMismatchExpected.data(), static_cast<ULONG>(m_summary.HashMismatchExpected.size()), "HashMismatchExpected"),
-                    TraceLoggingBinary(m_summary.HashMismatchActual.data(), static_cast<ULONG>(m_summary.HashMismatchActual.size()), "HashMismatchActual"),
-                    TraceLoggingBool(m_summary.HashMismatchOverride, "HashMismatchOverride"),
-                    AICLI_TraceLoggingStringView(m_summary.InstallerExecutionType, "InstallerExecutionType"),
-                    TraceLoggingUInt32(m_summary.InstallerErrorCode, "InstallerErrorCode"),
-                    AICLI_TraceLoggingStringView(m_summary.UninstallerExecutionType, "UninstallerExecutionType"),
-                    TraceLoggingUInt32(m_summary.UninstallerErrorCode, "UninstallerErrorCode"),
-                    TraceLoggingUInt64(m_summary.ChangesToARP, "ChangesToARP"),
-                    TraceLoggingUInt64(m_summary.MatchesInARP, "MatchesInARP"),
-                    TraceLoggingUInt64(m_summary.ChangesThatMatch, "ChangesThatMatch"),
-                    TraceLoggingUInt64(m_summary.ARPLanguage, "ARPLanguage"),
-                    AICLI_TraceLoggingStringView(m_summary.ARPName, "ARPName"),
-                    AICLI_TraceLoggingStringView(m_summary.ARPVersion, "ARPVersion"),
-                    AICLI_TraceLoggingStringView(m_summary.ARPPublisher, "ARPPublisher"),
-                    AICLI_TraceLoggingStringView(m_summary.DOUrl, "DOUrl"),
-                    TraceLoggingHResult(m_summary.DOHResult, "DOHResult"),
-                    AICLI_TraceLoggingStringView(m_summary.RepairExecutionType, "RepairExecutionType"),
-                    TraceLoggingUInt32(m_summary.RepairErrorCode, "RepairErrorCode"),
-                    TelemetryPrivacyDataTag(PDT_ProductAndServicePerformance | PDT_ProductAndServiceUsage | PDT_SoftwareSetupAndInventory),
-                    TraceLoggingKeyword(MICROSOFT_KEYWORD_MEASURES));
-            }
-        }
-    }
-
-    bool TelemetryTraceLogger::IsTelemetryEnabled() const noexcept
-    {
-        return g_IsTelemetryProviderEnabled && m_isInitialized && m_isSettingEnabled && m_isRuntimeEnabled;
-    }
-
-    void TelemetryTraceLogger::InitializeInternal(const AppInstaller::Settings::UserSettings& userSettings)
-    {
-        m_isSettingEnabled = !userSettings.Get<Settings::Setting::TelemetryDisable>();
-        m_isInitialized = true;
-    }
-
-    std::wstring TelemetryTraceLogger::AnonymizeString(const wchar_t* input) const noexcept
-    {
-        return input ? AnonymizeString(std::wstring_view{ input }) : std::wstring{};
-    }
-
-    std::wstring TelemetryTraceLogger::AnonymizeString(std::wstring_view input) const noexcept try
-    {
-        // GetPathTo() may need to read the settings, so this function should only be called after settings are initialized.
-        // To ensure that, this function is only called when emitting an event, and we disable the telemetry until settings are ready.
-        static const std::wstring s_UserProfile = Runtime::GetPathTo(Runtime::PathName::UserProfile).wstring();
-
-        return Utility::ReplaceWhileCopying(input, s_UserProfile, s_UserProfileReplacement);
-    }
-    catch (...) { return std::wstring{ input }; }
-
-#ifndef AICLI_DISABLE_TEST_HOOKS
-    static std::shared_ptr<TelemetryTraceLogger> s_TelemetryTraceLogger_TestOverride;
-#endif
-
-    TelemetryTraceLogger& Telemetry()
-    {
-#ifndef AICLI_DISABLE_TEST_HOOKS
-        if (s_TelemetryTraceLogger_TestOverride)
-        {
-            return *s_TelemetryTraceLogger_TestOverride.get();
-        }
-#endif
-        ThreadLocalStorage::ThreadGlobals* pThreadGlobals = ThreadLocalStorage::ThreadGlobals::GetForCurrentThread();
-        if (pThreadGlobals)
-        {
-            return *reinterpret_cast<TelemetryTraceLogger*>(pThreadGlobals->GetTelemetryObject());
-        }
-        else
-        {
-            // For the global telemetry object, we may not have yet read the settings file.
-            // In that case, we will not be able to initialize it, so we need to try it
-            // each time we get the object.
-            static TelemetryTraceLogger processGlobalTelemetry(/* useSummary */ false);
-            processGlobalTelemetry.TryInitialize();
-            return processGlobalTelemetry;
-        }
-    }
-
-    void EnableWilFailureTelemetry()
-    {
-        wil::SetResultLoggingCallback(wilResultLoggingCallback);
-    }
-
-    void UseGlobalTelemetryLoggerActivityIdOnly()
-    {
-        s_useGlobalTelemetryActivityId = true;
-        std::ignore = CoCreateGuid(&s_globalTelemetryLoggerActivityId);
-    }
-
-    DisableTelemetryScope::DisableTelemetryScope()
-    {
-        m_token = Telemetry().DisableRuntime();
-    }
-
-    DisableTelemetryScope::~DisableTelemetryScope()
-    {
-        if (m_token)
-        {
-            Telemetry().EnableRuntime();
-        }
-    }
-
-#ifndef AICLI_DISABLE_TEST_HOOKS
-    // Replace this test hook with context telemetry when it gets moved over
-    void TestHook_SetTelemetryOverride(std::shared_ptr<TelemetryTraceLogger> ttl)
-    {
-        s_TelemetryTraceLogger_TestOverride = std::move(ttl);
-    }
-#endif
-}
-=======
-// Copyright (c) Microsoft Corporation.
-// Licensed under the MIT License.
-#include "pch.h"
-#include "Public/AppInstallerTelemetry.h"
-#include "Public/AppInstallerLogging.h"
-#include "Public/AppInstallerRuntime.h"
-#include "Public/AppInstallerSHA256.h"
-#include "Public/AppInstallerStrings.h"
-#include "winget/UserSettings.h"
-#include "Public/winget/ThreadGlobals.h"
-
-#define AICLI_TraceLoggingStringView(_sv_,_name_) TraceLoggingCountedUtf8String(_sv_.data(), static_cast<ULONG>(_sv_.size()), _name_)
-#define AICLI_TraceLoggingWStringView(_sv_,_name_) TraceLoggingCountedWideString(_sv_.data(), static_cast<ULONG>(_sv_.size()), _name_)
-
-#define AICLI_TraceLoggingWriteActivity(_eventName_,...) TraceLoggingWriteActivity(\
-g_hTraceProvider,\
-_eventName_,\
-GetActivityId(),\
-nullptr,\
-TraceLoggingCountedUtf8String(m_caller.c_str(),  static_cast<ULONG>(m_caller.size()), "Caller"),\
-TraceLoggingPackedFieldEx(m_telemetryCorrelationJsonW.c_str(), static_cast<ULONG>((m_telemetryCorrelationJsonW.size() + 1) * sizeof(wchar_t)), TlgInUNICODESTRING, TlgOutJSON, "CvJson"),\
-__VA_ARGS__)
-
-// Helper to print a GUID
-std::ostream& operator<<(std::ostream& out, const GUID& guid)
-{
-    wchar_t buffer[256];
-
-    if (StringFromGUID2(guid, buffer, ARRAYSIZE(buffer)))
-    {
-        out << AppInstaller::Utility::ConvertToUTF8(buffer);
-    }
-    else
-    {
-        out << "error";
-    }
-
-    return out;
-}
-
-namespace AppInstaller::Logging
-{
-    using namespace Utility;
-
-    namespace
-    {
-        static const uint32_t s_RootExecutionId = 0;
-
-        std::atomic_uint32_t s_executionStage{ 0 };
-
-        std::atomic_uint32_t s_subExecutionId{ s_RootExecutionId };
-
-        constexpr std::wstring_view s_UserProfileReplacement = L"%USERPROFILE%"sv;
-
-        void __stdcall wilResultLoggingCallback(const wil::FailureInfo& info) noexcept
-        {
-            Telemetry().LogFailure(info);
-        }
-    }
-
-    TelemetryTraceLogger::TelemetryTraceLogger()
-    {
-        std::ignore = CoCreateGuid(&m_activityId);
-    }
-
-    const GUID* TelemetryTraceLogger::GetActivityId() const
-    {
-        return &m_activityId;
-    }
-
-    bool TelemetryTraceLogger::DisableRuntime()
-    {
-        return m_isRuntimeEnabled.exchange(false);
-    }
-
-    void TelemetryTraceLogger::EnableRuntime()
-    {
-        m_isRuntimeEnabled = true;
-    }
-
-    void TelemetryTraceLogger::Initialize()
-    {
-        m_isSettingEnabled = !Settings::User().Get<Settings::Setting::TelemetryDisable>();
-        m_userProfile = Runtime::GetPathTo(Runtime::PathName::UserProfile).wstring();
-    }
-
-    void TelemetryTraceLogger::SetTelemetryCorrelationJson(const std::wstring_view jsonStr_view) noexcept
-    {
-        // Check if passed in string is a valid Json formatted before returning the value
-        // If invalid, return empty Json
-        Json::CharReaderBuilder jsonBuilder;
-        std::unique_ptr<Json::CharReader> jsonReader(jsonBuilder.newCharReader());
-        std::unique_ptr<Json::Value> pJsonValue = std::make_unique<Json::Value>();
-        std::string errors;
-        std::wstring jsonStrW{ jsonStr_view };
-        std::string jsonStr = ConvertToUTF8(jsonStrW.c_str());
-
-        bool result = jsonReader->parse(jsonStr.c_str(),
-            jsonStr.c_str() + jsonStr.size(),
-            pJsonValue.get(),
-            &errors);
-
-        if (result)
-        {
-            m_telemetryCorrelationJsonW = jsonStrW;
-            AICLI_LOG(Core, Info, << "Passed in Correlation Vector Json is valid: " << jsonStr);
-        }
-        else
-        {
-            AICLI_LOG(Core, Error, << "Passed in Correlation Vector Json is invalid: " << jsonStr << "; Error: " << errors);
-        }
-    }
-
-    void TelemetryTraceLogger::SetCaller(const std::string& caller)
-    {
-        m_caller = caller;
-    }
-
-    void TelemetryTraceLogger::LogFailure(const wil::FailureInfo& failure) const noexcept
-    {
-        if (IsTelemetryEnabled())
-        {
-            auto anonMessage = AnonymizeString(failure.pszMessage);
-
-            AICLI_TraceLoggingWriteActivity(
-                "FailureInfo",
-                TraceLoggingUInt32(s_subExecutionId, "SubExecutionId"),
-                TraceLoggingHResult(failure.hr, "HResult"),
-                AICLI_TraceLoggingWStringView(anonMessage, "Message"),
-                TraceLoggingString(failure.pszModule, "Module"),
-                TraceLoggingUInt32(failure.threadId, "ThreadId"),
-                TraceLoggingUInt32(static_cast<uint32_t>(failure.type), "Type"),
-                TraceLoggingString(failure.pszFile, "File"),
-                TraceLoggingUInt32(failure.uLineNumber, "Line"),
-                TraceLoggingUInt32(s_executionStage, "ExecutionStage"),
-                TelemetryPrivacyDataTag(PDT_ProductAndServicePerformance),
-                TraceLoggingKeyword(MICROSOFT_KEYWORD_CRITICAL_DATA));
-        }
-
-        // Also send failure to the log
-        AICLI_LOG(Fail, Error, << [&]() {
-            wchar_t message[2048];
-            GetFailureLogString(message, ARRAYSIZE(message), failure);
-            return Utility::ConvertToUTF8(message);
-            }());
-    }
-
-    void TelemetryTraceLogger::LogStartup(bool isCOMCall) const noexcept
-    {
-        LocIndString version = Runtime::GetClientVersion();
-        LocIndString packageVersion;
-        if (Runtime::IsRunningInPackagedContext())
-        {
-            packageVersion = Runtime::GetPackageVersion();
-        }
-
-        if (IsTelemetryEnabled())
-        {
-            AICLI_TraceLoggingWriteActivity(
-                "ClientVersion",
-                TraceLoggingBool(isCOMCall, "IsCOMCall"),
-                TraceLoggingCountedString(version->c_str(), static_cast<ULONG>(version->size()), "Version"),
-                TraceLoggingCountedString(packageVersion->c_str(), static_cast<ULONG>(packageVersion->size()), "PackageVersion"),
-                TelemetryPrivacyDataTag(PDT_ProductAndServicePerformance),
-                TraceLoggingKeyword(MICROSOFT_KEYWORD_CRITICAL_DATA));
-        }
-
-        AICLI_LOG(Core, Info, << "WinGet, version [" << version << "], activity [" << *GetActivityId() << ']');
-        AICLI_LOG(Core, Info, << "OS: " << Runtime::GetOSVersion());
-        AICLI_LOG(Core, Info, << "Command line Args: " << Utility::ConvertToUTF8(GetCommandLineW()));
-        if (Runtime::IsRunningInPackagedContext())
-        {
-            AICLI_LOG(Core, Info, << "Package: " << packageVersion);
-        }
-        AICLI_LOG(Core, Info, << "IsCOMCall:" << isCOMCall << "; Caller: " << m_caller);
-    }
-
-    void TelemetryTraceLogger::LogCommand(std::string_view commandName) const noexcept
-    {
-        if (IsTelemetryEnabled())
-        {
-            AICLI_TraceLoggingWriteActivity(
-                "CommandFound",
-                AICLI_TraceLoggingStringView(commandName, "Command"),
-                TelemetryPrivacyDataTag(PDT_ProductAndServicePerformance | PDT_ProductAndServiceUsage),
-                TraceLoggingKeyword(MICROSOFT_KEYWORD_CRITICAL_DATA));
-        }
-
-        AICLI_LOG(CLI, Info, << "Leaf command to execute: " << commandName);
-    }
-
-    void TelemetryTraceLogger::LogCommandSuccess(std::string_view commandName) const noexcept
-    {
-        if (IsTelemetryEnabled())
-        {
-            AICLI_TraceLoggingWriteActivity(
-                "CommandSuccess",
-                AICLI_TraceLoggingStringView(commandName, "Command"),
-                TelemetryPrivacyDataTag(PDT_ProductAndServicePerformance),
-                TraceLoggingKeyword(MICROSOFT_KEYWORD_CRITICAL_DATA));
-        }
-
-        AICLI_LOG(CLI, Info, << "Leaf command succeeded: " << commandName);
-    }
-
-    void TelemetryTraceLogger::LogCommandTermination(HRESULT hr, std::string_view file, size_t line) const noexcept
-    {
-        if (IsTelemetryEnabled())
-        {
-            AICLI_TraceLoggingWriteActivity(
-                "CommandTermination",
-                TraceLoggingUInt32(s_subExecutionId, "SubExecutionId"),
-                TraceLoggingHResult(hr, "HResult"),
-                AICLI_TraceLoggingStringView(file, "File"),
-                TraceLoggingUInt64(static_cast<UINT64>(line), "Line"),
-                TraceLoggingUInt32(s_executionStage, "ExecutionStage"),
-                TelemetryPrivacyDataTag(PDT_ProductAndServicePerformance),
-                TraceLoggingKeyword(MICROSOFT_KEYWORD_CRITICAL_DATA));
-        }
-
-        AICLI_LOG(CLI, Error, << "Terminating context: 0x" << SetHRFormat << hr << " at " << file << ":" << line);
-    }
-
-    void TelemetryTraceLogger::LogException(std::string_view type, std::string_view message) const noexcept
-    {
-        if (IsTelemetryEnabled())
-        {
-            auto anonMessage = AnonymizeString(Utility::ConvertToUTF16(message));
-
-            AICLI_TraceLoggingWriteActivity(
-                "Exception",
-                TraceLoggingUInt32(s_subExecutionId, "SubExecutionId"),
-                AICLI_TraceLoggingStringView(type, "Type"),
-                AICLI_TraceLoggingWStringView(anonMessage, "Message"),
-                TraceLoggingUInt32(s_executionStage, "ExecutionStage"),
-                TelemetryPrivacyDataTag(PDT_ProductAndServicePerformance),
-                TraceLoggingKeyword(MICROSOFT_KEYWORD_CRITICAL_DATA));
-        }
-
-        AICLI_LOG(CLI, Error, << "Caught " << type << ": " << message);
-    }
-
-    void TelemetryTraceLogger::LogIsManifestLocal(bool isLocalManifest) const noexcept
-    {
-        if (IsTelemetryEnabled())
-        {
-            AICLI_TraceLoggingWriteActivity(
-                "GetManifest",
-                TraceLoggingUInt32(s_subExecutionId, "SubExecutionId"),
-                TraceLoggingBool(isLocalManifest, "IsManifestLocal"),
-                TelemetryPrivacyDataTag(PDT_ProductAndServicePerformance),
-                TraceLoggingKeyword(MICROSOFT_KEYWORD_CRITICAL_DATA));
-        }
-    }
-
-    void TelemetryTraceLogger::LogManifestFields(std::string_view id, std::string_view name, std::string_view version) const noexcept
-    {
-        if (IsTelemetryEnabled())
-        {
-            AICLI_TraceLoggingWriteActivity(
-                "ManifestFields",
-                TraceLoggingUInt32(s_subExecutionId, "SubExecutionId"),
-                AICLI_TraceLoggingStringView(id, "Id"),
-                AICLI_TraceLoggingStringView(name, "Name"),
-                AICLI_TraceLoggingStringView(version, "Version"),
-                TelemetryPrivacyDataTag(PDT_ProductAndServicePerformance),
-                TraceLoggingKeyword(MICROSOFT_KEYWORD_CRITICAL_DATA));
-        }
-
-        AICLI_LOG(CLI, Info, << "Manifest fields: Name [" << name << "], Version [" << version << ']');
-    }
-
-    void TelemetryTraceLogger::LogNoAppMatch() const noexcept
-    {
-        if (IsTelemetryEnabled())
-        {
-            AICLI_TraceLoggingWriteActivity(
-                "NoAppMatch",
-                TraceLoggingUInt32(s_subExecutionId, "SubExecutionId"),
-                TelemetryPrivacyDataTag(PDT_ProductAndServicePerformance),
-                TraceLoggingKeyword(MICROSOFT_KEYWORD_CRITICAL_DATA));
-        }
-
-        AICLI_LOG(CLI, Info, << "No app found matching input criteria");
-    }
-
-    void TelemetryTraceLogger::LogMultiAppMatch() const noexcept
-    {
-        if (IsTelemetryEnabled())
-        {
-            AICLI_TraceLoggingWriteActivity(
-                "MultiAppMatch",
-                TraceLoggingUInt32(s_subExecutionId, "SubExecutionId"),
-                TelemetryPrivacyDataTag(PDT_ProductAndServicePerformance),
-                TraceLoggingKeyword(MICROSOFT_KEYWORD_CRITICAL_DATA));
-        }
-
-        AICLI_LOG(CLI, Info, << "Multiple apps found matching input criteria");
-    }
-
-    void TelemetryTraceLogger::LogAppFound(std::string_view name, std::string_view id) const noexcept
-    {
-        if (IsTelemetryEnabled())
-        {
-            AICLI_TraceLoggingWriteActivity(
-                "AppFound",
-                TraceLoggingUInt32(s_subExecutionId, "SubExecutionId"),
-                AICLI_TraceLoggingStringView(name, "Name"),
-                AICLI_TraceLoggingStringView(id, "Id"),
-                TelemetryPrivacyDataTag(PDT_ProductAndServicePerformance),
-                TraceLoggingKeyword(MICROSOFT_KEYWORD_CRITICAL_DATA));
-        }
-
-        AICLI_LOG(CLI, Info, << "Found one app. App id: " << id << " App name: " << name);
-    }
-
-    void TelemetryTraceLogger::LogSelectedInstaller(int arch, std::string_view url, std::string_view installerType, std::string_view scope, std::string_view language) const noexcept
-    {
-        if (IsTelemetryEnabled())
-        {
-            AICLI_TraceLoggingWriteActivity(
-                "SelectedInstaller",
-                TraceLoggingUInt32(s_subExecutionId, "SubExecutionId"),
-                TraceLoggingInt32(arch, "Arch"),
-                AICLI_TraceLoggingStringView(url, "Url"),
-                AICLI_TraceLoggingStringView(installerType, "InstallerType"),
-                AICLI_TraceLoggingStringView(scope, "Scope"),
-                AICLI_TraceLoggingStringView(language, "Language"),
-                TelemetryPrivacyDataTag(PDT_ProductAndServicePerformance),
-                TraceLoggingKeyword(MICROSOFT_KEYWORD_CRITICAL_DATA));
-        }
-
-        AICLI_LOG(CLI, Info, << "Completed installer selection.");
-        AICLI_LOG(CLI, Verbose, << "Selected installer Architecture: " << arch);
-        AICLI_LOG(CLI, Verbose, << "Selected installer URL: " << url);
-        AICLI_LOG(CLI, Verbose, << "Selected installer InstallerType: " << installerType);
-        AICLI_LOG(CLI, Verbose, << "Selected installer Scope: " << scope);
-        AICLI_LOG(CLI, Verbose, << "Selected installer Language: " << language);
-    }
-
-    void TelemetryTraceLogger::LogSearchRequest(
-        std::string_view type,
-        std::string_view query,
-        std::string_view id,
-        std::string_view name,
-        std::string_view moniker,
-        std::string_view tag,
-        std::string_view command,
-        size_t maximum,
-        std::string_view request) const noexcept
-    {
-        if (IsTelemetryEnabled())
-        {
-            AICLI_TraceLoggingWriteActivity(
-                "SearchRequest",
-                TraceLoggingUInt32(s_subExecutionId, "SubExecutionId"),
-                AICLI_TraceLoggingStringView(type, "Type"),
-                AICLI_TraceLoggingStringView(query, "Query"),
-                AICLI_TraceLoggingStringView(id, "Id"),
-                AICLI_TraceLoggingStringView(name, "Name"),
-                AICLI_TraceLoggingStringView(moniker, "Moniker"),
-                AICLI_TraceLoggingStringView(tag, "Tag"),
-                AICLI_TraceLoggingStringView(command, "Command"),
-                TraceLoggingUInt64(static_cast<UINT64>(maximum), "Maximum"),
-                AICLI_TraceLoggingStringView(request, "Request"),
-                TelemetryPrivacyDataTag(PDT_ProductAndServicePerformance),
-                TraceLoggingKeyword(MICROSOFT_KEYWORD_CRITICAL_DATA));
-        }
-    }
-
-    void TelemetryTraceLogger::LogSearchResultCount(uint64_t resultCount) const noexcept
-    {
-        if (IsTelemetryEnabled())
-        {
-            AICLI_TraceLoggingWriteActivity(
-                "SearchResultCount",
-                TraceLoggingUInt32(s_subExecutionId, "SubExecutionId"),
-                TraceLoggingUInt64(resultCount, "ResultCount"),
-                TelemetryPrivacyDataTag(PDT_ProductAndServicePerformance),
-                TraceLoggingKeyword(MICROSOFT_KEYWORD_CRITICAL_DATA));
-        }
-    }
-
-    void TelemetryTraceLogger::LogInstallerHashMismatch(
-        std::string_view id,
-        std::string_view version,
-        std::string_view channel,
-        const std::vector<uint8_t>& expected,
-        const std::vector<uint8_t>& actual,
-        bool overrideHashMismatch) const noexcept
-    {
-        if (IsTelemetryEnabled())
-        {
-            AICLI_TraceLoggingWriteActivity(
-                "HashMismatch",
-                TraceLoggingUInt32(s_subExecutionId, "SubExecutionId"),
-                AICLI_TraceLoggingStringView(id, "Id"),
-                AICLI_TraceLoggingStringView(version, "Version"),
-                AICLI_TraceLoggingStringView(channel, "Channel"),
-                TraceLoggingBinary(expected.data(), static_cast<ULONG>(expected.size()), "Expected"),
-                TraceLoggingBinary(actual.data(), static_cast<ULONG>(actual.size()), "Actual"),
-                TraceLoggingValue(overrideHashMismatch, "Override"),
-                TelemetryPrivacyDataTag(PDT_ProductAndServicePerformance),
-                TraceLoggingKeyword(MICROSOFT_KEYWORD_CRITICAL_DATA));
-        }
-
-        AICLI_LOG(CLI, Error,
-            << "Package hash verification failed. SHA256 in manifest ["
-            << Utility::SHA256::ConvertToString(expected)
-            << "] does not match download ["
-            << Utility::SHA256::ConvertToString(actual)
-            << ']');
-    }
-
-    void TelemetryTraceLogger::LogInstallerFailure(std::string_view id, std::string_view version, std::string_view channel, std::string_view type, uint32_t errorCode) const noexcept
-    {
-        if (IsTelemetryEnabled())
-        {
-            AICLI_TraceLoggingWriteActivity(
-                "InstallerFailure",
-                TraceLoggingUInt32(s_subExecutionId, "SubExecutionId"),
-                AICLI_TraceLoggingStringView(id, "Id"),
-                AICLI_TraceLoggingStringView(version, "Version"),
-                AICLI_TraceLoggingStringView(channel, "Channel"),
-                AICLI_TraceLoggingStringView(type, "Type"),
-                TraceLoggingUInt32(errorCode, "ErrorCode"),
-                TelemetryPrivacyDataTag(PDT_ProductAndServicePerformance),
-                TraceLoggingKeyword(MICROSOFT_KEYWORD_CRITICAL_DATA));
-        }
-
-        AICLI_LOG(CLI, Error, << type << " installer failed: " << errorCode);
-    }
-
-    void TelemetryTraceLogger::LogUninstallerFailure(std::string_view id, std::string_view version, std::string_view type, uint32_t errorCode) const noexcept
-    {
-        if (IsTelemetryEnabled())
-        {
-            AICLI_TraceLoggingWriteActivity(
-                "UninstallerFailure",
-                TraceLoggingUInt32(s_subExecutionId, "SubExecutionId"),
-                AICLI_TraceLoggingStringView(id, "Id"),
-                AICLI_TraceLoggingStringView(version, "Version"),
-                AICLI_TraceLoggingStringView(type, "Type"),
-                TraceLoggingUInt32(errorCode, "ErrorCode"),
-                TelemetryPrivacyDataTag(PDT_ProductAndServicePerformance),
-                TraceLoggingKeyword(MICROSOFT_KEYWORD_CRITICAL_DATA));
-        }
-
-        AICLI_LOG(CLI, Error, << type << " uninstaller failed: " << errorCode);
-    }
-
-    void TelemetryTraceLogger::LogSuccessfulInstallARPChange(
-        std::string_view sourceIdentifier,
-        std::string_view packageIdentifier,
-        std::string_view packageVersion,
-        std::string_view packageChannel,
-        size_t changesToARP,
-        size_t matchesInARP,
-        size_t countOfIntersectionOfChangesAndMatches,
-        std::string_view arpName,
-        std::string_view arpVersion,
-        std::string_view arpPublisher,
-        std::string_view arpLanguage) const noexcept
-    {
-        if (IsTelemetryEnabled())
-        {
-            size_t languageNumber = 0xFFFF;
-
-            try
-            {
-                std::istringstream languageConversion{ std::string{ arpLanguage } };
-                languageConversion >> languageNumber;
-            }
-            catch (...) {}
-
-            AICLI_TraceLoggingWriteActivity(
-                "InstallARPChange",
-                TraceLoggingUInt32(s_subExecutionId, "SubExecutionId"),
-                AICLI_TraceLoggingStringView(sourceIdentifier, "SourceIdentifier"),
-                AICLI_TraceLoggingStringView(packageIdentifier, "PackageIdentifier"),
-                AICLI_TraceLoggingStringView(packageVersion, "PackageVersion"),
-                AICLI_TraceLoggingStringView(packageChannel, "PackageChannel"),
-                TraceLoggingUInt64(static_cast<UINT64>(changesToARP), "ChangesToARP"),
-                TraceLoggingUInt64(static_cast<UINT64>(matchesInARP), "MatchesInARP"),
-                TraceLoggingUInt64(static_cast<UINT64>(countOfIntersectionOfChangesAndMatches), "ChangesThatMatch"),
-                AICLI_TraceLoggingStringView(arpName, "ARPName"),
-                AICLI_TraceLoggingStringView(arpVersion, "ARPVersion"),
-                AICLI_TraceLoggingStringView(arpPublisher, "ARPPublisher"),
-                TraceLoggingUInt64(static_cast<UINT64>(languageNumber), "ARPLanguage"),
-                TelemetryPrivacyDataTag(PDT_ProductAndServicePerformance | PDT_ProductAndServiceUsage | PDT_SoftwareSetupAndInventory),
-                TraceLoggingKeyword(MICROSOFT_KEYWORD_CRITICAL_DATA));
-        }
-
-        AICLI_LOG(CLI, Info, << "During package install, " << changesToARP << " changes to ARP were observed, "
-            << matchesInARP << " matches were found for the package, and " << countOfIntersectionOfChangesAndMatches << " packages were in both");
-
-        if (arpName.empty())
-        {
-            AICLI_LOG(CLI, Info, << "No single entry was determined to be associated with the package");
-        }
-        else
-        {
-            AICLI_LOG(CLI, Info, << "The entry determined to be associated with the package is '" << arpName << "', with publisher '" << arpPublisher << "'");
-        }
-    }
-
-    void TelemetryTraceLogger::LogNonFatalDOError(std::string_view url, HRESULT hr) const noexcept
-    {
-        if (IsTelemetryEnabled())
-        {
-            AICLI_TraceLoggingWriteActivity(
-                "NonFatalDOError",
-                TraceLoggingUInt32(s_subExecutionId, "SubExecutionId"),
-                AICLI_TraceLoggingStringView(url, "Url"),
-                TraceLoggingHResult(hr, "HResult"),
-                TelemetryPrivacyDataTag(PDT_ProductAndServicePerformance),
-                TraceLoggingKeyword(MICROSOFT_KEYWORD_MEASURES));
-        }
-    }
-
-    bool TelemetryTraceLogger::IsTelemetryEnabled() const noexcept
-    {
-        return g_IsTelemetryProviderEnabled && m_isSettingEnabled && m_isRuntimeEnabled;
-    }
-
-    std::wstring TelemetryTraceLogger::AnonymizeString(const wchar_t* input) const noexcept
-    {
-        return input ? AnonymizeString(std::wstring_view{ input }) : std::wstring{};
-    }
-
-    std::wstring TelemetryTraceLogger::AnonymizeString(std::wstring_view input) const noexcept try
-    {
-        return Utility::ReplaceWhileCopying(input, m_userProfile, s_UserProfileReplacement);
-    }
-    catch (...) { return std::wstring{ input }; }
-
-#ifndef AICLI_DISABLE_TEST_HOOKS
-    static std::shared_ptr<TelemetryTraceLogger> s_TelemetryTraceLogger_TestOverride;
-#endif
-
-    TelemetryTraceLogger& Telemetry()
-    {
-#ifndef AICLI_DISABLE_TEST_HOOKS
-        if (s_TelemetryTraceLogger_TestOverride)
-        {
-            return *s_TelemetryTraceLogger_TestOverride.get();
-        }
-#endif
-        ThreadLocalStorage::ThreadGlobals* pThreadGlobals = ThreadLocalStorage::ThreadGlobals::GetForCurrentThread();
-        if (pThreadGlobals)
-        {
-            return pThreadGlobals->GetTelemetryLogger();
-        }
-        else
-        {
-            static GlobalTelemetryTraceLogger processGlobalTelemetry;
-            return processGlobalTelemetry;
-        }
-    }
-
-    void EnableWilFailureTelemetry()
-    {
-        wil::SetResultLoggingCallback(wilResultLoggingCallback);
-    }
-
-    DisableTelemetryScope::DisableTelemetryScope()
-    {
-        m_token = Telemetry().DisableRuntime();
-    }
-
-    DisableTelemetryScope::~DisableTelemetryScope()
-    {
-        if (m_token)
-        {
-            Telemetry().EnableRuntime();
-        }
-    }
-
-    void SetExecutionStage(uint32_t stage)
-    {
-        s_executionStage = stage;
-    }
-
-    std::atomic_uint32_t SubExecutionTelemetryScope::m_sessionId{ s_RootExecutionId };
-
-    SubExecutionTelemetryScope::SubExecutionTelemetryScope()
-    {
-        auto expected = s_RootExecutionId;
-        THROW_HR_IF_MSG(HRESULT_FROM_WIN32(ERROR_INVALID_STATE), !s_subExecutionId.compare_exchange_strong(expected, ++m_sessionId),
-            "Cannot create a sub execution telemetry session when a previous session exists.");
-    }
-
-    SubExecutionTelemetryScope::SubExecutionTelemetryScope(uint32_t sessionId)
-    {
-        auto expected = s_RootExecutionId;
-        THROW_HR_IF_MSG(HRESULT_FROM_WIN32(ERROR_INVALID_STATE), !s_subExecutionId.compare_exchange_strong(expected, sessionId),
-            "Cannot create a sub execution telemetry session when a previous session exists.");
-    }
-
-    uint32_t SubExecutionTelemetryScope::GetCurrentSubExecutionId() const
-    {
-        return (uint32_t)s_subExecutionId;
-    }
-
-    SubExecutionTelemetryScope::~SubExecutionTelemetryScope()
-    {
-        s_subExecutionId = s_RootExecutionId;
-    }
-
-#ifndef AICLI_DISABLE_TEST_HOOKS
-    // Replace this test hook with context telemetry when it gets moved over
-    void TestHook_SetTelemetryOverride(std::shared_ptr<TelemetryTraceLogger> ttl)
-    {
-        s_TelemetryTraceLogger_TestOverride = std::move(ttl);
-    }
-#endif
-}
->>>>>>> 8dde99c2
+// Copyright (c) Microsoft Corporation.
+// Licensed under the MIT License.
+#include "pch.h"
+#include "Public/AppInstallerTelemetry.h"
+#include "Public/AppInstallerLogging.h"
+#include "Public/AppInstallerRuntime.h"
+#include "Public/AppInstallerSHA256.h"
+#include "Public/AppInstallerStrings.h"
+#include "winget/UserSettings.h"
+#include "Public/winget/ThreadGlobals.h"
+
+#define AICLI_TraceLoggingStringView(_sv_,_name_) TraceLoggingCountedUtf8String(_sv_.data(), static_cast<ULONG>(_sv_.size()), _name_)
+#define AICLI_TraceLoggingWStringView(_sv_,_name_) TraceLoggingCountedWideString(_sv_.data(), static_cast<ULONG>(_sv_.size()), _name_)
+
+#define AICLI_TraceLoggingWriteActivity(_eventName_,...) TraceLoggingWriteActivity(\
+g_hTraceProvider,\
+_eventName_,\
+GetActivityId(),\
+nullptr,\
+TraceLoggingCountedUtf8String(m_caller.c_str(),  static_cast<ULONG>(m_caller.size()), "Caller"),\
+TraceLoggingPackedFieldEx(m_telemetryCorrelationJsonW.c_str(), static_cast<ULONG>((m_telemetryCorrelationJsonW.size() + 1) * sizeof(wchar_t)), TlgInUNICODESTRING, TlgOutJSON, "CvJson"),\
+__VA_ARGS__)
+
+// Helper to print a GUID
+std::ostream& operator<<(std::ostream& out, const GUID& guid)
+{
+    wchar_t buffer[256];
+
+    if (StringFromGUID2(guid, buffer, ARRAYSIZE(buffer)))
+    {
+        out << AppInstaller::Utility::ConvertToUTF8(buffer);
+    }
+    else
+    {
+        out << "error";
+    }
+
+    return out;
+}
+
+namespace AppInstaller::Logging
+{
+    using namespace Utility;
+
+    namespace
+    {
+        static const uint32_t s_RootExecutionId = 0;
+
+        std::atomic_uint32_t s_executionStage{ 0 };
+
+        std::atomic_uint32_t s_subExecutionId{ s_RootExecutionId };
+
+        constexpr std::wstring_view s_UserProfileReplacement = L"%USERPROFILE%"sv;
+
+        void __stdcall wilResultLoggingCallback(const wil::FailureInfo& info) noexcept
+        {
+            Telemetry().LogFailure(info);
+        }
+    }
+
+    TelemetryTraceLogger::TelemetryTraceLogger()
+    {
+        std::ignore = CoCreateGuid(&m_activityId);
+    }
+
+    const GUID* TelemetryTraceLogger::GetActivityId() const
+    {
+        return &m_activityId;
+    }
+
+    bool TelemetryTraceLogger::DisableRuntime()
+    {
+        return m_isRuntimeEnabled.exchange(false);
+    }
+
+    void TelemetryTraceLogger::EnableRuntime()
+    {
+        m_isRuntimeEnabled = true;
+    }
+
+    void TelemetryTraceLogger::Initialize()
+    {
+        m_isSettingEnabled = !Settings::User().Get<Settings::Setting::TelemetryDisable>();
+        m_userProfile = Runtime::GetPathTo(Runtime::PathName::UserProfile).wstring();
+    }
+
+    void TelemetryTraceLogger::SetTelemetryCorrelationJson(const std::wstring_view jsonStr_view) noexcept
+    {
+        // Check if passed in string is a valid Json formatted before returning the value
+        // If invalid, return empty Json
+        Json::CharReaderBuilder jsonBuilder;
+        std::unique_ptr<Json::CharReader> jsonReader(jsonBuilder.newCharReader());
+        std::unique_ptr<Json::Value> pJsonValue = std::make_unique<Json::Value>();
+        std::string errors;
+        std::wstring jsonStrW{ jsonStr_view };
+        std::string jsonStr = ConvertToUTF8(jsonStrW.c_str());
+
+        bool result = jsonReader->parse(jsonStr.c_str(),
+            jsonStr.c_str() + jsonStr.size(),
+            pJsonValue.get(),
+            &errors);
+
+        if (result)
+        {
+            m_telemetryCorrelationJsonW = jsonStrW;
+            AICLI_LOG(Core, Info, << "Passed in Correlation Vector Json is valid: " << jsonStr);
+        }
+        else
+        {
+            AICLI_LOG(Core, Error, << "Passed in Correlation Vector Json is invalid: " << jsonStr << "; Error: " << errors);
+        }
+    }
+
+    void TelemetryTraceLogger::SetCaller(const std::string& caller)
+    {
+        m_caller = caller;
+    }
+
+    void TelemetryTraceLogger::LogFailure(const wil::FailureInfo& failure) const noexcept
+    {
+        if (IsTelemetryEnabled())
+        {
+            auto anonMessage = AnonymizeString(failure.pszMessage);
+
+            AICLI_TraceLoggingWriteActivity(
+                "FailureInfo",
+                TraceLoggingUInt32(s_subExecutionId, "SubExecutionId"),
+                TraceLoggingHResult(failure.hr, "HResult"),
+                AICLI_TraceLoggingWStringView(anonMessage, "Message"),
+                TraceLoggingString(failure.pszModule, "Module"),
+                TraceLoggingUInt32(failure.threadId, "ThreadId"),
+                TraceLoggingUInt32(static_cast<uint32_t>(failure.type), "Type"),
+                TraceLoggingString(failure.pszFile, "File"),
+                TraceLoggingUInt32(failure.uLineNumber, "Line"),
+                TraceLoggingUInt32(s_executionStage, "ExecutionStage"),
+                TelemetryPrivacyDataTag(PDT_ProductAndServicePerformance),
+                TraceLoggingKeyword(MICROSOFT_KEYWORD_CRITICAL_DATA));
+        }
+
+        // Also send failure to the log
+        AICLI_LOG(Fail, Error, << [&]() {
+            wchar_t message[2048];
+            GetFailureLogString(message, ARRAYSIZE(message), failure);
+            return Utility::ConvertToUTF8(message);
+            }());
+    }
+
+    void TelemetryTraceLogger::LogStartup(bool isCOMCall) const noexcept
+    {
+        LocIndString version = Runtime::GetClientVersion();
+        LocIndString packageVersion;
+        if (Runtime::IsRunningInPackagedContext())
+        {
+            packageVersion = Runtime::GetPackageVersion();
+        }
+
+        if (IsTelemetryEnabled())
+        {
+            AICLI_TraceLoggingWriteActivity(
+                "ClientVersion",
+                TraceLoggingBool(isCOMCall, "IsCOMCall"),
+                TraceLoggingCountedString(version->c_str(), static_cast<ULONG>(version->size()), "Version"),
+                TraceLoggingCountedString(packageVersion->c_str(), static_cast<ULONG>(packageVersion->size()), "PackageVersion"),
+                TelemetryPrivacyDataTag(PDT_ProductAndServicePerformance),
+                TraceLoggingKeyword(MICROSOFT_KEYWORD_CRITICAL_DATA));
+        }
+
+        AICLI_LOG(Core, Info, << "WinGet, version [" << version << "], activity [" << *GetActivityId() << ']');
+        AICLI_LOG(Core, Info, << "OS: " << Runtime::GetOSVersion());
+        AICLI_LOG(Core, Info, << "Command line Args: " << Utility::ConvertToUTF8(GetCommandLineW()));
+        if (Runtime::IsRunningInPackagedContext())
+        {
+            AICLI_LOG(Core, Info, << "Package: " << packageVersion);
+        }
+        AICLI_LOG(Core, Info, << "IsCOMCall:" << isCOMCall << "; Caller: " << m_caller);
+    }
+
+    void TelemetryTraceLogger::LogCommand(std::string_view commandName) const noexcept
+    {
+        if (IsTelemetryEnabled())
+        {
+            AICLI_TraceLoggingWriteActivity(
+                "CommandFound",
+                AICLI_TraceLoggingStringView(commandName, "Command"),
+                TelemetryPrivacyDataTag(PDT_ProductAndServicePerformance | PDT_ProductAndServiceUsage),
+                TraceLoggingKeyword(MICROSOFT_KEYWORD_CRITICAL_DATA));
+        }
+
+        AICLI_LOG(CLI, Info, << "Leaf command to execute: " << commandName);
+    }
+
+    void TelemetryTraceLogger::LogCommandSuccess(std::string_view commandName) const noexcept
+    {
+        if (IsTelemetryEnabled())
+        {
+            AICLI_TraceLoggingWriteActivity(
+                "CommandSuccess",
+                AICLI_TraceLoggingStringView(commandName, "Command"),
+                TelemetryPrivacyDataTag(PDT_ProductAndServicePerformance),
+                TraceLoggingKeyword(MICROSOFT_KEYWORD_CRITICAL_DATA));
+        }
+
+        AICLI_LOG(CLI, Info, << "Leaf command succeeded: " << commandName);
+    }
+
+    void TelemetryTraceLogger::LogCommandTermination(HRESULT hr, std::string_view file, size_t line) const noexcept
+    {
+        if (IsTelemetryEnabled())
+        {
+            AICLI_TraceLoggingWriteActivity(
+                "CommandTermination",
+                TraceLoggingUInt32(s_subExecutionId, "SubExecutionId"),
+                TraceLoggingHResult(hr, "HResult"),
+                AICLI_TraceLoggingStringView(file, "File"),
+                TraceLoggingUInt64(static_cast<UINT64>(line), "Line"),
+                TraceLoggingUInt32(s_executionStage, "ExecutionStage"),
+                TelemetryPrivacyDataTag(PDT_ProductAndServicePerformance),
+                TraceLoggingKeyword(MICROSOFT_KEYWORD_CRITICAL_DATA));
+        }
+
+        AICLI_LOG(CLI, Error, << "Terminating context: 0x" << SetHRFormat << hr << " at " << file << ":" << line);
+    }
+
+    void TelemetryTraceLogger::LogException(std::string_view type, std::string_view message) const noexcept
+    {
+        if (IsTelemetryEnabled())
+        {
+            auto anonMessage = AnonymizeString(Utility::ConvertToUTF16(message));
+
+            AICLI_TraceLoggingWriteActivity(
+                "Exception",
+                TraceLoggingUInt32(s_subExecutionId, "SubExecutionId"),
+                AICLI_TraceLoggingStringView(type, "Type"),
+                AICLI_TraceLoggingWStringView(anonMessage, "Message"),
+                TraceLoggingUInt32(s_executionStage, "ExecutionStage"),
+                TelemetryPrivacyDataTag(PDT_ProductAndServicePerformance),
+                TraceLoggingKeyword(MICROSOFT_KEYWORD_CRITICAL_DATA));
+        }
+
+        AICLI_LOG(CLI, Error, << "Caught " << type << ": " << message);
+    }
+
+    void TelemetryTraceLogger::LogIsManifestLocal(bool isLocalManifest) const noexcept
+    {
+        if (IsTelemetryEnabled())
+        {
+            AICLI_TraceLoggingWriteActivity(
+                "GetManifest",
+                TraceLoggingUInt32(s_subExecutionId, "SubExecutionId"),
+                TraceLoggingBool(isLocalManifest, "IsManifestLocal"),
+                TelemetryPrivacyDataTag(PDT_ProductAndServicePerformance),
+                TraceLoggingKeyword(MICROSOFT_KEYWORD_CRITICAL_DATA));
+        }
+    }
+
+    void TelemetryTraceLogger::LogManifestFields(std::string_view id, std::string_view name, std::string_view version) const noexcept
+    {
+        if (IsTelemetryEnabled())
+        {
+            AICLI_TraceLoggingWriteActivity(
+                "ManifestFields",
+                TraceLoggingUInt32(s_subExecutionId, "SubExecutionId"),
+                AICLI_TraceLoggingStringView(id, "Id"),
+                AICLI_TraceLoggingStringView(name, "Name"),
+                AICLI_TraceLoggingStringView(version, "Version"),
+                TelemetryPrivacyDataTag(PDT_ProductAndServicePerformance),
+                TraceLoggingKeyword(MICROSOFT_KEYWORD_CRITICAL_DATA));
+        }
+
+        AICLI_LOG(CLI, Info, << "Manifest fields: Name [" << name << "], Version [" << version << ']');
+    }
+
+    void TelemetryTraceLogger::LogNoAppMatch() const noexcept
+    {
+        if (IsTelemetryEnabled())
+        {
+            AICLI_TraceLoggingWriteActivity(
+                "NoAppMatch",
+                TraceLoggingUInt32(s_subExecutionId, "SubExecutionId"),
+                TelemetryPrivacyDataTag(PDT_ProductAndServicePerformance),
+                TraceLoggingKeyword(MICROSOFT_KEYWORD_CRITICAL_DATA));
+        }
+
+        AICLI_LOG(CLI, Info, << "No app found matching input criteria");
+    }
+
+    void TelemetryTraceLogger::LogMultiAppMatch() const noexcept
+    {
+        if (IsTelemetryEnabled())
+        {
+            AICLI_TraceLoggingWriteActivity(
+                "MultiAppMatch",
+                TraceLoggingUInt32(s_subExecutionId, "SubExecutionId"),
+                TelemetryPrivacyDataTag(PDT_ProductAndServicePerformance),
+                TraceLoggingKeyword(MICROSOFT_KEYWORD_CRITICAL_DATA));
+        }
+
+        AICLI_LOG(CLI, Info, << "Multiple apps found matching input criteria");
+    }
+
+    void TelemetryTraceLogger::LogAppFound(std::string_view name, std::string_view id) const noexcept
+    {
+        if (IsTelemetryEnabled())
+        {
+            AICLI_TraceLoggingWriteActivity(
+                "AppFound",
+                TraceLoggingUInt32(s_subExecutionId, "SubExecutionId"),
+                AICLI_TraceLoggingStringView(name, "Name"),
+                AICLI_TraceLoggingStringView(id, "Id"),
+                TelemetryPrivacyDataTag(PDT_ProductAndServicePerformance),
+                TraceLoggingKeyword(MICROSOFT_KEYWORD_CRITICAL_DATA));
+        }
+
+        AICLI_LOG(CLI, Info, << "Found one app. App id: " << id << " App name: " << name);
+    }
+
+    void TelemetryTraceLogger::LogSelectedInstaller(int arch, std::string_view url, std::string_view installerType, std::string_view scope, std::string_view language) const noexcept
+    {
+        if (IsTelemetryEnabled())
+        {
+            AICLI_TraceLoggingWriteActivity(
+                "SelectedInstaller",
+                TraceLoggingUInt32(s_subExecutionId, "SubExecutionId"),
+                TraceLoggingInt32(arch, "Arch"),
+                AICLI_TraceLoggingStringView(url, "Url"),
+                AICLI_TraceLoggingStringView(installerType, "InstallerType"),
+                AICLI_TraceLoggingStringView(scope, "Scope"),
+                AICLI_TraceLoggingStringView(language, "Language"),
+                TelemetryPrivacyDataTag(PDT_ProductAndServicePerformance),
+                TraceLoggingKeyword(MICROSOFT_KEYWORD_CRITICAL_DATA));
+        }
+
+        AICLI_LOG(CLI, Info, << "Completed installer selection.");
+        AICLI_LOG(CLI, Verbose, << "Selected installer Architecture: " << arch);
+        AICLI_LOG(CLI, Verbose, << "Selected installer URL: " << url);
+        AICLI_LOG(CLI, Verbose, << "Selected installer InstallerType: " << installerType);
+        AICLI_LOG(CLI, Verbose, << "Selected installer Scope: " << scope);
+        AICLI_LOG(CLI, Verbose, << "Selected installer Language: " << language);
+    }
+
+    void TelemetryTraceLogger::LogSearchRequest(
+        std::string_view type,
+        std::string_view query,
+        std::string_view id,
+        std::string_view name,
+        std::string_view moniker,
+        std::string_view tag,
+        std::string_view command,
+        size_t maximum,
+        std::string_view request) const noexcept
+    {
+        if (IsTelemetryEnabled())
+        {
+            AICLI_TraceLoggingWriteActivity(
+                "SearchRequest",
+                TraceLoggingUInt32(s_subExecutionId, "SubExecutionId"),
+                AICLI_TraceLoggingStringView(type, "Type"),
+                AICLI_TraceLoggingStringView(query, "Query"),
+                AICLI_TraceLoggingStringView(id, "Id"),
+                AICLI_TraceLoggingStringView(name, "Name"),
+                AICLI_TraceLoggingStringView(moniker, "Moniker"),
+                AICLI_TraceLoggingStringView(tag, "Tag"),
+                AICLI_TraceLoggingStringView(command, "Command"),
+                TraceLoggingUInt64(static_cast<UINT64>(maximum), "Maximum"),
+                AICLI_TraceLoggingStringView(request, "Request"),
+                TelemetryPrivacyDataTag(PDT_ProductAndServicePerformance),
+                TraceLoggingKeyword(MICROSOFT_KEYWORD_CRITICAL_DATA));
+        }
+    }
+
+    void TelemetryTraceLogger::LogSearchResultCount(uint64_t resultCount) const noexcept
+    {
+        if (IsTelemetryEnabled())
+        {
+            AICLI_TraceLoggingWriteActivity(
+                "SearchResultCount",
+                TraceLoggingUInt32(s_subExecutionId, "SubExecutionId"),
+                TraceLoggingUInt64(resultCount, "ResultCount"),
+                TelemetryPrivacyDataTag(PDT_ProductAndServicePerformance),
+                TraceLoggingKeyword(MICROSOFT_KEYWORD_CRITICAL_DATA));
+        }
+    }
+
+    void TelemetryTraceLogger::LogInstallerHashMismatch(
+        std::string_view id,
+        std::string_view version,
+        std::string_view channel,
+        const std::vector<uint8_t>& expected,
+        const std::vector<uint8_t>& actual,
+        bool overrideHashMismatch) const noexcept
+    {
+        if (IsTelemetryEnabled())
+        {
+            AICLI_TraceLoggingWriteActivity(
+                "HashMismatch",
+                TraceLoggingUInt32(s_subExecutionId, "SubExecutionId"),
+                AICLI_TraceLoggingStringView(id, "Id"),
+                AICLI_TraceLoggingStringView(version, "Version"),
+                AICLI_TraceLoggingStringView(channel, "Channel"),
+                TraceLoggingBinary(expected.data(), static_cast<ULONG>(expected.size()), "Expected"),
+                TraceLoggingBinary(actual.data(), static_cast<ULONG>(actual.size()), "Actual"),
+                TraceLoggingValue(overrideHashMismatch, "Override"),
+                TelemetryPrivacyDataTag(PDT_ProductAndServicePerformance),
+                TraceLoggingKeyword(MICROSOFT_KEYWORD_CRITICAL_DATA));
+        }
+
+        AICLI_LOG(CLI, Error,
+            << "Package hash verification failed. SHA256 in manifest ["
+            << Utility::SHA256::ConvertToString(expected)
+            << "] does not match download ["
+            << Utility::SHA256::ConvertToString(actual)
+            << ']');
+    }
+
+    void TelemetryTraceLogger::LogInstallerFailure(std::string_view id, std::string_view version, std::string_view channel, std::string_view type, uint32_t errorCode) const noexcept
+    {
+        if (IsTelemetryEnabled())
+        {
+            AICLI_TraceLoggingWriteActivity(
+                "InstallerFailure",
+                TraceLoggingUInt32(s_subExecutionId, "SubExecutionId"),
+                AICLI_TraceLoggingStringView(id, "Id"),
+                AICLI_TraceLoggingStringView(version, "Version"),
+                AICLI_TraceLoggingStringView(channel, "Channel"),
+                AICLI_TraceLoggingStringView(type, "Type"),
+                TraceLoggingUInt32(errorCode, "ErrorCode"),
+                TelemetryPrivacyDataTag(PDT_ProductAndServicePerformance),
+                TraceLoggingKeyword(MICROSOFT_KEYWORD_CRITICAL_DATA));
+        }
+
+        AICLI_LOG(CLI, Error, << type << " installer failed: " << errorCode);
+    }
+
+    void TelemetryTraceLogger::LogUninstallerFailure(std::string_view id, std::string_view version, std::string_view type, uint32_t errorCode) const noexcept
+    {
+        if (IsTelemetryEnabled())
+        {
+            AICLI_TraceLoggingWriteActivity(
+                "UninstallerFailure",
+                TraceLoggingUInt32(s_subExecutionId, "SubExecutionId"),
+                AICLI_TraceLoggingStringView(id, "Id"),
+                AICLI_TraceLoggingStringView(version, "Version"),
+                AICLI_TraceLoggingStringView(type, "Type"),
+                TraceLoggingUInt32(errorCode, "ErrorCode"),
+                TelemetryPrivacyDataTag(PDT_ProductAndServicePerformance),
+                TraceLoggingKeyword(MICROSOFT_KEYWORD_CRITICAL_DATA));
+        }
+
+        AICLI_LOG(CLI, Error, << type << " uninstaller failed: " << errorCode);
+    }
+
+    void TelemetryTraceLogger::LogSuccessfulInstallARPChange(
+        std::string_view sourceIdentifier,
+        std::string_view packageIdentifier,
+        std::string_view packageVersion,
+        std::string_view packageChannel,
+        size_t changesToARP,
+        size_t matchesInARP,
+        size_t countOfIntersectionOfChangesAndMatches,
+        std::string_view arpName,
+        std::string_view arpVersion,
+        std::string_view arpPublisher,
+        std::string_view arpLanguage) const noexcept
+    {
+        if (IsTelemetryEnabled())
+        {
+            size_t languageNumber = 0xFFFF;
+
+            try
+            {
+                std::istringstream languageConversion{ std::string{ arpLanguage } };
+                languageConversion >> languageNumber;
+            }
+            catch (...) {}
+
+            AICLI_TraceLoggingWriteActivity(
+                "InstallARPChange",
+                TraceLoggingUInt32(s_subExecutionId, "SubExecutionId"),
+                AICLI_TraceLoggingStringView(sourceIdentifier, "SourceIdentifier"),
+                AICLI_TraceLoggingStringView(packageIdentifier, "PackageIdentifier"),
+                AICLI_TraceLoggingStringView(packageVersion, "PackageVersion"),
+                AICLI_TraceLoggingStringView(packageChannel, "PackageChannel"),
+                TraceLoggingUInt64(static_cast<UINT64>(changesToARP), "ChangesToARP"),
+                TraceLoggingUInt64(static_cast<UINT64>(matchesInARP), "MatchesInARP"),
+                TraceLoggingUInt64(static_cast<UINT64>(countOfIntersectionOfChangesAndMatches), "ChangesThatMatch"),
+                AICLI_TraceLoggingStringView(arpName, "ARPName"),
+                AICLI_TraceLoggingStringView(arpVersion, "ARPVersion"),
+                AICLI_TraceLoggingStringView(arpPublisher, "ARPPublisher"),
+                TraceLoggingUInt64(static_cast<UINT64>(languageNumber), "ARPLanguage"),
+                TelemetryPrivacyDataTag(PDT_ProductAndServicePerformance | PDT_ProductAndServiceUsage | PDT_SoftwareSetupAndInventory),
+                TraceLoggingKeyword(MICROSOFT_KEYWORD_CRITICAL_DATA));
+        }
+
+        AICLI_LOG(CLI, Info, << "During package install, " << changesToARP << " changes to ARP were observed, "
+            << matchesInARP << " matches were found for the package, and " << countOfIntersectionOfChangesAndMatches << " packages were in both");
+
+        if (arpName.empty())
+        {
+            AICLI_LOG(CLI, Info, << "No single entry was determined to be associated with the package");
+        }
+        else
+        {
+            AICLI_LOG(CLI, Info, << "The entry determined to be associated with the package is '" << arpName << "', with publisher '" << arpPublisher << "'");
+        }
+    }
+
+    void TelemetryTraceLogger::LogNonFatalDOError(std::string_view url, HRESULT hr) const noexcept
+    {
+        if (IsTelemetryEnabled())
+        {
+            AICLI_TraceLoggingWriteActivity(
+                "NonFatalDOError",
+                TraceLoggingUInt32(s_subExecutionId, "SubExecutionId"),
+                AICLI_TraceLoggingStringView(url, "Url"),
+                TraceLoggingHResult(hr, "HResult"),
+                TelemetryPrivacyDataTag(PDT_ProductAndServicePerformance),
+                TraceLoggingKeyword(MICROSOFT_KEYWORD_MEASURES));
+        }
+    }
+
+    bool TelemetryTraceLogger::IsTelemetryEnabled() const noexcept
+    {
+        return g_IsTelemetryProviderEnabled && m_isSettingEnabled && m_isRuntimeEnabled;
+    }
+
+    std::wstring TelemetryTraceLogger::AnonymizeString(const wchar_t* input) const noexcept
+    {
+        return input ? AnonymizeString(std::wstring_view{ input }) : std::wstring{};
+    }
+
+    std::wstring TelemetryTraceLogger::AnonymizeString(std::wstring_view input) const noexcept try
+    {
+        return Utility::ReplaceWhileCopying(input, m_userProfile, s_UserProfileReplacement);
+    }
+    catch (...) { return std::wstring{ input }; }
+
+#ifndef AICLI_DISABLE_TEST_HOOKS
+    static std::shared_ptr<TelemetryTraceLogger> s_TelemetryTraceLogger_TestOverride;
+#endif
+
+    TelemetryTraceLogger& Telemetry()
+    {
+#ifndef AICLI_DISABLE_TEST_HOOKS
+        if (s_TelemetryTraceLogger_TestOverride)
+        {
+            return *s_TelemetryTraceLogger_TestOverride.get();
+        }
+#endif
+        ThreadLocalStorage::ThreadGlobals* pThreadGlobals = ThreadLocalStorage::ThreadGlobals::GetForCurrentThread();
+        if (pThreadGlobals)
+        {
+            return pThreadGlobals->GetTelemetryLogger();
+        }
+        else
+        {
+            static GlobalTelemetryTraceLogger processGlobalTelemetry;
+            return processGlobalTelemetry;
+        }
+    }
+
+    void EnableWilFailureTelemetry()
+    {
+        wil::SetResultLoggingCallback(wilResultLoggingCallback);
+    }
+
+    DisableTelemetryScope::DisableTelemetryScope()
+    {
+        m_token = Telemetry().DisableRuntime();
+    }
+
+    DisableTelemetryScope::~DisableTelemetryScope()
+    {
+        if (m_token)
+        {
+            Telemetry().EnableRuntime();
+        }
+    }
+
+    void SetExecutionStage(uint32_t stage)
+    {
+        s_executionStage = stage;
+    }
+
+    std::atomic_uint32_t SubExecutionTelemetryScope::m_sessionId{ s_RootExecutionId };
+
+    SubExecutionTelemetryScope::SubExecutionTelemetryScope()
+    {
+        auto expected = s_RootExecutionId;
+        THROW_HR_IF_MSG(HRESULT_FROM_WIN32(ERROR_INVALID_STATE), !s_subExecutionId.compare_exchange_strong(expected, ++m_sessionId),
+            "Cannot create a sub execution telemetry session when a previous session exists.");
+    }
+
+    SubExecutionTelemetryScope::SubExecutionTelemetryScope(uint32_t sessionId)
+    {
+        auto expected = s_RootExecutionId;
+        THROW_HR_IF_MSG(HRESULT_FROM_WIN32(ERROR_INVALID_STATE), !s_subExecutionId.compare_exchange_strong(expected, sessionId),
+            "Cannot create a sub execution telemetry session when a previous session exists.");
+    }
+
+    uint32_t SubExecutionTelemetryScope::GetCurrentSubExecutionId() const
+    {
+        return (uint32_t)s_subExecutionId;
+    }
+
+    SubExecutionTelemetryScope::~SubExecutionTelemetryScope()
+    {
+        s_subExecutionId = s_RootExecutionId;
+    }
+
+#ifndef AICLI_DISABLE_TEST_HOOKS
+    // Replace this test hook with context telemetry when it gets moved over
+    void TestHook_SetTelemetryOverride(std::shared_ptr<TelemetryTraceLogger> ttl)
+    {
+        s_TelemetryTraceLogger_TestOverride = std::move(ttl);
+    }
+#endif
+}