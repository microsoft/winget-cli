--- conflicted
+++ resolved
@@ -1,1138 +1,1130 @@
-// Copyright (c) Microsoft Corporation.
-// Licensed under the MIT License.
-#include "pch.h"
-#include <AppInstallerStrings.h>
-#include <AppInstallerErrors.h>
-#include <AppinstallerLogging.h>
-#include "AppInstallerMsixInfo.h"
-#include "AppInstallerRuntime.h"
-#include "winget/Locale.h"
-#include "winget/JsonUtil.h"
-#include "winget/MSStoreDownload.h"
-#include "winget/Rest.h"
-#include "winget/HttpClientHelper.h"
-#include "winget/UserSettings.h"
-#include "winget/NetworkSettings.h"
-#ifndef WINGET_DISABLE_FOR_FUZZING
-#include <sfsclient/SFSClient.h>
-#endif
-
-namespace AppInstaller::MSStore
-{
-    using namespace std::string_view_literals;
-
-#ifndef AICLI_DISABLE_TEST_HOOKS
-    namespace TestHooks
-    {
-        static std::shared_ptr<web::http::http_pipeline_stage> s_DisplayCatalog_HttpPipelineStage_Override = nullptr;
-
-        void SetDisplayCatalogHttpPipelineStage_Override(std::shared_ptr<web::http::http_pipeline_stage> value)
-        {
-            s_DisplayCatalog_HttpPipelineStage_Override = value;
-        }
-
-        static std::function<std::vector<SFS::AppContent>(std::string_view)>* s_SfsClient_AppContents_Override = nullptr;
-
-        void SetSfsClientAppContents_Override(std::function<std::vector<SFS::AppContent>(std::string_view)>* value)
-        {
-            s_SfsClient_AppContents_Override = value;
-        }
-
-        static std::shared_ptr<web::http::http_pipeline_stage> s_Licensing_HttpPipelineStage_Override = nullptr;
-
-        void SetLicensingHttpPipelineStage_Override(std::shared_ptr<web::http::http_pipeline_stage> value)
-        {
-            s_Licensing_HttpPipelineStage_Override = value;
-        }
-    }
-#endif
-
-    namespace DisplayCatalogDetails
-    {
-        // Default preferred sku to use
-        constexpr std::string_view TargetSkuIdValue = "0015"sv;
-
-        // Json response fields
-        constexpr std::string_view Product = "Product"sv;
-        constexpr std::string_view DisplaySkuAvailabilities = "DisplaySkuAvailabilities"sv;
-        constexpr std::string_view Sku = "Sku"sv;
-        constexpr std::string_view SkuId = "SkuId"sv;
-        constexpr std::string_view Properties = "Properties"sv;
-        constexpr std::string_view Packages = "Packages"sv;
-        constexpr std::string_view Languages = "Languages"sv;
-        constexpr std::string_view PackageFormat = "PackageFormat"sv;
-        constexpr std::string_view PackageId = "PackageId"sv;
-        constexpr std::string_view Architectures = "Architectures"sv;
-        constexpr std::string_view ContentId = "ContentId"sv;
-        constexpr std::string_view FulfillmentData = "FulfillmentData"sv;
-        constexpr std::string_view WuCategoryId = "WuCategoryId"sv;
-
-        // Display catalog rest endpoint
-        constexpr std::string_view DisplayCatalogRestApi = R"(https://displaycatalog.mp.microsoft.com/v7.0/products/{0}?fieldsTemplate={1}&market={2}&languages={3}&catalogIds={4})";
-        constexpr std::string_view Details = "Details"sv;
-        constexpr std::string_view Neutral = "Neutral"sv;
-        constexpr std::string_view TargetCatalogId = "4"sv;
-
-        enum class DisplayCatalogPackageFormatEnum
-        {
-            Unknown,
-            AppxBundle,
-            MsixBundle,
-            Appx,
-            Msix,
-        };
-
-        DisplayCatalogPackageFormatEnum ConvertToPackageFormatEnum(std::string_view packageFormatStr)
-        {
-            std::string packageFormat = Utility::ToLower(packageFormatStr);
-            if (packageFormat == "appxbundle")
-            {
-                return DisplayCatalogPackageFormatEnum::AppxBundle;
-            }
-            else if (packageFormat == "msixbundle")
-            {
-                return DisplayCatalogPackageFormatEnum::MsixBundle;
-            }
-            else if (packageFormat == "appx")
-            {
-                return DisplayCatalogPackageFormatEnum::Appx;
-            }
-            else if (packageFormat == "msix")
-            {
-                return DisplayCatalogPackageFormatEnum::Msix;
-            }
-
-            AICLI_LOG(Core, Info, << "ConvertToPackageFormatEnum: Unknown package format: " << packageFormatStr);
-            return DisplayCatalogPackageFormatEnum::Unknown;
-        }
-
-        struct DisplayCatalogPackage
-        {
-            std::string PackageId;
-
-            std::vector<AppInstaller::Utility::Architecture> Architectures;
-
-            std::vector<std::string> Languages;
-
-            DisplayCatalogPackageFormatEnum PackageFormat = DisplayCatalogPackageFormatEnum::Unknown;
-
-            // To be used later in sfs-client
-            std::string WuCategoryId;
-
-            // To be used later in licensing
-            std::string ContentId;
-        };
-
-        // Display catalog package comparison logic.
-        // The comparator follows similar logic as ManifestComparator.
-        namespace DisplayCatalogPackageComparison
-        {
-            struct DisplayCatalogPackageComparisonField
-            {
-                DisplayCatalogPackageComparisonField(std::string_view name) : m_name(name) {}
-
-                virtual ~DisplayCatalogPackageComparisonField() = default;
-
-                std::string_view Name() const { return m_name; }
-
-                virtual bool IsApplicable(const DisplayCatalogPackage& package) = 0;
-
-                virtual bool IsFirstBetter(const DisplayCatalogPackage& first, const DisplayCatalogPackage& second) = 0;
-
-            private:
-                std::string_view m_name;
-            };
-
-            struct PackageFormatComparator : public DisplayCatalogPackageComparisonField
-            {
-                PackageFormatComparator() : DisplayCatalogPackageComparisonField("Package Format") {}
-
-                bool IsApplicable(const DisplayCatalogPackage& package) override
-                {
-                    return package.PackageFormat != DisplayCatalogPackageFormatEnum::Unknown;
-                }
-
-                bool IsFirstBetter(const DisplayCatalogPackage& first, const DisplayCatalogPackage& second) override
-                {
-                    return IsPackageFormatBundle(first) && !IsPackageFormatBundle(second);
-                }
-
-            private:
-                bool IsPackageFormatBundle(const DisplayCatalogPackage& package)
-                {
-                    return
-                        package.PackageFormat == DisplayCatalogPackageFormatEnum::AppxBundle ||
-                        package.PackageFormat == DisplayCatalogPackageFormatEnum::MsixBundle;
-                }
-            };
-
-            struct LocaleComparator : public DisplayCatalogPackageComparisonField
-            {
-                LocaleComparator(std::string locale) : DisplayCatalogPackageComparisonField("Locale")
-                {
-                    if (!locale.empty())
-                    {
-                        m_locales.emplace_back(std::move(locale));
-                        m_isRequirement = true;
-                    }
-                    else
-                    {
-                        m_locales = Locale::GetUserPreferredLanguages();
-                    }
-
-                    AICLI_LOG(Core, Verbose,
-                        << "Locale Comparator created with locales: " << Utility::ConvertContainerToString(m_locales)
-                        << " , Is requirement: " << m_isRequirement);
-                }
-
-                bool IsApplicable(const DisplayCatalogPackage& package) override
-                {
-                    if (m_isRequirement)
-                    {
-                        for (auto const& locale : m_locales)
-                        {
-                            double distanceScore = GetBestDistanceScoreFromList(locale, package.Languages);
-                            if (distanceScore >= Locale::MinimumDistanceScoreAsCompatibleMatch)
-                            {
-                                return true;
-                            }
-                        }
-
-                        return false;
-                    }
-                    else
-                    {
-                        return true;
-                    }
-                }
-
-                bool IsFirstBetter(const DisplayCatalogPackage& first, const DisplayCatalogPackage& second)
-                {
-                    for (auto const& locale : m_locales)
-                    {
-                        double firstScore = GetBestDistanceScoreFromList(locale, first.Languages);
-                        double secondScore = GetBestDistanceScoreFromList(locale, second.Languages);
-
-                        if (firstScore >= Locale::MinimumDistanceScoreAsCompatibleMatch || secondScore >= Locale::MinimumDistanceScoreAsCompatibleMatch)
-                        {
-                            return firstScore > secondScore;
-                        }
-                    }
-
-                    return false;
-                }
-
-            private:
-                double GetBestDistanceScoreFromList(std::string_view targetLocale, const std::vector<std::string>& locales)
-                {
-                    double finalScore = 0;
-                    for (auto const& locale : locales)
-                    {
-                        double currentScore = Locale::GetDistanceOfLanguage(targetLocale, locale);
-                        if (currentScore > finalScore)
-                        {
-                            finalScore = currentScore;
-                        }
-                    }
-
-                    return finalScore;
-                }
-
-                std::vector<std::string> m_locales;
-                bool m_isRequirement = false;
-            };
-
-            struct ArchitectureComparator : public DisplayCatalogPackageComparisonField
-            {
-                ArchitectureComparator(Utility::Architecture architecture) : DisplayCatalogPackageComparisonField("Architecture")
-                {
-                    if (architecture != Utility::Architecture::Unknown)
-                    {
-                        m_architectures.emplace_back(architecture);
-                        m_isRequirement = true;
-                    }
-                    else
-                    {
-                        m_architectures = Utility::GetApplicableArchitectures();
-                    }
-
-                    AICLI_LOG(Core, Verbose,
-                        << "Architecture Comparator created with archs: " << Utility::ConvertContainerToString(m_architectures, Utility::ToString)
-                        << " , Is requirement: " << m_isRequirement);
-                }
-
-                bool IsApplicable(const DisplayCatalogPackage& package) override
-                {
-                    if (m_isRequirement)
-                    {
-                        for (auto arch : package.Architectures)
-                        {
-                            if (Utility::IsApplicableArchitecture(arch, m_architectures) > Utility::InapplicableArchitecture)
-                            {
-                                return true;
-                            }
-                        }
-
-                        return false;
-                    }
-                    else
-                    {
-                        return true;
-                    }
-                }
-
-                bool IsFirstBetter(const DisplayCatalogPackage& first, const DisplayCatalogPackage& second) override
-                {
-                    for (auto arch : m_architectures)
-                    {
-                        auto firstItr = std::find(first.Architectures.begin(), first.Architectures.end(), arch);
-                        auto secondItr = std::find(second.Architectures.begin(), second.Architectures.end(), arch);
-
-                        if (firstItr != first.Architectures.end() && secondItr == second.Architectures.end())
-                        {
-                            true;
-                        }
-                        else if (secondItr != second.Architectures.end())
-                        {
-                            return false;
-                        }
-                    }
-
-                    return false;
-                }
-
-            private:
-                std::vector<Utility::Architecture> m_architectures;
-                bool m_isRequirement = false;
-            };
-
-            struct DisplayCatalogPackageComparator
-            {
-                DisplayCatalogPackageComparator(std::string requiredLocale, Utility::Architecture requiredArch)
-                {
-                    // Order of comparators matters.
-                    AddComparator(std::make_unique<LocaleComparator>(requiredLocale));
-                    AddComparator(std::make_unique<ArchitectureComparator>(requiredArch));
-                    AddComparator(std::make_unique<PackageFormatComparator>());
-                }
-
-                // Gets the best installer from the manifest, if at least one is applicable.
-                std::optional<DisplayCatalogPackage> GetPreferredPackage(const std::vector<DisplayCatalogPackage>& packages)
-                {
-                    AICLI_LOG(Core, Verbose, << "Starting display catalog package selection.");
-
-                    const DisplayCatalogPackage* result = nullptr;
-                    for (const auto& package : packages)
-                    {
-                        if (IsApplicable(package) && (!result || IsFirstBetter(package, *result)))
-                        {
-                            result = &package;
-                        }
-                    }
-
-                    if (result)
-                    {
-                        return *result;
-                    }
-                    else
-                    {
-                        return {};
-                    }
-                }
-
-                // Determines if the package is applicable.
-                bool IsApplicable(const DisplayCatalogPackage& package)
-                {
-                    for (const auto& comparator : m_comparators)
-                    {
-                        if (!comparator->IsApplicable(package))
-                        {
-                            return false;
-                        }
-                    }
-
-                    return true;
-                }
-
-                // Determines if the first package is a better choice.
-                bool IsFirstBetter(const DisplayCatalogPackage& first, const DisplayCatalogPackage& second)
-                {
-                    for (const auto& comparator : m_comparators)
-                    {
-                        bool forwardCompare = comparator->IsFirstBetter(first, second);
-                        bool reverseCompare = comparator->IsFirstBetter(second, first);
-
-                        if (forwardCompare && reverseCompare)
-                        {
-                            AICLI_LOG(Core, Error, << "Packages are both better than each other?");
-                            THROW_HR(E_UNEXPECTED);
-                        }
-
-                        if (forwardCompare && !reverseCompare)
-                        {
-                            AICLI_LOG(Core, Verbose, << "Package " << first.PackageId << " is better than " << second.PackageId);
-                            return true;
-                        }
-                    }
-
-                    AICLI_LOG(Core, Verbose, << "Package " << first.PackageId << " is equivalent in priority to " << second.PackageId);
-                    return false;
-                }
-
-            private:
-                void AddComparator(std::unique_ptr<DisplayCatalogPackageComparisonField>&& comparator)
-                {
-                    if (comparator)
-                    {
-                        m_comparators.emplace_back(std::move(comparator));
-                    }
-                }
-
-                std::vector<std::unique_ptr<DisplayCatalogPackageComparisonField>> m_comparators;
-            };
-        }
-
-        // Display catalog API invocation and handling
-
-        utility::string_t GetDisplayCatalogRestApi(std::string_view productId, std::string_view locale)
-        {
-            std::vector<Utility::LocIndString> locales;
-            if (!locale.empty())
-            {
-                locales.emplace_back(locale);
-            }
-            else
-            {
-                for (auto const& localeEntry : Locale::GetUserPreferredLanguages())
-                {
-                    locales.emplace_back(localeEntry);
-                }
-            }
-
-            // Neutral is always added
-            locales.emplace_back(Neutral);
-
-            auto restEndpoint = AppInstaller::Utility::Format(std::string{ DisplayCatalogRestApi },
-                productId, Details, AppInstaller::Runtime::GetOSRegion(), Utility::Join(Utility::LocIndView(","), locales), TargetCatalogId);
-
-            return JSON::GetUtilityString(restEndpoint);
-        }
-
-        // Response format:
-        // {
-        //   "Product": {
-        //     "DisplaySkuAvailabilities": [
-        //       {
-        //         "Sku": {
-        //           "SkuId": "0015",
-        //           ... Sku Contents ...
-        //         }
-        //       }
-        //     ]
-        //   }
-        // }
-        std::reference_wrapper<const web::json::value> GetSkuNodeFromDisplayCatalogResponse(const web::json::value& responseObject)
-        {
-            AICLI_LOG(Core, Info, << "Started parsing display catalog response. Try to find target sku: " << TargetSkuIdValue);
-
-            if (responseObject.is_null())
-            {
-                AICLI_LOG(Core, Error, << "Missing DisplayCatalog Response json object.");
-                THROW_HR(APPINSTALLER_CLI_ERROR_DISPLAYCATALOG_API_FAILED);
-            }
-
-            std::optional<std::reference_wrapper<const web::json::value>> product = JSON::GetJsonValueFromNode(responseObject, JSON::GetUtilityString(Product));
-            if (!product)
-            {
-                AICLI_LOG(Core, Error, << "Missing Product node");
-                THROW_HR(APPINSTALLER_CLI_ERROR_DISPLAYCATALOG_API_FAILED);
-            }
-
-            auto skuEntries = JSON::GetRawJsonArrayFromJsonNode(product.value().get(), JSON::GetUtilityString(DisplaySkuAvailabilities));
-            if (!skuEntries)
-            {
-                AICLI_LOG(Core, Error, << "Missing DisplaySkuAvailabilities");
-                THROW_HR(APPINSTALLER_CLI_ERROR_DISPLAYCATALOG_API_FAILED);
-            }
-
-            for (const auto& skuEntry : skuEntries.value().get())
-            {
-                std::optional<std::reference_wrapper<const web::json::value>> sku = JSON::GetJsonValueFromNode(skuEntry, JSON::GetUtilityString(Sku));
-                if (!sku)
-                {
-                    AICLI_LOG(Core, Error, << "Missing Sku");
-                    THROW_HR(APPINSTALLER_CLI_ERROR_DISPLAYCATALOG_API_FAILED);
-                }
-
-                const auto& skuValue = sku.value().get();
-                auto skuId = JSON::GetRawStringValueFromJsonNode(skuValue, JSON::GetUtilityString(SkuId)).value_or("");
-                if (TargetSkuIdValue == skuId)
-                {
-                    AICLI_LOG(Core, Info, << "Target Sku (" << TargetSkuIdValue << ") found");
-                    return skuValue;
-                }
-            }
-
-            AICLI_LOG(Core, Error, << "Target Sku (" << TargetSkuIdValue << ") not found");
-            THROW_HR(APPINSTALLER_CLI_ERROR_NO_APPLICABLE_DISPLAYCATALOG_PACKAGE);
-        }
-
-        // Response format:
-        // {
-        //   "Sku": {
-        //     "Properties": {
-        //       "Packages": [
-        //         {
-        //           "PackageId": "package id",
-        //           "Architectures": [ "x86", "x64" ],
-        //           "Languages": [ "en", "fr" ],
-        //           "PackageFormat": "AppxBundle",
-        //           "ContentId": "guid",
-        //           "FulfillmentData": {
-        //             "WuCategoryId": "guid",
-        //           }
-        //         }
-        //       ]
-        //     }
-        //   }
-        // }
-        std::vector<DisplayCatalogPackage> GetDisplayCatalogPackagesFromSkuNode(const web::json::value& jsonObject)
-        {
-            AICLI_LOG(Core, Info, << "Started extracting display catalog packages from sku.");
-
-            std::optional<std::reference_wrapper<const web::json::value>> properties = JSON::GetJsonValueFromNode(jsonObject, JSON::GetUtilityString(Properties));
-            if (!properties)
-            {
-                AICLI_LOG(Core, Error, << "Missing Properties");
-                THROW_HR(APPINSTALLER_CLI_ERROR_DISPLAYCATALOG_API_FAILED);
-            }
-
-            const auto& propertiesValue = properties.value().get();
-            auto packages = JSON::GetRawJsonArrayFromJsonNode(propertiesValue, JSON::GetUtilityString(Packages));
-            if (!packages)
-            {
-                AICLI_LOG(Core, Error, << "Missing Packages");
-                THROW_HR(APPINSTALLER_CLI_ERROR_DISPLAYCATALOG_API_FAILED);
-            }
-
-            std::vector<DisplayCatalogPackage> displayCatalogPackages;
-
-            for (const auto& packageEntry : packages.value().get())
-            {
-                DisplayCatalogPackage catalogPackage;
-
-                // Package Id
-                catalogPackage.PackageId = JSON::GetRawStringValueFromJsonNode(packageEntry, JSON::GetUtilityString(PackageId)).value_or("");
-                // Architectures
-                auto architectures = JSON::GetRawStringArrayFromJsonNode(packageEntry, JSON::GetUtilityString(Architectures));
-                for (const auto& arch : architectures)
-                {
-                    auto archEnum = Utility::ConvertToArchitectureEnum(arch);
-                    if (archEnum != Utility::Architecture::Unknown)
-                    {
-                        catalogPackage.Architectures.emplace_back(archEnum);
-                    }
-                }
-                // Languages
-                auto languages = JSON::GetRawStringArrayFromJsonNode(packageEntry, JSON::GetUtilityString(Languages));
-                for (const auto& language : languages)
-                {
-                    catalogPackage.Languages.emplace_back(language);
-                }
-                // Package Format
-                auto packageFormat = JSON::GetRawStringValueFromJsonNode(packageEntry, JSON::GetUtilityString(PackageFormat)).value_or("");
-                catalogPackage.PackageFormat = ConvertToPackageFormatEnum(packageFormat);
-                // Content Id
-                catalogPackage.ContentId = JSON::GetRawStringValueFromJsonNode(packageEntry, JSON::GetUtilityString(ContentId)).value_or("");
-                if (catalogPackage.ContentId.empty())
-                {
-                    AICLI_LOG(Core, Warning, << "Missing ContentId");
-                    // ContentId is required for licensing. Skip this package if missing.
-                    continue;
-                }
-                // WuCategoryId
-                std::optional<std::reference_wrapper<const web::json::value>> fulfillmentData = JSON::GetJsonValueFromNode(packageEntry, JSON::GetUtilityString(FulfillmentData));
-                if (!fulfillmentData)
-                {
-                    AICLI_LOG(Core, Warning, << "Missing FulfillmentData");
-                    // WuCategoryId is required for sfs-client. Skip this package if missing.
-                    continue;
-                }
-                catalogPackage.WuCategoryId = JSON::GetRawStringValueFromJsonNode(fulfillmentData.value().get(), JSON::GetUtilityString(WuCategoryId)).value_or("");
-                if (catalogPackage.WuCategoryId.empty())
-                {
-                    AICLI_LOG(Core, Warning, << "Missing WuCategoryId");
-                    // WuCategoryId is required for sfs-client. Skip this package if missing.
-                    continue;
-                }
-
-                displayCatalogPackages.emplace_back(std::move(catalogPackage));
-            }
-
-            return displayCatalogPackages;
-        }
-
-        DisplayCatalogPackage CallDisplayCatalogAndGetPreferredPackage(std::string_view productId, std::string_view locale, Utility::Architecture architecture, const Http::HttpClientHelper::HttpRequestHeaders& authHeaders)
-        {
-            AICLI_LOG(Core, Info, << "CallDisplayCatalogAndGetPreferredPackage with ProductId: " << productId << " Locale: " << locale << " Architecture: " << Utility::ToString(architecture));
-
-            auto displayCatalogApi = GetDisplayCatalogRestApi(productId, locale);
-
-            AppInstaller::Http::HttpClientHelper httpClientHelper;
-
-#ifndef AICLI_DISABLE_TEST_HOOKS
-            if (TestHooks::s_DisplayCatalog_HttpPipelineStage_Override)
-            {
-                httpClientHelper = AppInstaller::Http::HttpClientHelper{ TestHooks::s_DisplayCatalog_HttpPipelineStage_Override };
-            }
-#endif
-
-            std::optional<web::json::value> displayCatalogResponseObject = httpClientHelper.HandleGet(displayCatalogApi, {}, authHeaders);
-
-            if (!displayCatalogResponseObject)
-            {
-                AICLI_LOG(Core, Error, << "No display catalog json object found");
-                THROW_HR(APPINSTALLER_CLI_ERROR_DISPLAYCATALOG_API_FAILED);
-            }
-
-            const auto& sku = GetSkuNodeFromDisplayCatalogResponse(displayCatalogResponseObject.value());
-            auto displayCatalogPackages = GetDisplayCatalogPackagesFromSkuNode(sku.get());
-
-            DisplayCatalogPackageComparison::DisplayCatalogPackageComparator packageComparator{ std::string{ locale }, architecture };
-            auto preferredPackageResult = packageComparator.GetPreferredPackage(displayCatalogPackages);
-
-            if (!preferredPackageResult)
-            {
-                AICLI_LOG(Core, Error,
-                    << "No applicable display catalog package found for ProductId: " << productId
-                    << " , Locale: " << locale << " , Architecture: " << Utility::ToString(architecture));
-
-                THROW_HR(APPINSTALLER_CLI_ERROR_NO_APPLICABLE_DISPLAYCATALOG_PACKAGE);
-            }
-
-            auto preferredPackage = preferredPackageResult.value();
-
-            AICLI_LOG(Core, Info,
-                << "DisplayCatalog package selected. WuCategoryId: " << preferredPackage.WuCategoryId
-                << " , ContentId: " << preferredPackage.ContentId);
-
-            return preferredPackage;
-        }
-    }
-
-#ifndef WINGET_DISABLE_FOR_FUZZING
-    namespace SfsClientDetails
-    {
-        const std::string SupportedFileTypes[] = { ".msix", ".msixbundle", ".appx", ".appxbundle" };
-
-        Manifest::PlatformEnum ConvertFromSfsPlatform(std::string_view applicability)
-        {
-            if (Utility::CaseInsensitiveStartsWith(applicability, "universal"))
-            {
-                return Manifest::PlatformEnum::Universal;
-            }
-            else if (Utility::CaseInsensitiveStartsWith(applicability, "desktop"))
-            {
-                return Manifest::PlatformEnum::Desktop;
-            }
-            else if (Utility::CaseInsensitiveStartsWith(applicability, "iot"))
-            {
-                return Manifest::PlatformEnum::IoT;
-            }
-            else if (Utility::CaseInsensitiveStartsWith(applicability, "analog"))
-            {
-                return Manifest::PlatformEnum::Holographic;
-            }
-            else if (Utility::CaseInsensitiveStartsWith(applicability, "ppi"))
-            {
-                return Manifest::PlatformEnum::Team;
-            }
-
-            return Manifest::PlatformEnum::Unknown;
-        }
-
-        Utility::Architecture ConvertFromSfsArchitecture(SFS::Architecture sfsArchitecture)
-        {
-            switch (sfsArchitecture)
-            {
-            case SFS::Architecture::Amd64:
-                return Utility::Architecture::X64;
-            case SFS::Architecture::x86:
-                return Utility::Architecture::X86;
-            case SFS::Architecture::Arm64:
-                return Utility::Architecture::Arm64;
-            case SFS::Architecture::Arm:
-                return Utility::Architecture::Arm;
-            case SFS::Architecture::None:
-                return Utility::Architecture::Neutral;
-            }
-
-            return Utility::Architecture::Unknown;
-        }
-
-        std::vector<Manifest::PlatformEnum> GetSfsPackageFileSupportedPlatforms(const SFS::AppFile& appFile, Manifest::PlatformEnum requiredPlatform)
-        {
-            std::vector<Manifest::PlatformEnum> supportedPlatforms;
-
-            for (auto const& applicability : appFile.GetApplicabilityDetails().GetPlatformApplicabilityForPackage())
-            {
-                auto platform = ConvertFromSfsPlatform(applicability);
-                if (platform != Manifest::PlatformEnum::Unknown &&
-                    (platform == requiredPlatform || requiredPlatform == Manifest::PlatformEnum::Unknown))
-                {
-                    supportedPlatforms.emplace_back(platform);
-                }
-            }
-
-            return supportedPlatforms;
-        }
-
-        std::vector<Utility::Architecture> GetSfsPackageFileSupportedArchitectures(const SFS::AppFile& appFile, Utility::Architecture requiredArchitecture)
-        {
-            std::vector<Utility::Architecture> supportedArchitectures;
-
-            for (auto const& sfsArchitecture : appFile.GetApplicabilityDetails().GetArchitectures())
-            {
-                auto convertedArchitecture = ConvertFromSfsArchitecture(sfsArchitecture);
-                if (convertedArchitecture == Utility::Architecture::Unknown)
-                {
-                    continue;
-                }
-
-                if (requiredArchitecture == Utility::Architecture::Unknown || // No required architecture
-                    convertedArchitecture == requiredArchitecture)
-                {
-                    supportedArchitectures.emplace_back(convertedArchitecture);
-                }
-            }
-
-            return supportedArchitectures;
-        }
-
-        // This also checks if the file type is supported. If not supported, the return is empty string.
-        std::string GetSfsPackageFileExtension(const SFS::AppFile& appFile)
-        {
-            std::string fileExtension = std::filesystem::path{ appFile.GetFileId() }.extension().u8string();
-
-            bool fileTypeSupported = false;
-            for (auto const& supportedFileType : SupportedFileTypes)
-            {
-                if (Utility::CaseInsensitiveEquals(supportedFileType, fileExtension))
-                {
-                    fileTypeSupported = true;
-                    break;
-                }
-            }
-
-            if (!fileTypeSupported)
-            {
-                return {};
-            }
-
-            return fileExtension;
-        }
-
-        // The file name will be {Name}_{Version}_{Platform list}_{Arch list}.{File Extension}
-        // If the file name is longer than 256, file moniker will be used.
-        std::string GetSfsPackageFileNameForDownload(
-            const std::string& packageName,
-            const Utility::UInt64Version& packageVersion,
-            const std::vector<Manifest::PlatformEnum>& supportedPlatforms,
-            const std::vector<Utility::Architecture>& supportedArchitectures,
-            const std::string& fileExtension,
-            const std::string& fileMoniker)
-        {
-            std::string platformString;
-            for (auto platform : supportedPlatforms)
-            {
-                platformString += std::string{ Manifest::PlatformToString(platform, true) } + '.';
-            }
-            platformString.resize(platformString.size() - 1);
-
-            std::string architectureString;
-            for (auto architecture : supportedArchitectures)
-            {
-                architectureString += std::string{ Utility::ToString(architecture) } + '.';
-            }
-            architectureString.resize(architectureString.size() - 1);
-
-            std::string fileName =
-                packageName + '_' +
-                packageVersion.ToString() + '_' +
-                platformString + '_' +
-                architectureString +
-                fileExtension;
-
-            if (fileName.length() < 256)
-            {
-                return fileName;
-            }
-            else
-            {
-                return fileMoniker + fileExtension;
-            }
-        }
-
-        void SfsClientLoggingCallback(const SFS::LogData& logData)
-        {
-            std::string message = "Message: " + std::string{ logData.message };
-            message += " File: " + std::string{ logData.file };
-            message += " Line: " + std::to_string(logData.line);
-            message += " Function: " + std::string{ logData.function };
-
-            switch (logData.severity)
-            {
-            case SFS::LogSeverity::Verbose:
-                AICLI_LOG(Core, Verbose, << message);
-                break;
-            case SFS::LogSeverity::Info:
-                AICLI_LOG(Core, Info, << message);
-                break;
-            case SFS::LogSeverity::Warning:
-                AICLI_LOG(Core, Warning, << message);
-                break;
-            case SFS::LogSeverity::Error:
-                AICLI_LOG(Core, Error, << message);
-                break;
-            }
-        }
-
-        const std::unique_ptr<SFS::SFSClient>& GetSfsClientInstance()
-        {
-            static std::unique_ptr<SFS::SFSClient> s_sfsClient;
-            static std::once_flag s_sfsClientInitializeOnce;
-
-            std::call_once(s_sfsClientInitializeOnce,
-                [&]()
-                {
-                    SFS::ClientConfig config;
-                    config.accountId = "storeapps";
-                    config.instanceId = "storeapps";
-                    config.logCallbackFn = SfsClientLoggingCallback;
-
-                    auto result = SFS::SFSClient::Make(config, s_sfsClient);
-                    if (!result)
-                    {
-                        AICLI_LOG(Core, Error, << "Failed to initialize SfsClient. Error code: " << result.GetCode() << " Message: " << result.GetMsg());
-                        THROW_HR_MSG(APPINSTALLER_CLI_ERROR_SFSCLIENT_API_FAILED, "Failed to initialize SfsClient. ErrorCode: %lu Message: %hs", result.GetCode(), result.GetMsg().c_str());
-                    }
-                });
-
-            return s_sfsClient;
-        }
-
-        std::vector<MSStoreDownloadFile> PopulateSfsAppFileToMSStoreDownloadFileVector(
-            const std::vector<SFS::AppFile>& appFiles,
-            Utility::Architecture requiredArchitecture = Utility::Architecture::Unknown,
-            Manifest::PlatformEnum requiredPlatform = Manifest::PlatformEnum::Unknown)
-        {
-            using PlatformAndArchitectureKey = std::pair<Manifest::PlatformEnum, Utility::Architecture>;
-
-            // Since the server may return multiple versions of the same package, we'll use this map to record the one with latest version
-            // for each Platform|Architecture pair.
-            std::map<PlatformAndArchitectureKey, MSStoreDownloadFile> downloadFilesMap;
-
-            for (auto const& appFile : appFiles)
-            {
-                // Filter out unsupported packages
-                auto supportedPlatforms = GetSfsPackageFileSupportedPlatforms(appFile, requiredPlatform);
-                if (supportedPlatforms.empty())
-                {
-                    AICLI_LOG(Core, Info, << "Package skipped due to unsupported platforms. FileId:" << appFile.GetFileId());
-                    continue;
-                }
-                auto supportedArchitectures = GetSfsPackageFileSupportedArchitectures(appFile, requiredArchitecture);
-                if (supportedArchitectures.empty())
-                {
-                    AICLI_LOG(Core, Info, << "Package skipped due to unsupported architecture. FileId:" << appFile.GetFileId());
-                    continue;
-                }
-                std::string fileExtension = GetSfsPackageFileExtension(appFile);
-                if (fileExtension.empty())
-                {
-                    AICLI_LOG(Core, Info, << "Package skipped due to unsupported file type. FileId:" << appFile.GetFileId());
-                    continue;
-                }
-
-                MSStoreDownloadFile downloadFile;
-                downloadFile.Url = appFile.GetUrl();
-                // The sha256 hash was base64 encoded
-                downloadFile.Sha256 = JSON::Base64Decode(appFile.GetHashes().at(SFS::HashType::Sha256));
-                auto packageInfo = Msix::GetPackageIdInfoFromFullName(appFile.GetFileMoniker());
-                downloadFile.Version = packageInfo.Version;
-                downloadFile.FileName = GetSfsPackageFileNameForDownload(
-                    packageInfo.Name, packageInfo.Version, supportedPlatforms,
-                    supportedArchitectures, fileExtension, appFile.GetFileMoniker());
-
-                // Update the platform architecture map with latest package if applicable
-                for (auto supportedPlatform : supportedPlatforms)
-                {
-                    for (auto supportedArchitecture : supportedArchitectures)
-                    {
-                        PlatformAndArchitectureKey downloadFileKey{ supportedPlatform, supportedArchitecture };
-                        if (downloadFile.Version > downloadFilesMap[downloadFileKey].Version)
-                        {
-                            downloadFilesMap[downloadFileKey] = downloadFile;
-                        }
-                    }
-                }
-            }
-
-            // Generate MSStoreDownloadFile vector and remove duplication.
-            std::vector<MSStoreDownloadFile> result;
-            for (auto& downloadFileEntry : downloadFilesMap)
-            {
-                if (std::find_if(result.begin(), result.end(),
-                    [&](const MSStoreDownloadFile& downloadFile)
-                    {
-                        return Utility::CaseInsensitiveEquals(downloadFile.FileName, downloadFileEntry.second.FileName);
-                    }) == result.end())
-                {
-                    result.emplace_back(std::move(downloadFileEntry.second));
-                }
-            }
-
-            return result;
-        }
-
-        MSStoreDownloadInfo CallSfsClientAndGetMSStoreDownloadInfo(std::string_view wuCategoryId, Utility::Architecture requiredArchitecture, Manifest::PlatformEnum requiredPlatform)
-        {
-            AICLI_LOG(Core, Info, << "CallSfsClientAndGetMSStoreDownloadInfo with WuCategoryId: " << wuCategoryId << " Architecture: " << Utility::ToString(requiredArchitecture) << " Platform: " << Manifest::PlatformToString(requiredPlatform));
-
-            std::vector<SFS::AppContent> appContents;
-
-#ifndef AICLI_DISABLE_TEST_HOOKS
-            if (TestHooks::s_SfsClient_AppContents_Override)
-            {
-                appContents = (*TestHooks::s_SfsClient_AppContents_Override)(wuCategoryId);
-            }
-            else
-#endif
-            {
-                SFS::RequestParams sfsClientRequest;
-                sfsClientRequest.productRequests = { {std::string{ wuCategoryId }, {}} };
-                if (AppInstaller::Settings::Network().GetProxyUri())
-                {
-<<<<<<< HEAD
-                    std::string proxyUri = AppInstaller::Settings::Network().GetProxyUri().value();
-
-                    AICLI_LOG(Core, Info, << "Passing proxy to SFS client " << proxyUri);
-                    sfsClientRequest.proxy = proxyUri;
-=======
-                    const auto& proxyUri = AppInstaller::Settings::Network().GetProxyUri().value();
-
-                    sfsClientRequest.proxy = proxyUri;
-                    AICLI_LOG(Core, Info, << "Passing proxy to SFS client " << proxyUri);
->>>>>>> 5426ef4a
-                }
-
-                auto requestResult = GetSfsClientInstance()->GetLatestAppDownloadInfo(sfsClientRequest, appContents);
-                if (!requestResult)
-                {
-                    if (requestResult.GetCode() == SFS::Result::Code::HttpNotFound)
-                    {
-                        AICLI_LOG(Core, Error, << "Failed to call SfsClient GetLatestAppDownloadInfo. Package not found.");
-                        THROW_HR_MSG(APPINSTALLER_CLI_ERROR_SFSCLIENT_PACKAGE_NOT_SUPPORTED, "Failed to call SfsClient GetLatestAppDownloadInfo. Package download not supported.");
-                    }
-                    else
-                    {
-                        AICLI_LOG(Core, Error, << "Failed to call SfsClient GetLatestAppDownloadInfo. Error code: " << requestResult.GetCode() << " Message: " << requestResult.GetMsg());
-                        THROW_HR_MSG(APPINSTALLER_CLI_ERROR_SFSCLIENT_API_FAILED, "Failed to call SfsClient GetLatestAppDownloadInfo. ErrorCode: %lu Message: %hs", requestResult.GetCode(), requestResult.GetMsg().c_str());
-                    }
-                }
-            }
-
-            THROW_HR_IF(E_UNEXPECTED, appContents.empty());
-
-            MSStoreDownloadInfo result;
-            // Currently for app downloads, the result vector is always size 1.
-            const auto& appContent = appContents.at(0);
-
-            // Populate main packages
-            result.MainPackages = PopulateSfsAppFileToMSStoreDownloadFileVector(appContent.GetFiles(), requiredArchitecture, requiredPlatform);
-
-            // Populate dependency packages
-            for (auto const& dependencyEntry : appContent.GetPrerequisites())
-            {
-                // Not passing in required platform for dependencies. Dependencies are mostly Windows.Universal.
-                auto dependencyPackages = PopulateSfsAppFileToMSStoreDownloadFileVector(dependencyEntry.GetFiles(), requiredArchitecture);
-                std::move(dependencyPackages.begin(), dependencyPackages.end(), std::inserter(result.DependencyPackages, result.DependencyPackages.end()));
-            }
-
-            if (result.MainPackages.empty())
-            {
-                AICLI_LOG(Core, Error, << "No applicable SFS main package.");
-                THROW_HR(APPINSTALLER_CLI_ERROR_NO_APPLICABLE_SFSCLIENT_PACKAGE);
-            }
-
-            return result;
-        }
-    }
-#endif
-
-    namespace LicensingDetails
-    {
-        // Json response fields
-        constexpr std::string_view License = "license"sv;
-        constexpr std::string_view Keys = "keys"sv;
-        constexpr std::string_view Value = "value"sv;
-
-        // Licensing rest endpoint
-        constexpr std::string_view LicensingRestEndpoint = "https://licensing.md.mp.microsoft.com/v9.0/licenses/offlineContent";
-        constexpr std::string_view ContentId = "contentId"sv;
-        constexpr std::string_view From = "From"sv;
-
-        // Response:
-        // {
-        //   "license": {
-        //     "keys": [ // returned as array for future, for now only 1 key
-        //       {
-        //         "value": "base64 encoded string"
-        //       }
-        //     ]
-        //   }
-        // }
-        std::vector<BYTE> GetLicensing(std::string_view contentId, const Http::HttpClientHelper::HttpRequestHeaders& authHeaders)
-        {
-            AICLI_LOG(Core, Error, << "GetLicensing with ContentId: " << contentId);
-
-            AppInstaller::Http::HttpClientHelper httpClientHelper;
-
-#ifndef AICLI_DISABLE_TEST_HOOKS
-            if (TestHooks::s_Licensing_HttpPipelineStage_Override)
-            {
-                httpClientHelper = AppInstaller::Http::HttpClientHelper{ TestHooks::s_Licensing_HttpPipelineStage_Override };
-            }
-#endif
-
-            web::json::value requestBody;
-            requestBody[JSON::GetUtilityString(ContentId)] = web::json::value::string(JSON::GetUtilityString(contentId));
-            Http::HttpClientHelper::HttpRequestHeaders requestHeaders;
-            requestHeaders.insert_or_assign(JSON::GetUtilityString(From), L"winget-cli");
-
-            std::optional<web::json::value> licensingResponseObject = std::nullopt;
-            try
-            {
-                licensingResponseObject = httpClientHelper.HandlePost(
-                    JSON::GetUtilityString(LicensingRestEndpoint), requestBody, requestHeaders, authHeaders);
-            }
-            catch (const wil::ResultException& re)
-            {
-                if (re.GetErrorCode() == HTTP_E_STATUS_FORBIDDEN)
-                {
-                    AICLI_LOG(CLI, Error, << "Getting MSStore package license failed. The Microsoft Entra Id account does not have privilege.");
-                    THROW_HR(APPINSTALLER_CLI_ERROR_LICENSING_API_FAILED_FORBIDDEN);
-                }
-                else
-                {
-                    AICLI_LOG(CLI, Error, << "Getting MSStore package license failed. Error code: " << re.GetErrorCode());
-                    THROW_HR(re.GetErrorCode());
-                }
-            }
-
-            if (!licensingResponseObject || licensingResponseObject->is_null())
-            {
-                AICLI_LOG(Core, Error, << "Empty licensing response");
-                THROW_HR(APPINSTALLER_CLI_ERROR_LICENSING_API_FAILED);
-            }
-
-            std::optional<std::reference_wrapper<const web::json::value>> license = JSON::GetJsonValueFromNode(licensingResponseObject.value(), JSON::GetUtilityString(License));
-            if (!license)
-            {
-                AICLI_LOG(Core, Error, << "Missing license node");
-                THROW_HR(APPINSTALLER_CLI_ERROR_LICENSING_API_FAILED);
-            }
-
-            auto keys = JSON::GetRawJsonArrayFromJsonNode(license.value().get(), JSON::GetUtilityString(Keys));
-            if (!keys || keys->get().size() == 0)
-            {
-                AICLI_LOG(Core, Error, << "Missing keys or empty keys");
-                THROW_HR(APPINSTALLER_CLI_ERROR_LICENSING_API_FAILED);
-            }
-
-            std::string base64LicenseContent = JSON::GetRawStringValueFromJsonNode(keys->get().at(0), JSON::GetUtilityString(Value)).value_or("");
-            if (base64LicenseContent.empty())
-            {
-                AICLI_LOG(Core, Error, << "Missing license content");
-                THROW_HR(APPINSTALLER_CLI_ERROR_LICENSING_API_FAILED);
-            }
-
-            return JSON::Base64Decode(base64LicenseContent);
-        }
-    }
-
-    namespace
-    {
-        Http::HttpClientHelper::HttpRequestHeaders GetAuthHeaders(std::unique_ptr<Authentication::Authenticator>& authenticator)
-        {
-            if (!authenticator)
-            {
-                return {};
-            }
-
-            Http::HttpClientHelper::HttpRequestHeaders result;
-
-            auto authResult = authenticator->AuthenticateForToken();
-            if (FAILED(authResult.Status))
-            {
-                AICLI_LOG(Repo, Error, << "Authentication failed. Result: " << authResult.Status);
-                THROW_HR_MSG(authResult.Status, "Failed to authenticate for MicrosoftEntraId");
-            }
-            result.insert_or_assign(web::http::header_names::authorization, JSON::GetUtilityString(Authentication::CreateBearerToken(authResult.Token)));
-
-            return result;
-        }
-    }
-
-    MSStoreDownloadContext::MSStoreDownloadContext(
-        std::string productId,
-        AppInstaller::Utility::Architecture architecture,
-        Manifest::PlatformEnum platform,
-        std::string locale,
-        AppInstaller::Authentication::AuthenticationArguments authArgs) :
-        m_productId(std::move(productId)), m_architecture(architecture), m_platform(platform), m_locale(std::move(locale))
-    {
-#ifndef AICLI_DISABLE_TEST_HOOKS
-        if (!TestHooks::s_DisplayCatalog_HttpPipelineStage_Override)
-#endif
-        {
-            Authentication::MicrosoftEntraIdAuthenticationInfo displayCatalogMicrosoftEntraIdAuthInfo;
-            displayCatalogMicrosoftEntraIdAuthInfo.Resource = "https://bigcatalog.commerce.microsoft.com";
-            Authentication::AuthenticationInfo displayCatalogAuthInfo;
-            displayCatalogAuthInfo.Type = Authentication::AuthenticationType::MicrosoftEntraId;
-            displayCatalogAuthInfo.MicrosoftEntraIdInfo = std::move(displayCatalogMicrosoftEntraIdAuthInfo);
-
-            m_displayCatalogAuthenticator = std::make_unique<Authentication::Authenticator>(std::move(displayCatalogAuthInfo), authArgs);
-        }
-
-#ifndef AICLI_DISABLE_TEST_HOOKS
-        if (!TestHooks::s_Licensing_HttpPipelineStage_Override)
-#endif
-        {
-            Authentication::MicrosoftEntraIdAuthenticationInfo licensingMicrosoftEntraIdAuthInfo;
-            licensingMicrosoftEntraIdAuthInfo.Resource = "c5e1cb0d-5d24-4b1a-b291-ec684152b2ba";
-            Authentication::AuthenticationInfo licensingAuthInfo;
-            licensingAuthInfo.Type = Authentication::AuthenticationType::MicrosoftEntraId;
-            licensingAuthInfo.MicrosoftEntraIdInfo = std::move(licensingMicrosoftEntraIdAuthInfo);
-
-            m_licensingAuthenticator = std::make_unique<Authentication::Authenticator>(std::move(licensingAuthInfo), authArgs);
-        }
-    }
-
-    MSStoreDownloadInfo MSStoreDownloadContext::GetDownloadInfo()
-    {
-#ifndef WINGET_DISABLE_FOR_FUZZING
-        auto displayCatalogPackage = DisplayCatalogDetails::CallDisplayCatalogAndGetPreferredPackage(m_productId, m_locale, m_architecture, GetAuthHeaders(m_displayCatalogAuthenticator));
-        auto downloadInfo = SfsClientDetails::CallSfsClientAndGetMSStoreDownloadInfo(displayCatalogPackage.WuCategoryId, m_architecture, m_platform);
-        downloadInfo.ContentId = displayCatalogPackage.ContentId;
-        return downloadInfo;
-#else
-        return {};
-#endif
-    }
-
-    std::vector<BYTE> MSStoreDownloadContext::GetLicense(std::string_view contentId)
-    {
-        return LicensingDetails::GetLicensing(contentId, GetAuthHeaders(m_licensingAuthenticator));
-    }
-}
+// Copyright (c) Microsoft Corporation.
+// Licensed under the MIT License.
+#include "pch.h"
+#include <AppInstallerStrings.h>
+#include <AppInstallerErrors.h>
+#include <AppinstallerLogging.h>
+#include "AppInstallerMsixInfo.h"
+#include "AppInstallerRuntime.h"
+#include "winget/Locale.h"
+#include "winget/JsonUtil.h"
+#include "winget/MSStoreDownload.h"
+#include "winget/Rest.h"
+#include "winget/HttpClientHelper.h"
+#include "winget/UserSettings.h"
+#include "winget/NetworkSettings.h"
+#ifndef WINGET_DISABLE_FOR_FUZZING
+#include <sfsclient/SFSClient.h>
+#endif
+
+namespace AppInstaller::MSStore
+{
+    using namespace std::string_view_literals;
+
+#ifndef AICLI_DISABLE_TEST_HOOKS
+    namespace TestHooks
+    {
+        static std::shared_ptr<web::http::http_pipeline_stage> s_DisplayCatalog_HttpPipelineStage_Override = nullptr;
+
+        void SetDisplayCatalogHttpPipelineStage_Override(std::shared_ptr<web::http::http_pipeline_stage> value)
+        {
+            s_DisplayCatalog_HttpPipelineStage_Override = value;
+        }
+
+        static std::function<std::vector<SFS::AppContent>(std::string_view)>* s_SfsClient_AppContents_Override = nullptr;
+
+        void SetSfsClientAppContents_Override(std::function<std::vector<SFS::AppContent>(std::string_view)>* value)
+        {
+            s_SfsClient_AppContents_Override = value;
+        }
+
+        static std::shared_ptr<web::http::http_pipeline_stage> s_Licensing_HttpPipelineStage_Override = nullptr;
+
+        void SetLicensingHttpPipelineStage_Override(std::shared_ptr<web::http::http_pipeline_stage> value)
+        {
+            s_Licensing_HttpPipelineStage_Override = value;
+        }
+    }
+#endif
+
+    namespace DisplayCatalogDetails
+    {
+        // Default preferred sku to use
+        constexpr std::string_view TargetSkuIdValue = "0015"sv;
+
+        // Json response fields
+        constexpr std::string_view Product = "Product"sv;
+        constexpr std::string_view DisplaySkuAvailabilities = "DisplaySkuAvailabilities"sv;
+        constexpr std::string_view Sku = "Sku"sv;
+        constexpr std::string_view SkuId = "SkuId"sv;
+        constexpr std::string_view Properties = "Properties"sv;
+        constexpr std::string_view Packages = "Packages"sv;
+        constexpr std::string_view Languages = "Languages"sv;
+        constexpr std::string_view PackageFormat = "PackageFormat"sv;
+        constexpr std::string_view PackageId = "PackageId"sv;
+        constexpr std::string_view Architectures = "Architectures"sv;
+        constexpr std::string_view ContentId = "ContentId"sv;
+        constexpr std::string_view FulfillmentData = "FulfillmentData"sv;
+        constexpr std::string_view WuCategoryId = "WuCategoryId"sv;
+
+        // Display catalog rest endpoint
+        constexpr std::string_view DisplayCatalogRestApi = R"(https://displaycatalog.mp.microsoft.com/v7.0/products/{0}?fieldsTemplate={1}&market={2}&languages={3}&catalogIds={4})";
+        constexpr std::string_view Details = "Details"sv;
+        constexpr std::string_view Neutral = "Neutral"sv;
+        constexpr std::string_view TargetCatalogId = "4"sv;
+
+        enum class DisplayCatalogPackageFormatEnum
+        {
+            Unknown,
+            AppxBundle,
+            MsixBundle,
+            Appx,
+            Msix,
+        };
+
+        DisplayCatalogPackageFormatEnum ConvertToPackageFormatEnum(std::string_view packageFormatStr)
+        {
+            std::string packageFormat = Utility::ToLower(packageFormatStr);
+            if (packageFormat == "appxbundle")
+            {
+                return DisplayCatalogPackageFormatEnum::AppxBundle;
+            }
+            else if (packageFormat == "msixbundle")
+            {
+                return DisplayCatalogPackageFormatEnum::MsixBundle;
+            }
+            else if (packageFormat == "appx")
+            {
+                return DisplayCatalogPackageFormatEnum::Appx;
+            }
+            else if (packageFormat == "msix")
+            {
+                return DisplayCatalogPackageFormatEnum::Msix;
+            }
+
+            AICLI_LOG(Core, Info, << "ConvertToPackageFormatEnum: Unknown package format: " << packageFormatStr);
+            return DisplayCatalogPackageFormatEnum::Unknown;
+        }
+
+        struct DisplayCatalogPackage
+        {
+            std::string PackageId;
+
+            std::vector<AppInstaller::Utility::Architecture> Architectures;
+
+            std::vector<std::string> Languages;
+
+            DisplayCatalogPackageFormatEnum PackageFormat = DisplayCatalogPackageFormatEnum::Unknown;
+
+            // To be used later in sfs-client
+            std::string WuCategoryId;
+
+            // To be used later in licensing
+            std::string ContentId;
+        };
+
+        // Display catalog package comparison logic.
+        // The comparator follows similar logic as ManifestComparator.
+        namespace DisplayCatalogPackageComparison
+        {
+            struct DisplayCatalogPackageComparisonField
+            {
+                DisplayCatalogPackageComparisonField(std::string_view name) : m_name(name) {}
+
+                virtual ~DisplayCatalogPackageComparisonField() = default;
+
+                std::string_view Name() const { return m_name; }
+
+                virtual bool IsApplicable(const DisplayCatalogPackage& package) = 0;
+
+                virtual bool IsFirstBetter(const DisplayCatalogPackage& first, const DisplayCatalogPackage& second) = 0;
+
+            private:
+                std::string_view m_name;
+            };
+
+            struct PackageFormatComparator : public DisplayCatalogPackageComparisonField
+            {
+                PackageFormatComparator() : DisplayCatalogPackageComparisonField("Package Format") {}
+
+                bool IsApplicable(const DisplayCatalogPackage& package) override
+                {
+                    return package.PackageFormat != DisplayCatalogPackageFormatEnum::Unknown;
+                }
+
+                bool IsFirstBetter(const DisplayCatalogPackage& first, const DisplayCatalogPackage& second) override
+                {
+                    return IsPackageFormatBundle(first) && !IsPackageFormatBundle(second);
+                }
+
+            private:
+                bool IsPackageFormatBundle(const DisplayCatalogPackage& package)
+                {
+                    return
+                        package.PackageFormat == DisplayCatalogPackageFormatEnum::AppxBundle ||
+                        package.PackageFormat == DisplayCatalogPackageFormatEnum::MsixBundle;
+                }
+            };
+
+            struct LocaleComparator : public DisplayCatalogPackageComparisonField
+            {
+                LocaleComparator(std::string locale) : DisplayCatalogPackageComparisonField("Locale")
+                {
+                    if (!locale.empty())
+                    {
+                        m_locales.emplace_back(std::move(locale));
+                        m_isRequirement = true;
+                    }
+                    else
+                    {
+                        m_locales = Locale::GetUserPreferredLanguages();
+                    }
+
+                    AICLI_LOG(Core, Verbose,
+                        << "Locale Comparator created with locales: " << Utility::ConvertContainerToString(m_locales)
+                        << " , Is requirement: " << m_isRequirement);
+                }
+
+                bool IsApplicable(const DisplayCatalogPackage& package) override
+                {
+                    if (m_isRequirement)
+                    {
+                        for (auto const& locale : m_locales)
+                        {
+                            double distanceScore = GetBestDistanceScoreFromList(locale, package.Languages);
+                            if (distanceScore >= Locale::MinimumDistanceScoreAsCompatibleMatch)
+                            {
+                                return true;
+                            }
+                        }
+
+                        return false;
+                    }
+                    else
+                    {
+                        return true;
+                    }
+                }
+
+                bool IsFirstBetter(const DisplayCatalogPackage& first, const DisplayCatalogPackage& second)
+                {
+                    for (auto const& locale : m_locales)
+                    {
+                        double firstScore = GetBestDistanceScoreFromList(locale, first.Languages);
+                        double secondScore = GetBestDistanceScoreFromList(locale, second.Languages);
+
+                        if (firstScore >= Locale::MinimumDistanceScoreAsCompatibleMatch || secondScore >= Locale::MinimumDistanceScoreAsCompatibleMatch)
+                        {
+                            return firstScore > secondScore;
+                        }
+                    }
+
+                    return false;
+                }
+
+            private:
+                double GetBestDistanceScoreFromList(std::string_view targetLocale, const std::vector<std::string>& locales)
+                {
+                    double finalScore = 0;
+                    for (auto const& locale : locales)
+                    {
+                        double currentScore = Locale::GetDistanceOfLanguage(targetLocale, locale);
+                        if (currentScore > finalScore)
+                        {
+                            finalScore = currentScore;
+                        }
+                    }
+
+                    return finalScore;
+                }
+
+                std::vector<std::string> m_locales;
+                bool m_isRequirement = false;
+            };
+
+            struct ArchitectureComparator : public DisplayCatalogPackageComparisonField
+            {
+                ArchitectureComparator(Utility::Architecture architecture) : DisplayCatalogPackageComparisonField("Architecture")
+                {
+                    if (architecture != Utility::Architecture::Unknown)
+                    {
+                        m_architectures.emplace_back(architecture);
+                        m_isRequirement = true;
+                    }
+                    else
+                    {
+                        m_architectures = Utility::GetApplicableArchitectures();
+                    }
+
+                    AICLI_LOG(Core, Verbose,
+                        << "Architecture Comparator created with archs: " << Utility::ConvertContainerToString(m_architectures, Utility::ToString)
+                        << " , Is requirement: " << m_isRequirement);
+                }
+
+                bool IsApplicable(const DisplayCatalogPackage& package) override
+                {
+                    if (m_isRequirement)
+                    {
+                        for (auto arch : package.Architectures)
+                        {
+                            if (Utility::IsApplicableArchitecture(arch, m_architectures) > Utility::InapplicableArchitecture)
+                            {
+                                return true;
+                            }
+                        }
+
+                        return false;
+                    }
+                    else
+                    {
+                        return true;
+                    }
+                }
+
+                bool IsFirstBetter(const DisplayCatalogPackage& first, const DisplayCatalogPackage& second) override
+                {
+                    for (auto arch : m_architectures)
+                    {
+                        auto firstItr = std::find(first.Architectures.begin(), first.Architectures.end(), arch);
+                        auto secondItr = std::find(second.Architectures.begin(), second.Architectures.end(), arch);
+
+                        if (firstItr != first.Architectures.end() && secondItr == second.Architectures.end())
+                        {
+                            true;
+                        }
+                        else if (secondItr != second.Architectures.end())
+                        {
+                            return false;
+                        }
+                    }
+
+                    return false;
+                }
+
+            private:
+                std::vector<Utility::Architecture> m_architectures;
+                bool m_isRequirement = false;
+            };
+
+            struct DisplayCatalogPackageComparator
+            {
+                DisplayCatalogPackageComparator(std::string requiredLocale, Utility::Architecture requiredArch)
+                {
+                    // Order of comparators matters.
+                    AddComparator(std::make_unique<LocaleComparator>(requiredLocale));
+                    AddComparator(std::make_unique<ArchitectureComparator>(requiredArch));
+                    AddComparator(std::make_unique<PackageFormatComparator>());
+                }
+
+                // Gets the best installer from the manifest, if at least one is applicable.
+                std::optional<DisplayCatalogPackage> GetPreferredPackage(const std::vector<DisplayCatalogPackage>& packages)
+                {
+                    AICLI_LOG(Core, Verbose, << "Starting display catalog package selection.");
+
+                    const DisplayCatalogPackage* result = nullptr;
+                    for (const auto& package : packages)
+                    {
+                        if (IsApplicable(package) && (!result || IsFirstBetter(package, *result)))
+                        {
+                            result = &package;
+                        }
+                    }
+
+                    if (result)
+                    {
+                        return *result;
+                    }
+                    else
+                    {
+                        return {};
+                    }
+                }
+
+                // Determines if the package is applicable.
+                bool IsApplicable(const DisplayCatalogPackage& package)
+                {
+                    for (const auto& comparator : m_comparators)
+                    {
+                        if (!comparator->IsApplicable(package))
+                        {
+                            return false;
+                        }
+                    }
+
+                    return true;
+                }
+
+                // Determines if the first package is a better choice.
+                bool IsFirstBetter(const DisplayCatalogPackage& first, const DisplayCatalogPackage& second)
+                {
+                    for (const auto& comparator : m_comparators)
+                    {
+                        bool forwardCompare = comparator->IsFirstBetter(first, second);
+                        bool reverseCompare = comparator->IsFirstBetter(second, first);
+
+                        if (forwardCompare && reverseCompare)
+                        {
+                            AICLI_LOG(Core, Error, << "Packages are both better than each other?");
+                            THROW_HR(E_UNEXPECTED);
+                        }
+
+                        if (forwardCompare && !reverseCompare)
+                        {
+                            AICLI_LOG(Core, Verbose, << "Package " << first.PackageId << " is better than " << second.PackageId);
+                            return true;
+                        }
+                    }
+
+                    AICLI_LOG(Core, Verbose, << "Package " << first.PackageId << " is equivalent in priority to " << second.PackageId);
+                    return false;
+                }
+
+            private:
+                void AddComparator(std::unique_ptr<DisplayCatalogPackageComparisonField>&& comparator)
+                {
+                    if (comparator)
+                    {
+                        m_comparators.emplace_back(std::move(comparator));
+                    }
+                }
+
+                std::vector<std::unique_ptr<DisplayCatalogPackageComparisonField>> m_comparators;
+            };
+        }
+
+        // Display catalog API invocation and handling
+
+        utility::string_t GetDisplayCatalogRestApi(std::string_view productId, std::string_view locale)
+        {
+            std::vector<Utility::LocIndString> locales;
+            if (!locale.empty())
+            {
+                locales.emplace_back(locale);
+            }
+            else
+            {
+                for (auto const& localeEntry : Locale::GetUserPreferredLanguages())
+                {
+                    locales.emplace_back(localeEntry);
+                }
+            }
+
+            // Neutral is always added
+            locales.emplace_back(Neutral);
+
+            auto restEndpoint = AppInstaller::Utility::Format(std::string{ DisplayCatalogRestApi },
+                productId, Details, AppInstaller::Runtime::GetOSRegion(), Utility::Join(Utility::LocIndView(","), locales), TargetCatalogId);
+
+            return JSON::GetUtilityString(restEndpoint);
+        }
+
+        // Response format:
+        // {
+        //   "Product": {
+        //     "DisplaySkuAvailabilities": [
+        //       {
+        //         "Sku": {
+        //           "SkuId": "0015",
+        //           ... Sku Contents ...
+        //         }
+        //       }
+        //     ]
+        //   }
+        // }
+        std::reference_wrapper<const web::json::value> GetSkuNodeFromDisplayCatalogResponse(const web::json::value& responseObject)
+        {
+            AICLI_LOG(Core, Info, << "Started parsing display catalog response. Try to find target sku: " << TargetSkuIdValue);
+
+            if (responseObject.is_null())
+            {
+                AICLI_LOG(Core, Error, << "Missing DisplayCatalog Response json object.");
+                THROW_HR(APPINSTALLER_CLI_ERROR_DISPLAYCATALOG_API_FAILED);
+            }
+
+            std::optional<std::reference_wrapper<const web::json::value>> product = JSON::GetJsonValueFromNode(responseObject, JSON::GetUtilityString(Product));
+            if (!product)
+            {
+                AICLI_LOG(Core, Error, << "Missing Product node");
+                THROW_HR(APPINSTALLER_CLI_ERROR_DISPLAYCATALOG_API_FAILED);
+            }
+
+            auto skuEntries = JSON::GetRawJsonArrayFromJsonNode(product.value().get(), JSON::GetUtilityString(DisplaySkuAvailabilities));
+            if (!skuEntries)
+            {
+                AICLI_LOG(Core, Error, << "Missing DisplaySkuAvailabilities");
+                THROW_HR(APPINSTALLER_CLI_ERROR_DISPLAYCATALOG_API_FAILED);
+            }
+
+            for (const auto& skuEntry : skuEntries.value().get())
+            {
+                std::optional<std::reference_wrapper<const web::json::value>> sku = JSON::GetJsonValueFromNode(skuEntry, JSON::GetUtilityString(Sku));
+                if (!sku)
+                {
+                    AICLI_LOG(Core, Error, << "Missing Sku");
+                    THROW_HR(APPINSTALLER_CLI_ERROR_DISPLAYCATALOG_API_FAILED);
+                }
+
+                const auto& skuValue = sku.value().get();
+                auto skuId = JSON::GetRawStringValueFromJsonNode(skuValue, JSON::GetUtilityString(SkuId)).value_or("");
+                if (TargetSkuIdValue == skuId)
+                {
+                    AICLI_LOG(Core, Info, << "Target Sku (" << TargetSkuIdValue << ") found");
+                    return skuValue;
+                }
+            }
+
+            AICLI_LOG(Core, Error, << "Target Sku (" << TargetSkuIdValue << ") not found");
+            THROW_HR(APPINSTALLER_CLI_ERROR_NO_APPLICABLE_DISPLAYCATALOG_PACKAGE);
+        }
+
+        // Response format:
+        // {
+        //   "Sku": {
+        //     "Properties": {
+        //       "Packages": [
+        //         {
+        //           "PackageId": "package id",
+        //           "Architectures": [ "x86", "x64" ],
+        //           "Languages": [ "en", "fr" ],
+        //           "PackageFormat": "AppxBundle",
+        //           "ContentId": "guid",
+        //           "FulfillmentData": {
+        //             "WuCategoryId": "guid",
+        //           }
+        //         }
+        //       ]
+        //     }
+        //   }
+        // }
+        std::vector<DisplayCatalogPackage> GetDisplayCatalogPackagesFromSkuNode(const web::json::value& jsonObject)
+        {
+            AICLI_LOG(Core, Info, << "Started extracting display catalog packages from sku.");
+
+            std::optional<std::reference_wrapper<const web::json::value>> properties = JSON::GetJsonValueFromNode(jsonObject, JSON::GetUtilityString(Properties));
+            if (!properties)
+            {
+                AICLI_LOG(Core, Error, << "Missing Properties");
+                THROW_HR(APPINSTALLER_CLI_ERROR_DISPLAYCATALOG_API_FAILED);
+            }
+
+            const auto& propertiesValue = properties.value().get();
+            auto packages = JSON::GetRawJsonArrayFromJsonNode(propertiesValue, JSON::GetUtilityString(Packages));
+            if (!packages)
+            {
+                AICLI_LOG(Core, Error, << "Missing Packages");
+                THROW_HR(APPINSTALLER_CLI_ERROR_DISPLAYCATALOG_API_FAILED);
+            }
+
+            std::vector<DisplayCatalogPackage> displayCatalogPackages;
+
+            for (const auto& packageEntry : packages.value().get())
+            {
+                DisplayCatalogPackage catalogPackage;
+
+                // Package Id
+                catalogPackage.PackageId = JSON::GetRawStringValueFromJsonNode(packageEntry, JSON::GetUtilityString(PackageId)).value_or("");
+                // Architectures
+                auto architectures = JSON::GetRawStringArrayFromJsonNode(packageEntry, JSON::GetUtilityString(Architectures));
+                for (const auto& arch : architectures)
+                {
+                    auto archEnum = Utility::ConvertToArchitectureEnum(arch);
+                    if (archEnum != Utility::Architecture::Unknown)
+                    {
+                        catalogPackage.Architectures.emplace_back(archEnum);
+                    }
+                }
+                // Languages
+                auto languages = JSON::GetRawStringArrayFromJsonNode(packageEntry, JSON::GetUtilityString(Languages));
+                for (const auto& language : languages)
+                {
+                    catalogPackage.Languages.emplace_back(language);
+                }
+                // Package Format
+                auto packageFormat = JSON::GetRawStringValueFromJsonNode(packageEntry, JSON::GetUtilityString(PackageFormat)).value_or("");
+                catalogPackage.PackageFormat = ConvertToPackageFormatEnum(packageFormat);
+                // Content Id
+                catalogPackage.ContentId = JSON::GetRawStringValueFromJsonNode(packageEntry, JSON::GetUtilityString(ContentId)).value_or("");
+                if (catalogPackage.ContentId.empty())
+                {
+                    AICLI_LOG(Core, Warning, << "Missing ContentId");
+                    // ContentId is required for licensing. Skip this package if missing.
+                    continue;
+                }
+                // WuCategoryId
+                std::optional<std::reference_wrapper<const web::json::value>> fulfillmentData = JSON::GetJsonValueFromNode(packageEntry, JSON::GetUtilityString(FulfillmentData));
+                if (!fulfillmentData)
+                {
+                    AICLI_LOG(Core, Warning, << "Missing FulfillmentData");
+                    // WuCategoryId is required for sfs-client. Skip this package if missing.
+                    continue;
+                }
+                catalogPackage.WuCategoryId = JSON::GetRawStringValueFromJsonNode(fulfillmentData.value().get(), JSON::GetUtilityString(WuCategoryId)).value_or("");
+                if (catalogPackage.WuCategoryId.empty())
+                {
+                    AICLI_LOG(Core, Warning, << "Missing WuCategoryId");
+                    // WuCategoryId is required for sfs-client. Skip this package if missing.
+                    continue;
+                }
+
+                displayCatalogPackages.emplace_back(std::move(catalogPackage));
+            }
+
+            return displayCatalogPackages;
+        }
+
+        DisplayCatalogPackage CallDisplayCatalogAndGetPreferredPackage(std::string_view productId, std::string_view locale, Utility::Architecture architecture, const Http::HttpClientHelper::HttpRequestHeaders& authHeaders)
+        {
+            AICLI_LOG(Core, Info, << "CallDisplayCatalogAndGetPreferredPackage with ProductId: " << productId << " Locale: " << locale << " Architecture: " << Utility::ToString(architecture));
+
+            auto displayCatalogApi = GetDisplayCatalogRestApi(productId, locale);
+
+            AppInstaller::Http::HttpClientHelper httpClientHelper;
+
+#ifndef AICLI_DISABLE_TEST_HOOKS
+            if (TestHooks::s_DisplayCatalog_HttpPipelineStage_Override)
+            {
+                httpClientHelper = AppInstaller::Http::HttpClientHelper{ TestHooks::s_DisplayCatalog_HttpPipelineStage_Override };
+            }
+#endif
+
+            std::optional<web::json::value> displayCatalogResponseObject = httpClientHelper.HandleGet(displayCatalogApi, {}, authHeaders);
+
+            if (!displayCatalogResponseObject)
+            {
+                AICLI_LOG(Core, Error, << "No display catalog json object found");
+                THROW_HR(APPINSTALLER_CLI_ERROR_DISPLAYCATALOG_API_FAILED);
+            }
+
+            const auto& sku = GetSkuNodeFromDisplayCatalogResponse(displayCatalogResponseObject.value());
+            auto displayCatalogPackages = GetDisplayCatalogPackagesFromSkuNode(sku.get());
+
+            DisplayCatalogPackageComparison::DisplayCatalogPackageComparator packageComparator{ std::string{ locale }, architecture };
+            auto preferredPackageResult = packageComparator.GetPreferredPackage(displayCatalogPackages);
+
+            if (!preferredPackageResult)
+            {
+                AICLI_LOG(Core, Error,
+                    << "No applicable display catalog package found for ProductId: " << productId
+                    << " , Locale: " << locale << " , Architecture: " << Utility::ToString(architecture));
+
+                THROW_HR(APPINSTALLER_CLI_ERROR_NO_APPLICABLE_DISPLAYCATALOG_PACKAGE);
+            }
+
+            auto preferredPackage = preferredPackageResult.value();
+
+            AICLI_LOG(Core, Info,
+                << "DisplayCatalog package selected. WuCategoryId: " << preferredPackage.WuCategoryId
+                << " , ContentId: " << preferredPackage.ContentId);
+
+            return preferredPackage;
+        }
+    }
+
+#ifndef WINGET_DISABLE_FOR_FUZZING
+    namespace SfsClientDetails
+    {
+        const std::string SupportedFileTypes[] = { ".msix", ".msixbundle", ".appx", ".appxbundle" };
+
+        Manifest::PlatformEnum ConvertFromSfsPlatform(std::string_view applicability)
+        {
+            if (Utility::CaseInsensitiveStartsWith(applicability, "universal"))
+            {
+                return Manifest::PlatformEnum::Universal;
+            }
+            else if (Utility::CaseInsensitiveStartsWith(applicability, "desktop"))
+            {
+                return Manifest::PlatformEnum::Desktop;
+            }
+            else if (Utility::CaseInsensitiveStartsWith(applicability, "iot"))
+            {
+                return Manifest::PlatformEnum::IoT;
+            }
+            else if (Utility::CaseInsensitiveStartsWith(applicability, "analog"))
+            {
+                return Manifest::PlatformEnum::Holographic;
+            }
+            else if (Utility::CaseInsensitiveStartsWith(applicability, "ppi"))
+            {
+                return Manifest::PlatformEnum::Team;
+            }
+
+            return Manifest::PlatformEnum::Unknown;
+        }
+
+        Utility::Architecture ConvertFromSfsArchitecture(SFS::Architecture sfsArchitecture)
+        {
+            switch (sfsArchitecture)
+            {
+            case SFS::Architecture::Amd64:
+                return Utility::Architecture::X64;
+            case SFS::Architecture::x86:
+                return Utility::Architecture::X86;
+            case SFS::Architecture::Arm64:
+                return Utility::Architecture::Arm64;
+            case SFS::Architecture::Arm:
+                return Utility::Architecture::Arm;
+            case SFS::Architecture::None:
+                return Utility::Architecture::Neutral;
+            }
+
+            return Utility::Architecture::Unknown;
+        }
+
+        std::vector<Manifest::PlatformEnum> GetSfsPackageFileSupportedPlatforms(const SFS::AppFile& appFile, Manifest::PlatformEnum requiredPlatform)
+        {
+            std::vector<Manifest::PlatformEnum> supportedPlatforms;
+
+            for (auto const& applicability : appFile.GetApplicabilityDetails().GetPlatformApplicabilityForPackage())
+            {
+                auto platform = ConvertFromSfsPlatform(applicability);
+                if (platform != Manifest::PlatformEnum::Unknown &&
+                    (platform == requiredPlatform || requiredPlatform == Manifest::PlatformEnum::Unknown))
+                {
+                    supportedPlatforms.emplace_back(platform);
+                }
+            }
+
+            return supportedPlatforms;
+        }
+
+        std::vector<Utility::Architecture> GetSfsPackageFileSupportedArchitectures(const SFS::AppFile& appFile, Utility::Architecture requiredArchitecture)
+        {
+            std::vector<Utility::Architecture> supportedArchitectures;
+
+            for (auto const& sfsArchitecture : appFile.GetApplicabilityDetails().GetArchitectures())
+            {
+                auto convertedArchitecture = ConvertFromSfsArchitecture(sfsArchitecture);
+                if (convertedArchitecture == Utility::Architecture::Unknown)
+                {
+                    continue;
+                }
+
+                if (requiredArchitecture == Utility::Architecture::Unknown || // No required architecture
+                    convertedArchitecture == requiredArchitecture)
+                {
+                    supportedArchitectures.emplace_back(convertedArchitecture);
+                }
+            }
+
+            return supportedArchitectures;
+        }
+
+        // This also checks if the file type is supported. If not supported, the return is empty string.
+        std::string GetSfsPackageFileExtension(const SFS::AppFile& appFile)
+        {
+            std::string fileExtension = std::filesystem::path{ appFile.GetFileId() }.extension().u8string();
+
+            bool fileTypeSupported = false;
+            for (auto const& supportedFileType : SupportedFileTypes)
+            {
+                if (Utility::CaseInsensitiveEquals(supportedFileType, fileExtension))
+                {
+                    fileTypeSupported = true;
+                    break;
+                }
+            }
+
+            if (!fileTypeSupported)
+            {
+                return {};
+            }
+
+            return fileExtension;
+        }
+
+        // The file name will be {Name}_{Version}_{Platform list}_{Arch list}.{File Extension}
+        // If the file name is longer than 256, file moniker will be used.
+        std::string GetSfsPackageFileNameForDownload(
+            const std::string& packageName,
+            const Utility::UInt64Version& packageVersion,
+            const std::vector<Manifest::PlatformEnum>& supportedPlatforms,
+            const std::vector<Utility::Architecture>& supportedArchitectures,
+            const std::string& fileExtension,
+            const std::string& fileMoniker)
+        {
+            std::string platformString;
+            for (auto platform : supportedPlatforms)
+            {
+                platformString += std::string{ Manifest::PlatformToString(platform, true) } + '.';
+            }
+            platformString.resize(platformString.size() - 1);
+
+            std::string architectureString;
+            for (auto architecture : supportedArchitectures)
+            {
+                architectureString += std::string{ Utility::ToString(architecture) } + '.';
+            }
+            architectureString.resize(architectureString.size() - 1);
+
+            std::string fileName =
+                packageName + '_' +
+                packageVersion.ToString() + '_' +
+                platformString + '_' +
+                architectureString +
+                fileExtension;
+
+            if (fileName.length() < 256)
+            {
+                return fileName;
+            }
+            else
+            {
+                return fileMoniker + fileExtension;
+            }
+        }
+
+        void SfsClientLoggingCallback(const SFS::LogData& logData)
+        {
+            std::string message = "Message: " + std::string{ logData.message };
+            message += " File: " + std::string{ logData.file };
+            message += " Line: " + std::to_string(logData.line);
+            message += " Function: " + std::string{ logData.function };
+
+            switch (logData.severity)
+            {
+            case SFS::LogSeverity::Verbose:
+                AICLI_LOG(Core, Verbose, << message);
+                break;
+            case SFS::LogSeverity::Info:
+                AICLI_LOG(Core, Info, << message);
+                break;
+            case SFS::LogSeverity::Warning:
+                AICLI_LOG(Core, Warning, << message);
+                break;
+            case SFS::LogSeverity::Error:
+                AICLI_LOG(Core, Error, << message);
+                break;
+            }
+        }
+
+        const std::unique_ptr<SFS::SFSClient>& GetSfsClientInstance()
+        {
+            static std::unique_ptr<SFS::SFSClient> s_sfsClient;
+            static std::once_flag s_sfsClientInitializeOnce;
+
+            std::call_once(s_sfsClientInitializeOnce,
+                [&]()
+                {
+                    SFS::ClientConfig config;
+                    config.accountId = "storeapps";
+                    config.instanceId = "storeapps";
+                    config.logCallbackFn = SfsClientLoggingCallback;
+
+                    auto result = SFS::SFSClient::Make(config, s_sfsClient);
+                    if (!result)
+                    {
+                        AICLI_LOG(Core, Error, << "Failed to initialize SfsClient. Error code: " << result.GetCode() << " Message: " << result.GetMsg());
+                        THROW_HR_MSG(APPINSTALLER_CLI_ERROR_SFSCLIENT_API_FAILED, "Failed to initialize SfsClient. ErrorCode: %lu Message: %hs", result.GetCode(), result.GetMsg().c_str());
+                    }
+                });
+
+            return s_sfsClient;
+        }
+
+        std::vector<MSStoreDownloadFile> PopulateSfsAppFileToMSStoreDownloadFileVector(
+            const std::vector<SFS::AppFile>& appFiles,
+            Utility::Architecture requiredArchitecture = Utility::Architecture::Unknown,
+            Manifest::PlatformEnum requiredPlatform = Manifest::PlatformEnum::Unknown)
+        {
+            using PlatformAndArchitectureKey = std::pair<Manifest::PlatformEnum, Utility::Architecture>;
+
+            // Since the server may return multiple versions of the same package, we'll use this map to record the one with latest version
+            // for each Platform|Architecture pair.
+            std::map<PlatformAndArchitectureKey, MSStoreDownloadFile> downloadFilesMap;
+
+            for (auto const& appFile : appFiles)
+            {
+                // Filter out unsupported packages
+                auto supportedPlatforms = GetSfsPackageFileSupportedPlatforms(appFile, requiredPlatform);
+                if (supportedPlatforms.empty())
+                {
+                    AICLI_LOG(Core, Info, << "Package skipped due to unsupported platforms. FileId:" << appFile.GetFileId());
+                    continue;
+                }
+                auto supportedArchitectures = GetSfsPackageFileSupportedArchitectures(appFile, requiredArchitecture);
+                if (supportedArchitectures.empty())
+                {
+                    AICLI_LOG(Core, Info, << "Package skipped due to unsupported architecture. FileId:" << appFile.GetFileId());
+                    continue;
+                }
+                std::string fileExtension = GetSfsPackageFileExtension(appFile);
+                if (fileExtension.empty())
+                {
+                    AICLI_LOG(Core, Info, << "Package skipped due to unsupported file type. FileId:" << appFile.GetFileId());
+                    continue;
+                }
+
+                MSStoreDownloadFile downloadFile;
+                downloadFile.Url = appFile.GetUrl();
+                // The sha256 hash was base64 encoded
+                downloadFile.Sha256 = JSON::Base64Decode(appFile.GetHashes().at(SFS::HashType::Sha256));
+                auto packageInfo = Msix::GetPackageIdInfoFromFullName(appFile.GetFileMoniker());
+                downloadFile.Version = packageInfo.Version;
+                downloadFile.FileName = GetSfsPackageFileNameForDownload(
+                    packageInfo.Name, packageInfo.Version, supportedPlatforms,
+                    supportedArchitectures, fileExtension, appFile.GetFileMoniker());
+
+                // Update the platform architecture map with latest package if applicable
+                for (auto supportedPlatform : supportedPlatforms)
+                {
+                    for (auto supportedArchitecture : supportedArchitectures)
+                    {
+                        PlatformAndArchitectureKey downloadFileKey{ supportedPlatform, supportedArchitecture };
+                        if (downloadFile.Version > downloadFilesMap[downloadFileKey].Version)
+                        {
+                            downloadFilesMap[downloadFileKey] = downloadFile;
+                        }
+                    }
+                }
+            }
+
+            // Generate MSStoreDownloadFile vector and remove duplication.
+            std::vector<MSStoreDownloadFile> result;
+            for (auto& downloadFileEntry : downloadFilesMap)
+            {
+                if (std::find_if(result.begin(), result.end(),
+                    [&](const MSStoreDownloadFile& downloadFile)
+                    {
+                        return Utility::CaseInsensitiveEquals(downloadFile.FileName, downloadFileEntry.second.FileName);
+                    }) == result.end())
+                {
+                    result.emplace_back(std::move(downloadFileEntry.second));
+                }
+            }
+
+            return result;
+        }
+
+        MSStoreDownloadInfo CallSfsClientAndGetMSStoreDownloadInfo(std::string_view wuCategoryId, Utility::Architecture requiredArchitecture, Manifest::PlatformEnum requiredPlatform)
+        {
+            AICLI_LOG(Core, Info, << "CallSfsClientAndGetMSStoreDownloadInfo with WuCategoryId: " << wuCategoryId << " Architecture: " << Utility::ToString(requiredArchitecture) << " Platform: " << Manifest::PlatformToString(requiredPlatform));
+
+            std::vector<SFS::AppContent> appContents;
+
+#ifndef AICLI_DISABLE_TEST_HOOKS
+            if (TestHooks::s_SfsClient_AppContents_Override)
+            {
+                appContents = (*TestHooks::s_SfsClient_AppContents_Override)(wuCategoryId);
+            }
+            else
+#endif
+            {
+                SFS::RequestParams sfsClientRequest;
+                sfsClientRequest.productRequests = { {std::string{ wuCategoryId }, {}} };
+                if (AppInstaller::Settings::Network().GetProxyUri())
+                {
+                    const auto& proxyUri = AppInstaller::Settings::Network().GetProxyUri().value();
+                    AICLI_LOG(Core, Info, << "Passing proxy to SFS client " << proxyUri);
+                    sfsClientRequest.proxy = proxyUri;
+                }
+
+                auto requestResult = GetSfsClientInstance()->GetLatestAppDownloadInfo(sfsClientRequest, appContents);
+                if (!requestResult)
+                {
+                    if (requestResult.GetCode() == SFS::Result::Code::HttpNotFound)
+                    {
+                        AICLI_LOG(Core, Error, << "Failed to call SfsClient GetLatestAppDownloadInfo. Package not found.");
+                        THROW_HR_MSG(APPINSTALLER_CLI_ERROR_SFSCLIENT_PACKAGE_NOT_SUPPORTED, "Failed to call SfsClient GetLatestAppDownloadInfo. Package download not supported.");
+                    }
+                    else
+                    {
+                        AICLI_LOG(Core, Error, << "Failed to call SfsClient GetLatestAppDownloadInfo. Error code: " << requestResult.GetCode() << " Message: " << requestResult.GetMsg());
+                        THROW_HR_MSG(APPINSTALLER_CLI_ERROR_SFSCLIENT_API_FAILED, "Failed to call SfsClient GetLatestAppDownloadInfo. ErrorCode: %lu Message: %hs", requestResult.GetCode(), requestResult.GetMsg().c_str());
+                    }
+                }
+            }
+
+            THROW_HR_IF(E_UNEXPECTED, appContents.empty());
+
+            MSStoreDownloadInfo result;
+            // Currently for app downloads, the result vector is always size 1.
+            const auto& appContent = appContents.at(0);
+
+            // Populate main packages
+            result.MainPackages = PopulateSfsAppFileToMSStoreDownloadFileVector(appContent.GetFiles(), requiredArchitecture, requiredPlatform);
+
+            // Populate dependency packages
+            for (auto const& dependencyEntry : appContent.GetPrerequisites())
+            {
+                // Not passing in required platform for dependencies. Dependencies are mostly Windows.Universal.
+                auto dependencyPackages = PopulateSfsAppFileToMSStoreDownloadFileVector(dependencyEntry.GetFiles(), requiredArchitecture);
+                std::move(dependencyPackages.begin(), dependencyPackages.end(), std::inserter(result.DependencyPackages, result.DependencyPackages.end()));
+            }
+
+            if (result.MainPackages.empty())
+            {
+                AICLI_LOG(Core, Error, << "No applicable SFS main package.");
+                THROW_HR(APPINSTALLER_CLI_ERROR_NO_APPLICABLE_SFSCLIENT_PACKAGE);
+            }
+
+            return result;
+        }
+    }
+#endif
+
+    namespace LicensingDetails
+    {
+        // Json response fields
+        constexpr std::string_view License = "license"sv;
+        constexpr std::string_view Keys = "keys"sv;
+        constexpr std::string_view Value = "value"sv;
+
+        // Licensing rest endpoint
+        constexpr std::string_view LicensingRestEndpoint = "https://licensing.md.mp.microsoft.com/v9.0/licenses/offlineContent";
+        constexpr std::string_view ContentId = "contentId"sv;
+        constexpr std::string_view From = "From"sv;
+
+        // Response:
+        // {
+        //   "license": {
+        //     "keys": [ // returned as array for future, for now only 1 key
+        //       {
+        //         "value": "base64 encoded string"
+        //       }
+        //     ]
+        //   }
+        // }
+        std::vector<BYTE> GetLicensing(std::string_view contentId, const Http::HttpClientHelper::HttpRequestHeaders& authHeaders)
+        {
+            AICLI_LOG(Core, Error, << "GetLicensing with ContentId: " << contentId);
+
+            AppInstaller::Http::HttpClientHelper httpClientHelper;
+
+#ifndef AICLI_DISABLE_TEST_HOOKS
+            if (TestHooks::s_Licensing_HttpPipelineStage_Override)
+            {
+                httpClientHelper = AppInstaller::Http::HttpClientHelper{ TestHooks::s_Licensing_HttpPipelineStage_Override };
+            }
+#endif
+
+            web::json::value requestBody;
+            requestBody[JSON::GetUtilityString(ContentId)] = web::json::value::string(JSON::GetUtilityString(contentId));
+            Http::HttpClientHelper::HttpRequestHeaders requestHeaders;
+            requestHeaders.insert_or_assign(JSON::GetUtilityString(From), L"winget-cli");
+
+            std::optional<web::json::value> licensingResponseObject = std::nullopt;
+            try
+            {
+                licensingResponseObject = httpClientHelper.HandlePost(
+                    JSON::GetUtilityString(LicensingRestEndpoint), requestBody, requestHeaders, authHeaders);
+            }
+            catch (const wil::ResultException& re)
+            {
+                if (re.GetErrorCode() == HTTP_E_STATUS_FORBIDDEN)
+                {
+                    AICLI_LOG(CLI, Error, << "Getting MSStore package license failed. The Microsoft Entra Id account does not have privilege.");
+                    THROW_HR(APPINSTALLER_CLI_ERROR_LICENSING_API_FAILED_FORBIDDEN);
+                }
+                else
+                {
+                    AICLI_LOG(CLI, Error, << "Getting MSStore package license failed. Error code: " << re.GetErrorCode());
+                    THROW_HR(re.GetErrorCode());
+                }
+            }
+
+            if (!licensingResponseObject || licensingResponseObject->is_null())
+            {
+                AICLI_LOG(Core, Error, << "Empty licensing response");
+                THROW_HR(APPINSTALLER_CLI_ERROR_LICENSING_API_FAILED);
+            }
+
+            std::optional<std::reference_wrapper<const web::json::value>> license = JSON::GetJsonValueFromNode(licensingResponseObject.value(), JSON::GetUtilityString(License));
+            if (!license)
+            {
+                AICLI_LOG(Core, Error, << "Missing license node");
+                THROW_HR(APPINSTALLER_CLI_ERROR_LICENSING_API_FAILED);
+            }
+
+            auto keys = JSON::GetRawJsonArrayFromJsonNode(license.value().get(), JSON::GetUtilityString(Keys));
+            if (!keys || keys->get().size() == 0)
+            {
+                AICLI_LOG(Core, Error, << "Missing keys or empty keys");
+                THROW_HR(APPINSTALLER_CLI_ERROR_LICENSING_API_FAILED);
+            }
+
+            std::string base64LicenseContent = JSON::GetRawStringValueFromJsonNode(keys->get().at(0), JSON::GetUtilityString(Value)).value_or("");
+            if (base64LicenseContent.empty())
+            {
+                AICLI_LOG(Core, Error, << "Missing license content");
+                THROW_HR(APPINSTALLER_CLI_ERROR_LICENSING_API_FAILED);
+            }
+
+            return JSON::Base64Decode(base64LicenseContent);
+        }
+    }
+
+    namespace
+    {
+        Http::HttpClientHelper::HttpRequestHeaders GetAuthHeaders(std::unique_ptr<Authentication::Authenticator>& authenticator)
+        {
+            if (!authenticator)
+            {
+                return {};
+            }
+
+            Http::HttpClientHelper::HttpRequestHeaders result;
+
+            auto authResult = authenticator->AuthenticateForToken();
+            if (FAILED(authResult.Status))
+            {
+                AICLI_LOG(Repo, Error, << "Authentication failed. Result: " << authResult.Status);
+                THROW_HR_MSG(authResult.Status, "Failed to authenticate for MicrosoftEntraId");
+            }
+            result.insert_or_assign(web::http::header_names::authorization, JSON::GetUtilityString(Authentication::CreateBearerToken(authResult.Token)));
+
+            return result;
+        }
+    }
+
+    MSStoreDownloadContext::MSStoreDownloadContext(
+        std::string productId,
+        AppInstaller::Utility::Architecture architecture,
+        Manifest::PlatformEnum platform,
+        std::string locale,
+        AppInstaller::Authentication::AuthenticationArguments authArgs) :
+        m_productId(std::move(productId)), m_architecture(architecture), m_platform(platform), m_locale(std::move(locale))
+    {
+#ifndef AICLI_DISABLE_TEST_HOOKS
+        if (!TestHooks::s_DisplayCatalog_HttpPipelineStage_Override)
+#endif
+        {
+            Authentication::MicrosoftEntraIdAuthenticationInfo displayCatalogMicrosoftEntraIdAuthInfo;
+            displayCatalogMicrosoftEntraIdAuthInfo.Resource = "https://bigcatalog.commerce.microsoft.com";
+            Authentication::AuthenticationInfo displayCatalogAuthInfo;
+            displayCatalogAuthInfo.Type = Authentication::AuthenticationType::MicrosoftEntraId;
+            displayCatalogAuthInfo.MicrosoftEntraIdInfo = std::move(displayCatalogMicrosoftEntraIdAuthInfo);
+
+            m_displayCatalogAuthenticator = std::make_unique<Authentication::Authenticator>(std::move(displayCatalogAuthInfo), authArgs);
+        }
+
+#ifndef AICLI_DISABLE_TEST_HOOKS
+        if (!TestHooks::s_Licensing_HttpPipelineStage_Override)
+#endif
+        {
+            Authentication::MicrosoftEntraIdAuthenticationInfo licensingMicrosoftEntraIdAuthInfo;
+            licensingMicrosoftEntraIdAuthInfo.Resource = "c5e1cb0d-5d24-4b1a-b291-ec684152b2ba";
+            Authentication::AuthenticationInfo licensingAuthInfo;
+            licensingAuthInfo.Type = Authentication::AuthenticationType::MicrosoftEntraId;
+            licensingAuthInfo.MicrosoftEntraIdInfo = std::move(licensingMicrosoftEntraIdAuthInfo);
+
+            m_licensingAuthenticator = std::make_unique<Authentication::Authenticator>(std::move(licensingAuthInfo), authArgs);
+        }
+    }
+
+    MSStoreDownloadInfo MSStoreDownloadContext::GetDownloadInfo()
+    {
+#ifndef WINGET_DISABLE_FOR_FUZZING
+        auto displayCatalogPackage = DisplayCatalogDetails::CallDisplayCatalogAndGetPreferredPackage(m_productId, m_locale, m_architecture, GetAuthHeaders(m_displayCatalogAuthenticator));
+        auto downloadInfo = SfsClientDetails::CallSfsClientAndGetMSStoreDownloadInfo(displayCatalogPackage.WuCategoryId, m_architecture, m_platform);
+        downloadInfo.ContentId = displayCatalogPackage.ContentId;
+        return downloadInfo;
+#else
+        return {};
+#endif
+    }
+
+    std::vector<BYTE> MSStoreDownloadContext::GetLicense(std::string_view contentId)
+    {
+        return LicensingDetails::GetLicensing(contentId, GetAuthHeaders(m_licensingAuthenticator));
+    }
+}