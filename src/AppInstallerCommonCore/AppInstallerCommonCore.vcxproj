﻿<?xml version="1.0" encoding="utf-8"?>
<Project DefaultTargets="Build" ToolsVersion="15.0" xmlns="http://schemas.microsoft.com/developer/msbuild/2003">
  <Import Project="$(SolutionDir)\packages\Microsoft.Windows.CppWinRT.2.0.200729.8\build\native\Microsoft.Windows.CppWinRT.props" Condition="'$(Configuration)'!='Fuzzing' And Exists('$(SolutionDir)\packages\Microsoft.Windows.CppWinRT.2.0.200729.8\build\native\Microsoft.Windows.CppWinRT.props')" />
  <PropertyGroup Label="Globals">
    <CppWinRTOptimized>true</CppWinRTOptimized>
    <CppWinRTRootNamespaceAutoMerge>true</CppWinRTRootNamespaceAutoMerge>
    <MinimalCoreWin>true</MinimalCoreWin>
    <VCProjectVersion>15.0</VCProjectVersion>
    <ProjectGuid>{5890d6ed-7c3b-40f3-b436-b54f640d9e65}</ProjectGuid>
    <Keyword>Win32Proj</Keyword>
    <RootNamespace>AppInstallerLoggingCore</RootNamespace>
    <WindowsTargetPlatformVersion Condition=" '$(WindowsTargetPlatformVersion)' == '' ">10.0.18362.0</WindowsTargetPlatformVersion>
    <WindowsTargetPlatformMinVersion>10.0.16299.0</WindowsTargetPlatformMinVersion>
    <WindowsSDKDesktopARMSupport>true</WindowsSDKDesktopARMSupport>
    <WindowsSDKDesktopARM64Support>true</WindowsSDKDesktopARM64Support>
  </PropertyGroup>
  <Import Project="$(VCTargetsPath)\Microsoft.Cpp.Default.props" />
  <ItemGroup Label="ProjectConfigurations">
    <ProjectConfiguration Include="Debug|ARM">
      <Configuration>Debug</Configuration>
      <Platform>ARM</Platform>
    </ProjectConfiguration>
    <ProjectConfiguration Include="Debug|ARM64">
      <Configuration>Debug</Configuration>
      <Platform>ARM64</Platform>
    </ProjectConfiguration>
    <ProjectConfiguration Include="Debug|Win32">
      <Configuration>Debug</Configuration>
      <Platform>Win32</Platform>
    </ProjectConfiguration>
    <ProjectConfiguration Include="Fuzzing|x64">
      <Configuration>Fuzzing</Configuration>
      <Platform>x64</Platform>
    </ProjectConfiguration>
    <ProjectConfiguration Include="Release|ARM">
      <Configuration>Release</Configuration>
      <Platform>ARM</Platform>
    </ProjectConfiguration>
    <ProjectConfiguration Include="Release|ARM64">
      <Configuration>Release</Configuration>
      <Platform>ARM64</Platform>
    </ProjectConfiguration>
    <ProjectConfiguration Include="Release|Win32">
      <Configuration>Release</Configuration>
      <Platform>Win32</Platform>
    </ProjectConfiguration>
    <ProjectConfiguration Include="Debug|x64">
      <Configuration>Debug</Configuration>
      <Platform>x64</Platform>
    </ProjectConfiguration>
    <ProjectConfiguration Include="Release|x64">
      <Configuration>Release</Configuration>
      <Platform>x64</Platform>
    </ProjectConfiguration>
  </ItemGroup>
  <PropertyGroup Label="Configuration">
    <ConfigurationType>StaticLibrary</ConfigurationType>
    <PlatformToolset>v140</PlatformToolset>
    <PlatformToolset Condition="'$(VisualStudioVersion)' == '15.0'">v141</PlatformToolset>
    <PlatformToolset Condition="'$(VisualStudioVersion)' == '16.0'">v142</PlatformToolset>
    <CharacterSet>Unicode</CharacterSet>
  </PropertyGroup>
  <PropertyGroup Condition="'$(Configuration)'=='Debug'" Label="Configuration">
    <UseDebugLibraries>true</UseDebugLibraries>
    <LinkIncremental>true</LinkIncremental>
  </PropertyGroup>
  <PropertyGroup Condition="'$(Configuration)'=='Release'" Label="Configuration">
    <UseDebugLibraries>false</UseDebugLibraries>
    <WholeProgramOptimization>true</WholeProgramOptimization>
    <LinkIncremental>false</LinkIncremental>
  </PropertyGroup>
  <PropertyGroup Condition="'$(Configuration)'=='Fuzzing'" Label="Configuration">
    <UseDebugLibraries>false</UseDebugLibraries>
    <WholeProgramOptimization>false</WholeProgramOptimization>
    <LinkIncremental>false</LinkIncremental>
    <EnableASAN>true</EnableASAN>
  </PropertyGroup>
  <PropertyGroup Label="Configuration" Condition="'$(Configuration)|$(Platform)'=='Release|ARM'">
    <SpectreMitigation>Spectre</SpectreMitigation>
  </PropertyGroup>
  <PropertyGroup Label="Configuration" Condition="'$(Configuration)|$(Platform)'=='Release|ARM64'">
    <SpectreMitigation>Spectre</SpectreMitigation>
  </PropertyGroup>
  <PropertyGroup Label="Configuration" Condition="'$(Configuration)|$(Platform)'=='Release|Win32'">
    <SpectreMitigation>Spectre</SpectreMitigation>
  </PropertyGroup>
  <PropertyGroup Label="Configuration" Condition="'$(Configuration)|$(Platform)'=='Release|x64'">
    <SpectreMitigation>Spectre</SpectreMitigation>
  </PropertyGroup>
  <Import Project="$(VCTargetsPath)\Microsoft.Cpp.props" />
  <ImportGroup Label="ExtensionSettings">
  </ImportGroup>
  <ImportGroup Label="Shared">
    <Import Project="..\Valijson\Valijson.vcxitems" Label="Shared" />
    <Import Project="..\ManifestSchema\ManifestSchema.vcxitems" Label="Shared" />
  </ImportGroup>
  <ImportGroup Label="PropertySheets">
    <Import Project="$(UserRootDir)\Microsoft.Cpp.$(Platform).user.props" Condition="exists('$(UserRootDir)\Microsoft.Cpp.$(Platform).user.props')" Label="LocalAppDataPlatform" />
  </ImportGroup>
  <ImportGroup Label="PropertySheets">
    <Import Project="PropertySheet.props" />
  </ImportGroup>
  <PropertyGroup Label="UserMacros" />
  <PropertyGroup Condition="'$(Configuration)|$(Platform)'=='Debug|x64'">
    <LinkIncremental>true</LinkIncremental>
    <OutDir>$(SolutionDir)$(Platform)\$(Configuration)\$(ProjectName)\</OutDir>
    <CodeAnalysisTreatWarningsAsErrors>true</CodeAnalysisTreatWarningsAsErrors>
    <RunCodeAnalysis>true</RunCodeAnalysis>
    <CodeAnalysisRuleSet>..\CodeAnalysis.ruleset</CodeAnalysisRuleSet>
  </PropertyGroup>
  <PropertyGroup Condition="'$(Configuration)|$(Platform)'=='Debug|ARM'">
    <LinkIncremental>true</LinkIncremental>
    <OutDir>$(SolutionDir)$(Platform)\$(Configuration)\$(ProjectName)\</OutDir>
    <CodeAnalysisTreatWarningsAsErrors>true</CodeAnalysisTreatWarningsAsErrors>
    <RunCodeAnalysis>true</RunCodeAnalysis>
    <CodeAnalysisRuleSet>..\CodeAnalysis.ruleset</CodeAnalysisRuleSet>
  </PropertyGroup>
  <PropertyGroup Condition="'$(Configuration)|$(Platform)'=='Debug|ARM64'">
    <LinkIncremental>true</LinkIncremental>
    <OutDir>$(SolutionDir)$(Platform)\$(Configuration)\$(ProjectName)\</OutDir>
    <CodeAnalysisTreatWarningsAsErrors>true</CodeAnalysisTreatWarningsAsErrors>
    <RunCodeAnalysis>true</RunCodeAnalysis>
    <CodeAnalysisRuleSet>..\CodeAnalysis.ruleset</CodeAnalysisRuleSet>
  </PropertyGroup>
  <PropertyGroup Condition="'$(Configuration)|$(Platform)'=='Debug|Win32'">
    <LinkIncremental>true</LinkIncremental>
    <OutDir>$(SolutionDir)x86\$(Configuration)\$(ProjectName)\</OutDir>
    <CodeAnalysisTreatWarningsAsErrors>true</CodeAnalysisTreatWarningsAsErrors>
    <RunCodeAnalysis>true</RunCodeAnalysis>
    <CodeAnalysisRuleSet>..\CodeAnalysis.ruleset</CodeAnalysisRuleSet>
  </PropertyGroup>
  <PropertyGroup Condition="'$(Configuration)|$(Platform)'=='Release|Win32'">
    <LinkIncremental>false</LinkIncremental>
    <OutDir>$(SolutionDir)x86\$(Configuration)\$(ProjectName)\</OutDir>
    <CodeAnalysisTreatWarningsAsErrors>true</CodeAnalysisTreatWarningsAsErrors>
    <RunCodeAnalysis>false</RunCodeAnalysis>
    <CodeAnalysisRuleSet>..\CodeAnalysis.ruleset</CodeAnalysisRuleSet>
  </PropertyGroup>
  <PropertyGroup Condition="'$(Configuration)|$(Platform)'=='Release|x64'">
    <LinkIncremental>false</LinkIncremental>
    <OutDir>$(SolutionDir)$(Platform)\$(Configuration)\$(ProjectName)\</OutDir>
    <CodeAnalysisTreatWarningsAsErrors>true</CodeAnalysisTreatWarningsAsErrors>
    <RunCodeAnalysis>false</RunCodeAnalysis>
    <CodeAnalysisRuleSet>..\CodeAnalysis.ruleset</CodeAnalysisRuleSet>
  </PropertyGroup>
  <PropertyGroup Condition="'$(Configuration)|$(Platform)'=='Fuzzing|x64'">
    <LinkIncremental>false</LinkIncremental>
    <OutDir>$(SolutionDir)$(Platform)\$(Configuration)\$(ProjectName)\</OutDir>
  </PropertyGroup>
  <PropertyGroup Condition="'$(Configuration)|$(Platform)'=='Release|ARM'">
    <LinkIncremental>false</LinkIncremental>
    <OutDir>$(SolutionDir)$(Platform)\$(Configuration)\$(ProjectName)\</OutDir>
    <CodeAnalysisTreatWarningsAsErrors>true</CodeAnalysisTreatWarningsAsErrors>
    <RunCodeAnalysis>false</RunCodeAnalysis>
    <CodeAnalysisRuleSet>..\CodeAnalysis.ruleset</CodeAnalysisRuleSet>
  </PropertyGroup>
  <PropertyGroup Condition="'$(Configuration)|$(Platform)'=='Release|ARM64'">
    <LinkIncremental>false</LinkIncremental>
    <OutDir>$(SolutionDir)$(Platform)\$(Configuration)\$(ProjectName)\</OutDir>
    <CodeAnalysisTreatWarningsAsErrors>true</CodeAnalysisTreatWarningsAsErrors>
    <RunCodeAnalysis>false</RunCodeAnalysis>
    <CodeAnalysisRuleSet>..\CodeAnalysis.ruleset</CodeAnalysisRuleSet>
  </PropertyGroup>
  <ItemDefinitionGroup>
    <ClCompile>
      <PrecompiledHeader>Use</PrecompiledHeader>
      <PrecompiledHeaderFile>pch.h</PrecompiledHeaderFile>
      <PrecompiledHeaderOutputFile>$(IntDir)pch.pch</PrecompiledHeaderOutputFile>
      <PreprocessorDefinitions>_CONSOLE;%(PreprocessorDefinitions)</PreprocessorDefinitions>
      <WarningLevel>Level4</WarningLevel>
      <AdditionalOptions>%(AdditionalOptions) /permissive- /D _SILENCE_CXX17_ITERATOR_BASE_CLASS_DEPRECATION_WARNING</AdditionalOptions>
    </ClCompile>
  </ItemDefinitionGroup>
  <ItemDefinitionGroup Condition="'$(Configuration)'=='Debug'">
    <ClCompile>
      <Optimization>Disabled</Optimization>
      <PreprocessorDefinitions>_DEBUG;%(PreprocessorDefinitions);CLICOREDLLBUILD</PreprocessorDefinitions>
      <AdditionalIncludeDirectories Condition="'$(Configuration)|$(Platform)'=='Debug|ARM'">$(ProjectDir);$(ProjectDir)Public;$(ProjectDir)Telemetry;$(ProjectDir)..\binver;$(ProjectDir)..\YamlCppLib\libyaml\include;$(ProjectDir)..\JsonCppLib\json;$(ProjectDir)..\JsonCppLib;%(AdditionalIncludeDirectories)</AdditionalIncludeDirectories>
      <AdditionalIncludeDirectories Condition="'$(Configuration)|$(Platform)'=='Debug|ARM64'">$(ProjectDir);$(ProjectDir)Public;$(ProjectDir)Telemetry;$(ProjectDir)..\binver;$(ProjectDir)..\YamlCppLib\libyaml\include;$(ProjectDir)..\JsonCppLib\json;$(ProjectDir)..\JsonCppLib;%(AdditionalIncludeDirectories)</AdditionalIncludeDirectories>
      <AdditionalIncludeDirectories Condition="'$(Configuration)|$(Platform)'=='Debug|x64'">$(ProjectDir);$(ProjectDir)Public;$(ProjectDir)Telemetry;$(ProjectDir)..\binver;$(ProjectDir)..\YamlCppLib\libyaml\include;$(ProjectDir)..\JsonCppLib\json;$(ProjectDir)..\JsonCppLib;%(AdditionalIncludeDirectories)</AdditionalIncludeDirectories>
      <TreatWarningAsError Condition="'$(Configuration)|$(Platform)'=='Debug|ARM'">true</TreatWarningAsError>
      <TreatWarningAsError Condition="'$(Configuration)|$(Platform)'=='Debug|ARM64'">true</TreatWarningAsError>
      <TreatWarningAsError Condition="'$(Configuration)|$(Platform)'=='Debug|x64'">true</TreatWarningAsError>
      <SDLCheck Condition="'$(Configuration)|$(Platform)'=='Debug|ARM'">true</SDLCheck>
      <SDLCheck Condition="'$(Configuration)|$(Platform)'=='Debug|ARM64'">true</SDLCheck>
      <SDLCheck Condition="'$(Configuration)|$(Platform)'=='Debug|x64'">true</SDLCheck>
      <EnablePREfast Condition="'$(Configuration)|$(Platform)'=='Debug|ARM'">true</EnablePREfast>
      <EnablePREfast Condition="'$(Configuration)|$(Platform)'=='Debug|ARM64'">true</EnablePREfast>
      <EnablePREfast Condition="'$(Configuration)|$(Platform)'=='Debug|x64'">true</EnablePREfast>
    </ClCompile>
    <Link>
      <GenerateWindowsMetadata>false</GenerateWindowsMetadata>
      <SubSystem Condition="'$(Configuration)|$(Platform)'=='Debug|ARM'">Windows</SubSystem>
      <SubSystem Condition="'$(Configuration)|$(Platform)'=='Debug|ARM64'">Windows</SubSystem>
      <SubSystem Condition="'$(Configuration)|$(Platform)'=='Debug|x64'">Windows</SubSystem>
    </Link>
  </ItemDefinitionGroup>
  <ItemDefinitionGroup Condition="'$(Platform)'=='Win32'">
    <ClCompile>
      <PreprocessorDefinitions>WIN32;%(PreprocessorDefinitions);CLICOREDLLBUILD</PreprocessorDefinitions>
      <AdditionalIncludeDirectories Condition="'$(Configuration)|$(Platform)'=='Debug|Win32'">$(ProjectDir);$(ProjectDir)Public;$(ProjectDir)Telemetry;$(ProjectDir)..\binver;$(ProjectDir)..\YamlCppLib\libyaml\include;$(ProjectDir)..\JsonCppLib\json;$(ProjectDir)..\JsonCppLib;%(AdditionalIncludeDirectories)</AdditionalIncludeDirectories>
      <TreatWarningAsError Condition="'$(Configuration)|$(Platform)'=='Debug|Win32'">true</TreatWarningAsError>
      <SDLCheck Condition="'$(Configuration)|$(Platform)'=='Debug|Win32'">true</SDLCheck>
      <EnablePREfast Condition="'$(Configuration)|$(Platform)'=='Debug|Win32'">true</EnablePREfast>
    </ClCompile>
    <Link>
      <SubSystem Condition="'$(Configuration)|$(Platform)'=='Debug|Win32'">Windows</SubSystem>
    </Link>
  </ItemDefinitionGroup>
  <ItemDefinitionGroup Condition="'$(Configuration)'=='Release'">
    <ClCompile>
      <Optimization>MaxSpeed</Optimization>
      <FunctionLevelLinking>true</FunctionLevelLinking>
      <IntrinsicFunctions>true</IntrinsicFunctions>
      <PreprocessorDefinitions>NDEBUG;%(PreprocessorDefinitions);CLICOREDLLBUILD</PreprocessorDefinitions>
      <AdditionalIncludeDirectories Condition="'$(Configuration)|$(Platform)'=='Release|ARM'">$(ProjectDir);$(ProjectDir)Public;$(ProjectDir)Telemetry;$(ProjectDir)..\binver;$(ProjectDir)..\YamlCppLib\libyaml\include;$(ProjectDir)..\JsonCppLib\json;$(ProjectDir)..\JsonCppLib;%(AdditionalIncludeDirectories)</AdditionalIncludeDirectories>
      <AdditionalIncludeDirectories Condition="'$(Configuration)|$(Platform)'=='Release|ARM64'">$(ProjectDir);$(ProjectDir)Public;$(ProjectDir)Telemetry;$(ProjectDir)..\binver;$(ProjectDir)..\YamlCppLib\libyaml\include;$(ProjectDir)..\JsonCppLib\json;$(ProjectDir)..\JsonCppLib;%(AdditionalIncludeDirectories)</AdditionalIncludeDirectories>
      <AdditionalIncludeDirectories Condition="'$(Configuration)|$(Platform)'=='Release|Win32'">$(ProjectDir);$(ProjectDir)Public;$(ProjectDir)Telemetry;$(ProjectDir)..\binver;$(ProjectDir)..\YamlCppLib\libyaml\include;$(ProjectDir)..\JsonCppLib\json;$(ProjectDir)..\JsonCppLib;%(AdditionalIncludeDirectories)</AdditionalIncludeDirectories>
      <AdditionalIncludeDirectories Condition="'$(Configuration)|$(Platform)'=='Release|x64'">$(ProjectDir);$(ProjectDir)Public;$(ProjectDir)Telemetry;$(ProjectDir)..\binver;$(ProjectDir)..\YamlCppLib\libyaml\include;$(ProjectDir)..\JsonCppLib\json;$(ProjectDir)..\JsonCppLib;%(AdditionalIncludeDirectories)</AdditionalIncludeDirectories>
      <TreatWarningAsError Condition="'$(Configuration)|$(Platform)'=='Release|ARM'">true</TreatWarningAsError>
      <TreatWarningAsError Condition="'$(Configuration)|$(Platform)'=='Release|ARM64'">true</TreatWarningAsError>
      <TreatWarningAsError Condition="'$(Configuration)|$(Platform)'=='Release|Win32'">true</TreatWarningAsError>
      <TreatWarningAsError Condition="'$(Configuration)|$(Platform)'=='Release|x64'">true</TreatWarningAsError>
      <SDLCheck Condition="'$(Configuration)|$(Platform)'=='Release|ARM'">true</SDLCheck>
      <SDLCheck Condition="'$(Configuration)|$(Platform)'=='Release|ARM64'">true</SDLCheck>
      <SDLCheck Condition="'$(Configuration)|$(Platform)'=='Release|Win32'">true</SDLCheck>
      <SDLCheck Condition="'$(Configuration)|$(Platform)'=='Release|x64'">true</SDLCheck>
      <EnablePREfast Condition="'$(Configuration)|$(Platform)'=='Release|ARM'">false</EnablePREfast>
      <EnablePREfast Condition="'$(Configuration)|$(Platform)'=='Release|ARM64'">false</EnablePREfast>
      <EnablePREfast Condition="'$(Configuration)|$(Platform)'=='Release|Win32'">false</EnablePREfast>
      <EnablePREfast Condition="'$(Configuration)|$(Platform)'=='Release|x64'">false</EnablePREfast>
    </ClCompile>
    <Link>
      <EnableCOMDATFolding>true</EnableCOMDATFolding>
      <OptimizeReferences>true</OptimizeReferences>
      <GenerateWindowsMetadata>false</GenerateWindowsMetadata>
      <SubSystem Condition="'$(Configuration)|$(Platform)'=='Release|ARM'">Windows</SubSystem>
      <SubSystem Condition="'$(Configuration)|$(Platform)'=='Release|ARM64'">Windows</SubSystem>
      <SubSystem Condition="'$(Configuration)|$(Platform)'=='Release|Win32'">Windows</SubSystem>
      <SubSystem Condition="'$(Configuration)|$(Platform)'=='Release|x64'">Windows</SubSystem>
    </Link>
  </ItemDefinitionGroup>
  <ItemDefinitionGroup Condition="'$(Configuration)'=='Fuzzing'">
    <ClCompile>
      <Optimization>MaxSpeed</Optimization>
      <FunctionLevelLinking>true</FunctionLevelLinking>
      <IntrinsicFunctions>true</IntrinsicFunctions>
      <PreprocessorDefinitions>NDEBUG;%(PreprocessorDefinitions);CLICOREDLLBUILD;WINGET_DISABLE_FOR_FUZZING</PreprocessorDefinitions>
      <AdditionalIncludeDirectories>$(ProjectDir);$(ProjectDir)Public;$(ProjectDir)Telemetry;$(ProjectDir)..\binver;$(ProjectDir)..\YamlCppLib\libyaml\include;$(ProjectDir)..\JsonCppLib\json;$(ProjectDir)..\JsonCppLib;%(AdditionalIncludeDirectories)</AdditionalIncludeDirectories>
      <TreatWarningAsError>true</TreatWarningAsError>
      <LanguageStandard>stdcpp17</LanguageStandard>
      <RuntimeLibrary>MultiThreaded</RuntimeLibrary>
      <AdditionalOptions>%(AdditionalOptions) /fsanitize-coverage=inline-8bit-counters /fsanitize-coverage=edge /fsanitize-coverage=trace-cmp /fsanitize-coverage=trace-div</AdditionalOptions>
    </ClCompile>
    <Link>
      <EnableCOMDATFolding>true</EnableCOMDATFolding>
      <OptimizeReferences>true</OptimizeReferences>
      <GenerateWindowsMetadata>false</GenerateWindowsMetadata>
      <SubSystem>Windows</SubSystem>
    </Link>
  </ItemDefinitionGroup>
  <ItemGroup>
    <ClInclude Include="DODownloader.h" />
    <ClInclude Include="Public\winget\GroupPolicy.h" />
    <ClInclude Include="HttpStream\HttpClientWrapper.h" />
    <ClInclude Include="HttpStream\HttpLocalCache.h" />
    <ClInclude Include="HttpStream\HttpRandomAccessStream.h" />
    <ClInclude Include="JsonUtil.h" />
    <ClInclude Include="pch.h" />
    <ClInclude Include="Public\AppInstallerDateTime.h" />
    <ClInclude Include="Public\AppInstallerDeployment.h" />
    <ClInclude Include="Public\AppInstallerDownloader.h" />
    <ClInclude Include="Public\AppInstallerErrors.h" />
    <ClInclude Include="Public\AppInstallerFileLogger.h" />
    <ClInclude Include="Public\AppInstallerProgress.h" />
    <ClInclude Include="Public\AppInstallerLanguageUtilities.h" />
    <ClInclude Include="Public\AppInstallerMsixInfo.h" />
    <ClInclude Include="Public\AppInstallerRuntime.h" />
    <ClInclude Include="Public\AppInstallerSHA256.h" />
    <ClInclude Include="Public\AppInstallerStrings.h" />
    <ClInclude Include="Public\AppInstallerSynchronization.h" />
    <ClInclude Include="Public\AppInstallerTelemetry.h" />
    <ClInclude Include="Public\AppInstallerLogging.h" />
    <ClInclude Include="Public\AppInstallerArchitecture.h" />
    <ClInclude Include="Public\AppInstallerTraceLogger.h" />
    <ClInclude Include="Public\AppInstallerVersions.h" />
    <ClInclude Include="Public\ThreadGlobals.h" />
    <ClInclude Include="Public\winget\ExperimentalFeature.h" />
    <ClInclude Include="Public\winget\ExtensionCatalog.h" />
    <ClInclude Include="Public\winget\JsonSchemaValidation.h" />
    <ClInclude Include="Public\winget\Locale.h" />
    <ClInclude Include="Public\winget\LocIndependent.h" />
    <ClInclude Include="Public\winget\Manifest.h" />
    <ClInclude Include="Public\winget\ManifestInstaller.h" />
    <ClInclude Include="Public\winget\ManifestLocalization.h" />
    <ClInclude Include="Public\winget\ManifestCommon.h" />
    <ClInclude Include="Public\winget\ManifestValidation.h" />
    <ClInclude Include="Public\winget\ManifestYamlParser.h" />
    <ClInclude Include="Public\winget\ManifestYamlPopulator.h" />
    <ClInclude Include="Public\winget\NameNormalization.h" />
    <ClInclude Include="Public\winget\Regex.h" />
    <ClInclude Include="Public\winget\Registry.h" />
    <ClInclude Include="Public\winget\ManifestSchemaValidation.h" />
    <ClInclude Include="Public\winget\Resources.h" />
    <ClInclude Include="Public\winget\Settings.h" />
    <ClInclude Include="Public\winget\UserSettings.h" />
    <ClInclude Include="Public\winget\Yaml.h" />
    <ClInclude Include="Telemetry\MicrosoftTelemetry.h" />
    <ClInclude Include="Telemetry\TraceLogging.h" />
    <ClInclude Include="Telemetry\WinEventLogLevels.h" />
    <ClInclude Include="YamlWrapper.h" />
  </ItemGroup>
  <ItemGroup>
<<<<<<< HEAD
    <ClCompile Include="ActivateThreadGlobals.cpp" />
=======
    <ClCompile Include="DODownloader.cpp" />
    <ClCompile Include="GroupPolicy.cpp">
      <ExcludedFromBuild Condition="'$(Configuration)'=='Fuzzing'">true</ExcludedFromBuild>
    </ClCompile>
>>>>>>> 80d8a63c
    <ClCompile Include="AppInstallerLogging.cpp" />
    <ClCompile Include="AppInstallerStrings.cpp" />
    <ClCompile Include="DateTime.cpp" />
    <ClCompile Include="Deployment.cpp">
      <ExcludedFromBuild Condition="'$(Configuration)'=='Fuzzing'">true</ExcludedFromBuild>
    </ClCompile>
    <ClCompile Include="Downloader.cpp" />
    <ClCompile Include="Errors.cpp" />
    <ClCompile Include="ExperimentalFeature.cpp" />
    <ClCompile Include="ExtensionCatalog.cpp">
      <ExcludedFromBuild Condition="'$(Configuration)'=='Fuzzing'">true</ExcludedFromBuild>
    </ClCompile>
    <ClCompile Include="FileLogger.cpp" />
    <ClCompile Include="HttpStream\HttpClientWrapper.cpp">
      <ExcludedFromBuild Condition="'$(Configuration)'=='Fuzzing'">true</ExcludedFromBuild>
    </ClCompile>
    <ClCompile Include="HttpStream\HttpLocalCache.cpp">
      <ExcludedFromBuild Condition="'$(Configuration)'=='Fuzzing'">true</ExcludedFromBuild>
    </ClCompile>
    <ClCompile Include="HttpStream\HttpRandomAccessStream.cpp">
      <ExcludedFromBuild Condition="'$(Configuration)'=='Fuzzing'">true</ExcludedFromBuild>
    </ClCompile>
    <ClCompile Include="JsonSchemaValidation.cpp" />
    <ClCompile Include="JsonUtil.cpp" />
    <ClCompile Include="Locale.cpp" />
    <ClCompile Include="Manifest\Manifest.cpp" />
    <ClCompile Include="Manifest\ManifestCommon.cpp" />
    <ClCompile Include="Manifest\ManifestValidation.cpp" />
    <ClCompile Include="Manifest\ManifestSchemaValidation.cpp" />
    <ClCompile Include="Manifest\ManifestYamlPopulator.cpp" />
    <ClCompile Include="Manifest\YamlParser.cpp" />
    <ClCompile Include="MsixInfo.cpp">
      <ExcludedFromBuild Condition="'$(Configuration)'=='Fuzzing'">true</ExcludedFromBuild>
    </ClCompile>
    <ClCompile Include="NameNormalization.cpp" />
    <ClCompile Include="Public\TraceLogger.cpp" />
    <ClCompile Include="Regex.cpp" />
    <ClCompile Include="Registry.cpp" />
    <ClCompile Include="Runtime.cpp" />
    <ClCompile Include="pch.cpp">
      <PrecompiledHeader>Create</PrecompiledHeader>
    </ClCompile>
    <ClCompile Include="AppInstallerTelemetry.cpp" />
    <ClCompile Include="Settings.cpp" />
    <ClCompile Include="SHA256.cpp" />
    <ClCompile Include="Synchronization.cpp" />
    <ClCompile Include="Telemetry\TraceLogging.cpp" />
    <ClCompile Include="Architecture.cpp" />
    <ClCompile Include="ThreadGlobals.cpp" />
    <ClCompile Include="UserSettings.cpp" />
    <ClCompile Include="Versions.cpp" />
    <ClCompile Include="Yaml.cpp" />
    <ClCompile Include="YamlWrapper.cpp" />
  </ItemGroup>
  <ItemGroup>
    <None Include="packages.config" />
    <None Include="PropertySheet.props" />
  </ItemGroup>
  <Import Project="$(VCTargetsPath)\Microsoft.Cpp.targets" />
  <ImportGroup Label="ExtensionTargets">
    <Import Project="$(SolutionDir)\packages\Microsoft.Windows.CppWinRT.2.0.200729.8\build\native\Microsoft.Windows.CppWinRT.targets" Condition="'$(Configuration)'!='Fuzzing' And Exists('$(SolutionDir)\packages\Microsoft.Windows.CppWinRT.2.0.200729.8\build\native\Microsoft.Windows.CppWinRT.targets')" />
    <Import Project="$(SolutionDir)\packages\Microsoft.Windows.ImplementationLibrary.1.0.200519.2\build\native\Microsoft.Windows.ImplementationLibrary.targets" Condition="Exists('$(SolutionDir)\packages\Microsoft.Windows.ImplementationLibrary.1.0.200519.2\build\native\Microsoft.Windows.ImplementationLibrary.targets')" />
  </ImportGroup>
  <Target Name="EnsureNuGetPackageBuildImports" BeforeTargets="PrepareForBuild">
    <PropertyGroup>
      <ErrorText>This project references NuGet package(s) that are missing on this computer. Use NuGet Package Restore to download them.  For more information, see http://go.microsoft.com/fwlink/?LinkID=322105. The missing file is {0}.</ErrorText>
    </PropertyGroup>
    <Error Condition="!Exists('$(SolutionDir)\packages\Microsoft.Windows.CppWinRT.2.0.200729.8\build\native\Microsoft.Windows.CppWinRT.props')" Text="$([System.String]::Format('$(ErrorText)', '$(SolutionDir)\packages\Microsoft.Windows.CppWinRT.2.0.200729.8\build\native\Microsoft.Windows.CppWinRT.props'))" />
    <Error Condition="!Exists('$(SolutionDir)\packages\Microsoft.Windows.CppWinRT.2.0.200729.8\build\native\Microsoft.Windows.CppWinRT.targets')" Text="$([System.String]::Format('$(ErrorText)', '$(SolutionDir)\packages\Microsoft.Windows.CppWinRT.2.0.200729.8\build\native\Microsoft.Windows.CppWinRT.targets'))" />
    <Error Condition="!Exists('$(SolutionDir)\packages\Microsoft.Windows.ImplementationLibrary.1.0.200519.2\build\native\Microsoft.Windows.ImplementationLibrary.targets')" Text="$([System.String]::Format('$(ErrorText)', '$(SolutionDir)\packages\Microsoft.Windows.ImplementationLibrary.1.0.200519.2\build\native\Microsoft.Windows.ImplementationLibrary.targets'))" />
  </Target>
</Project><|MERGE_RESOLUTION|>--- conflicted
+++ resolved
@@ -311,14 +311,11 @@
     <ClInclude Include="YamlWrapper.h" />
   </ItemGroup>
   <ItemGroup>
-<<<<<<< HEAD
     <ClCompile Include="ActivateThreadGlobals.cpp" />
-=======
     <ClCompile Include="DODownloader.cpp" />
     <ClCompile Include="GroupPolicy.cpp">
       <ExcludedFromBuild Condition="'$(Configuration)'=='Fuzzing'">true</ExcludedFromBuild>
     </ClCompile>
->>>>>>> 80d8a63c
     <ClCompile Include="AppInstallerLogging.cpp" />
     <ClCompile Include="AppInstallerStrings.cpp" />
     <ClCompile Include="DateTime.cpp" />
