--- conflicted
+++ resolved
@@ -1,97 +1,85 @@
-// Copyright (c) Microsoft Corporation.
-// Licensed under the MIT License.
-#pragma once
-#include <AppInstallerVersions.h>
-#include <winget/LocIndependent.h>
-
-#include <filesystem>
-#include <memory>
-#include <string>
-#include <string_view>
-
-namespace AppInstaller::Runtime
-{
-    // Determines whether the process is running in a packaged context or not.
-    bool IsRunningInPackagedContext();
-
-    // Determines the current version of the client and returns it.
-    Utility::LocIndString GetClientVersion();
-
-    // Determines the current version of the package if running in a packaged context.
-    Utility::LocIndString GetPackageVersion();
-
-    // Gets a string representation of the OS version for debugging purposes.
-    Utility::LocIndString GetOSVersion();
-
-    // Gets the OS region.
-    // This can be used as the current market.
-    std::string GetOSRegion();
-
-    // A path to be retrieved based on the runtime.
-    enum class PathName
-    {
-        // The temporary file location.
-        Temp,
-        // The local state (file) storage location.
-        LocalState,
-        // The default location where log files are located.
-        DefaultLogLocation,
-        // The default location, anonymized using environment variables.
-        DefaultLogLocationForDisplay,
-        // The location that standard type settings are stored.
-        // In a packaged context, this returns a prepend value for the container name.
-        StandardSettings,
-        // The location that user file type settings are stored.
-        UserFileSettings,
-        // The location where secure settings data is stored.
-        SecureSettings,
-        // The value of %USERPROFILE%.
-        UserProfile,
-<<<<<<< HEAD
-        // The location of the x64 program files.
-        ProgramFiles,
-        // The location of the x86 program files.
-        ProgramFilesX86,
-        // The local app data location.
-        LocalAppData,
-=======
->>>>>>> 6e9e10e1
-        // The location where portable packages are installed to with user scope.
-        PortableAppUserRoot,
-        // The location where portable packages are installed to with machine scope (x64).
-        PortableAppMachineRootX64,
-        // The location where portable packages are installed to with machine scope (x86).
-        PortableAppMachineRootX86,
-<<<<<<< HEAD
-        // The location where symlinks to portable packages are stored under user scope.
-        PortableLinksUserLocation,
-        // The location where symlinks to portable packages are stored under machine scope (x64).
-        PortableLinksMachineLocationX64,
-        // The location where symlinks to portable packages are stored under user scope (x86).
-        PortableLinksMachineLocationX86
-=======
->>>>>>> 6e9e10e1
-    };
-
-    // Gets the path to the requested location.
-    std::filesystem::path GetPathTo(PathName path);
-
-    // Determines whether the current OS version is >= the given one.
-    // We treat the given Version struct as a standard 4 part Windows OS version.
-    bool IsCurrentOSVersionGreaterThanOrEqual(const Utility::Version& version);
-
-    // Determines whether the process is running with administrator privileges.
-    bool IsRunningAsAdmin();
-
-    // Checks if the file system at path supports named streams/ADS
-    bool SupportsNamedStreams(const std::filesystem::path& path);
-
-    // Checks if the file system at path supports hard links
-    bool SupportsHardLinks(const std::filesystem::path& path);
-
-    // Returns true if this is a release build; false if not.
-    inline constexpr bool IsReleaseBuild();
-
-    // Gets the default user agent string for the Windows Package Manager.
-    Utility::LocIndString GetDefaultUserAgent();
-}
+// Copyright (c) Microsoft Corporation.
+// Licensed under the MIT License.
+#pragma once
+#include <AppInstallerVersions.h>
+#include <winget/LocIndependent.h>
+
+#include <filesystem>
+#include <memory>
+#include <string>
+#include <string_view>
+
+namespace AppInstaller::Runtime
+{
+    // Determines whether the process is running in a packaged context or not.
+    bool IsRunningInPackagedContext();
+
+    // Determines the current version of the client and returns it.
+    Utility::LocIndString GetClientVersion();
+
+    // Determines the current version of the package if running in a packaged context.
+    Utility::LocIndString GetPackageVersion();
+
+    // Gets a string representation of the OS version for debugging purposes.
+    Utility::LocIndString GetOSVersion();
+
+    // Gets the OS region.
+    // This can be used as the current market.
+    std::string GetOSRegion();
+
+    // A path to be retrieved based on the runtime.
+    enum class PathName
+    {
+        // The temporary file location.
+        Temp,
+        // The local state (file) storage location.
+        LocalState,
+        // The default location where log files are located.
+        DefaultLogLocation,
+        // The default location, anonymized using environment variables.
+        DefaultLogLocationForDisplay,
+        // The location that standard type settings are stored.
+        // In a packaged context, this returns a prepend value for the container name.
+        StandardSettings,
+        // The location that user file type settings are stored.
+        UserFileSettings,
+        // The location where secure settings data is stored.
+        SecureSettings,
+        // The value of %USERPROFILE%.
+        UserProfile,
+        // The location where portable packages are installed to with user scope.
+        PortableAppUserRoot,
+        // The location where portable packages are installed to with machine scope (x64).
+        PortableAppMachineRootX64,
+        // The location where portable packages are installed to with machine scope (x86).
+        PortableAppMachineRootX86,
+        // The location where symlinks to portable packages are stored under user scope.
+        PortableLinksUserLocation,
+        // The location where symlinks to portable packages are stored under machine scope (x64).
+        PortableLinksMachineLocationX64,
+        // The location where symlinks to portable packages are stored under user scope (x86).
+        PortableLinksMachineLocationX86
+    };
+
+    // Gets the path to the requested location.
+    std::filesystem::path GetPathTo(PathName path);
+
+    // Determines whether the current OS version is >= the given one.
+    // We treat the given Version struct as a standard 4 part Windows OS version.
+    bool IsCurrentOSVersionGreaterThanOrEqual(const Utility::Version& version);
+
+    // Determines whether the process is running with administrator privileges.
+    bool IsRunningAsAdmin();
+
+    // Checks if the file system at path supports named streams/ADS
+    bool SupportsNamedStreams(const std::filesystem::path& path);
+
+    // Checks if the file system at path supports hard links
+    bool SupportsHardLinks(const std::filesystem::path& path);
+
+    // Returns true if this is a release build; false if not.
+    inline constexpr bool IsReleaseBuild();
+
+    // Gets the default user agent string for the Windows Package Manager.
+    Utility::LocIndString GetDefaultUserAgent();
+}