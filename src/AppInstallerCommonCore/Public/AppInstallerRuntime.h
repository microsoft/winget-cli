--- conflicted
+++ resolved
@@ -1,26 +1,23 @@
-// Copyright (c) Microsoft Corporation.
-// Licensed under the MIT License.
-#pragma once
-
-#include <filesystem>
-<<<<<<< HEAD
-#include <string>
-=======
-#include "AppInstallerArchitecture.h"
-#include "AppInstallerCLICore.h"
->>>>>>> 888431f9
-
-namespace AppInstaller::Runtime
-{
-    // Determines whether the process is running in a packaged context or not.
-    bool IsRunningInPackagedContext();
-
-    // Determines the current version of the client and returns it.
-    std::string GetClientVersion();
-
-    // Gets the path to the temp location.
-    std::filesystem::path GetPathToTemp();
-
-    // Gets the system's architecture as Architecture enum
-    AppInstaller::Utility::Architecture GetSystemArchitecture();
-}
+// Copyright (c) Microsoft Corporation.
+// Licensed under the MIT License.
+#pragma once
+#include "AppInstallerArchitecture.h"
+#include "AppInstallerCLICore.h"
+
+#include <filesystem>
+#include <string>
+
+namespace AppInstaller::Runtime
+{
+    // Determines whether the process is running in a packaged context or not.
+    bool IsRunningInPackagedContext();
+
+    // Determines the current version of the client and returns it.
+    std::string GetClientVersion();
+
+    // Gets the path to the temp location.
+    std::filesystem::path GetPathToTemp();
+
+    // Gets the system's architecture as Architecture enum
+    AppInstaller::Utility::Architecture GetSystemArchitecture();
+}