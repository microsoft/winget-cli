// Copyright (c) Microsoft Corporation.
// Licensed under the MIT License.
#pragma once
#include <filesystem>

namespace AppInstaller::Filesystem
{
    // Checks if the file system at path supports named streams/ADS
    bool SupportsNamedStreams(const std::filesystem::path& path);

    // Checks if the file system at path supports hard links
    bool SupportsHardLinks(const std::filesystem::path& path);

    // Checks if the file system at path support reparse points
    bool SupportsReparsePoints(const std::filesystem::path& path);

    // Checks if the canonical form of the path points to a location outside of the provided base path.
    bool PathEscapesBaseDirectory(const std::filesystem::path& target, const std::filesystem::path& base);

    // Renames the file to a new path.
    void RenameFile(const std::filesystem::path& from, const std::filesystem::path& to);

<<<<<<< HEAD
    // Get expanded file system path.
    std::filesystem::path GetExpandedPath(const std::string& path);
=======
    // Creates a symlink that points to the target path.
    bool CreateSymlink(const std::filesystem::path& path, const std::filesystem::path& target);
>>>>>>> c46f6513
}<|MERGE_RESOLUTION|>--- conflicted
+++ resolved
@@ -1,30 +1,28 @@
-// Copyright (c) Microsoft Corporation.
-// Licensed under the MIT License.
-#pragma once
-#include <filesystem>
-
-namespace AppInstaller::Filesystem
-{
-    // Checks if the file system at path supports named streams/ADS
-    bool SupportsNamedStreams(const std::filesystem::path& path);
-
-    // Checks if the file system at path supports hard links
-    bool SupportsHardLinks(const std::filesystem::path& path);
-
-    // Checks if the file system at path support reparse points
-    bool SupportsReparsePoints(const std::filesystem::path& path);
-
-    // Checks if the canonical form of the path points to a location outside of the provided base path.
-    bool PathEscapesBaseDirectory(const std::filesystem::path& target, const std::filesystem::path& base);
-
-    // Renames the file to a new path.
-    void RenameFile(const std::filesystem::path& from, const std::filesystem::path& to);
-
-<<<<<<< HEAD
-    // Get expanded file system path.
-    std::filesystem::path GetExpandedPath(const std::string& path);
-=======
-    // Creates a symlink that points to the target path.
-    bool CreateSymlink(const std::filesystem::path& path, const std::filesystem::path& target);
->>>>>>> c46f6513
+// Copyright (c) Microsoft Corporation.
+// Licensed under the MIT License.
+#pragma once
+#include <filesystem>
+
+namespace AppInstaller::Filesystem
+{
+    // Checks if the file system at path supports named streams/ADS
+    bool SupportsNamedStreams(const std::filesystem::path& path);
+
+    // Checks if the file system at path supports hard links
+    bool SupportsHardLinks(const std::filesystem::path& path);
+
+    // Checks if the file system at path support reparse points
+    bool SupportsReparsePoints(const std::filesystem::path& path);
+
+    // Checks if the canonical form of the path points to a location outside of the provided base path.
+    bool PathEscapesBaseDirectory(const std::filesystem::path& target, const std::filesystem::path& base);
+
+    // Renames the file to a new path.
+    void RenameFile(const std::filesystem::path& from, const std::filesystem::path& to);
+
+    // Creates a symlink that points to the target path.
+    bool CreateSymlink(const std::filesystem::path& path, const std::filesystem::path& target);
+
+    // Get expanded file system path.
+    std::filesystem::path GetExpandedPath(const std::string& path);
 }