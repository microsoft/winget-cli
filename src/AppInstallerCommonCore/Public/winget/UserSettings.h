// Copyright (c) Microsoft Corporation.
// Licensed under the MIT License.
#pragma once
#include "AppInstallerStrings.h"

#include <filesystem>
#include <map>
#include <optional>
#include <string>
#include <variant>
#include <vector>

namespace AppInstaller::Settings
{
    using namespace std::chrono_literals;
    using namespace std::string_view_literals;

    // The type of argument.
    enum class UserSettingsType
    {
        // Settings files don't exist. A file is created on the first call to the settings command.
        Default,
        // Loaded settings.json
        Standard,
        // Loaded settings.json.backup
        Backup,
    };

    // The visual style of the progress bar.
    enum class VisualStyle
    {
        NoVT,
        Retro,
        Accent,
        Rainbow,
    };

    // Enum of settings.
    // Must start at 0 to enable direct access to variant in UserSettings.
    // Max must be last and unused.
    // How to add a setting
    // 1 - Add to enum.
    // 2 - Implement SettingMap specialization via SETTINGMAPPING_SPECIALIZATION
    // Validate will be called by ValidateAll without any more changes.
    enum class Setting : size_t
    {
        ProgressBarVisualStyle,
        AutoUpdateTimeInMinutes,
        EFExperimentalCmd,
        EFExperimentalArg,
        EFExperimentalMSStore,
<<<<<<< HEAD
        EFExperimentalPWA,
=======
        EFExperimentalUpgrade,
>>>>>>> 21bb89e1
        Max
    };

    namespace details
    {
        template <Setting S>
        struct SettingMapping
        {
            // json_t - type the setting in json.
            // value_t - the type of this setting.
            // DefaultValue - the value_t default value when setting is absent or semantically wrong.
            // Path - json path to the property. See Json::Path in json.h for syntax. So far, this is sufficient
            //        but since is "brief" and "untested" we might implement our own if needed.
            // Validate - Function that does semantic validation.
        };

#define SETTINGMAPPING_SPECIALIZATION(_setting_, _json_, _value_, _default_, _path_) \
        template <> \
        struct SettingMapping<_setting_> \
        { \
            using json_t = _json_; \
            using value_t = _value_; \
            static constexpr value_t DefaultValue = _default_; \
            static constexpr std::string_view Path = _path_; \
            static std::optional<value_t> Validate(const json_t& value); \
        }

        SETTINGMAPPING_SPECIALIZATION(Setting::ProgressBarVisualStyle, std::string, VisualStyle, VisualStyle::Accent, ".visual.progressBar"sv);
        SETTINGMAPPING_SPECIALIZATION(Setting::AutoUpdateTimeInMinutes, uint32_t, std::chrono::minutes, 5min, ".source.autoUpdateIntervalInMinutes"sv);
        SETTINGMAPPING_SPECIALIZATION(Setting::EFExperimentalCmd, bool, bool, false, ".experimentalFeatures.experimentalCmd"sv);
        SETTINGMAPPING_SPECIALIZATION(Setting::EFExperimentalArg, bool, bool, false, ".experimentalFeatures.experimentalArg"sv);
        SETTINGMAPPING_SPECIALIZATION(Setting::EFExperimentalMSStore, bool, bool, false, ".experimentalFeatures.experimentalMSStore"sv);
<<<<<<< HEAD
        SETTINGMAPPING_SPECIALIZATION(Setting::EFExperimentalPWA, bool, bool, false, ".experimentalFeatures.experimentalPWA"sv);
=======
        SETTINGMAPPING_SPECIALIZATION(Setting::EFExperimentalUpgrade, bool, bool, false, ".experimentalFeatures.experimentalUpgrade"sv);
>>>>>>> 21bb89e1


        // Used to deduce the SettingVariant type; making a variant that includes std::monostate and all SettingMapping types.
        template <size_t... I>
        inline auto Deduce(std::index_sequence<I...>) { return std::variant<std::monostate, typename SettingMapping<static_cast<Setting>(I)>::value_t...>{}; }

        // Holds data of any type listed in a SettingMapping.
        using SettingVariant = decltype(Deduce(std::make_index_sequence<static_cast<size_t>(Setting::Max)>()));

        // Gets the index into the variant for the given Setting.
        constexpr inline size_t SettingIndex(Setting s) { return static_cast<size_t>(s) + 1; }
    }


    // Representation of the parsed settings file.
    struct UserSettings
    {
        static UserSettings const& Instance()
        {
            static UserSettings userSettings;
            return userSettings;
        }

        static std::filesystem::path SettingsFilePath();

        UserSettings(const UserSettings&) = delete;
        UserSettings& operator=(const UserSettings&) = delete;

        UserSettings(UserSettings&&) = delete;
        UserSettings& operator=(UserSettings&&) = delete;

        UserSettingsType GetType() const { return m_type; }
        std::vector<std::string> const& GetWarnings() const { return m_warnings; }

        void PrepareToShellExecuteFile() const;

        // Gets setting value, if its not in the map it returns the default value.
        template <Setting S>
        typename details::SettingMapping<S>::value_t Get() const
        {
            auto itr = m_settings.find(S);
            if (itr == m_settings.end())
            {
                return details::SettingMapping<S>::DefaultValue;
            }

            return std::get<details::SettingIndex(S)>(itr->second);
        }

    private:
        UserSettingsType m_type = UserSettingsType::Default;
        std::vector<std::string> m_warnings;
        std::map<Setting, details::SettingVariant> m_settings;

    protected:
        UserSettings();
        ~UserSettings() = default;

    };

    inline UserSettings const& User()
    {
        return UserSettings::Instance();
    }
}<|MERGE_RESOLUTION|>--- conflicted
+++ resolved
@@ -49,11 +49,8 @@
         EFExperimentalCmd,
         EFExperimentalArg,
         EFExperimentalMSStore,
-<<<<<<< HEAD
         EFExperimentalPWA,
-=======
         EFExperimentalUpgrade,
->>>>>>> 21bb89e1
         Max
     };
 
@@ -86,11 +83,8 @@
         SETTINGMAPPING_SPECIALIZATION(Setting::EFExperimentalCmd, bool, bool, false, ".experimentalFeatures.experimentalCmd"sv);
         SETTINGMAPPING_SPECIALIZATION(Setting::EFExperimentalArg, bool, bool, false, ".experimentalFeatures.experimentalArg"sv);
         SETTINGMAPPING_SPECIALIZATION(Setting::EFExperimentalMSStore, bool, bool, false, ".experimentalFeatures.experimentalMSStore"sv);
-<<<<<<< HEAD
         SETTINGMAPPING_SPECIALIZATION(Setting::EFExperimentalPWA, bool, bool, false, ".experimentalFeatures.experimentalPWA"sv);
-=======
         SETTINGMAPPING_SPECIALIZATION(Setting::EFExperimentalUpgrade, bool, bool, false, ".experimentalFeatures.experimentalUpgrade"sv);
->>>>>>> 21bb89e1
 
 
         // Used to deduce the SettingVariant type; making a variant that includes std::monostate and all SettingMapping types.
