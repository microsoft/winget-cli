--- conflicted
+++ resolved
@@ -49,11 +49,8 @@
         EFExperimentalCmd,
         EFExperimentalArg,
         EFExperimentalMSStore,
-<<<<<<< HEAD
         EFList,
-=======
         EFExperimentalUpgrade,
->>>>>>> 21bb89e1
         Max
     };
 
@@ -86,12 +83,8 @@
         SETTINGMAPPING_SPECIALIZATION(Setting::EFExperimentalCmd, bool, bool, false, ".experimentalFeatures.experimentalCmd"sv);
         SETTINGMAPPING_SPECIALIZATION(Setting::EFExperimentalArg, bool, bool, false, ".experimentalFeatures.experimentalArg"sv);
         SETTINGMAPPING_SPECIALIZATION(Setting::EFExperimentalMSStore, bool, bool, false, ".experimentalFeatures.experimentalMSStore"sv);
-<<<<<<< HEAD
         SETTINGMAPPING_SPECIALIZATION(Setting::EFList, bool, bool, false, ".experimentalFeatures.list"sv);
-=======
-        SETTINGMAPPING_SPECIALIZATION(Setting::EFExperimentalUpgrade, bool, bool, false, ".experimentalFeatures.experimentalUpgrade"sv);
->>>>>>> 21bb89e1
-
+        SETTINGMAPPING_SPECIALIZATION(Setting::EFExperimentalUpgrade, bool, bool, false, ".experimentalFeatures.upgrade"sv);
 
         // Used to deduce the SettingVariant type; making a variant that includes std::monostate and all SettingMapping types.
         template <size_t... I>
