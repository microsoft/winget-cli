// Copyright (c) Microsoft Corporation.
// Licensed under the MIT License.
#pragma once
#include "AppInstallerStrings.h"
#include "AppInstallerLogging.h"
#include "winget/GroupPolicy.h"
#include "winget/Resources.h"
#include "winget/ManifestCommon.h"

#include <filesystem>
#include <map>
#include <optional>
#include <string>
#include <type_traits>
#include <variant>
#include <vector>

#include "AppInstallerArchitecture.h"

using namespace std::chrono_literals;
using namespace std::string_view_literals;

namespace AppInstaller::Settings
{
    // The type of argument.
    enum class UserSettingsType
    {
        // Settings files don't exist. A file is created on the first call to the settings command.
        Default,
        // Loaded settings.json
        Standard,
        // Loaded settings.json.backup
        Backup,
        // Loaded from custom settings content
        Custom,
    };

    // The visual style of the progress bar.
    enum class VisualStyle
    {
        NoVT,
        Retro,
        Accent,
        Rainbow,
    };

    // The download code to use for *installers*.
    enum class InstallerDownloader
    {
        Default,
        WinInet,
        DeliveryOptimization,
    };

    // Enum of settings.
    // Must start at 0 to enable direct access to variant in UserSettings.
    // Max must be last and unused.
    // How to add a setting
    // 1 - Add to enum.
    // 2 - Implement SettingMap specialization via SETTINGMAPPING_SPECIALIZATION
    // Validate will be called by ValidateAll without any more changes.
    enum class Setting : size_t
    {
        // Visual
        ProgressBarVisualStyle,
        AnonymizePathForDisplay,
        // Source
        AutoUpdateTimeInMinutes,
        // Experimental
        EFExperimentalCmd,
        EFExperimentalArg,
        EFDirectMSI,
        EFResume,
        EFConfiguration03,
        EFSideBySide,
        EFProxy,
        EFConfigureSelfElevation,
        EFStoreDownload,
<<<<<<< HEAD
        EFIndexV2,
=======
        EFConfigureExport,
>>>>>>> 0daffd36
        // Telemetry
        TelemetryDisable,
        // Install behavior
        InstallScopePreference,
        InstallScopeRequirement,
        InstallArchitecturePreference,
        InstallArchitectureRequirement,
        InstallLocalePreference,
        InstallLocaleRequirement,
        InstallerTypePreference,
        InstallerTypeRequirement,
        InstallDefaultRoot,
        InstallSkipDependencies,
        DisableInstallNotes,
        PortablePackageUserRoot,
        PortablePackageMachineRoot,
        MaxResumes,
        // Network
        NetworkDownloader,
        NetworkDOProgressTimeoutInSeconds,
        NetworkWingetAlternateSourceURL,
        // Logging
        LoggingLevelPreference,
        LoggingChannelPreference,
        // Uninstall behavior
        UninstallPurgePortablePackage,
        // Download behavior
        DownloadDefaultDirectory,
        // Interactivity
        InteractivityDisable,
#ifndef AICLI_DISABLE_TEST_HOOKS
        // Debug
        EnableSelfInitiatedMinidump,
        KeepAllLogFiles,
#endif
        Max
    };

    namespace details
    {
        template <Setting S>
        struct SettingMapping
        {
            // json_t - type the setting in json.
            // value_t - the type of this setting.
            // DefaultValue - the value_t default value when setting is absent or semantically wrong.
            // Path - json path to the property. See Json::Path in json.h for syntax. So far, this is sufficient
            //        but since is "brief" and "untested" we might implement our own if needed.
            // Validate - Function that does semantic validation.
        };

#define SETTINGMAPPING_SPECIALIZATION_POLICY(_setting_, _json_, _value_, _default_, _path_, _valuePolicy_) \
        template <> \
        struct SettingMapping<_setting_> \
        { \
            using json_t = _json_; \
            using value_t = _value_; \
            inline static const value_t DefaultValue = _default_; \
            static constexpr std::string_view Path = _path_; \
            static std::optional<value_t> Validate(const json_t& value); \
            static constexpr ValuePolicy Policy = _valuePolicy_; \
            using policy_t = GroupPolicy::ValueType<Policy>; \
            static_assert(Policy == ValuePolicy::None || std::is_same<json_t, policy_t>::value); \
        }

#define SETTINGMAPPING_SPECIALIZATION(_setting_, _json_, _value_, _default_, _path_) \
        SETTINGMAPPING_SPECIALIZATION_POLICY(_setting_, _json_, _value_, _default_, _path_, ValuePolicy::None)

        // Visual
        SETTINGMAPPING_SPECIALIZATION(Setting::ProgressBarVisualStyle, std::string, VisualStyle, VisualStyle::Accent, ".visual.progressBar"sv);
        SETTINGMAPPING_SPECIALIZATION(Setting::AnonymizePathForDisplay, bool, bool, true, ".visual.anonymizeDisplayedPaths"sv);
        // Source
        SETTINGMAPPING_SPECIALIZATION_POLICY(Setting::AutoUpdateTimeInMinutes, uint32_t, std::chrono::minutes, 15min, ".source.autoUpdateIntervalInMinutes"sv, ValuePolicy::SourceAutoUpdateIntervalInMinutes);
        // Experimental
        SETTINGMAPPING_SPECIALIZATION(Setting::EFExperimentalCmd, bool, bool, false, ".experimentalFeatures.experimentalCmd"sv);
        SETTINGMAPPING_SPECIALIZATION(Setting::EFExperimentalArg, bool, bool, false, ".experimentalFeatures.experimentalArg"sv);
        SETTINGMAPPING_SPECIALIZATION(Setting::EFDirectMSI, bool, bool, false, ".experimentalFeatures.directMSI"sv);
        SETTINGMAPPING_SPECIALIZATION(Setting::EFResume, bool, bool, false, ".experimentalFeatures.resume"sv);
        SETTINGMAPPING_SPECIALIZATION(Setting::EFConfiguration03, bool, bool, false, ".experimentalFeatures.configuration03"sv);
        SETTINGMAPPING_SPECIALIZATION(Setting::EFSideBySide, bool, bool, false, ".experimentalFeatures.sideBySide"sv);
        SETTINGMAPPING_SPECIALIZATION(Setting::EFProxy, bool, bool, false, ".experimentalFeatures.proxy"sv);
        SETTINGMAPPING_SPECIALIZATION(Setting::EFConfigureSelfElevation, bool, bool, false, ".experimentalFeatures.configureSelfElevate"sv);
        SETTINGMAPPING_SPECIALIZATION(Setting::EFStoreDownload, bool, bool, false, ".experimentalFeatures.storeDownload"sv);
<<<<<<< HEAD
        SETTINGMAPPING_SPECIALIZATION(Setting::EFIndexV2, bool, bool, false, ".experimentalFeatures.indexV2"sv);
=======
        SETTINGMAPPING_SPECIALIZATION(Setting::EFConfigureExport, bool, bool, false, ".experimentalFeatures.configureExport"sv);
>>>>>>> 0daffd36
        // Telemetry
        SETTINGMAPPING_SPECIALIZATION(Setting::TelemetryDisable, bool, bool, false, ".telemetry.disable"sv);
        // Install behavior
        SETTINGMAPPING_SPECIALIZATION(Setting::InstallArchitecturePreference, std::vector<std::string>, std::vector<Utility::Architecture>, {}, ".installBehavior.preferences.architectures"sv);
        SETTINGMAPPING_SPECIALIZATION(Setting::InstallArchitectureRequirement, std::vector<std::string>, std::vector<Utility::Architecture>, {}, ".installBehavior.requirements.architectures"sv);
        SETTINGMAPPING_SPECIALIZATION(Setting::InstallScopePreference, std::string, Manifest::ScopeEnum, Manifest::ScopeEnum::User, ".installBehavior.preferences.scope"sv);
        SETTINGMAPPING_SPECIALIZATION(Setting::InstallScopeRequirement, std::string, Manifest::ScopeEnum, Manifest::ScopeEnum::Unknown, ".installBehavior.requirements.scope"sv);
        SETTINGMAPPING_SPECIALIZATION(Setting::InstallLocalePreference, std::vector<std::string>, std::vector<std::string>, {}, ".installBehavior.preferences.locale"sv);
        SETTINGMAPPING_SPECIALIZATION(Setting::InstallLocaleRequirement, std::vector<std::string>, std::vector<std::string>, {}, ".installBehavior.requirements.locale"sv);
        SETTINGMAPPING_SPECIALIZATION(Setting::InstallerTypePreference, std::vector<std::string>, std::vector<Manifest::InstallerTypeEnum>, {}, ".installBehavior.preferences.installerTypes"sv);
        SETTINGMAPPING_SPECIALIZATION(Setting::InstallerTypeRequirement, std::vector<std::string>, std::vector<Manifest::InstallerTypeEnum>, {}, ".installBehavior.requirements.installerTypes"sv);
        SETTINGMAPPING_SPECIALIZATION(Setting::InstallSkipDependencies, bool, bool, false, ".installBehavior.skipDependencies"sv);
        SETTINGMAPPING_SPECIALIZATION(Setting::DisableInstallNotes, bool, bool, false, ".installBehavior.disableInstallNotes"sv);
        SETTINGMAPPING_SPECIALIZATION(Setting::PortablePackageUserRoot, std::string, std::filesystem::path, {}, ".installBehavior.portablePackageUserRoot"sv);
        SETTINGMAPPING_SPECIALIZATION(Setting::PortablePackageMachineRoot, std::string, std::filesystem::path, {}, ".installBehavior.portablePackageMachineRoot"sv);
        SETTINGMAPPING_SPECIALIZATION(Setting::InstallDefaultRoot, std::string, std::filesystem::path, {}, ".installBehavior.defaultInstallRoot"sv);
        SETTINGMAPPING_SPECIALIZATION(Setting::MaxResumes, uint32_t, int, 3, ".installBehavior.maxResumes"sv);
        // Uninstall behavior
        SETTINGMAPPING_SPECIALIZATION(Setting::UninstallPurgePortablePackage, bool, bool, false, ".uninstallBehavior.purgePortablePackage"sv);
        // Download behavior
        SETTINGMAPPING_SPECIALIZATION(Setting::DownloadDefaultDirectory, std::string, std::filesystem::path, {}, ".downloadBehavior.defaultDownloadDirectory"sv);

        // Network
        SETTINGMAPPING_SPECIALIZATION(Setting::NetworkDownloader, std::string, InstallerDownloader, InstallerDownloader::Default, ".network.downloader"sv);
        SETTINGMAPPING_SPECIALIZATION(Setting::NetworkDOProgressTimeoutInSeconds, uint32_t, std::chrono::seconds, 60s, ".network.doProgressTimeoutInSeconds"sv);
        SETTINGMAPPING_SPECIALIZATION(Setting::NetworkWingetAlternateSourceURL, bool, bool, true, ".network.enableWingetAlternateSourceURL"sv);
#ifndef AICLI_DISABLE_TEST_HOOKS
        // Debug
        SETTINGMAPPING_SPECIALIZATION(Setting::EnableSelfInitiatedMinidump, bool, bool, false, ".debugging.enableSelfInitiatedMinidump"sv);
        SETTINGMAPPING_SPECIALIZATION(Setting::KeepAllLogFiles, bool, bool, false, ".debugging.keepAllLogFiles"sv);
#endif
        // Logging
        SETTINGMAPPING_SPECIALIZATION(Setting::LoggingLevelPreference, std::string, Logging::Level, Logging::Level::Info, ".logging.level"sv);
        SETTINGMAPPING_SPECIALIZATION(Setting::LoggingChannelPreference, std::vector<std::string>, Logging::Channel, Logging::Channel::Defaults, ".logging.channels"sv);
        // Interactivity
        SETTINGMAPPING_SPECIALIZATION(Setting::InteractivityDisable, bool, bool, false, ".interactivity.disable"sv);
        
        // Used to deduce the SettingVariant type; making a variant that includes std::monostate and all SettingMapping types.
        template <size_t... I>
        inline auto Deduce(std::index_sequence<I...>) { return std::variant<std::monostate, typename SettingMapping<static_cast<Setting>(I)>::value_t...>{}; }

        // Holds data of any type listed in a SettingMapping.
        using SettingVariant = decltype(Deduce(std::make_index_sequence<static_cast<size_t>(Setting::Max)>()));

        // Gets the index into the variant for the given Setting.
        constexpr inline size_t SettingIndex(Setting s) { return static_cast<size_t>(s) + 1; }
    }

    // Representation of the parsed settings file.
    struct UserSettings
    {
        // Jsoncpp doesn't provide line number and column for an individual Json::Value node.
        struct Warning
        {
            Warning(StringResource::StringId message) : Message(message) {}
            Warning(StringResource::StringId message, std::string_view settingPath) : Message(message), Path(settingPath) {}
            Warning(StringResource::StringId message, std::string_view settingPath, std::string_view settingValue, bool isField = true) :
                Message(message), Path(settingPath), Data(settingValue), IsFieldWarning(isField) {}

            StringResource::StringId Message;
            Utility::LocIndString Path;
            Utility::LocIndString Data;
            bool IsFieldWarning = true;
        };

        static UserSettings const& Instance(const std::optional<std::string>& content = std::nullopt);

        static std::filesystem::path SettingsFilePath(bool forDisplay = false);

        UserSettings(const UserSettings&) = delete;
        UserSettings& operator=(const UserSettings&) = delete;

        UserSettings(UserSettings&&) = delete;
        UserSettings& operator=(UserSettings&&) = delete;

        UserSettingsType GetType() const { return m_type; }
        std::vector<Warning> const& GetWarnings() const { return m_warnings; }

        void PrepareToShellExecuteFile() const;

        // Gets setting value, if its not in the map it returns the default value.
        template <Setting S>
        typename details::SettingMapping<S>::value_t Get() const
        {
            auto itr = m_settings.find(S);
            if (itr == m_settings.end())
            {
                return details::SettingMapping<S>::DefaultValue;
            }

            return std::get<details::SettingIndex(S)>(itr->second);
        }

    protected:
        UserSettingsType m_type = UserSettingsType::Default;
        std::vector<Warning> m_warnings;
        std::map<Setting, details::SettingVariant> m_settings;

        UserSettings(const std::optional<std::string>& content = std::nullopt);
        ~UserSettings() = default;
    };

    const UserSettings* TryGetUser();
    UserSettings const& User();
    bool TryInitializeCustomUserSettings(std::string content);
}
<|MERGE_RESOLUTION|>--- conflicted
+++ resolved
@@ -1,277 +1,271 @@
-// Copyright (c) Microsoft Corporation.
-// Licensed under the MIT License.
-#pragma once
-#include "AppInstallerStrings.h"
-#include "AppInstallerLogging.h"
-#include "winget/GroupPolicy.h"
-#include "winget/Resources.h"
-#include "winget/ManifestCommon.h"
-
-#include <filesystem>
-#include <map>
-#include <optional>
-#include <string>
-#include <type_traits>
-#include <variant>
-#include <vector>
-
-#include "AppInstallerArchitecture.h"
-
-using namespace std::chrono_literals;
-using namespace std::string_view_literals;
-
-namespace AppInstaller::Settings
-{
-    // The type of argument.
-    enum class UserSettingsType
-    {
-        // Settings files don't exist. A file is created on the first call to the settings command.
-        Default,
-        // Loaded settings.json
-        Standard,
-        // Loaded settings.json.backup
-        Backup,
-        // Loaded from custom settings content
-        Custom,
-    };
-
-    // The visual style of the progress bar.
-    enum class VisualStyle
-    {
-        NoVT,
-        Retro,
-        Accent,
-        Rainbow,
-    };
-
-    // The download code to use for *installers*.
-    enum class InstallerDownloader
-    {
-        Default,
-        WinInet,
-        DeliveryOptimization,
-    };
-
-    // Enum of settings.
-    // Must start at 0 to enable direct access to variant in UserSettings.
-    // Max must be last and unused.
-    // How to add a setting
-    // 1 - Add to enum.
-    // 2 - Implement SettingMap specialization via SETTINGMAPPING_SPECIALIZATION
-    // Validate will be called by ValidateAll without any more changes.
-    enum class Setting : size_t
-    {
-        // Visual
-        ProgressBarVisualStyle,
-        AnonymizePathForDisplay,
-        // Source
-        AutoUpdateTimeInMinutes,
-        // Experimental
-        EFExperimentalCmd,
-        EFExperimentalArg,
-        EFDirectMSI,
-        EFResume,
-        EFConfiguration03,
-        EFSideBySide,
-        EFProxy,
-        EFConfigureSelfElevation,
-        EFStoreDownload,
-<<<<<<< HEAD
-        EFIndexV2,
-=======
-        EFConfigureExport,
->>>>>>> 0daffd36
-        // Telemetry
-        TelemetryDisable,
-        // Install behavior
-        InstallScopePreference,
-        InstallScopeRequirement,
-        InstallArchitecturePreference,
-        InstallArchitectureRequirement,
-        InstallLocalePreference,
-        InstallLocaleRequirement,
-        InstallerTypePreference,
-        InstallerTypeRequirement,
-        InstallDefaultRoot,
-        InstallSkipDependencies,
-        DisableInstallNotes,
-        PortablePackageUserRoot,
-        PortablePackageMachineRoot,
-        MaxResumes,
-        // Network
-        NetworkDownloader,
-        NetworkDOProgressTimeoutInSeconds,
-        NetworkWingetAlternateSourceURL,
-        // Logging
-        LoggingLevelPreference,
-        LoggingChannelPreference,
-        // Uninstall behavior
-        UninstallPurgePortablePackage,
-        // Download behavior
-        DownloadDefaultDirectory,
-        // Interactivity
-        InteractivityDisable,
-#ifndef AICLI_DISABLE_TEST_HOOKS
-        // Debug
-        EnableSelfInitiatedMinidump,
-        KeepAllLogFiles,
-#endif
-        Max
-    };
-
-    namespace details
-    {
-        template <Setting S>
-        struct SettingMapping
-        {
-            // json_t - type the setting in json.
-            // value_t - the type of this setting.
-            // DefaultValue - the value_t default value when setting is absent or semantically wrong.
-            // Path - json path to the property. See Json::Path in json.h for syntax. So far, this is sufficient
-            //        but since is "brief" and "untested" we might implement our own if needed.
-            // Validate - Function that does semantic validation.
-        };
-
-#define SETTINGMAPPING_SPECIALIZATION_POLICY(_setting_, _json_, _value_, _default_, _path_, _valuePolicy_) \
-        template <> \
-        struct SettingMapping<_setting_> \
-        { \
-            using json_t = _json_; \
-            using value_t = _value_; \
-            inline static const value_t DefaultValue = _default_; \
-            static constexpr std::string_view Path = _path_; \
-            static std::optional<value_t> Validate(const json_t& value); \
-            static constexpr ValuePolicy Policy = _valuePolicy_; \
-            using policy_t = GroupPolicy::ValueType<Policy>; \
-            static_assert(Policy == ValuePolicy::None || std::is_same<json_t, policy_t>::value); \
-        }
-
-#define SETTINGMAPPING_SPECIALIZATION(_setting_, _json_, _value_, _default_, _path_) \
-        SETTINGMAPPING_SPECIALIZATION_POLICY(_setting_, _json_, _value_, _default_, _path_, ValuePolicy::None)
-
-        // Visual
-        SETTINGMAPPING_SPECIALIZATION(Setting::ProgressBarVisualStyle, std::string, VisualStyle, VisualStyle::Accent, ".visual.progressBar"sv);
-        SETTINGMAPPING_SPECIALIZATION(Setting::AnonymizePathForDisplay, bool, bool, true, ".visual.anonymizeDisplayedPaths"sv);
-        // Source
-        SETTINGMAPPING_SPECIALIZATION_POLICY(Setting::AutoUpdateTimeInMinutes, uint32_t, std::chrono::minutes, 15min, ".source.autoUpdateIntervalInMinutes"sv, ValuePolicy::SourceAutoUpdateIntervalInMinutes);
-        // Experimental
-        SETTINGMAPPING_SPECIALIZATION(Setting::EFExperimentalCmd, bool, bool, false, ".experimentalFeatures.experimentalCmd"sv);
-        SETTINGMAPPING_SPECIALIZATION(Setting::EFExperimentalArg, bool, bool, false, ".experimentalFeatures.experimentalArg"sv);
-        SETTINGMAPPING_SPECIALIZATION(Setting::EFDirectMSI, bool, bool, false, ".experimentalFeatures.directMSI"sv);
-        SETTINGMAPPING_SPECIALIZATION(Setting::EFResume, bool, bool, false, ".experimentalFeatures.resume"sv);
-        SETTINGMAPPING_SPECIALIZATION(Setting::EFConfiguration03, bool, bool, false, ".experimentalFeatures.configuration03"sv);
-        SETTINGMAPPING_SPECIALIZATION(Setting::EFSideBySide, bool, bool, false, ".experimentalFeatures.sideBySide"sv);
-        SETTINGMAPPING_SPECIALIZATION(Setting::EFProxy, bool, bool, false, ".experimentalFeatures.proxy"sv);
-        SETTINGMAPPING_SPECIALIZATION(Setting::EFConfigureSelfElevation, bool, bool, false, ".experimentalFeatures.configureSelfElevate"sv);
-        SETTINGMAPPING_SPECIALIZATION(Setting::EFStoreDownload, bool, bool, false, ".experimentalFeatures.storeDownload"sv);
-<<<<<<< HEAD
-        SETTINGMAPPING_SPECIALIZATION(Setting::EFIndexV2, bool, bool, false, ".experimentalFeatures.indexV2"sv);
-=======
-        SETTINGMAPPING_SPECIALIZATION(Setting::EFConfigureExport, bool, bool, false, ".experimentalFeatures.configureExport"sv);
->>>>>>> 0daffd36
-        // Telemetry
-        SETTINGMAPPING_SPECIALIZATION(Setting::TelemetryDisable, bool, bool, false, ".telemetry.disable"sv);
-        // Install behavior
-        SETTINGMAPPING_SPECIALIZATION(Setting::InstallArchitecturePreference, std::vector<std::string>, std::vector<Utility::Architecture>, {}, ".installBehavior.preferences.architectures"sv);
-        SETTINGMAPPING_SPECIALIZATION(Setting::InstallArchitectureRequirement, std::vector<std::string>, std::vector<Utility::Architecture>, {}, ".installBehavior.requirements.architectures"sv);
-        SETTINGMAPPING_SPECIALIZATION(Setting::InstallScopePreference, std::string, Manifest::ScopeEnum, Manifest::ScopeEnum::User, ".installBehavior.preferences.scope"sv);
-        SETTINGMAPPING_SPECIALIZATION(Setting::InstallScopeRequirement, std::string, Manifest::ScopeEnum, Manifest::ScopeEnum::Unknown, ".installBehavior.requirements.scope"sv);
-        SETTINGMAPPING_SPECIALIZATION(Setting::InstallLocalePreference, std::vector<std::string>, std::vector<std::string>, {}, ".installBehavior.preferences.locale"sv);
-        SETTINGMAPPING_SPECIALIZATION(Setting::InstallLocaleRequirement, std::vector<std::string>, std::vector<std::string>, {}, ".installBehavior.requirements.locale"sv);
-        SETTINGMAPPING_SPECIALIZATION(Setting::InstallerTypePreference, std::vector<std::string>, std::vector<Manifest::InstallerTypeEnum>, {}, ".installBehavior.preferences.installerTypes"sv);
-        SETTINGMAPPING_SPECIALIZATION(Setting::InstallerTypeRequirement, std::vector<std::string>, std::vector<Manifest::InstallerTypeEnum>, {}, ".installBehavior.requirements.installerTypes"sv);
-        SETTINGMAPPING_SPECIALIZATION(Setting::InstallSkipDependencies, bool, bool, false, ".installBehavior.skipDependencies"sv);
-        SETTINGMAPPING_SPECIALIZATION(Setting::DisableInstallNotes, bool, bool, false, ".installBehavior.disableInstallNotes"sv);
-        SETTINGMAPPING_SPECIALIZATION(Setting::PortablePackageUserRoot, std::string, std::filesystem::path, {}, ".installBehavior.portablePackageUserRoot"sv);
-        SETTINGMAPPING_SPECIALIZATION(Setting::PortablePackageMachineRoot, std::string, std::filesystem::path, {}, ".installBehavior.portablePackageMachineRoot"sv);
-        SETTINGMAPPING_SPECIALIZATION(Setting::InstallDefaultRoot, std::string, std::filesystem::path, {}, ".installBehavior.defaultInstallRoot"sv);
-        SETTINGMAPPING_SPECIALIZATION(Setting::MaxResumes, uint32_t, int, 3, ".installBehavior.maxResumes"sv);
-        // Uninstall behavior
-        SETTINGMAPPING_SPECIALIZATION(Setting::UninstallPurgePortablePackage, bool, bool, false, ".uninstallBehavior.purgePortablePackage"sv);
-        // Download behavior
-        SETTINGMAPPING_SPECIALIZATION(Setting::DownloadDefaultDirectory, std::string, std::filesystem::path, {}, ".downloadBehavior.defaultDownloadDirectory"sv);
-
-        // Network
-        SETTINGMAPPING_SPECIALIZATION(Setting::NetworkDownloader, std::string, InstallerDownloader, InstallerDownloader::Default, ".network.downloader"sv);
-        SETTINGMAPPING_SPECIALIZATION(Setting::NetworkDOProgressTimeoutInSeconds, uint32_t, std::chrono::seconds, 60s, ".network.doProgressTimeoutInSeconds"sv);
-        SETTINGMAPPING_SPECIALIZATION(Setting::NetworkWingetAlternateSourceURL, bool, bool, true, ".network.enableWingetAlternateSourceURL"sv);
-#ifndef AICLI_DISABLE_TEST_HOOKS
-        // Debug
-        SETTINGMAPPING_SPECIALIZATION(Setting::EnableSelfInitiatedMinidump, bool, bool, false, ".debugging.enableSelfInitiatedMinidump"sv);
-        SETTINGMAPPING_SPECIALIZATION(Setting::KeepAllLogFiles, bool, bool, false, ".debugging.keepAllLogFiles"sv);
-#endif
-        // Logging
-        SETTINGMAPPING_SPECIALIZATION(Setting::LoggingLevelPreference, std::string, Logging::Level, Logging::Level::Info, ".logging.level"sv);
-        SETTINGMAPPING_SPECIALIZATION(Setting::LoggingChannelPreference, std::vector<std::string>, Logging::Channel, Logging::Channel::Defaults, ".logging.channels"sv);
-        // Interactivity
-        SETTINGMAPPING_SPECIALIZATION(Setting::InteractivityDisable, bool, bool, false, ".interactivity.disable"sv);
-        
-        // Used to deduce the SettingVariant type; making a variant that includes std::monostate and all SettingMapping types.
-        template <size_t... I>
-        inline auto Deduce(std::index_sequence<I...>) { return std::variant<std::monostate, typename SettingMapping<static_cast<Setting>(I)>::value_t...>{}; }
-
-        // Holds data of any type listed in a SettingMapping.
-        using SettingVariant = decltype(Deduce(std::make_index_sequence<static_cast<size_t>(Setting::Max)>()));
-
-        // Gets the index into the variant for the given Setting.
-        constexpr inline size_t SettingIndex(Setting s) { return static_cast<size_t>(s) + 1; }
-    }
-
-    // Representation of the parsed settings file.
-    struct UserSettings
-    {
-        // Jsoncpp doesn't provide line number and column for an individual Json::Value node.
-        struct Warning
-        {
-            Warning(StringResource::StringId message) : Message(message) {}
-            Warning(StringResource::StringId message, std::string_view settingPath) : Message(message), Path(settingPath) {}
-            Warning(StringResource::StringId message, std::string_view settingPath, std::string_view settingValue, bool isField = true) :
-                Message(message), Path(settingPath), Data(settingValue), IsFieldWarning(isField) {}
-
-            StringResource::StringId Message;
-            Utility::LocIndString Path;
-            Utility::LocIndString Data;
-            bool IsFieldWarning = true;
-        };
-
-        static UserSettings const& Instance(const std::optional<std::string>& content = std::nullopt);
-
-        static std::filesystem::path SettingsFilePath(bool forDisplay = false);
-
-        UserSettings(const UserSettings&) = delete;
-        UserSettings& operator=(const UserSettings&) = delete;
-
-        UserSettings(UserSettings&&) = delete;
-        UserSettings& operator=(UserSettings&&) = delete;
-
-        UserSettingsType GetType() const { return m_type; }
-        std::vector<Warning> const& GetWarnings() const { return m_warnings; }
-
-        void PrepareToShellExecuteFile() const;
-
-        // Gets setting value, if its not in the map it returns the default value.
-        template <Setting S>
-        typename details::SettingMapping<S>::value_t Get() const
-        {
-            auto itr = m_settings.find(S);
-            if (itr == m_settings.end())
-            {
-                return details::SettingMapping<S>::DefaultValue;
-            }
-
-            return std::get<details::SettingIndex(S)>(itr->second);
-        }
-
-    protected:
-        UserSettingsType m_type = UserSettingsType::Default;
-        std::vector<Warning> m_warnings;
-        std::map<Setting, details::SettingVariant> m_settings;
-
-        UserSettings(const std::optional<std::string>& content = std::nullopt);
-        ~UserSettings() = default;
-    };
-
-    const UserSettings* TryGetUser();
-    UserSettings const& User();
-    bool TryInitializeCustomUserSettings(std::string content);
-}
+// Copyright (c) Microsoft Corporation.
+// Licensed under the MIT License.
+#pragma once
+#include "AppInstallerStrings.h"
+#include "AppInstallerLogging.h"
+#include "winget/GroupPolicy.h"
+#include "winget/Resources.h"
+#include "winget/ManifestCommon.h"
+
+#include <filesystem>
+#include <map>
+#include <optional>
+#include <string>
+#include <type_traits>
+#include <variant>
+#include <vector>
+
+#include "AppInstallerArchitecture.h"
+
+using namespace std::chrono_literals;
+using namespace std::string_view_literals;
+
+namespace AppInstaller::Settings
+{
+    // The type of argument.
+    enum class UserSettingsType
+    {
+        // Settings files don't exist. A file is created on the first call to the settings command.
+        Default,
+        // Loaded settings.json
+        Standard,
+        // Loaded settings.json.backup
+        Backup,
+        // Loaded from custom settings content
+        Custom,
+    };
+
+    // The visual style of the progress bar.
+    enum class VisualStyle
+    {
+        NoVT,
+        Retro,
+        Accent,
+        Rainbow,
+    };
+
+    // The download code to use for *installers*.
+    enum class InstallerDownloader
+    {
+        Default,
+        WinInet,
+        DeliveryOptimization,
+    };
+
+    // Enum of settings.
+    // Must start at 0 to enable direct access to variant in UserSettings.
+    // Max must be last and unused.
+    // How to add a setting
+    // 1 - Add to enum.
+    // 2 - Implement SettingMap specialization via SETTINGMAPPING_SPECIALIZATION
+    // Validate will be called by ValidateAll without any more changes.
+    enum class Setting : size_t
+    {
+        // Visual
+        ProgressBarVisualStyle,
+        AnonymizePathForDisplay,
+        // Source
+        AutoUpdateTimeInMinutes,
+        // Experimental
+        EFExperimentalCmd,
+        EFExperimentalArg,
+        EFDirectMSI,
+        EFResume,
+        EFConfiguration03,
+        EFSideBySide,
+        EFProxy,
+        EFConfigureSelfElevation,
+        EFStoreDownload,
+        EFIndexV2,
+        EFConfigureExport,
+        // Telemetry
+        TelemetryDisable,
+        // Install behavior
+        InstallScopePreference,
+        InstallScopeRequirement,
+        InstallArchitecturePreference,
+        InstallArchitectureRequirement,
+        InstallLocalePreference,
+        InstallLocaleRequirement,
+        InstallerTypePreference,
+        InstallerTypeRequirement,
+        InstallDefaultRoot,
+        InstallSkipDependencies,
+        DisableInstallNotes,
+        PortablePackageUserRoot,
+        PortablePackageMachineRoot,
+        MaxResumes,
+        // Network
+        NetworkDownloader,
+        NetworkDOProgressTimeoutInSeconds,
+        NetworkWingetAlternateSourceURL,
+        // Logging
+        LoggingLevelPreference,
+        LoggingChannelPreference,
+        // Uninstall behavior
+        UninstallPurgePortablePackage,
+        // Download behavior
+        DownloadDefaultDirectory,
+        // Interactivity
+        InteractivityDisable,
+#ifndef AICLI_DISABLE_TEST_HOOKS
+        // Debug
+        EnableSelfInitiatedMinidump,
+        KeepAllLogFiles,
+#endif
+        Max
+    };
+
+    namespace details
+    {
+        template <Setting S>
+        struct SettingMapping
+        {
+            // json_t - type the setting in json.
+            // value_t - the type of this setting.
+            // DefaultValue - the value_t default value when setting is absent or semantically wrong.
+            // Path - json path to the property. See Json::Path in json.h for syntax. So far, this is sufficient
+            //        but since is "brief" and "untested" we might implement our own if needed.
+            // Validate - Function that does semantic validation.
+        };
+
+#define SETTINGMAPPING_SPECIALIZATION_POLICY(_setting_, _json_, _value_, _default_, _path_, _valuePolicy_) \
+        template <> \
+        struct SettingMapping<_setting_> \
+        { \
+            using json_t = _json_; \
+            using value_t = _value_; \
+            inline static const value_t DefaultValue = _default_; \
+            static constexpr std::string_view Path = _path_; \
+            static std::optional<value_t> Validate(const json_t& value); \
+            static constexpr ValuePolicy Policy = _valuePolicy_; \
+            using policy_t = GroupPolicy::ValueType<Policy>; \
+            static_assert(Policy == ValuePolicy::None || std::is_same<json_t, policy_t>::value); \
+        }
+
+#define SETTINGMAPPING_SPECIALIZATION(_setting_, _json_, _value_, _default_, _path_) \
+        SETTINGMAPPING_SPECIALIZATION_POLICY(_setting_, _json_, _value_, _default_, _path_, ValuePolicy::None)
+
+        // Visual
+        SETTINGMAPPING_SPECIALIZATION(Setting::ProgressBarVisualStyle, std::string, VisualStyle, VisualStyle::Accent, ".visual.progressBar"sv);
+        SETTINGMAPPING_SPECIALIZATION(Setting::AnonymizePathForDisplay, bool, bool, true, ".visual.anonymizeDisplayedPaths"sv);
+        // Source
+        SETTINGMAPPING_SPECIALIZATION_POLICY(Setting::AutoUpdateTimeInMinutes, uint32_t, std::chrono::minutes, 15min, ".source.autoUpdateIntervalInMinutes"sv, ValuePolicy::SourceAutoUpdateIntervalInMinutes);
+        // Experimental
+        SETTINGMAPPING_SPECIALIZATION(Setting::EFExperimentalCmd, bool, bool, false, ".experimentalFeatures.experimentalCmd"sv);
+        SETTINGMAPPING_SPECIALIZATION(Setting::EFExperimentalArg, bool, bool, false, ".experimentalFeatures.experimentalArg"sv);
+        SETTINGMAPPING_SPECIALIZATION(Setting::EFDirectMSI, bool, bool, false, ".experimentalFeatures.directMSI"sv);
+        SETTINGMAPPING_SPECIALIZATION(Setting::EFResume, bool, bool, false, ".experimentalFeatures.resume"sv);
+        SETTINGMAPPING_SPECIALIZATION(Setting::EFConfiguration03, bool, bool, false, ".experimentalFeatures.configuration03"sv);
+        SETTINGMAPPING_SPECIALIZATION(Setting::EFSideBySide, bool, bool, false, ".experimentalFeatures.sideBySide"sv);
+        SETTINGMAPPING_SPECIALIZATION(Setting::EFProxy, bool, bool, false, ".experimentalFeatures.proxy"sv);
+        SETTINGMAPPING_SPECIALIZATION(Setting::EFConfigureSelfElevation, bool, bool, false, ".experimentalFeatures.configureSelfElevate"sv);
+        SETTINGMAPPING_SPECIALIZATION(Setting::EFStoreDownload, bool, bool, false, ".experimentalFeatures.storeDownload"sv);
+        SETTINGMAPPING_SPECIALIZATION(Setting::EFIndexV2, bool, bool, false, ".experimentalFeatures.indexV2"sv);
+        SETTINGMAPPING_SPECIALIZATION(Setting::EFConfigureExport, bool, bool, false, ".experimentalFeatures.configureExport"sv);
+        // Telemetry
+        SETTINGMAPPING_SPECIALIZATION(Setting::TelemetryDisable, bool, bool, false, ".telemetry.disable"sv);
+        // Install behavior
+        SETTINGMAPPING_SPECIALIZATION(Setting::InstallArchitecturePreference, std::vector<std::string>, std::vector<Utility::Architecture>, {}, ".installBehavior.preferences.architectures"sv);
+        SETTINGMAPPING_SPECIALIZATION(Setting::InstallArchitectureRequirement, std::vector<std::string>, std::vector<Utility::Architecture>, {}, ".installBehavior.requirements.architectures"sv);
+        SETTINGMAPPING_SPECIALIZATION(Setting::InstallScopePreference, std::string, Manifest::ScopeEnum, Manifest::ScopeEnum::User, ".installBehavior.preferences.scope"sv);
+        SETTINGMAPPING_SPECIALIZATION(Setting::InstallScopeRequirement, std::string, Manifest::ScopeEnum, Manifest::ScopeEnum::Unknown, ".installBehavior.requirements.scope"sv);
+        SETTINGMAPPING_SPECIALIZATION(Setting::InstallLocalePreference, std::vector<std::string>, std::vector<std::string>, {}, ".installBehavior.preferences.locale"sv);
+        SETTINGMAPPING_SPECIALIZATION(Setting::InstallLocaleRequirement, std::vector<std::string>, std::vector<std::string>, {}, ".installBehavior.requirements.locale"sv);
+        SETTINGMAPPING_SPECIALIZATION(Setting::InstallerTypePreference, std::vector<std::string>, std::vector<Manifest::InstallerTypeEnum>, {}, ".installBehavior.preferences.installerTypes"sv);
+        SETTINGMAPPING_SPECIALIZATION(Setting::InstallerTypeRequirement, std::vector<std::string>, std::vector<Manifest::InstallerTypeEnum>, {}, ".installBehavior.requirements.installerTypes"sv);
+        SETTINGMAPPING_SPECIALIZATION(Setting::InstallSkipDependencies, bool, bool, false, ".installBehavior.skipDependencies"sv);
+        SETTINGMAPPING_SPECIALIZATION(Setting::DisableInstallNotes, bool, bool, false, ".installBehavior.disableInstallNotes"sv);
+        SETTINGMAPPING_SPECIALIZATION(Setting::PortablePackageUserRoot, std::string, std::filesystem::path, {}, ".installBehavior.portablePackageUserRoot"sv);
+        SETTINGMAPPING_SPECIALIZATION(Setting::PortablePackageMachineRoot, std::string, std::filesystem::path, {}, ".installBehavior.portablePackageMachineRoot"sv);
+        SETTINGMAPPING_SPECIALIZATION(Setting::InstallDefaultRoot, std::string, std::filesystem::path, {}, ".installBehavior.defaultInstallRoot"sv);
+        SETTINGMAPPING_SPECIALIZATION(Setting::MaxResumes, uint32_t, int, 3, ".installBehavior.maxResumes"sv);
+        // Uninstall behavior
+        SETTINGMAPPING_SPECIALIZATION(Setting::UninstallPurgePortablePackage, bool, bool, false, ".uninstallBehavior.purgePortablePackage"sv);
+        // Download behavior
+        SETTINGMAPPING_SPECIALIZATION(Setting::DownloadDefaultDirectory, std::string, std::filesystem::path, {}, ".downloadBehavior.defaultDownloadDirectory"sv);
+
+        // Network
+        SETTINGMAPPING_SPECIALIZATION(Setting::NetworkDownloader, std::string, InstallerDownloader, InstallerDownloader::Default, ".network.downloader"sv);
+        SETTINGMAPPING_SPECIALIZATION(Setting::NetworkDOProgressTimeoutInSeconds, uint32_t, std::chrono::seconds, 60s, ".network.doProgressTimeoutInSeconds"sv);
+        SETTINGMAPPING_SPECIALIZATION(Setting::NetworkWingetAlternateSourceURL, bool, bool, true, ".network.enableWingetAlternateSourceURL"sv);
+#ifndef AICLI_DISABLE_TEST_HOOKS
+        // Debug
+        SETTINGMAPPING_SPECIALIZATION(Setting::EnableSelfInitiatedMinidump, bool, bool, false, ".debugging.enableSelfInitiatedMinidump"sv);
+        SETTINGMAPPING_SPECIALIZATION(Setting::KeepAllLogFiles, bool, bool, false, ".debugging.keepAllLogFiles"sv);
+#endif
+        // Logging
+        SETTINGMAPPING_SPECIALIZATION(Setting::LoggingLevelPreference, std::string, Logging::Level, Logging::Level::Info, ".logging.level"sv);
+        SETTINGMAPPING_SPECIALIZATION(Setting::LoggingChannelPreference, std::vector<std::string>, Logging::Channel, Logging::Channel::Defaults, ".logging.channels"sv);
+        // Interactivity
+        SETTINGMAPPING_SPECIALIZATION(Setting::InteractivityDisable, bool, bool, false, ".interactivity.disable"sv);
+        
+        // Used to deduce the SettingVariant type; making a variant that includes std::monostate and all SettingMapping types.
+        template <size_t... I>
+        inline auto Deduce(std::index_sequence<I...>) { return std::variant<std::monostate, typename SettingMapping<static_cast<Setting>(I)>::value_t...>{}; }
+
+        // Holds data of any type listed in a SettingMapping.
+        using SettingVariant = decltype(Deduce(std::make_index_sequence<static_cast<size_t>(Setting::Max)>()));
+
+        // Gets the index into the variant for the given Setting.
+        constexpr inline size_t SettingIndex(Setting s) { return static_cast<size_t>(s) + 1; }
+    }
+
+    // Representation of the parsed settings file.
+    struct UserSettings
+    {
+        // Jsoncpp doesn't provide line number and column for an individual Json::Value node.
+        struct Warning
+        {
+            Warning(StringResource::StringId message) : Message(message) {}
+            Warning(StringResource::StringId message, std::string_view settingPath) : Message(message), Path(settingPath) {}
+            Warning(StringResource::StringId message, std::string_view settingPath, std::string_view settingValue, bool isField = true) :
+                Message(message), Path(settingPath), Data(settingValue), IsFieldWarning(isField) {}
+
+            StringResource::StringId Message;
+            Utility::LocIndString Path;
+            Utility::LocIndString Data;
+            bool IsFieldWarning = true;
+        };
+
+        static UserSettings const& Instance(const std::optional<std::string>& content = std::nullopt);
+
+        static std::filesystem::path SettingsFilePath(bool forDisplay = false);
+
+        UserSettings(const UserSettings&) = delete;
+        UserSettings& operator=(const UserSettings&) = delete;
+
+        UserSettings(UserSettings&&) = delete;
+        UserSettings& operator=(UserSettings&&) = delete;
+
+        UserSettingsType GetType() const { return m_type; }
+        std::vector<Warning> const& GetWarnings() const { return m_warnings; }
+
+        void PrepareToShellExecuteFile() const;
+
+        // Gets setting value, if its not in the map it returns the default value.
+        template <Setting S>
+        typename details::SettingMapping<S>::value_t Get() const
+        {
+            auto itr = m_settings.find(S);
+            if (itr == m_settings.end())
+            {
+                return details::SettingMapping<S>::DefaultValue;
+            }
+
+            return std::get<details::SettingIndex(S)>(itr->second);
+        }
+
+    protected:
+        UserSettingsType m_type = UserSettingsType::Default;
+        std::vector<Warning> m_warnings;
+        std::map<Setting, details::SettingVariant> m_settings;
+
+        UserSettings(const std::optional<std::string>& content = std::nullopt);
+        ~UserSettings() = default;
+    };
+
+    const UserSettings* TryGetUser();
+    UserSettings const& User();
+    bool TryInitializeCustomUserSettings(std::string content);
+}