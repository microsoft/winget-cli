// Copyright (c) Microsoft Corporation.
// Licensed under the MIT License.
#pragma once
#include <winget/Manifest.h>
#include <winget/ManifestValidation.h>
#include <winget/Yaml.h>

namespace AppInstaller::Manifest
{
    // Add here new manifest pointer types.
<<<<<<< HEAD
    template <typename T>
    using ManifestPtrAndNode = std::tuple<T*, YAML::Node&>;

    using VariantManifestPtr = std::variant<Agreement*, AppsAndFeaturesEntry*, Dependency*, DependencyList*, Documentation*, ExpectedReturnCode*, Icon*, InstallationMetadataInfo*, InstalledFile*, Manifest*, ManifestInstaller*, ManifestLocalization*, MarketsInfo*, NestedInstallerFile*, std::map<InstallerSwitchType, Utility::NormalizedString>*, ManifestPtrAndNode<ManifestLocalization>*>;
=======
    using VariantManifestPtr = std::variant<Agreement*, AppsAndFeaturesEntry*, Dependency*, DependencyList*, Documentation*, ExpectedReturnCode*, Icon*, InstallationMetadataInfo*, InstalledFile*, Manifest*, ManifestInstaller*, ManifestLocalization*, MarketsInfo*, NestedInstallerFile*, std::map<InstallerSwitchType, Utility::NormalizedString>*>;
>>>>>>> 995a95d9

    struct ManifestYamlPopulator
    {
        static std::vector<ValidationError> PopulateManifest(
            YAML::Node& rootNode,
            Manifest& manifest,
            const ManifestVer& manifestVersion,
            ManifestValidateOption validateOption,
            const std::optional<YAML::Node>& shadowNode);

    private:

        ManifestYamlPopulator(YAML::Node& rootNode, Manifest& manifest, const ManifestVer& manifestVersion, ManifestValidateOption validateOption);

        std::reference_wrapper<YAML::Node> m_rootNode;
        std::reference_wrapper<Manifest> m_manifest;
        std::reference_wrapper<const ManifestVer> m_manifestVersion;
        bool m_isMergedManifest = false;
        ManifestValidateOption m_validateOption;

        // Struct mapping a manifest field to its population logic
        struct FieldProcessInfo
        {
            FieldProcessInfo(std::string name, std::function<std::vector<ValidationError>(const YAML::Node&, const VariantManifestPtr& v)> func, bool requireVerifiedPublisher = false) :
                Name(std::move(name)), ProcessFunc(func), RequireVerifiedPublisher(requireVerifiedPublisher) {}

            std::string Name;
            std::function<std::vector<ValidationError>(const YAML::Node&, const VariantManifestPtr& v)> ProcessFunc;
            bool RequireVerifiedPublisher = false;
        };

        std::vector<FieldProcessInfo> RootFieldInfos;
        std::vector<FieldProcessInfo> InstallerFieldInfos;
        std::vector<FieldProcessInfo> SwitchesFieldInfos;
        std::vector<FieldProcessInfo> ExpectedReturnCodesFieldInfos;
        std::vector<FieldProcessInfo> DependenciesFieldInfos;
        std::vector<FieldProcessInfo> PackageDependenciesFieldInfos;
        std::vector<FieldProcessInfo> LocalizationFieldInfos;
        std::vector<FieldProcessInfo> AgreementFieldInfos;
        std::vector<FieldProcessInfo> MarketsFieldInfos;
        std::vector<FieldProcessInfo> AppsAndFeaturesEntryFieldInfos;
        std::vector<FieldProcessInfo> DocumentationFieldInfos;
        std::vector<FieldProcessInfo> IconFieldInfos;
        std::vector<FieldProcessInfo> NestedInstallerFileFieldInfos;
        std::vector<FieldProcessInfo> InstallationMetadataFieldInfos;
        std::vector<FieldProcessInfo> InstallationMetadataFilesFieldInfos;

<<<<<<< HEAD
=======

>>>>>>> 995a95d9
        // Cache of Installers node and Localization node
        YAML::Node const* m_p_installersNode = nullptr;
        YAML::Node const* m_p_localizationsNode = nullptr;

        std::vector<FieldProcessInfo> GetRootFieldProcessInfo();
        std::vector<FieldProcessInfo> GetInstallerFieldProcessInfo(bool forRootFields = false);
        std::vector<FieldProcessInfo> GetSwitchesFieldProcessInfo();
        std::vector<FieldProcessInfo> GetExpectedReturnCodesFieldProcessInfo();
        std::vector<FieldProcessInfo> GetDependenciesFieldProcessInfo();
        std::vector<FieldProcessInfo> GetPackageDependenciesFieldProcessInfo();
        std::vector<FieldProcessInfo> GetLocalizationFieldProcessInfo(bool forRootFields = false);
        std::vector<FieldProcessInfo> GetAgreementFieldProcessInfo();
        std::vector<FieldProcessInfo> GetMarketsFieldProcessInfo();
        std::vector<FieldProcessInfo> GetAppsAndFeaturesEntryFieldProcessInfo();
        std::vector<FieldProcessInfo> GetDocumentationFieldProcessInfo();
        std::vector<FieldProcessInfo> GetIconFieldProcessInfo();
        std::vector<FieldProcessInfo> GetNestedInstallerFileFieldProcessInfo();
        std::vector<FieldProcessInfo> GetInstallationMetadataFieldProcessInfo();
        std::vector<FieldProcessInfo> GetInstallationMetadataFilesFieldProcessInfo();

        // Shadow
        std::vector<FieldProcessInfo> GetShadowRootFieldProcessInfo();
        std::vector<FieldProcessInfo> GetShadowLocalizationFieldProcessInfo();

        // This method takes YAML root node and list of manifest field info.
        // Yaml lib does not support case insensitive search and it allows duplicate keys. If duplicate keys exist,
        // the value is undefined. So in this method, we will iterate through the node map and process each individual
        // pair ourselves. This also helps with generating aggregated error rather than throwing on first failure.
        std::vector<ValidationError> ValidateAndProcessFields(
            const YAML::Node& rootNode,
            const std::vector<FieldProcessInfo>& fieldInfos,
            const VariantManifestPtr& v);

        std::vector<ValidationError> ProcessPackageDependenciesNode(const YAML::Node& rootNode, DependencyList* dependencyList);
        std::vector<ValidationError> ProcessAgreementsNode(const YAML::Node& agreementsNode, ManifestLocalization* localization);
        std::vector<ValidationError> ProcessMarketsNode(const YAML::Node& marketsNode, AppInstaller::Manifest::ManifestInstaller* installer);
        std::vector<ValidationError> ProcessAppsAndFeaturesEntriesNode(const YAML::Node& appsAndFeaturesEntriesNode, AppInstaller::Manifest::ManifestInstaller* installer);
        std::vector<ValidationError> ProcessExpectedReturnCodesNode(const YAML::Node& returnCodesNode, AppInstaller::Manifest::ManifestInstaller* installer);
        std::vector<ValidationError> ProcessDocumentationsNode(const YAML::Node& documentationsNode, ManifestLocalization* localization);
        std::vector<ValidationError> ProcessIconsNode(const YAML::Node& iconsNode, ManifestLocalization* localization);
        std::vector<ValidationError> ProcessNestedInstallerFilesNode(const YAML::Node& nestedInstallerFilesNode, AppInstaller::Manifest::ManifestInstaller* installer);
        std::vector<ValidationError> ProcessInstallationMetadataFilesNode(const YAML::Node& installedFilesNode, InstallationMetadataInfo* installationMetadata);
<<<<<<< HEAD
        std::vector<ValidationError> ProcessShadowLocalizationNode(const YAML::Node& localizationNode, Manifest* manifest);
=======
>>>>>>> 995a95d9

        std::vector<ValidationError> PopulateManifestInternal();
        std::vector<ValidationError> InsertShadow(const YAML::Node& shadowNode);
    };
}
<|MERGE_RESOLUTION|>--- conflicted
+++ resolved
@@ -1,120 +1,106 @@
-// Copyright (c) Microsoft Corporation.
-// Licensed under the MIT License.
-#pragma once
-#include <winget/Manifest.h>
-#include <winget/ManifestValidation.h>
-#include <winget/Yaml.h>
-
-namespace AppInstaller::Manifest
-{
-    // Add here new manifest pointer types.
-<<<<<<< HEAD
-    template <typename T>
-    using ManifestPtrAndNode = std::tuple<T*, YAML::Node&>;
-
-    using VariantManifestPtr = std::variant<Agreement*, AppsAndFeaturesEntry*, Dependency*, DependencyList*, Documentation*, ExpectedReturnCode*, Icon*, InstallationMetadataInfo*, InstalledFile*, Manifest*, ManifestInstaller*, ManifestLocalization*, MarketsInfo*, NestedInstallerFile*, std::map<InstallerSwitchType, Utility::NormalizedString>*, ManifestPtrAndNode<ManifestLocalization>*>;
-=======
-    using VariantManifestPtr = std::variant<Agreement*, AppsAndFeaturesEntry*, Dependency*, DependencyList*, Documentation*, ExpectedReturnCode*, Icon*, InstallationMetadataInfo*, InstalledFile*, Manifest*, ManifestInstaller*, ManifestLocalization*, MarketsInfo*, NestedInstallerFile*, std::map<InstallerSwitchType, Utility::NormalizedString>*>;
->>>>>>> 995a95d9
-
-    struct ManifestYamlPopulator
-    {
-        static std::vector<ValidationError> PopulateManifest(
-            YAML::Node& rootNode,
-            Manifest& manifest,
-            const ManifestVer& manifestVersion,
-            ManifestValidateOption validateOption,
-            const std::optional<YAML::Node>& shadowNode);
-
-    private:
-
-        ManifestYamlPopulator(YAML::Node& rootNode, Manifest& manifest, const ManifestVer& manifestVersion, ManifestValidateOption validateOption);
-
-        std::reference_wrapper<YAML::Node> m_rootNode;
-        std::reference_wrapper<Manifest> m_manifest;
-        std::reference_wrapper<const ManifestVer> m_manifestVersion;
-        bool m_isMergedManifest = false;
-        ManifestValidateOption m_validateOption;
-
-        // Struct mapping a manifest field to its population logic
-        struct FieldProcessInfo
-        {
-            FieldProcessInfo(std::string name, std::function<std::vector<ValidationError>(const YAML::Node&, const VariantManifestPtr& v)> func, bool requireVerifiedPublisher = false) :
-                Name(std::move(name)), ProcessFunc(func), RequireVerifiedPublisher(requireVerifiedPublisher) {}
-
-            std::string Name;
-            std::function<std::vector<ValidationError>(const YAML::Node&, const VariantManifestPtr& v)> ProcessFunc;
-            bool RequireVerifiedPublisher = false;
-        };
-
-        std::vector<FieldProcessInfo> RootFieldInfos;
-        std::vector<FieldProcessInfo> InstallerFieldInfos;
-        std::vector<FieldProcessInfo> SwitchesFieldInfos;
-        std::vector<FieldProcessInfo> ExpectedReturnCodesFieldInfos;
-        std::vector<FieldProcessInfo> DependenciesFieldInfos;
-        std::vector<FieldProcessInfo> PackageDependenciesFieldInfos;
-        std::vector<FieldProcessInfo> LocalizationFieldInfos;
-        std::vector<FieldProcessInfo> AgreementFieldInfos;
-        std::vector<FieldProcessInfo> MarketsFieldInfos;
-        std::vector<FieldProcessInfo> AppsAndFeaturesEntryFieldInfos;
-        std::vector<FieldProcessInfo> DocumentationFieldInfos;
-        std::vector<FieldProcessInfo> IconFieldInfos;
-        std::vector<FieldProcessInfo> NestedInstallerFileFieldInfos;
-        std::vector<FieldProcessInfo> InstallationMetadataFieldInfos;
-        std::vector<FieldProcessInfo> InstallationMetadataFilesFieldInfos;
-
-<<<<<<< HEAD
-=======
-
->>>>>>> 995a95d9
-        // Cache of Installers node and Localization node
-        YAML::Node const* m_p_installersNode = nullptr;
-        YAML::Node const* m_p_localizationsNode = nullptr;
-
-        std::vector<FieldProcessInfo> GetRootFieldProcessInfo();
-        std::vector<FieldProcessInfo> GetInstallerFieldProcessInfo(bool forRootFields = false);
-        std::vector<FieldProcessInfo> GetSwitchesFieldProcessInfo();
-        std::vector<FieldProcessInfo> GetExpectedReturnCodesFieldProcessInfo();
-        std::vector<FieldProcessInfo> GetDependenciesFieldProcessInfo();
-        std::vector<FieldProcessInfo> GetPackageDependenciesFieldProcessInfo();
-        std::vector<FieldProcessInfo> GetLocalizationFieldProcessInfo(bool forRootFields = false);
-        std::vector<FieldProcessInfo> GetAgreementFieldProcessInfo();
-        std::vector<FieldProcessInfo> GetMarketsFieldProcessInfo();
-        std::vector<FieldProcessInfo> GetAppsAndFeaturesEntryFieldProcessInfo();
-        std::vector<FieldProcessInfo> GetDocumentationFieldProcessInfo();
-        std::vector<FieldProcessInfo> GetIconFieldProcessInfo();
-        std::vector<FieldProcessInfo> GetNestedInstallerFileFieldProcessInfo();
-        std::vector<FieldProcessInfo> GetInstallationMetadataFieldProcessInfo();
-        std::vector<FieldProcessInfo> GetInstallationMetadataFilesFieldProcessInfo();
-
-        // Shadow
-        std::vector<FieldProcessInfo> GetShadowRootFieldProcessInfo();
-        std::vector<FieldProcessInfo> GetShadowLocalizationFieldProcessInfo();
-
-        // This method takes YAML root node and list of manifest field info.
-        // Yaml lib does not support case insensitive search and it allows duplicate keys. If duplicate keys exist,
-        // the value is undefined. So in this method, we will iterate through the node map and process each individual
-        // pair ourselves. This also helps with generating aggregated error rather than throwing on first failure.
-        std::vector<ValidationError> ValidateAndProcessFields(
-            const YAML::Node& rootNode,
-            const std::vector<FieldProcessInfo>& fieldInfos,
-            const VariantManifestPtr& v);
-
-        std::vector<ValidationError> ProcessPackageDependenciesNode(const YAML::Node& rootNode, DependencyList* dependencyList);
-        std::vector<ValidationError> ProcessAgreementsNode(const YAML::Node& agreementsNode, ManifestLocalization* localization);
-        std::vector<ValidationError> ProcessMarketsNode(const YAML::Node& marketsNode, AppInstaller::Manifest::ManifestInstaller* installer);
-        std::vector<ValidationError> ProcessAppsAndFeaturesEntriesNode(const YAML::Node& appsAndFeaturesEntriesNode, AppInstaller::Manifest::ManifestInstaller* installer);
-        std::vector<ValidationError> ProcessExpectedReturnCodesNode(const YAML::Node& returnCodesNode, AppInstaller::Manifest::ManifestInstaller* installer);
-        std::vector<ValidationError> ProcessDocumentationsNode(const YAML::Node& documentationsNode, ManifestLocalization* localization);
-        std::vector<ValidationError> ProcessIconsNode(const YAML::Node& iconsNode, ManifestLocalization* localization);
-        std::vector<ValidationError> ProcessNestedInstallerFilesNode(const YAML::Node& nestedInstallerFilesNode, AppInstaller::Manifest::ManifestInstaller* installer);
-        std::vector<ValidationError> ProcessInstallationMetadataFilesNode(const YAML::Node& installedFilesNode, InstallationMetadataInfo* installationMetadata);
-<<<<<<< HEAD
-        std::vector<ValidationError> ProcessShadowLocalizationNode(const YAML::Node& localizationNode, Manifest* manifest);
-=======
->>>>>>> 995a95d9
-
-        std::vector<ValidationError> PopulateManifestInternal();
-        std::vector<ValidationError> InsertShadow(const YAML::Node& shadowNode);
-    };
-}
+// Copyright (c) Microsoft Corporation.
+// Licensed under the MIT License.
+#pragma once
+#include <winget/Manifest.h>
+#include <winget/ManifestValidation.h>
+#include <winget/Yaml.h>
+
+namespace AppInstaller::Manifest
+{
+    // Add here new manifest pointer types.
+    using VariantManifestPtr = std::variant<Agreement*, AppsAndFeaturesEntry*, Dependency*, DependencyList*, Documentation*, ExpectedReturnCode*, Icon*, InstallationMetadataInfo*, InstalledFile*, Manifest*, ManifestInstaller*, ManifestLocalization*, MarketsInfo*, NestedInstallerFile*, std::map<InstallerSwitchType, Utility::NormalizedString>*>;
+
+    struct ManifestYamlPopulator
+    {
+        static std::vector<ValidationError> PopulateManifest(
+            YAML::Node& rootNode,
+            Manifest& manifest,
+            const ManifestVer& manifestVersion,
+            ManifestValidateOption validateOption,
+            const std::optional<YAML::Node>& shadowNode);
+
+    private:
+
+        ManifestYamlPopulator(YAML::Node& rootNode, Manifest& manifest, const ManifestVer& manifestVersion, ManifestValidateOption validateOption);
+
+        std::reference_wrapper<YAML::Node> m_rootNode;
+        std::reference_wrapper<Manifest> m_manifest;
+        std::reference_wrapper<const ManifestVer> m_manifestVersion;
+        bool m_isMergedManifest = false;
+        ManifestValidateOption m_validateOption;
+
+        // Struct mapping a manifest field to its population logic
+        struct FieldProcessInfo
+        {
+            FieldProcessInfo(std::string name, std::function<std::vector<ValidationError>(const YAML::Node&, const VariantManifestPtr& v)> func, bool requireVerifiedPublisher = false) :
+                Name(std::move(name)), ProcessFunc(func), RequireVerifiedPublisher(requireVerifiedPublisher) {}
+
+            std::string Name;
+            std::function<std::vector<ValidationError>(const YAML::Node&, const VariantManifestPtr& v)> ProcessFunc;
+            bool RequireVerifiedPublisher = false;
+        };
+
+        std::vector<FieldProcessInfo> RootFieldInfos;
+        std::vector<FieldProcessInfo> InstallerFieldInfos;
+        std::vector<FieldProcessInfo> SwitchesFieldInfos;
+        std::vector<FieldProcessInfo> ExpectedReturnCodesFieldInfos;
+        std::vector<FieldProcessInfo> DependenciesFieldInfos;
+        std::vector<FieldProcessInfo> PackageDependenciesFieldInfos;
+        std::vector<FieldProcessInfo> LocalizationFieldInfos;
+        std::vector<FieldProcessInfo> AgreementFieldInfos;
+        std::vector<FieldProcessInfo> MarketsFieldInfos;
+        std::vector<FieldProcessInfo> AppsAndFeaturesEntryFieldInfos;
+        std::vector<FieldProcessInfo> DocumentationFieldInfos;
+        std::vector<FieldProcessInfo> IconFieldInfos;
+        std::vector<FieldProcessInfo> NestedInstallerFileFieldInfos;
+        std::vector<FieldProcessInfo> InstallationMetadataFieldInfos;
+        std::vector<FieldProcessInfo> InstallationMetadataFilesFieldInfos;
+
+        // Cache of Installers node and Localization node
+        YAML::Node const* m_p_installersNode = nullptr;
+        YAML::Node const* m_p_localizationsNode = nullptr;
+
+        std::vector<FieldProcessInfo> GetRootFieldProcessInfo();
+        std::vector<FieldProcessInfo> GetInstallerFieldProcessInfo(bool forRootFields = false);
+        std::vector<FieldProcessInfo> GetSwitchesFieldProcessInfo();
+        std::vector<FieldProcessInfo> GetExpectedReturnCodesFieldProcessInfo();
+        std::vector<FieldProcessInfo> GetDependenciesFieldProcessInfo();
+        std::vector<FieldProcessInfo> GetPackageDependenciesFieldProcessInfo();
+        std::vector<FieldProcessInfo> GetLocalizationFieldProcessInfo(bool forRootFields = false);
+        std::vector<FieldProcessInfo> GetAgreementFieldProcessInfo();
+        std::vector<FieldProcessInfo> GetMarketsFieldProcessInfo();
+        std::vector<FieldProcessInfo> GetAppsAndFeaturesEntryFieldProcessInfo();
+        std::vector<FieldProcessInfo> GetDocumentationFieldProcessInfo();
+        std::vector<FieldProcessInfo> GetIconFieldProcessInfo();
+        std::vector<FieldProcessInfo> GetNestedInstallerFileFieldProcessInfo();
+        std::vector<FieldProcessInfo> GetInstallationMetadataFieldProcessInfo();
+        std::vector<FieldProcessInfo> GetInstallationMetadataFilesFieldProcessInfo();
+
+        // Shadow
+        std::vector<FieldProcessInfo> GetShadowRootFieldProcessInfo();
+        std::vector<FieldProcessInfo> GetShadowLocalizationFieldProcessInfo();
+
+        // This method takes YAML root node and list of manifest field info.
+        // Yaml lib does not support case insensitive search and it allows duplicate keys. If duplicate keys exist,
+        // the value is undefined. So in this method, we will iterate through the node map and process each individual
+        // pair ourselves. This also helps with generating aggregated error rather than throwing on first failure.
+        std::vector<ValidationError> ValidateAndProcessFields(
+            const YAML::Node& rootNode,
+            const std::vector<FieldProcessInfo>& fieldInfos,
+            const VariantManifestPtr& v);
+
+        std::vector<ValidationError> ProcessPackageDependenciesNode(const YAML::Node& rootNode, DependencyList* dependencyList);
+        std::vector<ValidationError> ProcessAgreementsNode(const YAML::Node& agreementsNode, ManifestLocalization* localization);
+        std::vector<ValidationError> ProcessMarketsNode(const YAML::Node& marketsNode, AppInstaller::Manifest::ManifestInstaller* installer);
+        std::vector<ValidationError> ProcessAppsAndFeaturesEntriesNode(const YAML::Node& appsAndFeaturesEntriesNode, AppInstaller::Manifest::ManifestInstaller* installer);
+        std::vector<ValidationError> ProcessExpectedReturnCodesNode(const YAML::Node& returnCodesNode, AppInstaller::Manifest::ManifestInstaller* installer);
+        std::vector<ValidationError> ProcessDocumentationsNode(const YAML::Node& documentationsNode, ManifestLocalization* localization);
+        std::vector<ValidationError> ProcessIconsNode(const YAML::Node& iconsNode, ManifestLocalization* localization);
+        std::vector<ValidationError> ProcessNestedInstallerFilesNode(const YAML::Node& nestedInstallerFilesNode, AppInstaller::Manifest::ManifestInstaller* installer);
+        std::vector<ValidationError> ProcessInstallationMetadataFilesNode(const YAML::Node& installedFilesNode, InstallationMetadataInfo* installationMetadata);
+        std::vector<ValidationError> ProcessShadowLocalizationNode(const YAML::Node& localizationNode, Manifest* manifest);
+
+        std::vector<ValidationError> PopulateManifestInternal();
+        std::vector<ValidationError> InsertShadow(const YAML::Node& shadowNode);
+    };
+}