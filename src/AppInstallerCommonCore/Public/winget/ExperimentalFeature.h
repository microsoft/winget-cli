// Copyright (c) Microsoft Corporation.
// Licensed under the MIT License.
#pragma once
#include <vector>
#include <string>
#include <type_traits>

namespace AppInstaller::Settings
{
    using namespace std::string_view_literals;

    struct ExperimentalFeature
    {
        // To add an experimental feature
        // 1 - add a flag in this enum, before Max
        // 2 - add a setting in Setting enum in UserSettings.h
        // 3 - follow how to add setting instructions
        // 4 - provide implementation in ExperimentalFeature.cpp
        enum class Feature : unsigned
        {
            None = 0x0,
            ExperimentalCmd = 0x1,
            ExperimentalArg = 0x2,
            ExperimentalMSStore = 0x4,
<<<<<<< HEAD
            ExperimentalPWA = 0x5,
            Max = 0x8, // This MUST always be last
=======
            ExperimentalUpgrade = 0x8,
            Max = 0x10, // This MUST always be last
>>>>>>> 21bb89e1
        };

        using Feature_t = std::underlying_type_t<ExperimentalFeature::Feature>;

        ExperimentalFeature(std::string_view name, std::string_view jsonName, std::string_view link, Feature feature) :
            m_name(name), m_jsonName(jsonName), m_link(link), m_feature(feature) {}

        ~ExperimentalFeature() = default;

        ExperimentalFeature(const ExperimentalFeature&) = default;
        ExperimentalFeature& operator=(const ExperimentalFeature&) = default;

        ExperimentalFeature(ExperimentalFeature&&) = default;
        ExperimentalFeature& operator=(ExperimentalFeature&&) = default;

        static bool IsEnabled(Feature feature);
        static ExperimentalFeature GetFeature(ExperimentalFeature::Feature feature);
        static std::vector<ExperimentalFeature> GetAllFeatures();

        std::string_view Name() const { return m_name; }
        std::string_view JsonName() const { return m_jsonName; }
        std::string_view Link() const { return m_link; }
        Feature GetFeature() const { return m_feature; }

    private:
        std::string_view m_name;
        std::string_view m_jsonName;
        std::string_view m_link;
        Feature m_feature;
    };

    inline ExperimentalFeature::Feature operator|(ExperimentalFeature::Feature lhs, ExperimentalFeature::Feature rhs)
    {
        return static_cast<ExperimentalFeature::Feature> (
            static_cast<ExperimentalFeature::Feature_t>(lhs) |
            static_cast<ExperimentalFeature::Feature_t>(rhs));
    }

    inline ExperimentalFeature::Feature& operator|=(ExperimentalFeature::Feature& lhs, ExperimentalFeature::Feature rhs)
    {
        lhs = lhs | rhs;
        return lhs;
    }

    inline ExperimentalFeature::Feature operator&(ExperimentalFeature::Feature lhs, ExperimentalFeature::Feature rhs)
    {
        return static_cast<ExperimentalFeature::Feature>(
            static_cast<ExperimentalFeature::Feature_t>(lhs) &
            static_cast<ExperimentalFeature::Feature_t>(rhs));
    }

    inline ExperimentalFeature::Feature& operator&=(ExperimentalFeature::Feature& lhs, ExperimentalFeature::Feature rhs)
    {
        lhs = lhs & rhs;
        return lhs;
    }
}<|MERGE_RESOLUTION|>--- conflicted
+++ resolved
@@ -22,13 +22,9 @@
             ExperimentalCmd = 0x1,
             ExperimentalArg = 0x2,
             ExperimentalMSStore = 0x4,
-<<<<<<< HEAD
             ExperimentalPWA = 0x5,
-            Max = 0x8, // This MUST always be last
-=======
             ExperimentalUpgrade = 0x8,
             Max = 0x10, // This MUST always be last
->>>>>>> 21bb89e1
         };
 
         using Feature_t = std::underlying_type_t<ExperimentalFeature::Feature>;
