--- conflicted
+++ resolved
@@ -25,19 +25,11 @@
             DirectMSI = 0x1,
             Resume = 0x2,
             Configuration03 = 0x4,
-<<<<<<< HEAD
-            Proxy = 0x8,
-            SideBySide = 0x10,
-            ConfigureSelfElevation = 0x20,
-            StoreDownload = 0x40,
-            ConfigureExport = 0x80,
-            IndexV2 = 0x100,
-=======
             SideBySide = 0x8,
             ConfigureSelfElevation = 0x10,
             StoreDownload = 0x20,
             ConfigureExport = 0x40,
->>>>>>> 0703b6be
+            IndexV2 = 0x80,
             Max, // This MUST always be after all experimental features
 
             // Features listed after Max will not be shown with the features command
