// Copyright (c) Microsoft Corporation.
// Licensed under the MIT License.
#pragma once
#include <AppInstallerLanguageUtilities.h>

#include <string_view>
#include <vector>
#include <cguid.h>

namespace AppInstaller::Settings
{
    struct UserSettings;
}

namespace AppInstaller::Logging
{
    enum class FailureTypeEnum : UINT32
    {
        None = 0x0,

        // Failure type from FailureInfo in result_macros.h
        ResultException = 0x1, // THROW_...
        ResultReturn = 0x2, // RETURN_..._LOG or RETURN_..._MSG
        ResultLog = 0x3, // LOG_...
        ResultFailFast = 0x4, // FAIL_FAST_...

        // Other failure types from LogException()
        Unknown = 0x10000,
        WinrtHResultError = 0x10001,
        ResourceOpen = 0x10002,
        StdException = 0x10003,

        // Command termination
        CommandTermination = 0x20000,
    };

    // Contains all fields logged through the TelemetryTraceLogger. Last write wins.
    // This will be used to report a summary event upon destruction of the TelemetryTraceLogger.
    struct TelemetrySummary
    {
        TelemetrySummary() = default;

        // Selectively copy member fields for copy constructor;
        TelemetrySummary(const TelemetrySummary& other);
        TelemetrySummary& operator=(const TelemetrySummary&) = default;

        TelemetrySummary(TelemetrySummary&&) = default;
        TelemetrySummary& operator=(TelemetrySummary&&) = default;

        // Log wil failure, exception, command termination
        HRESULT FailureHResult = S_OK;
        std::wstring FailureMessage;
        std::string FailureModule;
        UINT32 FailureThreadId = 0;
        FailureTypeEnum FailureType = FailureTypeEnum::None;
        std::string FailureFile;
        UINT32 FailureLine = 0;

        // LogStartup
        bool IsCOMCall = false;

        // LogCommand
        std::string Command;

        // LogCommandSuccess
        bool CommandSuccess = false;

        // LogIsManifestLocal
        bool IsManifestLocal = false;

        // LogManifestFields, LogAppFound
        std::string PackageIdentifier;
        std::string PackageName;
        std::string PackageVersion;
        std::string Channel;
        std::string SourceIdentifier;

        // LogSelectedInstaller
        INT32 InstallerArchitecture = -1;
        std::string InstallerUrl;
        std::string InstallerType;
        std::string InstallerScope;
        std::string InstallerLocale;

        // LogSearchRequest
        std::string SearchType;
        std::string SearchQuery;
        std::string SearchId;
        std::string SearchName;
        std::string SearchMoniker;
        std::string SearchTag;
        std::string SearchCommand;
        UINT64 SearchMaximum = 0;
        std::string SearchRequest;

        // LogSearchResultCount
        UINT64 SearchResultCount = 0;

        // LogInstallerHashMismatch
        std::vector<uint8_t> HashMismatchExpected;
        std::vector<uint8_t> HashMismatchActual;
        bool HashMismatchOverride = false;

        // LogInstallerFailure
        std::string InstallerExecutionType;
        UINT32 InstallerErrorCode = 0;

        // LogUninstallerFailure
        std::string UninstallerExecutionType;
        UINT32 UninstallerErrorCode = 0;

        // LogRepairFailure
        std::string RepairExecutionType;
        UINT32 RepairErrorCode = 0;

        // LogSuccessfulInstallARPChange
        UINT64 ChangesToARP = 0;
        UINT64 MatchesInARP = 0;
        UINT64 ChangesThatMatch = 0;
        UINT64 ARPLanguage = 0;
        std::string ARPName;
        std::string ARPVersion;
        std::string ARPPublisher;

        // LogNonFatalDOError
        std::string DOUrl;
        HRESULT DOHResult = S_OK;
    };

    // This type contains the registration lifetime of the telemetry trace logging provider.
    // Due to the nature of trace logging, specific methods should be added per desired trace.
    // As there should not be a significantly large number of individual telemetry events,
    // this should not become a burden.
    struct TelemetryTraceLogger
    {
        TelemetryTraceLogger(bool useSummary = true);

        ~TelemetryTraceLogger();

        TelemetryTraceLogger(const TelemetryTraceLogger&) = default;
        TelemetryTraceLogger& operator=(const TelemetryTraceLogger&) = default;

        TelemetryTraceLogger(TelemetryTraceLogger&&) = default;
        TelemetryTraceLogger& operator=(TelemetryTraceLogger&&) = default;

        // Control whether this trace logger is enabled at runtime.
        bool DisableRuntime();
        void EnableRuntime();

        // Return address of m_activityId
        const GUID* GetActivityId() const;

        // Return address of m_parentActivityId
        const GUID* GetParentActivityId() const;

        // Capture if UserSettings is enabled and set user profile path
        void Initialize();

        // Try to capture if UserSettings is enabled and set user profile path, returns whether the action is successfully completed.
        // There is a possible circular dependency with the user settings. When initializing the telemetry, we need to read the settings
        // to make sure it's not disabled, but a failure when reading the settings would trigger a telemetry event. We work around that
        // by avoiding initialization (and thus disabling telemetry) until we have successfully read the settings. Subsequent calls to
        // TryInitialize() would finish the initialization.
        bool TryInitialize();

        // Store the passed in name of the Caller for COM calls
        void SetCaller(const std::string& caller);

        // Store the passed in Telemetry Correlation Json for COM calls
        void SetTelemetryCorrelationJson(const std::wstring_view jsonStr_view) noexcept;

        void SetExecutionStage(uint32_t stage) noexcept;

        std::unique_ptr<TelemetryTraceLogger> CreateSubTraceLogger() const;

        // Logs the failure info.
        void LogFailure(const wil::FailureInfo& failure) const noexcept;

        // Logs the initial process startup.
        void LogStartup(bool isCOMCall = false) const noexcept;

        // Logs the invoked command.
        void LogCommand(std::string_view commandName) const noexcept;

        // Logs the invoked command success.
        void LogCommandSuccess(std::string_view commandName) const noexcept;

        // Logs the invoked command termination.
        void LogCommandTermination(HRESULT hr, std::string_view file, size_t line) const noexcept;

        // Logs the invoked command termination.
        void LogException(FailureTypeEnum type, std::string_view message) const noexcept;

        // Logs whether the manifest used in workflow is local
        void LogIsManifestLocal(bool isLocalManifest) const noexcept;

        // Logs the Manifest fields.
        void LogManifestFields(std::string_view id, std::string_view name, std::string_view version) const noexcept;

        // Logs when there is no matching App found for search
        void LogNoAppMatch() const noexcept;

        // Logs when there is multiple matching Apps found for search
        void LogMultiAppMatch() const noexcept;

        // Logs the name and Id of app found
        void LogAppFound(std::string_view name, std::string_view id) const noexcept;

        // Logs the selected installer details
        void LogSelectedInstaller(int arch, std::string_view url, std::string_view installerType, std::string_view scope, std::string_view language) const noexcept;

        // Logs details of a search request.
        void LogSearchRequest(
            std::string_view type,
            std::string_view query,
            std::string_view id,
            std::string_view name,
            std::string_view moniker,
            std::string_view tag,
            std::string_view command,
            size_t maximum,
            std::string_view request) const noexcept;

        // Logs the Search Result
        void LogSearchResultCount(uint64_t resultCount) const noexcept;

        // Logs a mismatch between the expected and actual hash values.
        void LogInstallerHashMismatch(
            std::string_view id,
            std::string_view version,
            std::string_view channel,
            const std::vector<uint8_t>& expected,
            const std::vector<uint8_t>& actual,
            bool overrideHashMismatch) const noexcept;

        // Logs a failed installation attempt.
        void LogInstallerFailure(std::string_view id, std::string_view version, std::string_view channel, std::string_view type, uint32_t errorCode) const noexcept;

        // Logs a failed uninstallation attempt.
        void LogUninstallerFailure(std::string_view id, std::string_view version, std::string_view type, uint32_t errorCode) const noexcept;

        // Logs a failed repair attempt.
        void LogRepairFailure(std::string_view id, std::string_view version, std::string_view type, uint32_t errorCode) const noexcept;

        // Logs data about the changes that ocurred in the ARP entries based on an install.
        // First 4 arguments are well known values for the package that we installed.
        // The next 3 are counts of the number of packages in each category.
        // The last 4 are the fields directly from the ARP entry that has been determined to be related to the package that
        // was installed, or they will be empty if there is no data or ambiguity about which entry should be logged.
        virtual void LogSuccessfulInstallARPChange(
            std::string_view sourceIdentifier,
            std::string_view packageIdentifier,
            std::string_view packageVersion,
            std::string_view packageChannel,
            size_t changesToARP,
            size_t matchesInARP,
            size_t countOfIntersectionOfChangesAndMatches,
            std::string_view arpName,
            std::string_view arpVersion,
            std::string_view arpPublisher,
            std::string_view arpLanguage) const noexcept;

        void LogNonFatalDOError(std::string_view url, HRESULT hr) const noexcept;

    protected:
        bool IsTelemetryEnabled() const noexcept;

        // Initializes flags that determine whether telemetry is enabled.
        void InitializeInternal(const AppInstaller::Settings::UserSettings& userSettings);

        // Used to anonymize a string to the best of our ability.
        // Should primarily be used on failure messages or paths if needed.
        std::wstring AnonymizeString(const wchar_t* input) const noexcept;
        std::wstring AnonymizeString(std::wstring_view input) const noexcept;

        // Flags used to determine whether to send telemetry. All of them are set during initialization and
        // are CopyConstructibleAtomic to minimize the impact of multiple simultaneous initialization attempts.
        // m_isSettingEnabled starts as false so we can don't send telemetry until we have read the
        // settings and confirmed that it is enabled.
        CopyConstructibleAtomic<bool> m_isSettingEnabled{ false };

        // We may decide to disable telemetry at runtime, for example, for command line completion.
        CopyConstructibleAtomic<bool> m_isRuntimeEnabled{ true };

        // We wait for initialization of the other flags before sending any events.
        CopyConstructibleAtomic<bool> m_isInitialized{ false };

        CopyConstructibleAtomic<uint32_t> m_executionStage{ 0 };

        GUID m_activityId = GUID_NULL;
        GUID m_parentActivityId = GUID_NULL;
        std::wstring m_telemetryCorrelationJsonW = L"{}";
        std::string m_caller;

        bool m_useSummary = true;
        mutable TelemetrySummary m_summary;

        // TODO: This and all related code could be removed after transition to summary event in back end.
        uint32_t m_subExecutionId;
    };

    // Helper to make the call sites look clean.
    TelemetryTraceLogger& Telemetry();

    // Turns on wil failure telemetry and logging.
    void EnableWilFailureTelemetry();

    // TODO: Temporary code to keep existing telemetry behavior for command execution cases.
    void UseGlobalTelemetryLoggerActivityIdOnly();

    // An RAII object to disable telemetry during its lifetime.
    // Primarily used by the complete command to prevent messy input from spamming us.
    struct DisableTelemetryScope
    {
        DisableTelemetryScope();

        DisableTelemetryScope(const DisableTelemetryScope&) = delete;
        DisableTelemetryScope& operator=(const DisableTelemetryScope&) = delete;

        DisableTelemetryScope(DisableTelemetryScope&&) = default;
        DisableTelemetryScope& operator=(DisableTelemetryScope&&) = default;

        ~DisableTelemetryScope();

    private:
        DestructionToken m_token;
    };
<<<<<<< HEAD
=======

    // Sets an execution stage to be reported when failures occur.
    void SetExecutionStage(uint32_t stage);

    // An RAII object to log telemetry as sub execution.
    // Does not support nested sub execution.
    struct SubExecutionTelemetryScope
    {
        SubExecutionTelemetryScope();

        SubExecutionTelemetryScope(uint32_t sessionId);

        SubExecutionTelemetryScope(const SubExecutionTelemetryScope&) = delete;
        SubExecutionTelemetryScope& operator=(const SubExecutionTelemetryScope&) = delete;

        SubExecutionTelemetryScope(SubExecutionTelemetryScope&&) = default;
        SubExecutionTelemetryScope& operator=(SubExecutionTelemetryScope&&) = default;

        uint32_t GetCurrentSubExecutionId() const;

        ~SubExecutionTelemetryScope();

    private:
        static std::atomic_uint32_t m_sessionId;
    };
>>>>>>> 8dde99c2
}
<|MERGE_RESOLUTION|>--- conflicted
+++ resolved
@@ -1,356 +1,205 @@
-// Copyright (c) Microsoft Corporation.
-// Licensed under the MIT License.
-#pragma once
-#include <AppInstallerLanguageUtilities.h>
-
-#include <string_view>
-#include <vector>
-#include <cguid.h>
-
-namespace AppInstaller::Settings
-{
-    struct UserSettings;
-}
-
-namespace AppInstaller::Logging
-{
-    enum class FailureTypeEnum : UINT32
-    {
-        None = 0x0,
-
-        // Failure type from FailureInfo in result_macros.h
-        ResultException = 0x1, // THROW_...
-        ResultReturn = 0x2, // RETURN_..._LOG or RETURN_..._MSG
-        ResultLog = 0x3, // LOG_...
-        ResultFailFast = 0x4, // FAIL_FAST_...
-
-        // Other failure types from LogException()
-        Unknown = 0x10000,
-        WinrtHResultError = 0x10001,
-        ResourceOpen = 0x10002,
-        StdException = 0x10003,
-
-        // Command termination
-        CommandTermination = 0x20000,
-    };
-
-    // Contains all fields logged through the TelemetryTraceLogger. Last write wins.
-    // This will be used to report a summary event upon destruction of the TelemetryTraceLogger.
-    struct TelemetrySummary
-    {
-        TelemetrySummary() = default;
-
-        // Selectively copy member fields for copy constructor;
-        TelemetrySummary(const TelemetrySummary& other);
-        TelemetrySummary& operator=(const TelemetrySummary&) = default;
-
-        TelemetrySummary(TelemetrySummary&&) = default;
-        TelemetrySummary& operator=(TelemetrySummary&&) = default;
-
-        // Log wil failure, exception, command termination
-        HRESULT FailureHResult = S_OK;
-        std::wstring FailureMessage;
-        std::string FailureModule;
-        UINT32 FailureThreadId = 0;
-        FailureTypeEnum FailureType = FailureTypeEnum::None;
-        std::string FailureFile;
-        UINT32 FailureLine = 0;
-
-        // LogStartup
-        bool IsCOMCall = false;
-
-        // LogCommand
-        std::string Command;
-
-        // LogCommandSuccess
-        bool CommandSuccess = false;
-
-        // LogIsManifestLocal
-        bool IsManifestLocal = false;
-
-        // LogManifestFields, LogAppFound
-        std::string PackageIdentifier;
-        std::string PackageName;
-        std::string PackageVersion;
-        std::string Channel;
-        std::string SourceIdentifier;
-
-        // LogSelectedInstaller
-        INT32 InstallerArchitecture = -1;
-        std::string InstallerUrl;
-        std::string InstallerType;
-        std::string InstallerScope;
-        std::string InstallerLocale;
-
-        // LogSearchRequest
-        std::string SearchType;
-        std::string SearchQuery;
-        std::string SearchId;
-        std::string SearchName;
-        std::string SearchMoniker;
-        std::string SearchTag;
-        std::string SearchCommand;
-        UINT64 SearchMaximum = 0;
-        std::string SearchRequest;
-
-        // LogSearchResultCount
-        UINT64 SearchResultCount = 0;
-
-        // LogInstallerHashMismatch
-        std::vector<uint8_t> HashMismatchExpected;
-        std::vector<uint8_t> HashMismatchActual;
-        bool HashMismatchOverride = false;
-
-        // LogInstallerFailure
-        std::string InstallerExecutionType;
-        UINT32 InstallerErrorCode = 0;
-
-        // LogUninstallerFailure
-        std::string UninstallerExecutionType;
-        UINT32 UninstallerErrorCode = 0;
-
-        // LogRepairFailure
-        std::string RepairExecutionType;
-        UINT32 RepairErrorCode = 0;
-
-        // LogSuccessfulInstallARPChange
-        UINT64 ChangesToARP = 0;
-        UINT64 MatchesInARP = 0;
-        UINT64 ChangesThatMatch = 0;
-        UINT64 ARPLanguage = 0;
-        std::string ARPName;
-        std::string ARPVersion;
-        std::string ARPPublisher;
-
-        // LogNonFatalDOError
-        std::string DOUrl;
-        HRESULT DOHResult = S_OK;
-    };
-
-    // This type contains the registration lifetime of the telemetry trace logging provider.
-    // Due to the nature of trace logging, specific methods should be added per desired trace.
-    // As there should not be a significantly large number of individual telemetry events,
-    // this should not become a burden.
-    struct TelemetryTraceLogger
-    {
-        TelemetryTraceLogger(bool useSummary = true);
-
-        ~TelemetryTraceLogger();
-
-        TelemetryTraceLogger(const TelemetryTraceLogger&) = default;
-        TelemetryTraceLogger& operator=(const TelemetryTraceLogger&) = default;
-
-        TelemetryTraceLogger(TelemetryTraceLogger&&) = default;
-        TelemetryTraceLogger& operator=(TelemetryTraceLogger&&) = default;
-
-        // Control whether this trace logger is enabled at runtime.
-        bool DisableRuntime();
-        void EnableRuntime();
-
-        // Return address of m_activityId
-        const GUID* GetActivityId() const;
-
-        // Return address of m_parentActivityId
-        const GUID* GetParentActivityId() const;
-
-        // Capture if UserSettings is enabled and set user profile path
-        void Initialize();
-
-        // Try to capture if UserSettings is enabled and set user profile path, returns whether the action is successfully completed.
-        // There is a possible circular dependency with the user settings. When initializing the telemetry, we need to read the settings
-        // to make sure it's not disabled, but a failure when reading the settings would trigger a telemetry event. We work around that
-        // by avoiding initialization (and thus disabling telemetry) until we have successfully read the settings. Subsequent calls to
-        // TryInitialize() would finish the initialization.
-        bool TryInitialize();
-
-        // Store the passed in name of the Caller for COM calls
-        void SetCaller(const std::string& caller);
-
-        // Store the passed in Telemetry Correlation Json for COM calls
-        void SetTelemetryCorrelationJson(const std::wstring_view jsonStr_view) noexcept;
-
-        void SetExecutionStage(uint32_t stage) noexcept;
-
-        std::unique_ptr<TelemetryTraceLogger> CreateSubTraceLogger() const;
-
-        // Logs the failure info.
-        void LogFailure(const wil::FailureInfo& failure) const noexcept;
-
-        // Logs the initial process startup.
-        void LogStartup(bool isCOMCall = false) const noexcept;
-
-        // Logs the invoked command.
-        void LogCommand(std::string_view commandName) const noexcept;
-
-        // Logs the invoked command success.
-        void LogCommandSuccess(std::string_view commandName) const noexcept;
-
-        // Logs the invoked command termination.
-        void LogCommandTermination(HRESULT hr, std::string_view file, size_t line) const noexcept;
-
-        // Logs the invoked command termination.
-        void LogException(FailureTypeEnum type, std::string_view message) const noexcept;
-
-        // Logs whether the manifest used in workflow is local
-        void LogIsManifestLocal(bool isLocalManifest) const noexcept;
-
-        // Logs the Manifest fields.
-        void LogManifestFields(std::string_view id, std::string_view name, std::string_view version) const noexcept;
-
-        // Logs when there is no matching App found for search
-        void LogNoAppMatch() const noexcept;
-
-        // Logs when there is multiple matching Apps found for search
-        void LogMultiAppMatch() const noexcept;
-
-        // Logs the name and Id of app found
-        void LogAppFound(std::string_view name, std::string_view id) const noexcept;
-
-        // Logs the selected installer details
-        void LogSelectedInstaller(int arch, std::string_view url, std::string_view installerType, std::string_view scope, std::string_view language) const noexcept;
-
-        // Logs details of a search request.
-        void LogSearchRequest(
-            std::string_view type,
-            std::string_view query,
-            std::string_view id,
-            std::string_view name,
-            std::string_view moniker,
-            std::string_view tag,
-            std::string_view command,
-            size_t maximum,
-            std::string_view request) const noexcept;
-
-        // Logs the Search Result
-        void LogSearchResultCount(uint64_t resultCount) const noexcept;
-
-        // Logs a mismatch between the expected and actual hash values.
-        void LogInstallerHashMismatch(
-            std::string_view id,
-            std::string_view version,
-            std::string_view channel,
-            const std::vector<uint8_t>& expected,
-            const std::vector<uint8_t>& actual,
-            bool overrideHashMismatch) const noexcept;
-
-        // Logs a failed installation attempt.
-        void LogInstallerFailure(std::string_view id, std::string_view version, std::string_view channel, std::string_view type, uint32_t errorCode) const noexcept;
-
-        // Logs a failed uninstallation attempt.
-        void LogUninstallerFailure(std::string_view id, std::string_view version, std::string_view type, uint32_t errorCode) const noexcept;
-
-        // Logs a failed repair attempt.
-        void LogRepairFailure(std::string_view id, std::string_view version, std::string_view type, uint32_t errorCode) const noexcept;
-
-        // Logs data about the changes that ocurred in the ARP entries based on an install.
-        // First 4 arguments are well known values for the package that we installed.
-        // The next 3 are counts of the number of packages in each category.
-        // The last 4 are the fields directly from the ARP entry that has been determined to be related to the package that
-        // was installed, or they will be empty if there is no data or ambiguity about which entry should be logged.
-        virtual void LogSuccessfulInstallARPChange(
-            std::string_view sourceIdentifier,
-            std::string_view packageIdentifier,
-            std::string_view packageVersion,
-            std::string_view packageChannel,
-            size_t changesToARP,
-            size_t matchesInARP,
-            size_t countOfIntersectionOfChangesAndMatches,
-            std::string_view arpName,
-            std::string_view arpVersion,
-            std::string_view arpPublisher,
-            std::string_view arpLanguage) const noexcept;
-
-        void LogNonFatalDOError(std::string_view url, HRESULT hr) const noexcept;
-
-    protected:
-        bool IsTelemetryEnabled() const noexcept;
-
-        // Initializes flags that determine whether telemetry is enabled.
-        void InitializeInternal(const AppInstaller::Settings::UserSettings& userSettings);
-
-        // Used to anonymize a string to the best of our ability.
-        // Should primarily be used on failure messages or paths if needed.
-        std::wstring AnonymizeString(const wchar_t* input) const noexcept;
-        std::wstring AnonymizeString(std::wstring_view input) const noexcept;
-
-        // Flags used to determine whether to send telemetry. All of them are set during initialization and
-        // are CopyConstructibleAtomic to minimize the impact of multiple simultaneous initialization attempts.
-        // m_isSettingEnabled starts as false so we can don't send telemetry until we have read the
-        // settings and confirmed that it is enabled.
-        CopyConstructibleAtomic<bool> m_isSettingEnabled{ false };
-
-        // We may decide to disable telemetry at runtime, for example, for command line completion.
-        CopyConstructibleAtomic<bool> m_isRuntimeEnabled{ true };
-
-        // We wait for initialization of the other flags before sending any events.
-        CopyConstructibleAtomic<bool> m_isInitialized{ false };
-
-        CopyConstructibleAtomic<uint32_t> m_executionStage{ 0 };
-
-        GUID m_activityId = GUID_NULL;
-        GUID m_parentActivityId = GUID_NULL;
-        std::wstring m_telemetryCorrelationJsonW = L"{}";
-        std::string m_caller;
-
-        bool m_useSummary = true;
-        mutable TelemetrySummary m_summary;
-
-        // TODO: This and all related code could be removed after transition to summary event in back end.
-        uint32_t m_subExecutionId;
-    };
-
-    // Helper to make the call sites look clean.
-    TelemetryTraceLogger& Telemetry();
-
-    // Turns on wil failure telemetry and logging.
-    void EnableWilFailureTelemetry();
-
-    // TODO: Temporary code to keep existing telemetry behavior for command execution cases.
-    void UseGlobalTelemetryLoggerActivityIdOnly();
-
-    // An RAII object to disable telemetry during its lifetime.
-    // Primarily used by the complete command to prevent messy input from spamming us.
-    struct DisableTelemetryScope
-    {
-        DisableTelemetryScope();
-
-        DisableTelemetryScope(const DisableTelemetryScope&) = delete;
-        DisableTelemetryScope& operator=(const DisableTelemetryScope&) = delete;
-
-        DisableTelemetryScope(DisableTelemetryScope&&) = default;
-        DisableTelemetryScope& operator=(DisableTelemetryScope&&) = default;
-
-        ~DisableTelemetryScope();
-
-    private:
-        DestructionToken m_token;
-    };
-<<<<<<< HEAD
-=======
-
-    // Sets an execution stage to be reported when failures occur.
-    void SetExecutionStage(uint32_t stage);
-
-    // An RAII object to log telemetry as sub execution.
-    // Does not support nested sub execution.
-    struct SubExecutionTelemetryScope
-    {
-        SubExecutionTelemetryScope();
-
-        SubExecutionTelemetryScope(uint32_t sessionId);
-
-        SubExecutionTelemetryScope(const SubExecutionTelemetryScope&) = delete;
-        SubExecutionTelemetryScope& operator=(const SubExecutionTelemetryScope&) = delete;
-
-        SubExecutionTelemetryScope(SubExecutionTelemetryScope&&) = default;
-        SubExecutionTelemetryScope& operator=(SubExecutionTelemetryScope&&) = default;
-
-        uint32_t GetCurrentSubExecutionId() const;
-
-        ~SubExecutionTelemetryScope();
-
-    private:
-        static std::atomic_uint32_t m_sessionId;
-    };
->>>>>>> 8dde99c2
-}
+// Copyright (c) Microsoft Corporation.
+// Licensed under the MIT License.
+#pragma once
+#include <AppInstallerLanguageUtilities.h>
+#include <wil/result_macros.h>
+
+#include <string_view>
+#include <vector>
+#include <cguid.h>
+
+namespace AppInstaller::Logging
+{
+    // This type contains the registration lifetime of the telemetry trace logging provider.
+    // Due to the nature of trace logging, specific methods should be added per desired trace.
+    // As there should not be a significantly large number of individual telemetry events,
+    // this should not become a burden.
+    struct TelemetryTraceLogger
+    {
+        TelemetryTraceLogger();
+
+        ~TelemetryTraceLogger() = default;
+
+        TelemetryTraceLogger(const TelemetryTraceLogger&) = default;
+        TelemetryTraceLogger& operator=(const TelemetryTraceLogger&) = default;
+
+        TelemetryTraceLogger(TelemetryTraceLogger&&) = default;
+        TelemetryTraceLogger& operator=(TelemetryTraceLogger&&) = default;
+
+        // Control whether this trace logger is enabled at runtime.
+        bool DisableRuntime();
+        void EnableRuntime();
+
+        // Return address of m_activityId
+        const GUID* GetActivityId() const;
+
+        // Capture if UserSettings is enabled and set user profile path
+        void Initialize();
+
+        // Store the passed in name of the Caller for COM calls
+        void SetCaller(const std::string& caller);
+
+        // Store the passed in Telemetry Correlation Json for COM calls
+        void SetTelemetryCorrelationJson(const std::wstring_view jsonStr_view) noexcept;
+
+        // Logs the failure info.
+        void LogFailure(const wil::FailureInfo& failure) const noexcept;
+
+        // Logs the initial process startup.
+        void LogStartup(bool isCOMCall = false) const noexcept;
+
+        // Logs the invoked command.
+        void LogCommand(std::string_view commandName) const noexcept;
+
+        // Logs the invoked command success.
+        void LogCommandSuccess(std::string_view commandName) const noexcept;
+
+        // Logs the invoked command termination.
+        void LogCommandTermination(HRESULT hr, std::string_view file, size_t line) const noexcept;
+
+        // Logs the invoked command termination.
+        void LogException(std::string_view type, std::string_view message) const noexcept;
+
+        // Logs whether the manifest used in workflow is local
+        void LogIsManifestLocal(bool isLocalManifest) const noexcept;
+
+        // Logs the Manifest fields.
+        void LogManifestFields(std::string_view id, std::string_view name, std::string_view version) const noexcept;
+
+        // Logs when there is no matching App found for search
+        void LogNoAppMatch() const noexcept;
+
+        // Logs when there is multiple matching Apps found for search
+        void LogMultiAppMatch() const noexcept;
+
+        // Logs the name and Id of app found
+        void LogAppFound(std::string_view name, std::string_view id) const noexcept;
+
+        // Logs the selected installer details
+        void LogSelectedInstaller(int arch, std::string_view url, std::string_view installerType, std::string_view scope, std::string_view language) const noexcept;
+
+        // Logs details of a search request.
+        void LogSearchRequest(
+            std::string_view type,
+            std::string_view query,
+            std::string_view id,
+            std::string_view name,
+            std::string_view moniker,
+            std::string_view tag,
+            std::string_view command,
+            size_t maximum,
+            std::string_view request) const noexcept;
+
+        // Logs the Search Result
+        void LogSearchResultCount(uint64_t resultCount) const noexcept;
+
+        // Logs a mismatch between the expected and actual hash values.
+        void LogInstallerHashMismatch(
+            std::string_view id,
+            std::string_view version,
+            std::string_view channel,
+            const std::vector<uint8_t>& expected,
+            const std::vector<uint8_t>& actual,
+            bool overrideHashMismatch) const noexcept;
+
+        // Logs a failed installation attempt.
+        void LogInstallerFailure(std::string_view id, std::string_view version, std::string_view channel, std::string_view type, uint32_t errorCode) const noexcept;
+
+        // Logs a failed uninstallation attempt.
+        void LogUninstallerFailure(std::string_view id, std::string_view version, std::string_view type, uint32_t errorCode) const noexcept;
+
+        // Logs data about the changes that ocurred in the ARP entries based on an install.
+        // First 4 arguments are well known values for the package that we installed.
+        // The next 3 are counts of the number of packages in each category.
+        // The last 4 are the fields directly from the ARP entry that has been determined to be related to the package that
+        // was installed, or they will be empty if there is no data or ambiguity about which entry should be logged.
+        virtual void LogSuccessfulInstallARPChange(
+            std::string_view sourceIdentifier,
+            std::string_view packageIdentifier,
+            std::string_view packageVersion,
+            std::string_view packageChannel,
+            size_t changesToARP,
+            size_t matchesInARP,
+            size_t countOfIntersectionOfChangesAndMatches,
+            std::string_view arpName,
+            std::string_view arpVersion,
+            std::string_view arpPublisher,
+            std::string_view arpLanguage) const noexcept;
+
+        void LogNonFatalDOError(std::string_view url, HRESULT hr) const noexcept;
+
+    protected:
+        bool IsTelemetryEnabled() const noexcept;
+
+        // Used to anonymize a string to the best of our ability.
+        // Should primarily be used on failure messages or paths if needed.
+        std::wstring AnonymizeString(const wchar_t* input) const noexcept;
+        std::wstring AnonymizeString(std::wstring_view input) const noexcept;
+
+        bool m_isSettingEnabled = true;
+        std::atomic_bool m_isRuntimeEnabled{ true };
+
+        GUID m_activityId = GUID_NULL;
+        std::wstring m_telemetryCorrelationJsonW = L"{}";
+        std::string m_caller;
+
+        // Data that is needed by AnonymizeString
+        std::wstring m_userProfile;
+    };
+
+    struct GlobalTelemetryTraceLogger : TelemetryTraceLogger
+    {
+        GlobalTelemetryTraceLogger() { Initialize(); }
+
+        ~GlobalTelemetryTraceLogger() = default;
+    };
+
+    // Helper to make the call sites look clean.
+    TelemetryTraceLogger& Telemetry();
+
+    // Turns on wil failure telemetry and logging.
+    void EnableWilFailureTelemetry();
+
+    // An RAII object to disable telemetry during its lifetime.
+    // Primarily used by the complete command to prevent messy input from spamming us.
+    struct DisableTelemetryScope
+    {
+        DisableTelemetryScope();
+
+        DisableTelemetryScope(const DisableTelemetryScope&) = delete;
+        DisableTelemetryScope& operator=(const DisableTelemetryScope&) = delete;
+
+        DisableTelemetryScope(DisableTelemetryScope&&) = default;
+        DisableTelemetryScope& operator=(DisableTelemetryScope&&) = default;
+
+        ~DisableTelemetryScope();
+
+    private:
+        DestructionToken m_token;
+    };
+
+    // Sets an execution stage to be reported when failures occur.
+    void SetExecutionStage(uint32_t stage);
+
+    // An RAII object to log telemetry as sub execution.
+    // Does not support nested sub execution.
+    struct SubExecutionTelemetryScope
+    {
+        SubExecutionTelemetryScope();
+
+        SubExecutionTelemetryScope(uint32_t sessionId);
+
+        SubExecutionTelemetryScope(const SubExecutionTelemetryScope&) = delete;
+        SubExecutionTelemetryScope& operator=(const SubExecutionTelemetryScope&) = delete;
+
+        SubExecutionTelemetryScope(SubExecutionTelemetryScope&&) = default;
+        SubExecutionTelemetryScope& operator=(SubExecutionTelemetryScope&&) = default;
+
+        uint32_t GetCurrentSubExecutionId() const;
+
+        ~SubExecutionTelemetryScope();
+
+    private:
+        static std::atomic_uint32_t m_sessionId;
+    };
+}