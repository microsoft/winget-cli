// Copyright (c) Microsoft Corporation.
// Licensed under the MIT License.
#pragma once
#include <AppInstallerLanguageUtilities.h>
#include <wil/result_macros.h>

#include <string_view>
#include <vector>
#include <cguid.h>

namespace AppInstaller::Logging
{
    // This type contains the registration lifetime of the telemetry trace logging provider.
    // Due to the nature of trace logging, specific methods should be added per desired trace.
    // As there should not be a significantly large number of individual telemetry events,
    // this should not become a burden.
    struct TelemetryTraceLogger
    {
        TelemetryTraceLogger();

        virtual ~TelemetryTraceLogger();

        TelemetryTraceLogger(const TelemetryTraceLogger&) = default;
        TelemetryTraceLogger& operator=(const TelemetryTraceLogger&) = default;

        TelemetryTraceLogger(TelemetryTraceLogger&&) = default;
        TelemetryTraceLogger& operator=(TelemetryTraceLogger&&) = default;

        // Control whether this trace logger is enabled at runtime.
        bool DisableRuntime();
        void EnableRuntime();

        // Return address of m_activityId
        const GUID* GetActivityId() const;

        // Capture if UserSettings is enabled
        void SetUserSettingsStatus();

        // Store the passed in name of the Caller for COM calls
        void SetCOMCaller(std::string comCaller);

        // Store the passed in Telemetry Corelation Json for COM calls
        void SetTelemetryCorelationJson(std::string jsonStr);

        // Logs the failure info.
        void LogFailure(const wil::FailureInfo& failure) const noexcept;

        // Logs the initial process startup.
        void LogStartup(bool isCOMCall = false) const noexcept;

        // Logs the invoked command.
        void LogCommand(std::string_view commandName) const noexcept;

        // Logs the invoked command success.
        void LogCommandSuccess(std::string_view commandName) const noexcept;

        // Logs the invoked command termination.
        void LogCommandTermination(HRESULT hr, std::string_view file, size_t line) const noexcept;

        // Logs the invoked command termination.
        void LogException(std::string_view commandName, std::string_view type, std::string_view message) const noexcept;

        // Logs whether the manifest used in workflow is local
        void LogIsManifestLocal(bool isLocalManifest) const noexcept;

        // Logs the Manifest fields.
        void LogManifestFields(std::string_view id, std::string_view name, std::string_view version) const noexcept;

        // Logs when there is no matching App found for search
        void LogNoAppMatch() const noexcept;

        // Logs when there is multiple matching Apps found for search
        void LogMultiAppMatch() const noexcept;

        // Logs the name and Id of app found
        void LogAppFound(std::string_view name, std::string_view id) const noexcept;

        // Logs the selected installer details
        void LogSelectedInstaller(int arch, std::string_view url, std::string_view installerType, std::string_view scope, std::string_view language) const noexcept;

        // Logs details of a search request.
        void LogSearchRequest(
            std::string_view type,
            std::string_view query,
            std::string_view id,
            std::string_view name,
            std::string_view moniker,
            std::string_view tag,
            std::string_view command,
            size_t maximum,
            std::string_view request) const noexcept;

        // Logs the Search Result
        void LogSearchResultCount(uint64_t resultCount) const noexcept;

        // Logs a mismatch between the expected and actual hash values.
        void LogInstallerHashMismatch(
            std::string_view id,
            std::string_view version,
            std::string_view channel,
            const std::vector<uint8_t>& expected,
            const std::vector<uint8_t>& actual,
            bool overrideHashMismatch) const noexcept;

        // Logs a failed installation attempt.
        void LogInstallerFailure(std::string_view id, std::string_view version, std::string_view channel, std::string_view type, uint32_t errorCode) const noexcept;

        // Logs a failed uninstallation attempt.
        void LogUninstallerFailure(std::string_view id, std::string_view version, std::string_view type, uint32_t errorCode) const noexcept;

        // Logs data about the changes that ocurred in the ARP entries based on an install.
        // First 4 arguments are well known values for the package that we installed.
        // The next 3 are counts of the number of packages in each category.
        // The last 4 are the fields directly from the ARP entry that has been determined to be related to the package that
        // was installed, or they will be empty if there is no data or ambiguity about which entry should be logged.
        virtual void LogSuccessfulInstallARPChange(
            std::string_view sourceIdentifier,
            std::string_view packageIdentifier,
            std::string_view packageVersion,
            std::string_view packageChannel,
            size_t changesToARP,
            size_t matchesInARP,
            size_t countOfIntersectionOfChangesAndMatches,
            std::string_view arpName,
            std::string_view arpVersion,
            std::string_view arpPublisher,
            std::string_view arpLanguage) const noexcept;

    protected:

        // Check for valid Json string and return a valid Json
        std::string GetTelemetryCorelationJson() const;

        bool IsTelemetryEnabled() const noexcept;

        // Used to anonymize a string to the best of our ability.
        // Should primarily be used on failure messages or paths if needed.
        std::wstring AnonymizeString(std::wstring_view input) const noexcept;

        bool m_isSettingEnabled = true;
        std::atomic_bool m_isRuntimeEnabled{ true };
<<<<<<< HEAD
        GUID m_activityId = GUID_NULL;
        std::string m_telemetryCorelationJson = "{}";
        std::string m_comCaller = "";
=======

        // Data that is needed by AnonymizeString
        std::wstring m_userProfile;
>>>>>>> c51083d0
    };

    // Helper to make the call sites look clean.
    TelemetryTraceLogger& Telemetry();

    // Turns on wil failure telemetry and logging.
    void EnableWilFailureTelemetry();

    // An RAII object to disable telemetry during its lifetime.
    // Primarily used by the complete command to prevent messy input from spamming us.
    struct DisableTelemetryScope
    {
        DisableTelemetryScope();

        DisableTelemetryScope(const DisableTelemetryScope&) = delete;
        DisableTelemetryScope& operator=(const DisableTelemetryScope&) = delete;

        DisableTelemetryScope(DisableTelemetryScope&&) = default;
        DisableTelemetryScope& operator=(DisableTelemetryScope&&) = default;

        ~DisableTelemetryScope();

    private:
        DestructionToken m_token;
    };

    // Sets an execution stage to be reported when failures occur.
    void SetExecutionStage(uint32_t stage);

    // An RAII object to log telemetry as sub execution.
    // Does not support nested sub execution.
    struct SubExecutionTelemetryScope
    {
        SubExecutionTelemetryScope();

        SubExecutionTelemetryScope(const SubExecutionTelemetryScope&) = delete;
        SubExecutionTelemetryScope& operator=(const SubExecutionTelemetryScope&) = delete;

        SubExecutionTelemetryScope(SubExecutionTelemetryScope&&) = default;
        SubExecutionTelemetryScope& operator=(SubExecutionTelemetryScope&&) = default;

        ~SubExecutionTelemetryScope();

    private:
        static std::atomic_uint32_t m_sessionId;
    };
}
<|MERGE_RESOLUTION|>--- conflicted
+++ resolved
@@ -139,15 +139,13 @@
 
         bool m_isSettingEnabled = true;
         std::atomic_bool m_isRuntimeEnabled{ true };
-<<<<<<< HEAD
+
         GUID m_activityId = GUID_NULL;
         std::string m_telemetryCorelationJson = "{}";
         std::string m_comCaller = "";
-=======
 
         // Data that is needed by AnonymizeString
         std::wstring m_userProfile;
->>>>>>> c51083d0
     };
 
     // Helper to make the call sites look clean.
@@ -194,4 +192,4 @@
     private:
         static std::atomic_uint32_t m_sessionId;
     };
-}
+}