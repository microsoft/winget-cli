--- conflicted
+++ resolved
@@ -197,13 +197,14 @@
             return value;
         }
 
-<<<<<<< HEAD
         std::optional<SettingMapping<Setting::EFExperimentalPWA>::value_t>
             SettingMapping<Setting::EFExperimentalPWA>::Validate(const SettingMapping<Setting::EFExperimentalPWA>::json_t& value)
-=======
+        {
+            return value;
+        }
+
         std::optional<SettingMapping<Setting::EFExperimentalUpgrade>::value_t>
             SettingMapping<Setting::EFExperimentalUpgrade>::Validate(const SettingMapping<Setting::EFExperimentalUpgrade>::json_t& value)
->>>>>>> 21bb89e1
         {
             return value;
         }
