--- conflicted
+++ resolved
@@ -189,55 +189,6 @@
             return {};
         }
 
-<<<<<<< HEAD
-        std::optional<SettingMapping<Setting::EFExperimentalCmd>::value_t>
-            SettingMapping<Setting::EFExperimentalCmd>::Validate(const SettingMapping<Setting::EFExperimentalCmd>::json_t& value)
-        {
-            return value;
-        }
-
-        std::optional<SettingMapping<Setting::EFExperimentalArg>::value_t>
-            SettingMapping<Setting::EFExperimentalArg>::Validate(const SettingMapping<Setting::EFExperimentalArg>::json_t& value)
-        {
-            return value;
-        }
-
-        std::optional<SettingMapping<Setting::EFExperimentalMSStore>::value_t>
-            SettingMapping<Setting::EFExperimentalMSStore>::Validate(const SettingMapping<Setting::EFExperimentalMSStore>::json_t& value)
-        {
-            return value;
-        }
-
-        std::optional<SettingMapping<Setting::EFList>::value_t>
-            SettingMapping<Setting::EFList>::Validate(const SettingMapping<Setting::EFList>::json_t& value)
-        {
-            return value;
-        }
-
-        std::optional<SettingMapping<Setting::EFExperimentalUpgrade>::value_t>
-            SettingMapping<Setting::EFExperimentalUpgrade>::Validate(const SettingMapping<Setting::EFExperimentalUpgrade>::json_t& value)
-        {
-            return value;
-        }
-
-        std::optional<SettingMapping<Setting::EFUninstall>::value_t>
-            SettingMapping<Setting::EFUninstall>::Validate(const SettingMapping<Setting::EFUninstall>::json_t& value)
-        {
-            return value;
-        }
-
-        std::optional<SettingMapping<Setting::EFImportExport>::value_t>
-            SettingMapping<Setting::EFImportExport>::Validate(const SettingMapping<Setting::EFImportExport>::json_t& value)
-        {
-            return value;
-        }
-
-        std::optional<SettingMapping<Setting::EFRestSource>::value_t>
-            SettingMapping<Setting::EFRestSource>::Validate(const SettingMapping<Setting::EFRestSource>::json_t& value)
-        {
-            return value;
-        }
-=======
         WINGET_VALIDATE_PASS_THROUGH(EFExperimentalCmd)
         WINGET_VALIDATE_PASS_THROUGH(EFExperimentalArg)
         WINGET_VALIDATE_PASS_THROUGH(EFExperimentalMSStore)
@@ -247,7 +198,7 @@
         WINGET_VALIDATE_PASS_THROUGH(EFImport)
         WINGET_VALIDATE_PASS_THROUGH(EFExport)
         WINGET_VALIDATE_PASS_THROUGH(TelemetryDisable)
->>>>>>> a46a21fe
+        WINGET_VALIDATE_PASS_THROUGH(EFRestSource)
     }
 
     UserSettings::UserSettings() : m_type(UserSettingsType::Default)
