// Copyright (c) Microsoft Corporation.
// Licensed under the MIT License.
#include "pch.h"
#include "AppInstallerRuntime.h"
#include "AppInstallerLanguageUtilities.h"
#include "AppInstallerLogging.h"
#include "JsonUtil.h"
#include "winget/Settings.h"
#include "winget/UserSettings.h"
#include "winget/Locale.h"

namespace AppInstaller::Settings
{
    using namespace std::string_view_literals;
    using namespace Runtime;
    using namespace Utility;

    static constexpr std::string_view s_SettingEmpty =
        R"({
    "$schema": "https://aka.ms/winget-settings.schema.json",

    // For documentation on these settings, see: https://aka.ms/winget-settings
    // "source": {
    //    "autoUpdateIntervalInMinutes": 5
    // },
})"sv;

    namespace
    {
        template<class T>
        inline std::string GetValueString(T value)
        {
            std::string convertedValue;

            if constexpr (std::is_arithmetic_v<T>)
            {
                convertedValue = std::to_string(value);
            }
            else
            {
                convertedValue = value;
            }

            return convertedValue;
        }

        template<>
        inline std::string GetValueString(std::vector<std::string> value)
        {
            std::string convertedValue = "[";

            bool first = true;
            for (auto const& entry : value)
            {
                if (first)
                {
                    first = false;
                }
                else
                {
                    convertedValue += ", ";
                }

                convertedValue += entry;
            }

            convertedValue += ']';

            return convertedValue;
        }

        std::optional<Json::Value> ParseFile(const StreamDefinition& setting, std::vector<UserSettings::Warning>& warnings)
        {
            auto stream = GetSettingStream(setting);
            if (stream)
            {
                Json::Value root;
                Json::CharReaderBuilder builder;
                const std::unique_ptr<Json::CharReader> reader(builder.newCharReader());

                std::string settingsContentStr = Utility::ReadEntireStream(*stream);
                std::string error;

                if (reader->parse(settingsContentStr.c_str(), settingsContentStr.c_str() + settingsContentStr.size(), &root, &error))
                {
                    return root;
                }

                AICLI_LOG(Core, Error, << "Error parsing " << setting.Path << ": " << error);
                warnings.emplace_back(StringResource::String::SettingsWarningParseError, setting.Path, error, false);
            }

            return {};
        }

        template <Setting S>
        std::optional<typename details::SettingMapping<S>::json_t> GetValueFromPolicy()
        {
            return GroupPolicies().GetValue<details::SettingMapping<S>::Policy>();
        }

        template <Setting S>
        void Validate(
            Json::Value& root,
            std::map<Setting, details::SettingVariant>& settings,
            std::vector<UserSettings::Warning>& warnings)
        {
            // jsoncpp doesn't support std::string_view yet.
            auto path = std::string(details::SettingMapping<S>::Path);

            // Settings set by Group Policy override anything else. See if there is one.
            auto policyValue = GetValueFromPolicy<S>();
            if (policyValue.has_value())
            {
                // If the value is valid, use it.
                // Otherwise, fall back to default.
                // In any case, we do not need to read the setting from the JSON.
                auto validatedValue = details::SettingMapping<S>::Validate(policyValue.value());
                if (validatedValue.has_value())
                {
                    // Add it to the map
                    settings[S].emplace<details::SettingIndex(S)>(
                        std::forward<typename details::SettingMapping<S>::value_t>(validatedValue.value()));
                    AICLI_LOG(Core, Info, << "Valid setting from Group Policy. Field: " << path << " Value: " << GetValueString(policyValue.value()));
                }
                else
                {
                    auto valueAsString = GetValueString(policyValue.value());
                    AICLI_LOG(Core, Info, << "Invalid setting from Group Policy. Field: " << path << " Value: " << valueAsString);
                    warnings.emplace_back(StringResource::String::SettingsWarningInvalidValueFromPolicy, path, valueAsString);
                }

                return;
            }

            const Json::Path jsonPath(path);
            Json::Value result = jsonPath.resolve(root);
            if (!result.isNull())
            {
                auto jsonValue = GetValue<typename details::SettingMapping<S>::json_t>(result);

                if (jsonValue.has_value())
                {
                    auto validatedValue = details::SettingMapping<S>::Validate(jsonValue.value());

                    if (validatedValue.has_value())
                    {
                        // Finally add it to the map
                        settings[S].emplace<details::SettingIndex(S)>(
                            std::forward<typename details::SettingMapping<S>::value_t>(validatedValue.value()));
                        AICLI_LOG(Core, Info, << "Valid setting. Field: " << path << " Value: " << GetValueString(jsonValue.value()));
                    }
                    else
                    {
                        auto valueAsString = GetValueString(jsonValue.value());
                        AICLI_LOG(Core, Error, << "Invalid field value. Field: " << path << " Value: " << valueAsString);
                        warnings.emplace_back(StringResource::String::SettingsWarningInvalidFieldValue, path, valueAsString);
                    }
                }
                else
                {
                    AICLI_LOG(Core, Error, << "Invalid field format. Field: " << path << " Using default");
                    warnings.emplace_back(StringResource::String::SettingsWarningInvalidFieldFormat, path);
                }
            }
            else
            {
                AICLI_LOG(Core, Info, << "Setting " << path << " not found. Using default");
            }
        }

        template <size_t... S>
        void ValidateAll(
            Json::Value& root,
            std::map<Setting, details::SettingVariant>& settings,
            std::vector<UserSettings::Warning>& warnings,
            std::index_sequence<S...>)
        {
            // Use folding to call each setting validate function.
            (FoldHelper{}, ..., Validate<static_cast<Setting>(S)>(root, settings, warnings));
        }
    }

    namespace details
    {
#define WINGET_VALIDATE_SIGNATURE(_setting_) \
        std::optional<SettingMapping<Setting::_setting_>::value_t> \
        SettingMapping<Setting::_setting_>::Validate(const SettingMapping<Setting::_setting_>::json_t& value)

        // Stamps out a validate function that simply returns the input value.
#define WINGET_VALIDATE_PASS_THROUGH(_setting_) \
        WINGET_VALIDATE_SIGNATURE(_setting_) \
        { \
            return value; \
        }

        WINGET_VALIDATE_SIGNATURE(AutoUpdateTimeInMinutes)
        {
            return std::chrono::minutes(value);
        }

        WINGET_VALIDATE_SIGNATURE(ProgressBarVisualStyle)
        {
            // progressBar property possible values
            static constexpr std::string_view s_progressBar_Accent = "accent";
            static constexpr std::string_view s_progressBar_Rainbow = "rainbow";
            static constexpr std::string_view s_progressBar_Retro = "retro";

            if (Utility::CaseInsensitiveEquals(value, s_progressBar_Accent))
            {
                return VisualStyle::Accent;
            }
            else if (Utility::CaseInsensitiveEquals(value, s_progressBar_Rainbow))
            {
                return VisualStyle::Rainbow;
            }
            else if (Utility::CaseInsensitiveEquals(value, s_progressBar_Retro))
            {
                return VisualStyle::Retro;
            }

            return {};
        }

        WINGET_VALIDATE_PASS_THROUGH(EFExperimentalCmd)
        WINGET_VALIDATE_PASS_THROUGH(EFExperimentalArg)
        WINGET_VALIDATE_PASS_THROUGH(EFExperimentalMSStore)
        WINGET_VALIDATE_PASS_THROUGH(EFList)
        WINGET_VALIDATE_PASS_THROUGH(EFExperimentalUpgrade)
        WINGET_VALIDATE_PASS_THROUGH(EFUninstall)
        WINGET_VALIDATE_PASS_THROUGH(EFExport)
        WINGET_VALIDATE_PASS_THROUGH(TelemetryDisable)
        WINGET_VALIDATE_PASS_THROUGH(EFRestSource)

        WINGET_VALIDATE_SIGNATURE(InstallScopePreference)
        {
            static constexpr std::string_view s_scope_user = "user";
            static constexpr std::string_view s_scope_machine = "machine";

            if (Utility::CaseInsensitiveEquals(value, s_scope_user))
            {
                return ScopePreference::User;
            }
            else if (Utility::CaseInsensitiveEquals(value, s_scope_machine))
            {
                return ScopePreference::Machine;
            }

            return {};
        }

        WINGET_VALIDATE_SIGNATURE(InstallScopeRequirement)
        {
            return SettingMapping<Setting::InstallScopePreference>::Validate(value);
        }

<<<<<<< HEAD
        WINGET_VALIDATE_SIGNATURE(InstallLocalePreference)
        {
            for (auto const& entry : value)
            {
                if (!Locale::IsWellFormedBcp47Tag(entry))
                {
                    return {};
                }
            }

            return value;
        }

        WINGET_VALIDATE_SIGNATURE(InstallLocaleRequirement)
        {
            return SettingMapping<Setting::InstallLocalePreference>::Validate(value);
=======
        WINGET_VALIDATE_SIGNATURE(NetworkDownloader)
        {
            static constexpr std::string_view s_downloader_default = "default";
            static constexpr std::string_view s_downloader_wininet = "wininet";
            static constexpr std::string_view s_downloader_do = "do";

            if (Utility::CaseInsensitiveEquals(value, s_downloader_default))
            {
                return InstallerDownloader::Default;
            }
            else if (Utility::CaseInsensitiveEquals(value, s_downloader_wininet))
            {
                return InstallerDownloader::WinInet;
            }
            else if (Utility::CaseInsensitiveEquals(value, s_downloader_do))
            {
                return InstallerDownloader::DeliveryOptimization;
            }

            return {};
        }

        WINGET_VALIDATE_SIGNATURE(NetworkDOProgressTimeoutInSeconds)
        {
            return std::chrono::seconds(value);
>>>>>>> 9399b6a2
        }
    }

#ifndef AICLI_DISABLE_TEST_HOOKS
    static UserSettings* s_UserSettings_Override = nullptr;

    void SetUserSettingsOverride(UserSettings* value)
    {
        s_UserSettings_Override = value;
    }
#endif

    UserSettings const& UserSettings::Instance()
    {
        static UserSettings userSettings;

#ifndef AICLI_DISABLE_TEST_HOOKS
        if (s_UserSettings_Override)
        {
            return *s_UserSettings_Override;
        }
#endif

        return userSettings;
    }

    UserSettings::UserSettings() : m_type(UserSettingsType::Default)
    {
        Json::Value settingsRoot = Json::Value::nullSingleton();

        // Settings can be loaded from settings.json or settings.json.backup files.
        // 0 - Use default (empty) settings if disabled by group policy.
        // 1 - Use settings.json if exists and passes parsing.
        // 2 - Use settings.backup.json if settings.json fails to parse.
        // 3 - Use default (empty) if both settings files fail to load.

        if (!GroupPolicies().IsEnabled(TogglePolicy::Policy::Settings))
        {
            AICLI_LOG(Core, Info, << "Ignoring settings file due to group policy. Using default values.");
            return;
        }

        auto settingsJson = ParseFile(Streams::PrimaryUserSettings, m_warnings);
        if (settingsJson.has_value())
        {
            AICLI_LOG(Core, Info, << "Settings loaded from " << Streams::PrimaryUserSettings.Path);
            m_type = UserSettingsType::Standard;
            settingsRoot = settingsJson.value();
        }

        // Settings didn't parse or doesn't exist, try with backup.
        if (settingsRoot.isNull())
        {
            auto settingsBackupJson = ParseFile(Streams::BackupUserSettings, m_warnings);
            if (settingsBackupJson.has_value())
            {
                AICLI_LOG(Core, Info, << "Settings loaded from " << Streams::BackupUserSettings.Path);
                m_warnings.emplace_back(StringResource::String::SettingsWarningLoadedBackupSettings);
                m_type = UserSettingsType::Backup;
                settingsRoot = settingsBackupJson.value();
            }
        }

        if (!settingsRoot.isNull())
        {
            ValidateAll(settingsRoot, m_settings, m_warnings, std::make_index_sequence<static_cast<size_t>(Setting::Max)>());
        }
        else
        {
            AICLI_LOG(Core, Info, << "Valid settings file not found. Using default values.");
        }
    }

    void UserSettings::PrepareToShellExecuteFile() const
    {
        UserSettingsType userSettingType = GetType();

        if (userSettingType == UserSettingsType::Default)
        {
            // Create settings file if it doesn't exist.
            if (!std::filesystem::exists(UserSettings::SettingsFilePath()))
            {
                SetSetting(Streams::PrimaryUserSettings, s_SettingEmpty);
                AICLI_LOG(Core, Info, << "Created new settings file");
            }
        }
        else if (userSettingType == UserSettingsType::Standard)
        {
            // Settings file was loaded correctly, create backup.
            auto from = SettingsFilePath();
            auto to = GetPathTo(Streams::BackupUserSettings);
            std::filesystem::copy_file(from, to, std::filesystem::copy_options::overwrite_existing);
            AICLI_LOG(Core, Info, << "Copied settings to backup file");
        }
    }

    std::filesystem::path UserSettings::SettingsFilePath()
    {
        return GetPathTo(Streams::PrimaryUserSettings);
    }
}<|MERGE_RESOLUTION|>--- conflicted
+++ resolved
@@ -254,7 +254,6 @@
             return SettingMapping<Setting::InstallScopePreference>::Validate(value);
         }
 
-<<<<<<< HEAD
         WINGET_VALIDATE_SIGNATURE(InstallLocalePreference)
         {
             for (auto const& entry : value)
@@ -271,7 +270,8 @@
         WINGET_VALIDATE_SIGNATURE(InstallLocaleRequirement)
         {
             return SettingMapping<Setting::InstallLocalePreference>::Validate(value);
-=======
+        }
+
         WINGET_VALIDATE_SIGNATURE(NetworkDownloader)
         {
             static constexpr std::string_view s_downloader_default = "default";
@@ -297,7 +297,6 @@
         WINGET_VALIDATE_SIGNATURE(NetworkDOProgressTimeoutInSeconds)
         {
             return std::chrono::seconds(value);
->>>>>>> 9399b6a2
         }
     }
 
