--- conflicted
+++ resolved
@@ -65,34 +65,12 @@
             }
 
             return {};
-<<<<<<< HEAD
-        }
-
-        template <Setting S>
-        std::optional<typename details::SettingMapping<S>::policy_t> GetValueFromPolicy(int)
-        {
-            return GroupPolicies().GetValue<details::SettingMapping<S>::Policy>();
-        }
-
-        template <Setting S>
-        std::optional<typename details::SettingMapping<S>::json_t> GetValueFromPolicy(long)
-        {
-            return std::nullopt;
-        }
-=======
-        }
->>>>>>> 1a6a60fd
+        }
 
         template <Setting S>
         std::optional<typename details::SettingMapping<S>::json_t> GetValueFromPolicy()
         {
-<<<<<<< HEAD
-            // Use SFINAE to choose the int version for settings with Policy defined,
-            // and the long version for settings without a Policy.
-            return GetValueFromPolicy<S>(0);
-=======
             return GroupPolicies().GetValue<details::SettingMapping<S>::Policy>();
->>>>>>> 1a6a60fd
         }
 
         template <Setting S>
