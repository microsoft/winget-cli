--- conflicted
+++ resolved
@@ -199,13 +199,14 @@
             return value;
         }
 
-<<<<<<< HEAD
         std::optional<SettingMapping<Setting::EFList>::value_t>
             SettingMapping<Setting::EFList>::Validate(const SettingMapping<Setting::EFList>::json_t& value)
-=======
+        {
+            return value;
+        }
+
         std::optional<SettingMapping<Setting::EFExperimentalUpgrade>::value_t>
             SettingMapping<Setting::EFExperimentalUpgrade>::Validate(const SettingMapping<Setting::EFExperimentalUpgrade>::json_t& value)
->>>>>>> 21bb89e1
         {
             return value;
         }
