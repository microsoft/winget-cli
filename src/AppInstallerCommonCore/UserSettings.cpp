--- conflicted
+++ resolved
@@ -189,64 +189,15 @@
             return {};
         }
 
-<<<<<<< HEAD
         WINGET_VALIDATE_PASS_THROUGH(EFExperimentalCmd)
         WINGET_VALIDATE_PASS_THROUGH(EFExperimentalArg)
         WINGET_VALIDATE_PASS_THROUGH(EFExperimentalMSStore)
         WINGET_VALIDATE_PASS_THROUGH(EFList)
         WINGET_VALIDATE_PASS_THROUGH(EFExperimentalUpgrade)
         WINGET_VALIDATE_PASS_THROUGH(EFUninstall)
-        WINGET_VALIDATE_PASS_THROUGH(EFImportExport)
+        WINGET_VALIDATE_PASS_THROUGH(EFImport)
+        WINGET_VALIDATE_PASS_THROUGH(EFExport)
         WINGET_VALIDATE_PASS_THROUGH(TelemetryDisable)
-=======
-        std::optional<SettingMapping<Setting::EFExperimentalCmd>::value_t>
-            SettingMapping<Setting::EFExperimentalCmd>::Validate(const SettingMapping<Setting::EFExperimentalCmd>::json_t& value)
-        {
-            return value;
-        }
-
-        std::optional<SettingMapping<Setting::EFExperimentalArg>::value_t>
-            SettingMapping<Setting::EFExperimentalArg>::Validate(const SettingMapping<Setting::EFExperimentalArg>::json_t& value)
-        {
-            return value;
-        }
-
-        std::optional<SettingMapping<Setting::EFExperimentalMSStore>::value_t>
-            SettingMapping<Setting::EFExperimentalMSStore>::Validate(const SettingMapping<Setting::EFExperimentalMSStore>::json_t& value)
-        {
-            return value;
-        }
-
-        std::optional<SettingMapping<Setting::EFList>::value_t>
-            SettingMapping<Setting::EFList>::Validate(const SettingMapping<Setting::EFList>::json_t& value)
-        {
-            return value;
-        }
-
-        std::optional<SettingMapping<Setting::EFExperimentalUpgrade>::value_t>
-            SettingMapping<Setting::EFExperimentalUpgrade>::Validate(const SettingMapping<Setting::EFExperimentalUpgrade>::json_t& value)
-        {
-            return value;
-        }
-
-        std::optional<SettingMapping<Setting::EFUninstall>::value_t>
-            SettingMapping<Setting::EFUninstall>::Validate(const SettingMapping<Setting::EFUninstall>::json_t& value)
-        {
-            return value;
-        }
-
-        std::optional<SettingMapping<Setting::EFImport>::value_t>
-            SettingMapping<Setting::EFImport>::Validate(const SettingMapping<Setting::EFImport>::json_t& value)
-        {
-            return value;
-        }
-
-        std::optional<SettingMapping<Setting::EFExport>::value_t>
-            SettingMapping<Setting::EFExport>::Validate(const SettingMapping<Setting::EFExport>::json_t& value)
-        {
-            return value;
-        }
->>>>>>> 1b4feddc
     }
 
     UserSettings::UserSettings() : m_type(UserSettingsType::Default)
