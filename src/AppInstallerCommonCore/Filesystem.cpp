--- conflicted
+++ resolved
@@ -1,199 +1,195 @@
-// Copyright (c) Microsoft Corporation.
-// Licensed under the MIT License.
-#include "pch.h"
-#include "Public/AppInstallerStrings.h"
-<<<<<<< HEAD
-#include "public/winget/FileSystem.h"
-=======
-#include "winget/Filesystem.h"
->>>>>>> c46f6513
-
-namespace AppInstaller::Filesystem
-{
-    using namespace std::chrono_literals;
-    using namespace std::string_view_literals;
-
-    DWORD GetVolumeInformationFlagsByHandle(HANDLE anyFileHandle)
-    {
-        DWORD flags = 0;
-        wchar_t fileSystemName[MAX_PATH];
-        THROW_LAST_ERROR_IF(!GetVolumeInformationByHandleW(
-            anyFileHandle, /*hFile*/
-            NULL, /*lpVolumeNameBuffer*/
-            0, /*nVolumeNameSize*/
-            NULL, /*lpVolumeSerialNumber*/
-            NULL, /*lpMaximumComponentLength*/
-            &flags, /*lpFileSystemFlags*/
-            fileSystemName, /*lpFileSystemNameBuffer*/
-            MAX_PATH /*nFileSystemNameSize*/));
-
-        // Vista and older does not report all flags, fix them up here
-        if (!(flags & FILE_SUPPORTS_HARD_LINKS) && !_wcsicmp(fileSystemName, L"NTFS"))
-        {
-            flags |= FILE_SUPPORTS_HARD_LINKS | FILE_SUPPORTS_EXTENDED_ATTRIBUTES | FILE_SUPPORTS_OPEN_BY_FILE_ID | FILE_SUPPORTS_USN_JOURNAL;
-        }
-
-        return flags;
-    }
-
-    DWORD GetVolumeInformationFlags(const std::filesystem::path& anyPath)
-    {
-        wil::unique_hfile fileHandle{ CreateFileW(
-            anyPath.c_str(), /*lpFileName*/
-            0, /*dwDesiredAccess*/
-            FILE_SHARE_READ | FILE_SHARE_WRITE | FILE_SHARE_DELETE, /*dwShareMode*/
-            NULL, /*lpSecurityAttributes*/
-            OPEN_EXISTING, /*dwCreationDisposition*/
-            FILE_ATTRIBUTE_NORMAL | FILE_FLAG_BACKUP_SEMANTICS, /*dwFlagsAndAttributes*/
-            NULL /*hTemplateFile*/) };
-
-        THROW_LAST_ERROR_IF(fileHandle.get() == INVALID_HANDLE_VALUE);
-
-        return GetVolumeInformationFlagsByHandle(fileHandle.get());
-    }
-
-    bool SupportsNamedStreams(const std::filesystem::path& path)
-    {
-        return (GetVolumeInformationFlags(path) & FILE_NAMED_STREAMS) != 0;
-    }
-
-    bool SupportsHardLinks(const std::filesystem::path& path)
-    {
-        return (GetVolumeInformationFlags(path) & FILE_SUPPORTS_HARD_LINKS) != 0;
-    }
-
-    bool SupportsReparsePoints(const std::filesystem::path& path)
-    {
-        return (GetVolumeInformationFlags(path) & FILE_SUPPORTS_REPARSE_POINTS) != 0;
-    }
-
-    bool PathEscapesBaseDirectory(const std::filesystem::path& target, const std::filesystem::path& base)
-    {
-        const auto& targetPath = std::filesystem::weakly_canonical(target);
-        const auto& basePath = std::filesystem::weakly_canonical(base);
-        auto [a, b] = std::mismatch(targetPath.begin(), targetPath.end(), basePath.begin(), basePath.end());
-        return (b != basePath.end());
-    }
-
-    // Complicated rename algorithm due to somewhat arbitrary failures.
-    // 1. First, try to rename.
-    // 2. Then, create an empty file for the target, and attempt to rename.
-    // 3. Then, try repeatedly for 500ms in case it is a timing thing.
-    // 4. Attempt to use a hard link if available.
-    // 5. Copy the file if nothing else has worked so far.
-    void RenameFile(const std::filesystem::path& from, const std::filesystem::path& to)
-    {
-        // 1. First, try to rename.
-        try
-        {
-            // std::filesystem::rename() handles motw correctly if applicable.
-            std::filesystem::rename(from, to);
-            return;
-        }
-        CATCH_LOG();
-
-        // 2. Then, create an empty file for the target, and attempt to rename.
-        //    This seems to fix things in certain cases, so we do it.
-        try
-        {
-            {
-                std::ofstream targetFile{ to };
-            }
-            std::filesystem::rename(from, to);
-            return;
-        }
-        CATCH_LOG();
-
-        // 3. Then, try repeatedly for 500ms in case it is a timing thing.
-        for (int i = 0; i < 5; ++i)
-        {
-            try
-            {
-                std::this_thread::sleep_for(100ms);
-                std::filesystem::rename(from, to);
-                return;
-            }
-            CATCH_LOG();
-        }
-
-        // 4. Attempt to use a hard link if available.
-        if (SupportsHardLinks(from))
-        {
-            try
-            {
-                // Create a hard link to the file; the installer will be left in the temp directory afterward
-                // but it is better to succeed the operation and leave a file around than to fail.
-                // First we have to remove the target file as the function will not overwrite.
-                std::filesystem::remove(to);
-                std::filesystem::create_hard_link(from, to);
-                return;
-            }
-            CATCH_LOG();
-        }
-
-        // 5. Copy the file if nothing else has worked so far.
-        // Create a copy of the file; the installer will be left in the temp directory afterward
-        // but it is better to succeed the operation and leave a file around than to fail.
-        std::filesystem::copy_file(from, to, std::filesystem::copy_options::overwrite_existing);
-    }
-
-<<<<<<< HEAD
-    std::filesystem::path GetExpandedPath(const std::string& path)
-    {
-        std::string trimPath = path;
-        Utility::Trim(trimPath);
-
-        if (trimPath.empty())
-        {
-            return {};
-        }
-
-        std::wstring widePath = Utility::ConvertToUTF16(trimPath);
-        DWORD count = ExpandEnvironmentStrings(widePath.c_str(), nullptr, 0);
-        std::wstring buffer;
-        buffer.resize(count);
-        if (ExpandEnvironmentStrings(widePath.c_str(), buffer.data(), count) > 0)
-        {
-            buffer.resize(count - 1);
-            return buffer;
-        }
-        else
-        {
-            return trimPath;
-=======
-#ifndef AICLI_DISABLE_TEST_HOOKS
-    static bool* s_CreateSymlinkResult_TestHook_Override = nullptr;
-
-    void TestHook_SetCreateSymlinkResult_Override(bool* status)
-    {
-        s_CreateSymlinkResult_TestHook_Override = status;
-    }
-#endif
-
-    bool CreateSymlink(const std::filesystem::path& to, const std::filesystem::path& target)
-    {
-#ifndef AICLI_DISABLE_TEST_HOOKS
-        if (s_CreateSymlinkResult_TestHook_Override)
-        {
-            return *s_CreateSymlinkResult_TestHook_Override;
-        }
-#endif
-        try
-        {
-            std::filesystem::create_symlink(to, target);
-            return true;
-        }
-        catch (std::filesystem::filesystem_error& error)
-        {
-            if (error.code().value() == ERROR_PRIVILEGE_NOT_HELD)
-            {
-                return false;
-            }
-            else
-            {
-                throw;
-            }
->>>>>>> c46f6513
-        }
-    }
+// Copyright (c) Microsoft Corporation.
+// Licensed under the MIT License.
+#include "pch.h"
+#include "Public/AppInstallerStrings.h"
+#include "public/winget/FileSystem.h"
+
+namespace AppInstaller::Filesystem
+{
+    using namespace std::chrono_literals;
+    using namespace std::string_view_literals;
+
+    DWORD GetVolumeInformationFlagsByHandle(HANDLE anyFileHandle)
+    {
+        DWORD flags = 0;
+        wchar_t fileSystemName[MAX_PATH];
+        THROW_LAST_ERROR_IF(!GetVolumeInformationByHandleW(
+            anyFileHandle, /*hFile*/
+            NULL, /*lpVolumeNameBuffer*/
+            0, /*nVolumeNameSize*/
+            NULL, /*lpVolumeSerialNumber*/
+            NULL, /*lpMaximumComponentLength*/
+            &flags, /*lpFileSystemFlags*/
+            fileSystemName, /*lpFileSystemNameBuffer*/
+            MAX_PATH /*nFileSystemNameSize*/));
+
+        // Vista and older does not report all flags, fix them up here
+        if (!(flags & FILE_SUPPORTS_HARD_LINKS) && !_wcsicmp(fileSystemName, L"NTFS"))
+        {
+            flags |= FILE_SUPPORTS_HARD_LINKS | FILE_SUPPORTS_EXTENDED_ATTRIBUTES | FILE_SUPPORTS_OPEN_BY_FILE_ID | FILE_SUPPORTS_USN_JOURNAL;
+        }
+
+        return flags;
+    }
+
+    DWORD GetVolumeInformationFlags(const std::filesystem::path& anyPath)
+    {
+        wil::unique_hfile fileHandle{ CreateFileW(
+            anyPath.c_str(), /*lpFileName*/
+            0, /*dwDesiredAccess*/
+            FILE_SHARE_READ | FILE_SHARE_WRITE | FILE_SHARE_DELETE, /*dwShareMode*/
+            NULL, /*lpSecurityAttributes*/
+            OPEN_EXISTING, /*dwCreationDisposition*/
+            FILE_ATTRIBUTE_NORMAL | FILE_FLAG_BACKUP_SEMANTICS, /*dwFlagsAndAttributes*/
+            NULL /*hTemplateFile*/) };
+
+        THROW_LAST_ERROR_IF(fileHandle.get() == INVALID_HANDLE_VALUE);
+
+        return GetVolumeInformationFlagsByHandle(fileHandle.get());
+    }
+
+    bool SupportsNamedStreams(const std::filesystem::path& path)
+    {
+        return (GetVolumeInformationFlags(path) & FILE_NAMED_STREAMS) != 0;
+    }
+
+    bool SupportsHardLinks(const std::filesystem::path& path)
+    {
+        return (GetVolumeInformationFlags(path) & FILE_SUPPORTS_HARD_LINKS) != 0;
+    }
+
+    bool SupportsReparsePoints(const std::filesystem::path& path)
+    {
+        return (GetVolumeInformationFlags(path) & FILE_SUPPORTS_REPARSE_POINTS) != 0;
+    }
+
+    bool PathEscapesBaseDirectory(const std::filesystem::path& target, const std::filesystem::path& base)
+    {
+        const auto& targetPath = std::filesystem::weakly_canonical(target);
+        const auto& basePath = std::filesystem::weakly_canonical(base);
+        auto [a, b] = std::mismatch(targetPath.begin(), targetPath.end(), basePath.begin(), basePath.end());
+        return (b != basePath.end());
+    }
+
+    // Complicated rename algorithm due to somewhat arbitrary failures.
+    // 1. First, try to rename.
+    // 2. Then, create an empty file for the target, and attempt to rename.
+    // 3. Then, try repeatedly for 500ms in case it is a timing thing.
+    // 4. Attempt to use a hard link if available.
+    // 5. Copy the file if nothing else has worked so far.
+    void RenameFile(const std::filesystem::path& from, const std::filesystem::path& to)
+    {
+        // 1. First, try to rename.
+        try
+        {
+            // std::filesystem::rename() handles motw correctly if applicable.
+            std::filesystem::rename(from, to);
+            return;
+        }
+        CATCH_LOG();
+
+        // 2. Then, create an empty file for the target, and attempt to rename.
+        //    This seems to fix things in certain cases, so we do it.
+        try
+        {
+            {
+                std::ofstream targetFile{ to };
+            }
+            std::filesystem::rename(from, to);
+            return;
+        }
+        CATCH_LOG();
+
+        // 3. Then, try repeatedly for 500ms in case it is a timing thing.
+        for (int i = 0; i < 5; ++i)
+        {
+            try
+            {
+                std::this_thread::sleep_for(100ms);
+                std::filesystem::rename(from, to);
+                return;
+            }
+            CATCH_LOG();
+        }
+
+        // 4. Attempt to use a hard link if available.
+        if (SupportsHardLinks(from))
+        {
+            try
+            {
+                // Create a hard link to the file; the installer will be left in the temp directory afterward
+                // but it is better to succeed the operation and leave a file around than to fail.
+                // First we have to remove the target file as the function will not overwrite.
+                std::filesystem::remove(to);
+                std::filesystem::create_hard_link(from, to);
+                return;
+            }
+            CATCH_LOG();
+        }
+
+        // 5. Copy the file if nothing else has worked so far.
+        // Create a copy of the file; the installer will be left in the temp directory afterward
+        // but it is better to succeed the operation and leave a file around than to fail.
+        std::filesystem::copy_file(from, to, std::filesystem::copy_options::overwrite_existing);
+    }
+
+#ifndef AICLI_DISABLE_TEST_HOOKS
+    static bool* s_CreateSymlinkResult_TestHook_Override = nullptr;
+
+    void TestHook_SetCreateSymlinkResult_Override(bool* status)
+    {
+        s_CreateSymlinkResult_TestHook_Override = status;
+    }
+#endif
+
+    bool CreateSymlink(const std::filesystem::path& to, const std::filesystem::path& target)
+    {
+#ifndef AICLI_DISABLE_TEST_HOOKS
+        if (s_CreateSymlinkResult_TestHook_Override)
+        {
+            return *s_CreateSymlinkResult_TestHook_Override;
+        }
+#endif
+        try
+        {
+            std::filesystem::create_symlink(to, target);
+            return true;
+        }
+        catch (std::filesystem::filesystem_error& error)
+        {
+            if (error.code().value() == ERROR_PRIVILEGE_NOT_HELD)
+            {
+                return false;
+            }
+            else
+            {
+                throw;
+            }
+        }
+    }
+
+    std::filesystem::path GetExpandedPath(const std::string& path)
+    {
+        std::string trimPath = path;
+        Utility::Trim(trimPath);
+
+        if (trimPath.empty())
+        {
+            return {};
+        }
+
+        std::wstring widePath = Utility::ConvertToUTF16(trimPath);
+        DWORD count = ExpandEnvironmentStrings(widePath.c_str(), nullptr, 0);
+        std::wstring buffer;
+        buffer.resize(count);
+        if (ExpandEnvironmentStrings(widePath.c_str(), buffer.data(), count) > 0)
+        {
+            buffer.resize(count - 1);
+            return buffer;
+        }
+        else
+        {
+            return trimPath;
+        }
+    }
 }