--- conflicted
+++ resolved
@@ -1,326 +1,321 @@
-// Copyright (c) Microsoft Corporation.
-// Licensed under the MIT License.
-#include "pch.h"
-#include "AppInstallerLogging.h"
-#include "AppInstallerMsixInfo.h"
-#include "winget/MsixManifest.h"
-#include "winget/ManifestValidation.h"
-#include "winget/MsixManifestValidation.h"
-#include "winget/Locale.h"
-#include "winget/Filesystem.h"
-
-namespace AppInstaller::Manifest
-{
-    std::vector<ValidationError> ValidateManifest(const Manifest& manifest, bool fullValidation)
-    {
-        std::vector<ValidationError> resultErrors;
-
-        // Channel is not supported currently
-        if (!manifest.Channel.empty())
-        {
-            resultErrors.emplace_back(ManifestError::FieldNotSupported, "Channel", manifest.Channel);
-        }
-
-        try
-        {
-            // Version value should be successfully parsed
-            Utility::Version testVersion{ manifest.Version };
-            if (testVersion.IsApproximate())
-            {
-                resultErrors.emplace_back(ManifestError::ApproximateVersionNotAllowed, "PackageVersion", manifest.Version);
-            }
-        }
-        catch (const std::exception&)
-        {
-            resultErrors.emplace_back(ManifestError::InvalidFieldValue, "PackageVersion", manifest.Version);
-        }
-
-        auto defaultLocErrors = ValidateManifestLocalization(manifest.DefaultLocalization, !fullValidation);
-        std::move(defaultLocErrors.begin(), defaultLocErrors.end(), std::inserter(resultErrors, resultErrors.end()));
-
-        // Comparison function to check duplicate installer entry. {installerType, arch, language and scope} combination is the key.
-        // Todo: use the comparator from ManifestComparator when that one is fully implemented.
-        auto installerCmp = [](const ManifestInstaller& in1, const ManifestInstaller& in2)
-        {
-            if (in1.EffectiveInstallerType() != in2.EffectiveInstallerType())
-            {
-                return in1.EffectiveInstallerType() < in2.EffectiveInstallerType();
-            }
-
-            if (in1.Arch != in2.Arch)
-            {
-                return in1.Arch < in2.Arch;
-            }
-
-            if (in1.Locale != in2.Locale)
-            {
-                return in1.Locale < in2.Locale;
-            }
-
-            // Unknown is considered equal to all other values for uniqueness.
-            // If either value is unknown, don't compare them.
-            if (in1.Scope != in2.Scope && in1.Scope != ScopeEnum::Unknown && in2.Scope != ScopeEnum::Unknown)
-            {
-                return in1.Scope < in2.Scope;
-            }
-
-            return false;
-        };
-
-        std::set<ManifestInstaller, decltype(installerCmp)> installerSet(installerCmp);
-        bool duplicateInstallerFound = false;
-
-        // Validate installers
-        for (auto const& installer : manifest.Installers)
-        {
-            // If not full validation, for future compatibility, skip validating unknown installers.
-            if (installer.EffectiveInstallerType() == InstallerTypeEnum::Unknown && !fullValidation)
-            {
-                continue;
-            }
-
-            if (!duplicateInstallerFound && !installerSet.insert(installer).second)
-            {
-<<<<<<< HEAD
-                AICLI_LOG(Core, Error, << "Duplicate installer: Type[" << InstallerTypeToString(installer.InstallerType) <<
-                    "] Architecture[" << Utility::ConvertFromArchitectureEnum(installer.Arch) << "] Locale[" << installer.Locale <<
-=======
-                AICLI_LOG(Core, Error, << "Duplicate installer: Type[" << InstallerTypeToString(installer.EffectiveInstallerType()) <<
-                    "] Architecture[" << Utility::ToString(installer.Arch) << "] Locale[" << installer.Locale <<
->>>>>>> a864c824
-                    "] Scope[" << ScopeToString(installer.Scope) << "]");
-
-                resultErrors.emplace_back(ManifestError::DuplicateInstallerEntry);
-                duplicateInstallerFound = true;
-            }
-
-            if (installer.Arch == Utility::Architecture::Unknown)
-            {
-                resultErrors.emplace_back(ManifestError::InvalidFieldValue, "Architecture");
-            }
-
-            if (installer.EffectiveInstallerType() == InstallerTypeEnum::Unknown)
-            {
-                resultErrors.emplace_back(ManifestError::InvalidFieldValue, "InstallerType");
-            }
-
-            if (installer.UpdateBehavior == UpdateBehaviorEnum::Unknown)
-            {
-                resultErrors.emplace_back(ManifestError::InvalidFieldValue, "UpdateBehavior");
-            }
-
-            // Validate system reference strings if they are set at the installer level
-            // Allow PackageFamilyName to be declared with non msix installers to support nested installer scenarios after manifest version 1.1
-            if (manifest.ManifestVersion <= ManifestVer{ s_ManifestVersionV1_1 } && !installer.PackageFamilyName.empty() && !DoesInstallerTypeUsePackageFamilyName(installer.EffectiveInstallerType()))
-            {
-                resultErrors.emplace_back(ManifestError::InstallerTypeDoesNotSupportPackageFamilyName, "InstallerType", InstallerTypeToString(installer.EffectiveInstallerType()));
-            }
-
-            if (!installer.ProductCode.empty() && !DoesInstallerTypeUseProductCode(installer.EffectiveInstallerType()))
-            {
-                resultErrors.emplace_back(ManifestError::InstallerTypeDoesNotSupportProductCode, "InstallerType", InstallerTypeToString(installer.EffectiveInstallerType()));
-            }
-
-            if (!installer.AppsAndFeaturesEntries.empty() && !DoesInstallerTypeWriteAppsAndFeaturesEntry(installer.EffectiveInstallerType()))
-            {
-                resultErrors.emplace_back(ManifestError::InstallerTypeDoesNotWriteAppsAndFeaturesEntry, "InstallerType", InstallerTypeToString(installer.EffectiveInstallerType()));
-            }
-
-            if (installer.EffectiveInstallerType() == InstallerTypeEnum::MSStore)
-            {
-                if (fullValidation)
-                {
-                    // MSStore type is not supported in community repo
-                    resultErrors.emplace_back(
-                        ManifestError::FieldValueNotSupported, "InstallerType",
-                        InstallerTypeToString(installer.EffectiveInstallerType()));
-                }
-
-                if (installer.ProductId.empty())
-                {
-                    resultErrors.emplace_back(ManifestError::RequiredFieldMissing, "ProductId");
-                }
-            }
-            else
-            {
-                // For other types, Url and Sha256 are required
-                if (installer.Url.empty())
-                {
-                    resultErrors.emplace_back(ManifestError::RequiredFieldMissing, "InstallerUrl");
-                }
-                if (installer.Sha256.empty())
-                {
-                    resultErrors.emplace_back(ManifestError::RequiredFieldMissing, "InstallerSha256");
-                }
-                // ProductId should not be used
-                if (!installer.ProductId.empty())
-                {
-                    resultErrors.emplace_back(ManifestError::FieldNotSupported, "ProductId");
-                }
-            }
-
-            if (installer.EffectiveInstallerType() == InstallerTypeEnum::Exe &&
-                (installer.Switches.find(InstallerSwitchType::SilentWithProgress) == installer.Switches.end() ||
-                 installer.Switches.find(InstallerSwitchType::Silent) == installer.Switches.end()))
-            {
-                resultErrors.emplace_back(ManifestError::ExeInstallerMissingSilentSwitches, ValidationError::Level::Warning);
-            }
-
-            // The command field restriction only applies if the base installer type is Portable.
-            if (installer.BaseInstallerType == InstallerTypeEnum::Portable)
-            {
-                if (installer.Commands.size() > 1)
-                {
-                    resultErrors.emplace_back(ManifestError::ExceededCommandsLimit);
-                }
-            }
-
-            if (installer.EffectiveInstallerType() == InstallerTypeEnum::Portable)
-            {
-                if (installer.AppsAndFeaturesEntries.size() > 1)
-                {
-                    resultErrors.emplace_back(ManifestError::ExceededAppsAndFeaturesEntryLimit);
-                }
-                if (installer.Scope != ScopeEnum::Unknown)
-                {
-                    resultErrors.emplace_back(ManifestError::ScopeNotSupported, ValidationError::Level::Warning);
-                }
-            }
-
-            if (IsArchiveType(installer.BaseInstallerType))
-            {
-                if (installer.NestedInstallerType == InstallerTypeEnum::Unknown)
-                {
-                    resultErrors.emplace_back(ManifestError::RequiredFieldMissing, "NestedInstallerType");
-                }
-                if (installer.NestedInstallerFiles.size() == 0)
-                {
-                    resultErrors.emplace_back(ManifestError::RequiredFieldMissing, "NestedInstallerFiles");
-                }
-                if (installer.NestedInstallerType != InstallerTypeEnum::Portable && installer.NestedInstallerFiles.size() != 1)
-                {
-                    resultErrors.emplace_back(ManifestError::ExceededNestedInstallerFilesLimit, "NestedInstallerFiles");
-                }
-
-                for (const auto& nestedInstallerFile : installer.NestedInstallerFiles)
-                {
-                    if (nestedInstallerFile.RelativeFilePath.empty())
-                    {
-                        resultErrors.emplace_back(ManifestError::RequiredFieldMissing, "RelativeFilePath");
-                    }
-                    else
-                    {
-                        const std::filesystem::path& basePath = std::filesystem::current_path();
-                        const std::filesystem::path& fullPath = basePath / ConvertToUTF16(nestedInstallerFile.RelativeFilePath);
-                        if (AppInstaller::Filesystem::PathEscapesBaseDirectory(fullPath, basePath))
-                        {
-                            resultErrors.emplace_back(ManifestError::RelativeFilePathEscapesDirectory, "RelativeFilePath");
-                        }
-                    }
-                }
-            }
-
-            // Check empty string before calling IsValidUrl to avoid duplicate error reporting.
-            if (!installer.Url.empty() && IsValidURL(NULL, Utility::ConvertToUTF16(installer.Url).c_str(), 0) == S_FALSE)
-            {
-                resultErrors.emplace_back(ManifestError::InvalidFieldValue, "InstallerUrl", installer.Url);
-            }
-
-            if (!installer.Locale.empty() && !Locale::IsWellFormedBcp47Tag(installer.Locale))
-            {
-                resultErrors.emplace_back(ManifestError::InvalidBcp47Value, "InstallerLocale", installer.Locale);
-            }
-
-            if (!installer.Markets.AllowedMarkets.empty() && !installer.Markets.ExcludedMarkets.empty())
-            {
-                resultErrors.emplace_back(ManifestError::BothAllowedAndExcludedMarketsDefined);
-            }
-
-            // Check expected return codes for duplicates between successful and expected error codes
-            std::set<DWORD> returnCodeSet;
-            returnCodeSet.insert(installer.InstallerSuccessCodes.begin(), installer.InstallerSuccessCodes.end());
-            for (const auto& code : installer.ExpectedReturnCodes)
-            {
-                if (!returnCodeSet.insert(code.first).second)
-                {
-                    resultErrors.emplace_back(ManifestError::DuplicateReturnCodeEntry);
-
-                    // Stop checking to avoid repeated errors
-                    break;
-                }
-            }
-
-            // Check no approximate version declared for DisplayVersion in AppsAndFeatureEntries
-            for (auto const& entry : installer.AppsAndFeaturesEntries)
-            {
-                if (!entry.DisplayVersion.empty())
-                {
-                    try
-                    {
-                        Utility::Version displayVersion{ entry.DisplayVersion };
-                        if (displayVersion.IsApproximate())
-                        {
-                            resultErrors.emplace_back(ManifestError::ApproximateVersionNotAllowed, "DisplayVersion", entry.DisplayVersion);
-                        }
-                    }
-                    catch (const std::exception&)
-                    {
-                        resultErrors.emplace_back(ManifestError::InvalidFieldValue, "DisplayVersion", entry.DisplayVersion);
-                    }
-                }
-            }
-        }
-
-        // Validate localizations
-        for (auto const& localization : manifest.Localizations)
-        {
-            auto locErrors = ValidateManifestLocalization(localization, !fullValidation);
-            std::move(locErrors.begin(), locErrors.end(), std::inserter(resultErrors, resultErrors.end()));
-        }
-
-        return resultErrors;
-    }
-
-    std::vector<ValidationError> ValidateManifestLocalization(const ManifestLocalization& localization, bool treatErrorAsWarning)
-    {
-        std::vector<ValidationError> resultErrors;
-
-        if (!localization.Locale.empty() && !Locale::IsWellFormedBcp47Tag(localization.Locale))
-        {
-            resultErrors.emplace_back(ManifestError::InvalidBcp47Value, "PackageLocale", localization.Locale, treatErrorAsWarning ? ValidationError::Level::Warning : ValidationError::Level::Error);
-        }
-
-        if (localization.Contains(Localization::Agreements))
-        {
-            const auto& agreements = localization.Get<Localization::Agreements>();
-            for (const auto& agreement : agreements)
-            {
-                // At least one must be present
-                if (agreement.Label.empty() && agreement.AgreementText.empty() && agreement.AgreementUrl.empty())
-                {
-                    resultErrors.emplace_back(ManifestError::InvalidFieldValue, "Agreements", treatErrorAsWarning ? ValidationError::Level::Warning : ValidationError::Level::Error);
-                }
-            }
-        }
-
-        return resultErrors;
-    }
-
-    std::vector<ValidationError> ValidateManifestInstallers(const Manifest& manifest, bool treatErrorAsWarning)
-    {
-        std::vector<ValidationError> errors;
-        auto validationErrorLevel = treatErrorAsWarning ? ValidationError::Level::Warning : ValidationError::Level::Error;
-        MsixManifestValidation msixManifestValidation(validationErrorLevel);
-        for (const auto& installer : manifest.Installers)
-        {
-            // Installer msix or msixbundle
-            if (installer.EffectiveInstallerType() == InstallerTypeEnum::Msix)
-            {
-                auto installerErrors = msixManifestValidation.Validate(manifest, installer);
-                std::move(installerErrors.begin(), installerErrors.end(), std::inserter(errors, errors.end()));
-            }
-        }
-
-        return errors;
-    }
+// Copyright (c) Microsoft Corporation.
+// Licensed under the MIT License.
+#include "pch.h"
+#include "AppInstallerLogging.h"
+#include "AppInstallerMsixInfo.h"
+#include "winget/MsixManifest.h"
+#include "winget/ManifestValidation.h"
+#include "winget/MsixManifestValidation.h"
+#include "winget/Locale.h"
+#include "winget/Filesystem.h"
+
+namespace AppInstaller::Manifest
+{
+    std::vector<ValidationError> ValidateManifest(const Manifest& manifest, bool fullValidation)
+    {
+        std::vector<ValidationError> resultErrors;
+
+        // Channel is not supported currently
+        if (!manifest.Channel.empty())
+        {
+            resultErrors.emplace_back(ManifestError::FieldNotSupported, "Channel", manifest.Channel);
+        }
+
+        try
+        {
+            // Version value should be successfully parsed
+            Utility::Version testVersion{ manifest.Version };
+            if (testVersion.IsApproximate())
+            {
+                resultErrors.emplace_back(ManifestError::ApproximateVersionNotAllowed, "PackageVersion", manifest.Version);
+            }
+        }
+        catch (const std::exception&)
+        {
+            resultErrors.emplace_back(ManifestError::InvalidFieldValue, "PackageVersion", manifest.Version);
+        }
+
+        auto defaultLocErrors = ValidateManifestLocalization(manifest.DefaultLocalization, !fullValidation);
+        std::move(defaultLocErrors.begin(), defaultLocErrors.end(), std::inserter(resultErrors, resultErrors.end()));
+
+        // Comparison function to check duplicate installer entry. {installerType, arch, language and scope} combination is the key.
+        // Todo: use the comparator from ManifestComparator when that one is fully implemented.
+        auto installerCmp = [](const ManifestInstaller& in1, const ManifestInstaller& in2)
+        {
+            if (in1.EffectiveInstallerType() != in2.EffectiveInstallerType())
+            {
+                return in1.EffectiveInstallerType() < in2.EffectiveInstallerType();
+            }
+
+            if (in1.Arch != in2.Arch)
+            {
+                return in1.Arch < in2.Arch;
+            }
+
+            if (in1.Locale != in2.Locale)
+            {
+                return in1.Locale < in2.Locale;
+            }
+
+            // Unknown is considered equal to all other values for uniqueness.
+            // If either value is unknown, don't compare them.
+            if (in1.Scope != in2.Scope && in1.Scope != ScopeEnum::Unknown && in2.Scope != ScopeEnum::Unknown)
+            {
+                return in1.Scope < in2.Scope;
+            }
+
+            return false;
+        };
+
+        std::set<ManifestInstaller, decltype(installerCmp)> installerSet(installerCmp);
+        bool duplicateInstallerFound = false;
+
+        // Validate installers
+        for (auto const& installer : manifest.Installers)
+        {
+            // If not full validation, for future compatibility, skip validating unknown installers.
+            if (installer.EffectiveInstallerType() == InstallerTypeEnum::Unknown && !fullValidation)
+            {
+                continue;
+            }
+
+            if (!duplicateInstallerFound && !installerSet.insert(installer).second)
+            {
+                AICLI_LOG(Core, Error, << "Duplicate installer: Type[" << InstallerTypeToString(installer.EffectiveInstallerType()) <<
+                    "] Architecture[" << Utility::ConvertFromArchitectureEnum(installer.Arch) << "] Locale[" << installer.Locale <<
+                    "] Scope[" << ScopeToString(installer.Scope) << "]");
+
+                resultErrors.emplace_back(ManifestError::DuplicateInstallerEntry);
+                duplicateInstallerFound = true;
+            }
+
+            if (installer.Arch == Utility::Architecture::Unknown)
+            {
+                resultErrors.emplace_back(ManifestError::InvalidFieldValue, "Architecture");
+            }
+
+            if (installer.EffectiveInstallerType() == InstallerTypeEnum::Unknown)
+            {
+                resultErrors.emplace_back(ManifestError::InvalidFieldValue, "InstallerType");
+            }
+
+            if (installer.UpdateBehavior == UpdateBehaviorEnum::Unknown)
+            {
+                resultErrors.emplace_back(ManifestError::InvalidFieldValue, "UpdateBehavior");
+            }
+
+            // Validate system reference strings if they are set at the installer level
+            // Allow PackageFamilyName to be declared with non msix installers to support nested installer scenarios after manifest version 1.1
+            if (manifest.ManifestVersion <= ManifestVer{ s_ManifestVersionV1_1 } && !installer.PackageFamilyName.empty() && !DoesInstallerTypeUsePackageFamilyName(installer.EffectiveInstallerType()))
+            {
+                resultErrors.emplace_back(ManifestError::InstallerTypeDoesNotSupportPackageFamilyName, "InstallerType", InstallerTypeToString(installer.EffectiveInstallerType()));
+            }
+
+            if (!installer.ProductCode.empty() && !DoesInstallerTypeUseProductCode(installer.EffectiveInstallerType()))
+            {
+                resultErrors.emplace_back(ManifestError::InstallerTypeDoesNotSupportProductCode, "InstallerType", InstallerTypeToString(installer.EffectiveInstallerType()));
+            }
+
+            if (!installer.AppsAndFeaturesEntries.empty() && !DoesInstallerTypeWriteAppsAndFeaturesEntry(installer.EffectiveInstallerType()))
+            {
+                resultErrors.emplace_back(ManifestError::InstallerTypeDoesNotWriteAppsAndFeaturesEntry, "InstallerType", InstallerTypeToString(installer.EffectiveInstallerType()));
+            }
+
+            if (installer.EffectiveInstallerType() == InstallerTypeEnum::MSStore)
+            {
+                if (fullValidation)
+                {
+                    // MSStore type is not supported in community repo
+                    resultErrors.emplace_back(
+                        ManifestError::FieldValueNotSupported, "InstallerType",
+                        InstallerTypeToString(installer.EffectiveInstallerType()));
+                }
+
+                if (installer.ProductId.empty())
+                {
+                    resultErrors.emplace_back(ManifestError::RequiredFieldMissing, "ProductId");
+                }
+            }
+            else
+            {
+                // For other types, Url and Sha256 are required
+                if (installer.Url.empty())
+                {
+                    resultErrors.emplace_back(ManifestError::RequiredFieldMissing, "InstallerUrl");
+                }
+                if (installer.Sha256.empty())
+                {
+                    resultErrors.emplace_back(ManifestError::RequiredFieldMissing, "InstallerSha256");
+                }
+                // ProductId should not be used
+                if (!installer.ProductId.empty())
+                {
+                    resultErrors.emplace_back(ManifestError::FieldNotSupported, "ProductId");
+                }
+            }
+
+            if (installer.EffectiveInstallerType() == InstallerTypeEnum::Exe &&
+                (installer.Switches.find(InstallerSwitchType::SilentWithProgress) == installer.Switches.end() ||
+                 installer.Switches.find(InstallerSwitchType::Silent) == installer.Switches.end()))
+            {
+                resultErrors.emplace_back(ManifestError::ExeInstallerMissingSilentSwitches, ValidationError::Level::Warning);
+            }
+
+            // The command field restriction only applies if the base installer type is Portable.
+            if (installer.BaseInstallerType == InstallerTypeEnum::Portable)
+            {
+                if (installer.Commands.size() > 1)
+                {
+                    resultErrors.emplace_back(ManifestError::ExceededCommandsLimit);
+                }
+            }
+
+            if (installer.EffectiveInstallerType() == InstallerTypeEnum::Portable)
+            {
+                if (installer.AppsAndFeaturesEntries.size() > 1)
+                {
+                    resultErrors.emplace_back(ManifestError::ExceededAppsAndFeaturesEntryLimit);
+                }
+                if (installer.Scope != ScopeEnum::Unknown)
+                {
+                    resultErrors.emplace_back(ManifestError::ScopeNotSupported, ValidationError::Level::Warning);
+                }
+            }
+
+            if (IsArchiveType(installer.BaseInstallerType))
+            {
+                if (installer.NestedInstallerType == InstallerTypeEnum::Unknown)
+                {
+                    resultErrors.emplace_back(ManifestError::RequiredFieldMissing, "NestedInstallerType");
+                }
+                if (installer.NestedInstallerFiles.size() == 0)
+                {
+                    resultErrors.emplace_back(ManifestError::RequiredFieldMissing, "NestedInstallerFiles");
+                }
+                if (installer.NestedInstallerType != InstallerTypeEnum::Portable && installer.NestedInstallerFiles.size() != 1)
+                {
+                    resultErrors.emplace_back(ManifestError::ExceededNestedInstallerFilesLimit, "NestedInstallerFiles");
+                }
+
+                for (const auto& nestedInstallerFile : installer.NestedInstallerFiles)
+                {
+                    if (nestedInstallerFile.RelativeFilePath.empty())
+                    {
+                        resultErrors.emplace_back(ManifestError::RequiredFieldMissing, "RelativeFilePath");
+                    }
+                    else
+                    {
+                        const std::filesystem::path& basePath = std::filesystem::current_path();
+                        const std::filesystem::path& fullPath = basePath / ConvertToUTF16(nestedInstallerFile.RelativeFilePath);
+                        if (AppInstaller::Filesystem::PathEscapesBaseDirectory(fullPath, basePath))
+                        {
+                            resultErrors.emplace_back(ManifestError::RelativeFilePathEscapesDirectory, "RelativeFilePath");
+                        }
+                    }
+                }
+            }
+
+            // Check empty string before calling IsValidUrl to avoid duplicate error reporting.
+            if (!installer.Url.empty() && IsValidURL(NULL, Utility::ConvertToUTF16(installer.Url).c_str(), 0) == S_FALSE)
+            {
+                resultErrors.emplace_back(ManifestError::InvalidFieldValue, "InstallerUrl", installer.Url);
+            }
+
+            if (!installer.Locale.empty() && !Locale::IsWellFormedBcp47Tag(installer.Locale))
+            {
+                resultErrors.emplace_back(ManifestError::InvalidBcp47Value, "InstallerLocale", installer.Locale);
+            }
+
+            if (!installer.Markets.AllowedMarkets.empty() && !installer.Markets.ExcludedMarkets.empty())
+            {
+                resultErrors.emplace_back(ManifestError::BothAllowedAndExcludedMarketsDefined);
+            }
+
+            // Check expected return codes for duplicates between successful and expected error codes
+            std::set<DWORD> returnCodeSet;
+            returnCodeSet.insert(installer.InstallerSuccessCodes.begin(), installer.InstallerSuccessCodes.end());
+            for (const auto& code : installer.ExpectedReturnCodes)
+            {
+                if (!returnCodeSet.insert(code.first).second)
+                {
+                    resultErrors.emplace_back(ManifestError::DuplicateReturnCodeEntry);
+
+                    // Stop checking to avoid repeated errors
+                    break;
+                }
+            }
+
+            // Check no approximate version declared for DisplayVersion in AppsAndFeatureEntries
+            for (auto const& entry : installer.AppsAndFeaturesEntries)
+            {
+                if (!entry.DisplayVersion.empty())
+                {
+                    try
+                    {
+                        Utility::Version displayVersion{ entry.DisplayVersion };
+                        if (displayVersion.IsApproximate())
+                        {
+                            resultErrors.emplace_back(ManifestError::ApproximateVersionNotAllowed, "DisplayVersion", entry.DisplayVersion);
+                        }
+                    }
+                    catch (const std::exception&)
+                    {
+                        resultErrors.emplace_back(ManifestError::InvalidFieldValue, "DisplayVersion", entry.DisplayVersion);
+                    }
+                }
+            }
+        }
+
+        // Validate localizations
+        for (auto const& localization : manifest.Localizations)
+        {
+            auto locErrors = ValidateManifestLocalization(localization, !fullValidation);
+            std::move(locErrors.begin(), locErrors.end(), std::inserter(resultErrors, resultErrors.end()));
+        }
+
+        return resultErrors;
+    }
+
+    std::vector<ValidationError> ValidateManifestLocalization(const ManifestLocalization& localization, bool treatErrorAsWarning)
+    {
+        std::vector<ValidationError> resultErrors;
+
+        if (!localization.Locale.empty() && !Locale::IsWellFormedBcp47Tag(localization.Locale))
+        {
+            resultErrors.emplace_back(ManifestError::InvalidBcp47Value, "PackageLocale", localization.Locale, treatErrorAsWarning ? ValidationError::Level::Warning : ValidationError::Level::Error);
+        }
+
+        if (localization.Contains(Localization::Agreements))
+        {
+            const auto& agreements = localization.Get<Localization::Agreements>();
+            for (const auto& agreement : agreements)
+            {
+                // At least one must be present
+                if (agreement.Label.empty() && agreement.AgreementText.empty() && agreement.AgreementUrl.empty())
+                {
+                    resultErrors.emplace_back(ManifestError::InvalidFieldValue, "Agreements", treatErrorAsWarning ? ValidationError::Level::Warning : ValidationError::Level::Error);
+                }
+            }
+        }
+
+        return resultErrors;
+    }
+
+    std::vector<ValidationError> ValidateManifestInstallers(const Manifest& manifest, bool treatErrorAsWarning)
+    {
+        std::vector<ValidationError> errors;
+        auto validationErrorLevel = treatErrorAsWarning ? ValidationError::Level::Warning : ValidationError::Level::Error;
+        MsixManifestValidation msixManifestValidation(validationErrorLevel);
+        for (const auto& installer : manifest.Installers)
+        {
+            // Installer msix or msixbundle
+            if (installer.EffectiveInstallerType() == InstallerTypeEnum::Msix)
+            {
+                auto installerErrors = msixManifestValidation.Validate(manifest, installer);
+                std::move(installerErrors.begin(), installerErrors.end(), std::inserter(errors, errors.end()));
+            }
+        }
+
+        return errors;
+    }
 }