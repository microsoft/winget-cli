--- conflicted
+++ resolved
@@ -1,787 +1,781 @@
-// Copyright (c) Microsoft Corporation.
-// Licensed under the MIT License.
-#include "pch.h"
-#include "AppInstallerSHA256.h"
-#include "winget/ManifestYamlPopulator.h"
-
-namespace AppInstaller::Manifest
-{
-    using ValidationErrors = std::vector<ValidationError>;
-
-    namespace
-    {
-        // Only used in preview manifest
-        std::vector<Manifest::string_t> SplitMultiValueField(const std::string& input)
-        {
-            if (input.empty())
-            {
-                return {};
-            }
-
-            std::vector<Manifest::string_t> result;
-            size_t currentPos = 0;
-            while (currentPos < input.size())
-            {
-                size_t splitPos = input.find(',', currentPos);
-                if (splitPos == std::string::npos)
-                {
-                    splitPos = input.size();
-                }
-
-                std::string splitVal = input.substr(currentPos, splitPos - currentPos);
-                Utility::Trim(splitVal);
-                if (!splitVal.empty())
-                {
-                    result.emplace_back(std::move(splitVal));
-                }
-                currentPos = splitPos + 1;
-            }
-
-            return result;
-        }
-
-        std::vector<Manifest::string_t> ProcessStringSequenceNode(const YAML::Node& node, bool trim = true)
-        {
-            THROW_HR_IF(E_INVALIDARG, !node.IsSequence());
-
-            std::vector<Manifest::string_t> result;
-
-            for (auto const& entry : node.Sequence())
-            {
-                std::string value = entry.as<std::string>();
-                if (trim)
-                {
-                    Utility::Trim(value);
-                }
-
-                result.emplace_back(std::move(value));
-            }
-
-            return result;
-        }
-
-        std::vector<DWORD> ProcessInstallerSuccessCodeSequenceNode(const YAML::Node& node)
-        {
-            THROW_HR_IF(E_INVALIDARG, !node.IsSequence());
-
-            std::vector<DWORD> result;
-
-            for (auto const& entry : node.Sequence())
-            {
-                result.emplace_back(static_cast<DWORD>(entry.as<int>()));
-            }
-
-            return result;
-        }
-
-        std::vector<PlatformEnum> ProcessPlatformSequenceNode(const YAML::Node& node)
-        {
-            THROW_HR_IF(E_INVALIDARG, !node.IsSequence());
-
-            std::vector<PlatformEnum> result;
-
-            for (auto const& entry : node.Sequence())
-            {
-                result.emplace_back(ConvertToPlatformEnum(entry.as<std::string>()));
-            }
-
-            return result;
-        }
-
-        std::vector<InstallModeEnum> ProcessInstallModeSequenceNode(const YAML::Node& node)
-        {
-            THROW_HR_IF(E_INVALIDARG, !node.IsSequence());
-
-            std::vector<InstallModeEnum> result;
-
-            for (auto const& entry : node.Sequence())
-            {
-                result.emplace_back(ConvertToInstallModeEnum(entry.as<std::string>()));
-            }
-
-            return result;
-        }
-
-        std::vector<AppInstaller::Utility::Architecture> ProcessArchitectureSequenceNode(const YAML::Node& node)
-        {
-            THROW_HR_IF(E_INVALIDARG, !node.IsSequence());
-
-            std::vector<AppInstaller::Utility::Architecture> result;
-
-            for (auto const& entry : node.Sequence())
-            {
-                result.emplace_back(Utility::ConvertToArchitectureEnum(entry.as<std::string>()));
-            }
-
-            return result;
-        }
-    }
-
-    std::vector<ManifestYamlPopulator::FieldProcessInfo> ManifestYamlPopulator::GetRootFieldProcessInfo(const ManifestVer& manifestVersion)
-    {
-        // Common fields across versions
-        std::vector<FieldProcessInfo> result =
-        {
-            { "ManifestVersion", [](const YAML::Node&)->ValidationErrors { /* ManifestVersion already populated. Field listed here for duplicate and PascalCase check */ return {}; } },
-            { "Installers", [this](const YAML::Node& value)->ValidationErrors { m_p_installersNode = &value; return {}; } },
-            { "Localization", [this](const YAML::Node& value)->ValidationErrors { m_p_localizationsNode = &value; return {}; } },
-            { "Channel", [this](const YAML::Node& value)->ValidationErrors { m_p_manifest->Channel = Utility::Trim(value.as<std::string>()); return {}; } },
-        };
-
-        // Additional version specific fields
-        if (manifestVersion.Major() == 0)
-        {
-            std::vector<FieldProcessInfo> previewRootFields
-            {
-                { "Id", [this](const YAML::Node& value)->ValidationErrors { m_p_manifest->Id = Utility::Trim(value.as<std::string>()); return {}; } },
-                { "Version", [this](const YAML::Node& value)->ValidationErrors { m_p_manifest->Version = Utility::Trim(value.as<std::string>()); return {}; } },
-                { "AppMoniker", [this](const YAML::Node& value)->ValidationErrors {  m_p_manifest->Moniker = Utility::Trim(value.as<std::string>()); return {}; } },
-            };
-
-            std::move(previewRootFields.begin(), previewRootFields.end(), std::inserter(result, result.end()));
-        }
-        else if (manifestVersion.Major() == 1)
-        {
-            // Starting v1, we should be only adding new fields for each minor version increase
-            if (manifestVersion >= ManifestVer{ s_ManifestVersionV1 })
-            {
-                std::vector<FieldProcessInfo> v1RootFields
-                {
-                    { "PackageIdentifier", [this](const YAML::Node& value)->ValidationErrors { m_p_manifest->Id = Utility::Trim(value.as<std::string>()); return {}; } },
-                    { "PackageVersion", [this](const YAML::Node& value)->ValidationErrors { m_p_manifest->Version = Utility::Trim(value.as<std::string>()); return {}; } },
-                    { "Moniker", [this](const YAML::Node& value)->ValidationErrors {  m_p_manifest->Moniker = Utility::Trim(value.as<std::string>()); return {}; } },
-                    { "ManifestType", [](const YAML::Node&)->ValidationErrors { /* ManifestType already checked. Field listed here for duplicate and PascalCase check */ return {}; } },
-                };
-
-                std::move(v1RootFields.begin(), v1RootFields.end(), std::inserter(result, result.end()));
-            }
-        }
-
-        // Root fields mapped as Installer and Localization values
-        auto rootInstallerFields = GetInstallerFieldProcessInfo(manifestVersion, true);
-        std::move(rootInstallerFields.begin(), rootInstallerFields.end(), std::inserter(result, result.end()));
-
-        auto rootLocalizationFields = GetLocalizationFieldProcessInfo(manifestVersion, true);
-        std::move(rootLocalizationFields.begin(), rootLocalizationFields.end(), std::inserter(result, result.end()));
-
-        return result;
-    }
-
-    std::vector<ManifestYamlPopulator::FieldProcessInfo> ManifestYamlPopulator::GetInstallerFieldProcessInfo(const ManifestVer& manifestVersion, bool forRootFields)
-    {
-        // Common fields across versions
-        std::vector<FieldProcessInfo> result =
-        {
-            { "InstallerType", [this](const YAML::Node& value)->ValidationErrors { m_p_installer->InstallerType = ConvertToInstallerTypeEnum(value.as<std::string>()); return {}; } },
-            { "PackageFamilyName", [this](const YAML::Node& value)->ValidationErrors { m_p_installer->PackageFamilyName = value.as<std::string>(); return {}; } },
-            { "ProductCode", [this](const YAML::Node& value)->ValidationErrors { m_p_installer->ProductCode = value.as<std::string>(); return {}; } },
-        };
-
-        // Additional version specific fields
-        if (manifestVersion.Major() == 0)
-        {
-            // Root level and Localization node level
-            std::vector<FieldProcessInfo> previewCommonFields =
-            {
-                { "UpdateBehavior", [this](const YAML::Node& value)->ValidationErrors { m_p_installer->UpdateBehavior = ConvertToUpdateBehaviorEnum(value.as<std::string>()); return {}; } },
-                { "Switches", [this](const YAML::Node& value)->ValidationErrors { m_p_switches = &(m_p_installer->Switches); return ValidateAndProcessFields(value, SwitchesFieldInfos); } },
-            };
-
-            std::move(previewCommonFields.begin(), previewCommonFields.end(), std::inserter(result, result.end()));
-
-            if (!forRootFields)
-            {
-                // Installer node only
-                std::vector<FieldProcessInfo> installerOnlyFields =
-                {
-                    { "Arch", [this](const YAML::Node& value)->ValidationErrors { m_p_installer->Arch = Utility::ConvertToArchitectureEnum(value.as<std::string>()); return {}; } },
-                    { "Url", [this](const YAML::Node& value)->ValidationErrors { m_p_installer->Url = value.as<std::string>(); return {}; } },
-                    { "Sha256", [this](const YAML::Node& value)->ValidationErrors { m_p_installer->Sha256 = Utility::SHA256::ConvertToBytes(value.as<std::string>()); return {}; } },
-                    { "SignatureSha256", [this](const YAML::Node& value)->ValidationErrors { m_p_installer->SignatureSha256 = Utility::SHA256::ConvertToBytes(value.as<std::string>()); return {}; } },
-                    { "Language", [this](const YAML::Node& value)->ValidationErrors { m_p_installer->Locale = value.as<std::string>(); return {}; } },
-                    { "Scope", [this](const YAML::Node& value)->ValidationErrors { m_p_installer->Scope = ConvertToScopeEnum(value.as<std::string>()); return {}; } },
-                };
-
-                if (manifestVersion.HasExtension(s_MSStoreExtension))
-                {
-                    installerOnlyFields.emplace_back("ProductId", [this](const YAML::Node& value)->ValidationErrors { m_p_installer->ProductId = value.as<std::string>(); return {}; });
-                }
-
-                std::move(installerOnlyFields.begin(), installerOnlyFields.end(), std::inserter(result, result.end()));
-            }
-            else
-            {
-                // Root node only
-                std::vector<FieldProcessInfo> rootOnlyFields =
-                {
-                    { "MinOSVersion", [this](const YAML::Node& value)->ValidationErrors { m_p_installer->MinOSVersion = value.as<std::string>(); return {}; } },
-                    { "Commands", [this](const YAML::Node& value)->ValidationErrors { m_p_installer->Commands = SplitMultiValueField(value.as<std::string>()); return {}; } },
-                    { "Protocols", [this](const YAML::Node& value)->ValidationErrors { m_p_installer->Protocols = SplitMultiValueField(value.as<std::string>()); return {}; } },
-                    { "FileExtensions", [this](const YAML::Node& value)->ValidationErrors { m_p_installer->FileExtensions = SplitMultiValueField(value.as<std::string>()); return {}; } },
-                };
-
-                std::move(rootOnlyFields.begin(), rootOnlyFields.end(), std::inserter(result, result.end()));
-            }
-        }
-        else if (manifestVersion.Major() == 1)
-        {
-            // Starting v1, we should be only adding new fields for each minor version increase
-            if (manifestVersion >= ManifestVer{ s_ManifestVersionV1 })
-            {
-                // Root level and Installer node level
-                std::vector<FieldProcessInfo> v1CommonFields =
-                {
-                    { "InstallerLocale", [this](const YAML::Node& value)->ValidationErrors { m_p_installer->Locale = value.as<std::string>(); return {}; } },
-                    { "Platform", [this](const YAML::Node& value)->ValidationErrors { m_p_installer->Platform = ProcessPlatformSequenceNode(value); return {}; } },
-                    { "MinimumOSVersion", [this](const YAML::Node& value)->ValidationErrors { m_p_installer->MinOSVersion = value.as<std::string>(); return {}; } },
-                    { "Scope", [this](const YAML::Node& value)->ValidationErrors { m_p_installer->Scope = ConvertToScopeEnum(value.as<std::string>()); return {}; } },
-                    { "InstallModes", [this](const YAML::Node& value)->ValidationErrors { m_p_installer->InstallModes = ProcessInstallModeSequenceNode(value); return {}; } },
-                    { "InstallerSwitches", [this](const YAML::Node& value)->ValidationErrors { m_p_switches = &(m_p_installer->Switches); return ValidateAndProcessFields(value, SwitchesFieldInfos); } },
-                    { "InstallerSuccessCodes", [this](const YAML::Node& value)->ValidationErrors { m_p_installer->InstallerSuccessCodes = ProcessInstallerSuccessCodeSequenceNode(value); return {}; } },
-                    { "UpgradeBehavior", [this](const YAML::Node& value)->ValidationErrors { m_p_installer->UpdateBehavior = ConvertToUpdateBehaviorEnum(value.as<std::string>()); return {}; } },
-                    { "Commands", [this](const YAML::Node& value)->ValidationErrors { m_p_installer->Commands = ProcessStringSequenceNode(value); return {}; } },
-                    { "Protocols", [this](const YAML::Node& value)->ValidationErrors { m_p_installer->Protocols = ProcessStringSequenceNode(value); return {}; } },
-                    { "FileExtensions", [this](const YAML::Node& value)->ValidationErrors { m_p_installer->FileExtensions = ProcessStringSequenceNode(value); return {}; } },
-                    { "Dependencies", [this](const YAML::Node& value)->ValidationErrors { m_p_dependencyList = &(m_p_installer->Dependencies); return ValidateAndProcessFields(value, DependenciesFieldInfos); } },
-                    { "Capabilities", [this](const YAML::Node& value)->ValidationErrors { m_p_installer->Capabilities = ProcessStringSequenceNode(value); return {}; } },
-                    { "RestrictedCapabilities", [this](const YAML::Node& value)->ValidationErrors { m_p_installer->RestrictedCapabilities = ProcessStringSequenceNode(value); return {}; } },
-                };
-
-                std::move(v1CommonFields.begin(), v1CommonFields.end(), std::inserter(result, result.end()));
-
-                if (!forRootFields)
-                {
-                    // Installer level only fields
-                    std::vector<FieldProcessInfo> v1InstallerFields =
-                    {
-                        { "Architecture", [this](const YAML::Node& value)->ValidationErrors { m_p_installer->Arch = Utility::ConvertToArchitectureEnum(value.as<std::string>()); return {}; } },
-                        { "InstallerUrl", [this](const YAML::Node& value)->ValidationErrors { m_p_installer->Url = value.as<std::string>(); return {}; } },
-                        { "InstallerSha256", [this](const YAML::Node& value)->ValidationErrors { m_p_installer->Sha256 = Utility::SHA256::ConvertToBytes(value.as<std::string>()); return {}; } },
-                        { "SignatureSha256", [this](const YAML::Node& value)->ValidationErrors { m_p_installer->SignatureSha256 = Utility::SHA256::ConvertToBytes(value.as<std::string>()); return {}; } },
-                    };
-
-                    std::move(v1InstallerFields.begin(), v1InstallerFields.end(), std::inserter(result, result.end()));
-                }
-            }
-
-            if (manifestVersion >= ManifestVer{ s_ManifestVersionV1_1 })
-            {
-<<<<<<< HEAD
-                std::vector<FieldProcessInfo> v1_1CommonFields =
-                {
-                    { "ExpectedReturnCodes", [this](const YAML::Node& value)->ValidationErrors { return ProcessExpectedReturnCodesNode(value); } },
-                };
-
-                std::move(v1_1CommonFields.begin(), v1_1CommonFields.end(), std::inserter(result, result.end()));
-=======
-                std::vector<FieldProcessInfo> fields_v1_1 =
-                {
-                    { "InstallerAbortsTerminal", [this](const YAML::Node& value)->ValidationErrors { m_p_installer->InstallerAbortsTerminal = value.as<bool>(); return {}; } },
-                    { "InstallLocationRequired", [this](const YAML::Node& value)->ValidationErrors { m_p_installer->InstallLocationRequired = value.as<bool>(); return {}; } },
-                    { "RequireExplicitUpgrade", [this](const YAML::Node& value)->ValidationErrors { m_p_installer->RequireExplicitUpgrade = value.as<bool>(); return {}; } },
-                    { "ReleaseDate", [this](const YAML::Node& value)->ValidationErrors { m_p_installer->ReleaseDate = Utility::Trim(value.as<std::string>()); return {}; } },
-                    { "UnsupportedOSArchitectures", [this](const YAML::Node& value)->ValidationErrors { m_p_installer->UnsupportedOSArchitectures = ProcessArchitectureSequenceNode(value); return {}; } },
-                    { "ElevationRequirement", [this](const YAML::Node& value)->ValidationErrors { m_p_installer->ElevationRequirement = ConvertToElevationRequirementEnum(value.as<std::string>()); return {}; } },
-                    { "Markets", [this](const YAML::Node& value)->ValidationErrors { return ProcessMarketsNode(value); } },
-                    { "AppsAndFeaturesEntries", [this](const YAML::Node& value)->ValidationErrors { return ProcessAppsAndFeaturesEntriesNode(value); } },
-                };
-
-                std::move(fields_v1_1.begin(), fields_v1_1.end(), std::inserter(result, result.end()));
->>>>>>> 88a69d85
-            }
-        }
-
-        return result;
-    }
-
-    std::vector<ManifestYamlPopulator::FieldProcessInfo> ManifestYamlPopulator::GetSwitchesFieldProcessInfo(const ManifestVer& manifestVersion)
-    {
-        // Common fields across versions
-        std::vector<FieldProcessInfo> result =
-        {
-            { "Custom", [this](const YAML::Node& value)->ValidationErrors { (*m_p_switches)[InstallerSwitchType::Custom] = value.as<std::string>(); return{}; } },
-            { "Silent", [this](const YAML::Node& value)->ValidationErrors { (*m_p_switches)[InstallerSwitchType::Silent] = value.as<std::string>(); return{}; } },
-            { "SilentWithProgress", [this](const YAML::Node& value)->ValidationErrors { (*m_p_switches)[InstallerSwitchType::SilentWithProgress] = value.as<std::string>(); return{}; } },
-            { "Interactive", [this](const YAML::Node& value)->ValidationErrors { (*m_p_switches)[InstallerSwitchType::Interactive] = value.as<std::string>(); return{}; } },
-            { "Log", [this](const YAML::Node& value)->ValidationErrors { (*m_p_switches)[InstallerSwitchType::Log] = value.as<std::string>(); return{}; } },
-            { "InstallLocation", [this](const YAML::Node& value)->ValidationErrors { (*m_p_switches)[InstallerSwitchType::InstallLocation] = value.as<std::string>(); return{}; } },
-        };
-
-        // Additional version specific fields
-        if (manifestVersion.Major() == 0)
-        {
-            // Language only exists in preview manifests. Though we don't use it in our code yet, keep it here to be consistent with schema.
-            result.emplace_back("Language", [this](const YAML::Node& value)->ValidationErrors { (*m_p_switches)[InstallerSwitchType::Language] = value.as<std::string>(); return{}; });
-            result.emplace_back("Update", [this](const YAML::Node& value)->ValidationErrors { (*m_p_switches)[InstallerSwitchType::Update] = value.as<std::string>(); return{}; });
-        }
-        else if (manifestVersion.Major() == 1)
-        {
-            result.emplace_back("Upgrade", [this](const YAML::Node& value)->ValidationErrors { (*m_p_switches)[InstallerSwitchType::Update] = value.as<std::string>(); return{}; });
-        }
-
-        return result;
-    }
-
-    std::vector<ManifestYamlPopulator::FieldProcessInfo> ManifestYamlPopulator::GetExpectedReturnCodesFieldProcessInfo(const ManifestVer& manifestVersion)
-    {
-        std::vector<FieldProcessInfo> result = {};
-
-        if (manifestVersion >= ManifestVer{ s_ManifestVersionV1_1 })
-        {
-            result.emplace_back("InstallerReturnCode", [this](const YAML::Node& value)->ValidationErrors { m_p_expectedReturnCode->InstallerReturnCode = static_cast<int>(value.as<int>()); return {}; });
-            result.emplace_back("ReturnResponse", [this](const YAML::Node& value)->ValidationErrors { m_p_expectedReturnCode->ReturnResponse = ConvertToExpectedReturnCodeEnum(value.as<std::string>()); return {}; });
-        }
-
-        return result;
-    }
-
-    std::vector<ManifestYamlPopulator::FieldProcessInfo> ManifestYamlPopulator::GetLocalizationFieldProcessInfo(const ManifestVer& manifestVersion, bool forRootFields)
-    {
-        // Common fields across versions
-        std::vector<FieldProcessInfo> result =
-        {
-            { "Description", [this](const YAML::Node& value)->ValidationErrors { m_p_localization->Add<Localization::Description>(Utility::Trim(value.as<std::string>())); return {}; } },
-            { "LicenseUrl", [this](const YAML::Node& value)->ValidationErrors { m_p_localization->Add<Localization::LicenseUrl>(value.as<std::string>()); return {}; } },
-        };
-
-        // Additional version specific fields
-        if (manifestVersion.Major() == 0)
-        {
-            // Root level and Localization node level
-            result.emplace_back("Homepage", [this](const YAML::Node& value)->ValidationErrors { m_p_localization->Add<Localization::PackageUrl>(value.as<std::string>()); return {}; });
-
-            if (!forRootFields)
-            {
-                // Localization node only
-                result.emplace_back("Language", [this](const YAML::Node& value)->ValidationErrors { m_p_localization->Locale = value.as<std::string>(); return {}; });
-            }
-            else
-            {
-                // Root node only
-                std::vector<FieldProcessInfo> rootOnlyFields =
-                {
-                    { "Name", [this](const YAML::Node& value)->ValidationErrors { m_p_localization->Add<Localization::PackageName>(Utility::Trim(value.as<std::string>())); return {}; } },
-                    { "Publisher", [this](const YAML::Node& value)->ValidationErrors { m_p_localization->Add<Localization::Publisher>(value.as<std::string>()); return {}; } },
-                    { "Author", [this](const YAML::Node& value)->ValidationErrors { m_p_localization->Add<Localization::Author>(value.as<std::string>()); return {}; } },
-                    { "License", [this](const YAML::Node& value)->ValidationErrors { m_p_localization->Add<Localization::License>(value.as<std::string>()); return {}; } },
-                    { "Tags", [this](const YAML::Node& value)->ValidationErrors { m_p_localization->Add<Localization::Tags>(SplitMultiValueField(value.as<std::string>())); return {}; } },
-                };
-
-                std::move(rootOnlyFields.begin(), rootOnlyFields.end(), std::inserter(result, result.end()));
-            }
-        }
-        else if (manifestVersion.Major() == 1)
-        {
-            // Starting v1, we should be only adding new fields for each minor version increase
-            if (manifestVersion >= ManifestVer{ s_ManifestVersionV1 })
-            {
-                // Root level and Localization node level
-                std::vector<FieldProcessInfo> v1CommonFields =
-                {
-                    { "PackageLocale", [this](const YAML::Node& value)->ValidationErrors { m_p_localization->Locale = value.as<std::string>(); return {}; } },
-                    { "Publisher", [this](const YAML::Node& value)->ValidationErrors { m_p_localization->Add<Localization::Publisher>(value.as<std::string>()); return {}; } },
-                    { "PublisherUrl", [this](const YAML::Node& value)->ValidationErrors { m_p_localization->Add<Localization::PublisherUrl>(value.as<std::string>()); return {}; } },
-                    { "PublisherSupportUrl", [this](const YAML::Node& value)->ValidationErrors { m_p_localization->Add<Localization::PublisherSupportUrl>(value.as<std::string>()); return {}; } },
-                    { "PrivacyUrl", [this](const YAML::Node& value)->ValidationErrors { m_p_localization->Add<Localization::PrivacyUrl>(value.as<std::string>()); return {}; } },
-                    { "Author", [this](const YAML::Node& value)->ValidationErrors { m_p_localization->Add<Localization::Author>(value.as<std::string>()); return {}; } },
-                    { "PackageName", [this](const YAML::Node& value)->ValidationErrors { m_p_localization->Add<Localization::PackageName>(Utility::Trim(value.as<std::string>())); return {}; } },
-                    { "PackageUrl", [this](const YAML::Node& value)->ValidationErrors { m_p_localization->Add<Localization::PackageUrl>(value.as<std::string>()); return {}; } },
-                    { "License", [this](const YAML::Node& value)->ValidationErrors { m_p_localization->Add<Localization::License>(value.as<std::string>()); return {}; } },
-                    { "Copyright", [this](const YAML::Node& value)->ValidationErrors { m_p_localization->Add<Localization::Copyright>(value.as<std::string>()); return {}; } },
-                    { "CopyrightUrl", [this](const YAML::Node& value)->ValidationErrors { m_p_localization->Add<Localization::CopyrightUrl>(value.as<std::string>()); return {}; } },
-                    { "ShortDescription", [this](const YAML::Node& value)->ValidationErrors { m_p_localization->Add<Localization::ShortDescription>(Utility::Trim(value.as<std::string>())); return {}; } },
-                    { "Tags", [this](const YAML::Node& value)->ValidationErrors { m_p_localization->Add<Localization::Tags>(ProcessStringSequenceNode(value)); return {}; } },
-                };
-
-                std::move(v1CommonFields.begin(), v1CommonFields.end(), std::inserter(result, result.end()));
-            }
-
-            if (manifestVersion >= ManifestVer{ s_ManifestVersionV1_1 })
-            {
-                std::vector<FieldProcessInfo> fields_v1_1 =
-                {
-                    { "Agreements", [this](const YAML::Node& value)->ValidationErrors { return ProcessAgreementsNode(value); } },
-                    { "ReleaseNotes", [this](const YAML::Node& value)->ValidationErrors { m_p_localization->Add<Localization::ReleaseNotes>(value.as<std::string>()); return {}; } },
-                    { "ReleaseNotesUrl", [this](const YAML::Node& value)->ValidationErrors { m_p_localization->Add<Localization::ReleaseNotesUrl>(value.as<std::string>()); return {}; } },
-                };
-
-                std::move(fields_v1_1.begin(), fields_v1_1.end(), std::inserter(result, result.end()));
-            }
-        }
-
-        return result;
-    }
-
-    std::vector<ManifestYamlPopulator::FieldProcessInfo> ManifestYamlPopulator::GetDependenciesFieldProcessInfo(const ManifestVer& manifestVersion)
-    {
-        std::vector<FieldProcessInfo> result = {};
-
-        if (manifestVersion >= ManifestVer{ s_ManifestVersionV1 })
-        {
-            result =
-            {
-                { "WindowsFeatures", [this](const YAML::Node& value)->ValidationErrors { ProcessDependenciesNode(DependencyType::WindowsFeature, value); return {}; } },
-                { "WindowsLibraries", [this](const YAML::Node& value)->ValidationErrors { ProcessDependenciesNode(DependencyType::WindowsLibrary, value); return {}; } },
-                { "PackageDependencies", [this](const YAML::Node& value)->ValidationErrors { ProcessPackageDependenciesNode(value); return {}; } },
-                { "ExternalDependencies", [this](const YAML::Node& value)->ValidationErrors { ProcessDependenciesNode(DependencyType::External, value); return {}; } },
-            };
-        }
-
-        return result;
-    }
-
-    void ManifestYamlPopulator::ProcessDependenciesNode(DependencyType type, const YAML::Node& node)
-    {
-        const auto& ids = ProcessStringSequenceNode(node);
-        for (auto id : ids)
-        {
-            m_p_dependencyList->Add(Dependency(type, id));
-        }
-    }
-
-    std::vector<ManifestYamlPopulator::FieldProcessInfo> ManifestYamlPopulator::GetPackageDependenciesFieldProcessInfo(const ManifestVer& manifestVersion)
-    {
-        std::vector<FieldProcessInfo> result = {};
-
-        if (manifestVersion >= ManifestVer{ s_ManifestVersionV1 })
-        {
-            result =
-            {
-                { "PackageIdentifier", [this](const YAML::Node& value)->ValidationErrors { m_p_packageDependency->Id = Utility::Trim(value.as<std::string>()); return {}; } },
-                { "MinimumVersion", [this](const YAML::Node& value)->ValidationErrors { m_p_packageDependency->MinVersion = Utility::Trim(value.as<std::string>()); return {}; } },
-            };
-        }
-
-        return result;
-    }
-
-    std::vector<ManifestYamlPopulator::FieldProcessInfo> ManifestYamlPopulator::GetAgreementFieldProcessInfo(const ManifestVer& manifestVersion)
-    {
-        std::vector<FieldProcessInfo> result = {};
-
-        if (manifestVersion >= ManifestVer{ s_ManifestVersionV1_1 })
-        {
-            result =
-            {
-                { "AgreementLabel", [this](const YAML::Node& value)->ValidationErrors { m_p_agreement->Label = Utility::Trim(value.as<std::string>()); return {}; } },
-                { "Agreement", [this](const YAML::Node& value)->ValidationErrors { m_p_agreement->AgreementText = Utility::Trim(value.as<std::string>()); return {}; } },
-                { "AgreementUrl", [this](const YAML::Node& value)->ValidationErrors { m_p_agreement->AgreementUrl = Utility::Trim(value.as<std::string>()); return {}; } },
-            };
-        }
-
-        return result;
-    }
-
-    std::vector<ManifestYamlPopulator::FieldProcessInfo> ManifestYamlPopulator::GetMarketsFieldProcessInfo(const ManifestVer& manifestVersion)
-    {
-        std::vector<FieldProcessInfo> result = {};
-
-        if (manifestVersion >= ManifestVer{ s_ManifestVersionV1_1 })
-        {
-            result =
-            {
-                { "AllowedMarkets", [this](const YAML::Node& value)->ValidationErrors { m_p_markets->AllowedMarkets = ProcessStringSequenceNode(value); return {}; } },
-                { "ExcludedMarkets", [this](const YAML::Node& value)->ValidationErrors { m_p_markets->ExcludedMarkets = ProcessStringSequenceNode(value); return {}; } },
-            };
-        }
-
-        return result;
-    }
-
-    std::vector<ManifestYamlPopulator::FieldProcessInfo> ManifestYamlPopulator::GetAppsAndFeaturesEntryFieldProcessInfo(const ManifestVer& manifestVersion)
-    {
-        std::vector<FieldProcessInfo> result = {};
-
-        if (manifestVersion >= ManifestVer{ s_ManifestVersionV1_1 })
-        {
-            result =
-            {
-                { "DisplayName", [this](const YAML::Node& value)->ValidationErrors { m_p_appsAndFeaturesEntry->DisplayName = Utility::Trim(value.as<std::string>()); return {}; } },
-                { "Publisher", [this](const YAML::Node& value)->ValidationErrors { m_p_appsAndFeaturesEntry->Publisher = Utility::Trim(value.as<std::string>()); return {}; } },
-                { "DisplayVersion", [this](const YAML::Node& value)->ValidationErrors { m_p_appsAndFeaturesEntry->DisplayVersion = Utility::Trim(value.as<std::string>()); return {}; } },
-                { "ProductCode", [this](const YAML::Node& value)->ValidationErrors { m_p_appsAndFeaturesEntry->ProductCode = Utility::Trim(value.as<std::string>()); return {}; } },
-                { "UpgradeCode", [this](const YAML::Node& value)->ValidationErrors { m_p_appsAndFeaturesEntry->UpgradeCode = Utility::Trim(value.as<std::string>()); return {}; } },
-                { "InstallerType", [this](const YAML::Node& value)->ValidationErrors { m_p_appsAndFeaturesEntry->InstallerType = ConvertToInstallerTypeEnum(value.as<std::string>()); return {}; } },
-            };
-        }
-
-        return result;
-    }
-
-    ValidationErrors ManifestYamlPopulator::ValidateAndProcessFields(
-        const YAML::Node& rootNode,
-        const std::vector<FieldProcessInfo>& fieldInfos)
-    {
-        ValidationErrors resultErrors;
-
-        if (!rootNode.IsMap() || rootNode.size() == 0)
-        {
-            resultErrors.emplace_back(ManifestError::InvalidRootNode, "", "", m_isMergedManifest ? 0 : rootNode.Mark().line, m_isMergedManifest ? 0 : rootNode.Mark().column);
-            return resultErrors;
-        }
-
-        // Keeps track of already processed fields. Used to check duplicate fields.
-        std::set<std::string> processedFields;
-
-        for (auto const& keyValuePair : rootNode.Mapping())
-        {
-            std::string key = keyValuePair.first.as<std::string>();
-            const YAML::Node& valueNode = keyValuePair.second;
-
-            // We'll do case insensitive search first and validate correct case later.
-            auto fieldIter = std::find_if(fieldInfos.begin(), fieldInfos.end(),
-                [&](auto const& s)
-                {
-                    return Utility::CaseInsensitiveEquals(s.Name, key);
-                });
-
-            if (fieldIter != fieldInfos.end())
-            {
-                const FieldProcessInfo& fieldInfo = *fieldIter;
-
-                // Make sure the found key is in Pascal Case
-                if (key != fieldInfo.Name)
-                {
-                    resultErrors.emplace_back(ManifestError::FieldIsNotPascalCase, key, "", m_isMergedManifest ? 0 : keyValuePair.first.Mark().line, m_isMergedManifest ? 0 : keyValuePair.first.Mark().column);
-                }
-
-                // Make sure it's not a duplicate key
-                if (!processedFields.insert(fieldInfo.Name).second)
-                {
-                    resultErrors.emplace_back(ManifestError::FieldDuplicate, fieldInfo.Name, "", m_isMergedManifest ? 0 : keyValuePair.first.Mark().line, m_isMergedManifest ? 0 : keyValuePair.first.Mark().column);
-                }
-
-                if (!valueNode.IsNull())
-                {
-                    try
-                    {
-                        auto errors = fieldInfo.ProcessFunc(valueNode);
-                        std::move(errors.begin(), errors.end(), std::inserter(resultErrors, resultErrors.end()));
-                    }
-                    catch (const std::exception&)
-                    {
-                        resultErrors.emplace_back(ManifestError::FieldFailedToProcess, fieldInfo.Name);
-                    }
-                }
-            }
-            else
-            {
-                // For full validation, also reports unrecognized fields as warning
-                if (m_fullValidation)
-                {
-                    resultErrors.emplace_back(ManifestError::FieldUnknown, key, "", m_isMergedManifest ? 0 : keyValuePair.first.Mark().line, m_isMergedManifest ? 0 : keyValuePair.first.Mark().column, ValidationError::Level::Warning);
-                }
-            }
-        }
-
-        return resultErrors;
-    }
-
-    ValidationErrors ManifestYamlPopulator::ProcessPackageDependenciesNode(const YAML::Node& rootNode)
-    {
-        ValidationErrors resultErrors;
-
-        for (auto const& entry : rootNode.Sequence())
-        {
-            Dependency packageDependency = Dependency(DependencyType::Package);
-            m_p_packageDependency = &packageDependency;
-            auto errors = ValidateAndProcessFields(entry, PackageDependenciesFieldInfos);
-            std::move(errors.begin(), errors.end(), std::inserter(resultErrors, resultErrors.end()));
-            m_p_dependencyList->Add(std::move(packageDependency));
-        }
-
-        return resultErrors;
-    }
-
-    ValidationErrors ManifestYamlPopulator::ProcessAgreementsNode(const YAML::Node& agreementsNode)
-    {
-        THROW_HR_IF(E_INVALIDARG, !agreementsNode.IsSequence());
-
-        ValidationErrors resultErrors;
-        std::vector<Agreement> agreements;
-
-        for (auto const& entry : agreementsNode.Sequence())
-        {
-            Agreement agreement;
-            m_p_agreement = &agreement;
-            auto errors = ValidateAndProcessFields(entry, AgreementFieldInfos);
-            std::move(errors.begin(), errors.end(), std::inserter(resultErrors, resultErrors.end()));
-            agreements.emplace_back(std::move(agreement));
-        }
-
-        if (!agreements.empty())
-        {
-            m_p_localization->Add<Localization::Agreements>(std::move(agreements));
-        }
-
-        return resultErrors;
-    }
-
-<<<<<<< HEAD
-    ValidationErrors ManifestYamlPopulator::ProcessExpectedReturnCodesNode(const YAML::Node& returnCodesNode)
-    {
-        THROW_HR_IF(E_INVALIDARG, !returnCodesNode.IsSequence());
-
-        ValidationErrors resultErrors;
-        std::map<DWORD, ExpectedReturnCodeEnum> returnCodes;
-
-        for (auto const& entry : returnCodesNode.Sequence())
-        {
-            ExpectedReturnCode returnCode;
-            m_p_expectedReturnCode = &returnCode;
-            auto errors = ValidateAndProcessFields(entry, ExpectedReturnCodesFieldInfos);
-            std::move(errors.begin(), errors.end(), std::inserter(resultErrors, resultErrors.end()));
-
-            if (!returnCodes.insert({ returnCode.InstallerReturnCode, returnCode.ReturnResponse }).second)
-            {
-                resultErrors.emplace_back(ManifestError::DuplicateReturnCodeEntry);
-            }
-        }
-
-        m_p_installer->ExpectedReturnCodes = returnCodes;
-=======
-    std::vector<ValidationError> ManifestYamlPopulator::ProcessMarketsNode(const YAML::Node& marketsNode)
-    {
-        MarketsInfo markets;
-        m_p_markets = &markets;
-        auto errors = ValidateAndProcessFields(marketsNode, MarketsFieldInfos);
-        m_p_installer->Markets = markets;
-        return errors;
-    }
-
-    std::vector<ValidationError> ManifestYamlPopulator::ProcessAppsAndFeaturesEntriesNode(const YAML::Node& appsAndFeaturesEntriesNode)
-    {
-        THROW_HR_IF(E_INVALIDARG, !appsAndFeaturesEntriesNode.IsSequence());
-
-        ValidationErrors resultErrors;
-        std::vector<AppsAndFeaturesEntry> appsAndFeaturesEntries;
-
-        for (auto const& entry : appsAndFeaturesEntriesNode.Sequence())
-        {
-            AppsAndFeaturesEntry appsAndFeaturesEntry;
-            m_p_appsAndFeaturesEntry = &appsAndFeaturesEntry;
-            auto errors = ValidateAndProcessFields(entry, AppsAndFeaturesEntryFieldInfos);
-            std::move(errors.begin(), errors.end(), std::inserter(resultErrors, resultErrors.end()));
-            appsAndFeaturesEntries.emplace_back(std::move(appsAndFeaturesEntry));
-        }
-
-        m_p_installer->AppsAndFeaturesEntries = appsAndFeaturesEntries;
-
->>>>>>> 88a69d85
-        return resultErrors;
-    }
-
-    ValidationErrors ManifestYamlPopulator::PopulateManifestInternal(const YAML::Node& rootNode, Manifest& manifest, const ManifestVer& manifestVersion, bool fullValidation)
-    {
-        m_fullValidation = fullValidation;
-        m_isMergedManifest = !rootNode["ManifestType"sv].IsNull() && rootNode["ManifestType"sv].as<std::string>() == "merged";
-
-        ValidationErrors resultErrors;
-        manifest.ManifestVersion = manifestVersion;
-
-        // Prepare field infos
-        RootFieldInfos = GetRootFieldProcessInfo(manifestVersion);
-        InstallerFieldInfos = GetInstallerFieldProcessInfo(manifestVersion);
-        SwitchesFieldInfos = GetSwitchesFieldProcessInfo(manifestVersion);
-        ExpectedReturnCodesFieldInfos = GetExpectedReturnCodesFieldProcessInfo(manifestVersion);
-        DependenciesFieldInfos = GetDependenciesFieldProcessInfo(manifestVersion);
-        PackageDependenciesFieldInfos = GetPackageDependenciesFieldProcessInfo(manifestVersion);
-        LocalizationFieldInfos = GetLocalizationFieldProcessInfo(manifestVersion);
-        AgreementFieldInfos = GetAgreementFieldProcessInfo(manifestVersion);
-        MarketsFieldInfos = GetMarketsFieldProcessInfo(manifestVersion);
-        AppsAndFeaturesEntryFieldInfos = GetAppsAndFeaturesEntryFieldProcessInfo(manifestVersion);
-
-        // Populate root
-        m_p_manifest = &manifest;
-        m_p_installer = &(manifest.DefaultInstallerInfo);
-        m_p_localization = &(manifest.DefaultLocalization);
-        resultErrors = ValidateAndProcessFields(rootNode, RootFieldInfos);
-
-        if (!m_p_installersNode)
-        {
-            return resultErrors;
-        }
-
-        // Populate installers
-        for (auto const& entry : m_p_installersNode->Sequence())
-        {
-            ManifestInstaller installer = manifest.DefaultInstallerInfo;
-
-            // Clear these defaults as PackageFamilyName, ProductCode, AppsAndFeaturesEntries need to be copied based on InstallerType
-            installer.PackageFamilyName.clear();
-            installer.ProductCode.clear();
-            installer.AppsAndFeaturesEntries.clear();
-            // Clear dependencies as installer overrides root dependencies
-            installer.Dependencies.Clear();
-
-            m_p_installer = &installer;
-            auto errors = ValidateAndProcessFields(entry, InstallerFieldInfos);
-            std::move(errors.begin(), errors.end(), std::inserter(resultErrors, resultErrors.end()));
-
-            // Copy in system reference strings from the root if not set in the installer and appropriate
-            if (installer.PackageFamilyName.empty() && DoesInstallerTypeUsePackageFamilyName(installer.InstallerType))
-            {
-                installer.PackageFamilyName = manifest.DefaultInstallerInfo.PackageFamilyName;
-            }
-
-            if (installer.ProductCode.empty() && DoesInstallerTypeUseProductCode(installer.InstallerType))
-            {
-                installer.ProductCode = manifest.DefaultInstallerInfo.ProductCode;
-            }
-
-            if (installer.AppsAndFeaturesEntries.empty() && DoesInstallerTypeWriteAppsAndFeaturesEntry(installer.InstallerType))
-            {
-                installer.AppsAndFeaturesEntries = manifest.DefaultInstallerInfo.AppsAndFeaturesEntries;
-            }
-
-            // If there are no dependencies on installer use default ones
-            if (!installer.Dependencies.HasAny())
-            {
-                installer.Dependencies = manifest.DefaultInstallerInfo.Dependencies;
-            }
-
-            // Populate installer default switches if not exists
-            auto defaultSwitches = GetDefaultKnownSwitches(installer.InstallerType);
-            for (auto const& defaultSwitch : defaultSwitches)
-            {
-                if (installer.Switches.find(defaultSwitch.first) == installer.Switches.end())
-                {
-                    installer.Switches[defaultSwitch.first] = defaultSwitch.second;
-                }
-            }
-
-            // Populate installer default return codes if not present
-            auto defaultReturnCodes = GetDefaultKnownReturnCodes(installer.InstallerType);
-            for (auto const& defaultReturnCode : defaultReturnCodes)
-            {
-                if (installer.ExpectedReturnCodes.find(defaultReturnCode.first) == installer.ExpectedReturnCodes.end())
-                {
-                    installer.ExpectedReturnCodes[defaultReturnCode.first] = defaultReturnCode.second;
-                }
-            }
-
-            manifest.Installers.emplace_back(std::move(installer));
-        }
-
-        // Populate additional localizations
-        if (m_p_localizationsNode && m_p_localizationsNode->IsSequence())
-        {
-            for (auto const& entry : m_p_localizationsNode->Sequence())
-            {
-                ManifestLocalization localization;
-                m_p_localization = &localization;
-                auto errors = ValidateAndProcessFields(entry, LocalizationFieldInfos);
-                std::move(errors.begin(), errors.end(), std::inserter(resultErrors, resultErrors.end()));
-                manifest.Localizations.emplace_back(std::move(std::move(localization)));
-            }
-        }
-
-        return resultErrors;
-    }
-
-    ValidationErrors ManifestYamlPopulator::PopulateManifest(const YAML::Node& rootNode, Manifest& manifest, const ManifestVer& manifestVersion, bool fullValidation)
-    {
-        ManifestYamlPopulator manifestPopulator;
-        return manifestPopulator.PopulateManifestInternal(rootNode, manifest, manifestVersion, fullValidation);
-    }
+// Copyright (c) Microsoft Corporation.
+// Licensed under the MIT License.
+#include "pch.h"
+#include "AppInstallerSHA256.h"
+#include "winget/ManifestYamlPopulator.h"
+
+namespace AppInstaller::Manifest
+{
+    using ValidationErrors = std::vector<ValidationError>;
+
+    namespace
+    {
+        // Only used in preview manifest
+        std::vector<Manifest::string_t> SplitMultiValueField(const std::string& input)
+        {
+            if (input.empty())
+            {
+                return {};
+            }
+
+            std::vector<Manifest::string_t> result;
+            size_t currentPos = 0;
+            while (currentPos < input.size())
+            {
+                size_t splitPos = input.find(',', currentPos);
+                if (splitPos == std::string::npos)
+                {
+                    splitPos = input.size();
+                }
+
+                std::string splitVal = input.substr(currentPos, splitPos - currentPos);
+                Utility::Trim(splitVal);
+                if (!splitVal.empty())
+                {
+                    result.emplace_back(std::move(splitVal));
+                }
+                currentPos = splitPos + 1;
+            }
+
+            return result;
+        }
+
+        std::vector<Manifest::string_t> ProcessStringSequenceNode(const YAML::Node& node, bool trim = true)
+        {
+            THROW_HR_IF(E_INVALIDARG, !node.IsSequence());
+
+            std::vector<Manifest::string_t> result;
+
+            for (auto const& entry : node.Sequence())
+            {
+                std::string value = entry.as<std::string>();
+                if (trim)
+                {
+                    Utility::Trim(value);
+                }
+
+                result.emplace_back(std::move(value));
+            }
+
+            return result;
+        }
+
+        std::vector<DWORD> ProcessInstallerSuccessCodeSequenceNode(const YAML::Node& node)
+        {
+            THROW_HR_IF(E_INVALIDARG, !node.IsSequence());
+
+            std::vector<DWORD> result;
+
+            for (auto const& entry : node.Sequence())
+            {
+                result.emplace_back(static_cast<DWORD>(entry.as<int>()));
+            }
+
+            return result;
+        }
+
+        std::vector<PlatformEnum> ProcessPlatformSequenceNode(const YAML::Node& node)
+        {
+            THROW_HR_IF(E_INVALIDARG, !node.IsSequence());
+
+            std::vector<PlatformEnum> result;
+
+            for (auto const& entry : node.Sequence())
+            {
+                result.emplace_back(ConvertToPlatformEnum(entry.as<std::string>()));
+            }
+
+            return result;
+        }
+
+        std::vector<InstallModeEnum> ProcessInstallModeSequenceNode(const YAML::Node& node)
+        {
+            THROW_HR_IF(E_INVALIDARG, !node.IsSequence());
+
+            std::vector<InstallModeEnum> result;
+
+            for (auto const& entry : node.Sequence())
+            {
+                result.emplace_back(ConvertToInstallModeEnum(entry.as<std::string>()));
+            }
+
+            return result;
+        }
+
+        std::vector<AppInstaller::Utility::Architecture> ProcessArchitectureSequenceNode(const YAML::Node& node)
+        {
+            THROW_HR_IF(E_INVALIDARG, !node.IsSequence());
+
+            std::vector<AppInstaller::Utility::Architecture> result;
+
+            for (auto const& entry : node.Sequence())
+            {
+                result.emplace_back(Utility::ConvertToArchitectureEnum(entry.as<std::string>()));
+            }
+
+            return result;
+        }
+    }
+
+    std::vector<ManifestYamlPopulator::FieldProcessInfo> ManifestYamlPopulator::GetRootFieldProcessInfo(const ManifestVer& manifestVersion)
+    {
+        // Common fields across versions
+        std::vector<FieldProcessInfo> result =
+        {
+            { "ManifestVersion", [](const YAML::Node&)->ValidationErrors { /* ManifestVersion already populated. Field listed here for duplicate and PascalCase check */ return {}; } },
+            { "Installers", [this](const YAML::Node& value)->ValidationErrors { m_p_installersNode = &value; return {}; } },
+            { "Localization", [this](const YAML::Node& value)->ValidationErrors { m_p_localizationsNode = &value; return {}; } },
+            { "Channel", [this](const YAML::Node& value)->ValidationErrors { m_p_manifest->Channel = Utility::Trim(value.as<std::string>()); return {}; } },
+        };
+
+        // Additional version specific fields
+        if (manifestVersion.Major() == 0)
+        {
+            std::vector<FieldProcessInfo> previewRootFields
+            {
+                { "Id", [this](const YAML::Node& value)->ValidationErrors { m_p_manifest->Id = Utility::Trim(value.as<std::string>()); return {}; } },
+                { "Version", [this](const YAML::Node& value)->ValidationErrors { m_p_manifest->Version = Utility::Trim(value.as<std::string>()); return {}; } },
+                { "AppMoniker", [this](const YAML::Node& value)->ValidationErrors {  m_p_manifest->Moniker = Utility::Trim(value.as<std::string>()); return {}; } },
+            };
+
+            std::move(previewRootFields.begin(), previewRootFields.end(), std::inserter(result, result.end()));
+        }
+        else if (manifestVersion.Major() == 1)
+        {
+            // Starting v1, we should be only adding new fields for each minor version increase
+            if (manifestVersion >= ManifestVer{ s_ManifestVersionV1 })
+            {
+                std::vector<FieldProcessInfo> v1RootFields
+                {
+                    { "PackageIdentifier", [this](const YAML::Node& value)->ValidationErrors { m_p_manifest->Id = Utility::Trim(value.as<std::string>()); return {}; } },
+                    { "PackageVersion", [this](const YAML::Node& value)->ValidationErrors { m_p_manifest->Version = Utility::Trim(value.as<std::string>()); return {}; } },
+                    { "Moniker", [this](const YAML::Node& value)->ValidationErrors {  m_p_manifest->Moniker = Utility::Trim(value.as<std::string>()); return {}; } },
+                    { "ManifestType", [](const YAML::Node&)->ValidationErrors { /* ManifestType already checked. Field listed here for duplicate and PascalCase check */ return {}; } },
+                };
+
+                std::move(v1RootFields.begin(), v1RootFields.end(), std::inserter(result, result.end()));
+            }
+        }
+
+        // Root fields mapped as Installer and Localization values
+        auto rootInstallerFields = GetInstallerFieldProcessInfo(manifestVersion, true);
+        std::move(rootInstallerFields.begin(), rootInstallerFields.end(), std::inserter(result, result.end()));
+
+        auto rootLocalizationFields = GetLocalizationFieldProcessInfo(manifestVersion, true);
+        std::move(rootLocalizationFields.begin(), rootLocalizationFields.end(), std::inserter(result, result.end()));
+
+        return result;
+    }
+
+    std::vector<ManifestYamlPopulator::FieldProcessInfo> ManifestYamlPopulator::GetInstallerFieldProcessInfo(const ManifestVer& manifestVersion, bool forRootFields)
+    {
+        // Common fields across versions
+        std::vector<FieldProcessInfo> result =
+        {
+            { "InstallerType", [this](const YAML::Node& value)->ValidationErrors { m_p_installer->InstallerType = ConvertToInstallerTypeEnum(value.as<std::string>()); return {}; } },
+            { "PackageFamilyName", [this](const YAML::Node& value)->ValidationErrors { m_p_installer->PackageFamilyName = value.as<std::string>(); return {}; } },
+            { "ProductCode", [this](const YAML::Node& value)->ValidationErrors { m_p_installer->ProductCode = value.as<std::string>(); return {}; } },
+        };
+
+        // Additional version specific fields
+        if (manifestVersion.Major() == 0)
+        {
+            // Root level and Localization node level
+            std::vector<FieldProcessInfo> previewCommonFields =
+            {
+                { "UpdateBehavior", [this](const YAML::Node& value)->ValidationErrors { m_p_installer->UpdateBehavior = ConvertToUpdateBehaviorEnum(value.as<std::string>()); return {}; } },
+                { "Switches", [this](const YAML::Node& value)->ValidationErrors { m_p_switches = &(m_p_installer->Switches); return ValidateAndProcessFields(value, SwitchesFieldInfos); } },
+            };
+
+            std::move(previewCommonFields.begin(), previewCommonFields.end(), std::inserter(result, result.end()));
+
+            if (!forRootFields)
+            {
+                // Installer node only
+                std::vector<FieldProcessInfo> installerOnlyFields =
+                {
+                    { "Arch", [this](const YAML::Node& value)->ValidationErrors { m_p_installer->Arch = Utility::ConvertToArchitectureEnum(value.as<std::string>()); return {}; } },
+                    { "Url", [this](const YAML::Node& value)->ValidationErrors { m_p_installer->Url = value.as<std::string>(); return {}; } },
+                    { "Sha256", [this](const YAML::Node& value)->ValidationErrors { m_p_installer->Sha256 = Utility::SHA256::ConvertToBytes(value.as<std::string>()); return {}; } },
+                    { "SignatureSha256", [this](const YAML::Node& value)->ValidationErrors { m_p_installer->SignatureSha256 = Utility::SHA256::ConvertToBytes(value.as<std::string>()); return {}; } },
+                    { "Language", [this](const YAML::Node& value)->ValidationErrors { m_p_installer->Locale = value.as<std::string>(); return {}; } },
+                    { "Scope", [this](const YAML::Node& value)->ValidationErrors { m_p_installer->Scope = ConvertToScopeEnum(value.as<std::string>()); return {}; } },
+                };
+
+                if (manifestVersion.HasExtension(s_MSStoreExtension))
+                {
+                    installerOnlyFields.emplace_back("ProductId", [this](const YAML::Node& value)->ValidationErrors { m_p_installer->ProductId = value.as<std::string>(); return {}; });
+                }
+
+                std::move(installerOnlyFields.begin(), installerOnlyFields.end(), std::inserter(result, result.end()));
+            }
+            else
+            {
+                // Root node only
+                std::vector<FieldProcessInfo> rootOnlyFields =
+                {
+                    { "MinOSVersion", [this](const YAML::Node& value)->ValidationErrors { m_p_installer->MinOSVersion = value.as<std::string>(); return {}; } },
+                    { "Commands", [this](const YAML::Node& value)->ValidationErrors { m_p_installer->Commands = SplitMultiValueField(value.as<std::string>()); return {}; } },
+                    { "Protocols", [this](const YAML::Node& value)->ValidationErrors { m_p_installer->Protocols = SplitMultiValueField(value.as<std::string>()); return {}; } },
+                    { "FileExtensions", [this](const YAML::Node& value)->ValidationErrors { m_p_installer->FileExtensions = SplitMultiValueField(value.as<std::string>()); return {}; } },
+                };
+
+                std::move(rootOnlyFields.begin(), rootOnlyFields.end(), std::inserter(result, result.end()));
+            }
+        }
+        else if (manifestVersion.Major() == 1)
+        {
+            // Starting v1, we should be only adding new fields for each minor version increase
+            if (manifestVersion >= ManifestVer{ s_ManifestVersionV1 })
+            {
+                // Root level and Installer node level
+                std::vector<FieldProcessInfo> v1CommonFields =
+                {
+                    { "InstallerLocale", [this](const YAML::Node& value)->ValidationErrors { m_p_installer->Locale = value.as<std::string>(); return {}; } },
+                    { "Platform", [this](const YAML::Node& value)->ValidationErrors { m_p_installer->Platform = ProcessPlatformSequenceNode(value); return {}; } },
+                    { "MinimumOSVersion", [this](const YAML::Node& value)->ValidationErrors { m_p_installer->MinOSVersion = value.as<std::string>(); return {}; } },
+                    { "Scope", [this](const YAML::Node& value)->ValidationErrors { m_p_installer->Scope = ConvertToScopeEnum(value.as<std::string>()); return {}; } },
+                    { "InstallModes", [this](const YAML::Node& value)->ValidationErrors { m_p_installer->InstallModes = ProcessInstallModeSequenceNode(value); return {}; } },
+                    { "InstallerSwitches", [this](const YAML::Node& value)->ValidationErrors { m_p_switches = &(m_p_installer->Switches); return ValidateAndProcessFields(value, SwitchesFieldInfos); } },
+                    { "InstallerSuccessCodes", [this](const YAML::Node& value)->ValidationErrors { m_p_installer->InstallerSuccessCodes = ProcessInstallerSuccessCodeSequenceNode(value); return {}; } },
+                    { "UpgradeBehavior", [this](const YAML::Node& value)->ValidationErrors { m_p_installer->UpdateBehavior = ConvertToUpdateBehaviorEnum(value.as<std::string>()); return {}; } },
+                    { "Commands", [this](const YAML::Node& value)->ValidationErrors { m_p_installer->Commands = ProcessStringSequenceNode(value); return {}; } },
+                    { "Protocols", [this](const YAML::Node& value)->ValidationErrors { m_p_installer->Protocols = ProcessStringSequenceNode(value); return {}; } },
+                    { "FileExtensions", [this](const YAML::Node& value)->ValidationErrors { m_p_installer->FileExtensions = ProcessStringSequenceNode(value); return {}; } },
+                    { "Dependencies", [this](const YAML::Node& value)->ValidationErrors { m_p_dependencyList = &(m_p_installer->Dependencies); return ValidateAndProcessFields(value, DependenciesFieldInfos); } },
+                    { "Capabilities", [this](const YAML::Node& value)->ValidationErrors { m_p_installer->Capabilities = ProcessStringSequenceNode(value); return {}; } },
+                    { "RestrictedCapabilities", [this](const YAML::Node& value)->ValidationErrors { m_p_installer->RestrictedCapabilities = ProcessStringSequenceNode(value); return {}; } },
+                };
+
+                std::move(v1CommonFields.begin(), v1CommonFields.end(), std::inserter(result, result.end()));
+
+                if (!forRootFields)
+                {
+                    // Installer level only fields
+                    std::vector<FieldProcessInfo> v1InstallerFields =
+                    {
+                        { "Architecture", [this](const YAML::Node& value)->ValidationErrors { m_p_installer->Arch = Utility::ConvertToArchitectureEnum(value.as<std::string>()); return {}; } },
+                        { "InstallerUrl", [this](const YAML::Node& value)->ValidationErrors { m_p_installer->Url = value.as<std::string>(); return {}; } },
+                        { "InstallerSha256", [this](const YAML::Node& value)->ValidationErrors { m_p_installer->Sha256 = Utility::SHA256::ConvertToBytes(value.as<std::string>()); return {}; } },
+                        { "SignatureSha256", [this](const YAML::Node& value)->ValidationErrors { m_p_installer->SignatureSha256 = Utility::SHA256::ConvertToBytes(value.as<std::string>()); return {}; } },
+                    };
+
+                    std::move(v1InstallerFields.begin(), v1InstallerFields.end(), std::inserter(result, result.end()));
+                }
+            }
+
+            if (manifestVersion >= ManifestVer{ s_ManifestVersionV1_1 })
+            {
+                std::move(v1_1CommonFields.begin(), v1_1CommonFields.end(), std::inserter(result, result.end()));
+                std::vector<FieldProcessInfo> fields_v1_1 =
+                {
+                    { "InstallerAbortsTerminal", [this](const YAML::Node& value)->ValidationErrors { m_p_installer->InstallerAbortsTerminal = value.as<bool>(); return {}; } },
+                    { "InstallLocationRequired", [this](const YAML::Node& value)->ValidationErrors { m_p_installer->InstallLocationRequired = value.as<bool>(); return {}; } },
+                    { "RequireExplicitUpgrade", [this](const YAML::Node& value)->ValidationErrors { m_p_installer->RequireExplicitUpgrade = value.as<bool>(); return {}; } },
+                    { "ReleaseDate", [this](const YAML::Node& value)->ValidationErrors { m_p_installer->ReleaseDate = Utility::Trim(value.as<std::string>()); return {}; } },
+                    { "UnsupportedOSArchitectures", [this](const YAML::Node& value)->ValidationErrors { m_p_installer->UnsupportedOSArchitectures = ProcessArchitectureSequenceNode(value); return {}; } },
+                    { "ElevationRequirement", [this](const YAML::Node& value)->ValidationErrors { m_p_installer->ElevationRequirement = ConvertToElevationRequirementEnum(value.as<std::string>()); return {}; } },
+                    { "Markets", [this](const YAML::Node& value)->ValidationErrors { return ProcessMarketsNode(value); } },
+                    { "AppsAndFeaturesEntries", [this](const YAML::Node& value)->ValidationErrors { return ProcessAppsAndFeaturesEntriesNode(value); } },
+                    { "ExpectedReturnCodes", [this](const YAML::Node& value)->ValidationErrors { return ProcessExpectedReturnCodesNode(value); } },
+                };
+
+                std::move(fields_v1_1.begin(), fields_v1_1.end(), std::inserter(result, result.end()));
+            }
+        }
+
+        return result;
+    }
+
+    std::vector<ManifestYamlPopulator::FieldProcessInfo> ManifestYamlPopulator::GetSwitchesFieldProcessInfo(const ManifestVer& manifestVersion)
+    {
+        // Common fields across versions
+        std::vector<FieldProcessInfo> result =
+        {
+            { "Custom", [this](const YAML::Node& value)->ValidationErrors { (*m_p_switches)[InstallerSwitchType::Custom] = value.as<std::string>(); return{}; } },
+            { "Silent", [this](const YAML::Node& value)->ValidationErrors { (*m_p_switches)[InstallerSwitchType::Silent] = value.as<std::string>(); return{}; } },
+            { "SilentWithProgress", [this](const YAML::Node& value)->ValidationErrors { (*m_p_switches)[InstallerSwitchType::SilentWithProgress] = value.as<std::string>(); return{}; } },
+            { "Interactive", [this](const YAML::Node& value)->ValidationErrors { (*m_p_switches)[InstallerSwitchType::Interactive] = value.as<std::string>(); return{}; } },
+            { "Log", [this](const YAML::Node& value)->ValidationErrors { (*m_p_switches)[InstallerSwitchType::Log] = value.as<std::string>(); return{}; } },
+            { "InstallLocation", [this](const YAML::Node& value)->ValidationErrors { (*m_p_switches)[InstallerSwitchType::InstallLocation] = value.as<std::string>(); return{}; } },
+        };
+
+        // Additional version specific fields
+        if (manifestVersion.Major() == 0)
+        {
+            // Language only exists in preview manifests. Though we don't use it in our code yet, keep it here to be consistent with schema.
+            result.emplace_back("Language", [this](const YAML::Node& value)->ValidationErrors { (*m_p_switches)[InstallerSwitchType::Language] = value.as<std::string>(); return{}; });
+            result.emplace_back("Update", [this](const YAML::Node& value)->ValidationErrors { (*m_p_switches)[InstallerSwitchType::Update] = value.as<std::string>(); return{}; });
+        }
+        else if (manifestVersion.Major() == 1)
+        {
+            result.emplace_back("Upgrade", [this](const YAML::Node& value)->ValidationErrors { (*m_p_switches)[InstallerSwitchType::Update] = value.as<std::string>(); return{}; });
+        }
+
+        return result;
+    }
+
+    std::vector<ManifestYamlPopulator::FieldProcessInfo> ManifestYamlPopulator::GetExpectedReturnCodesFieldProcessInfo(const ManifestVer& manifestVersion)
+    {
+        std::vector<FieldProcessInfo> result = {};
+
+        if (manifestVersion >= ManifestVer{ s_ManifestVersionV1_1 })
+        {
+            result.emplace_back("InstallerReturnCode", [this](const YAML::Node& value)->ValidationErrors { m_p_expectedReturnCode->InstallerReturnCode = static_cast<int>(value.as<int>()); return {}; });
+            result.emplace_back("ReturnResponse", [this](const YAML::Node& value)->ValidationErrors { m_p_expectedReturnCode->ReturnResponse = ConvertToExpectedReturnCodeEnum(value.as<std::string>()); return {}; });
+        }
+
+        return result;
+    }
+
+    std::vector<ManifestYamlPopulator::FieldProcessInfo> ManifestYamlPopulator::GetLocalizationFieldProcessInfo(const ManifestVer& manifestVersion, bool forRootFields)
+    {
+        // Common fields across versions
+        std::vector<FieldProcessInfo> result =
+        {
+            { "Description", [this](const YAML::Node& value)->ValidationErrors { m_p_localization->Add<Localization::Description>(Utility::Trim(value.as<std::string>())); return {}; } },
+            { "LicenseUrl", [this](const YAML::Node& value)->ValidationErrors { m_p_localization->Add<Localization::LicenseUrl>(value.as<std::string>()); return {}; } },
+        };
+
+        // Additional version specific fields
+        if (manifestVersion.Major() == 0)
+        {
+            // Root level and Localization node level
+            result.emplace_back("Homepage", [this](const YAML::Node& value)->ValidationErrors { m_p_localization->Add<Localization::PackageUrl>(value.as<std::string>()); return {}; });
+
+            if (!forRootFields)
+            {
+                // Localization node only
+                result.emplace_back("Language", [this](const YAML::Node& value)->ValidationErrors { m_p_localization->Locale = value.as<std::string>(); return {}; });
+            }
+            else
+            {
+                // Root node only
+                std::vector<FieldProcessInfo> rootOnlyFields =
+                {
+                    { "Name", [this](const YAML::Node& value)->ValidationErrors { m_p_localization->Add<Localization::PackageName>(Utility::Trim(value.as<std::string>())); return {}; } },
+                    { "Publisher", [this](const YAML::Node& value)->ValidationErrors { m_p_localization->Add<Localization::Publisher>(value.as<std::string>()); return {}; } },
+                    { "Author", [this](const YAML::Node& value)->ValidationErrors { m_p_localization->Add<Localization::Author>(value.as<std::string>()); return {}; } },
+                    { "License", [this](const YAML::Node& value)->ValidationErrors { m_p_localization->Add<Localization::License>(value.as<std::string>()); return {}; } },
+                    { "Tags", [this](const YAML::Node& value)->ValidationErrors { m_p_localization->Add<Localization::Tags>(SplitMultiValueField(value.as<std::string>())); return {}; } },
+                };
+
+                std::move(rootOnlyFields.begin(), rootOnlyFields.end(), std::inserter(result, result.end()));
+            }
+        }
+        else if (manifestVersion.Major() == 1)
+        {
+            // Starting v1, we should be only adding new fields for each minor version increase
+            if (manifestVersion >= ManifestVer{ s_ManifestVersionV1 })
+            {
+                // Root level and Localization node level
+                std::vector<FieldProcessInfo> v1CommonFields =
+                {
+                    { "PackageLocale", [this](const YAML::Node& value)->ValidationErrors { m_p_localization->Locale = value.as<std::string>(); return {}; } },
+                    { "Publisher", [this](const YAML::Node& value)->ValidationErrors { m_p_localization->Add<Localization::Publisher>(value.as<std::string>()); return {}; } },
+                    { "PublisherUrl", [this](const YAML::Node& value)->ValidationErrors { m_p_localization->Add<Localization::PublisherUrl>(value.as<std::string>()); return {}; } },
+                    { "PublisherSupportUrl", [this](const YAML::Node& value)->ValidationErrors { m_p_localization->Add<Localization::PublisherSupportUrl>(value.as<std::string>()); return {}; } },
+                    { "PrivacyUrl", [this](const YAML::Node& value)->ValidationErrors { m_p_localization->Add<Localization::PrivacyUrl>(value.as<std::string>()); return {}; } },
+                    { "Author", [this](const YAML::Node& value)->ValidationErrors { m_p_localization->Add<Localization::Author>(value.as<std::string>()); return {}; } },
+                    { "PackageName", [this](const YAML::Node& value)->ValidationErrors { m_p_localization->Add<Localization::PackageName>(Utility::Trim(value.as<std::string>())); return {}; } },
+                    { "PackageUrl", [this](const YAML::Node& value)->ValidationErrors { m_p_localization->Add<Localization::PackageUrl>(value.as<std::string>()); return {}; } },
+                    { "License", [this](const YAML::Node& value)->ValidationErrors { m_p_localization->Add<Localization::License>(value.as<std::string>()); return {}; } },
+                    { "Copyright", [this](const YAML::Node& value)->ValidationErrors { m_p_localization->Add<Localization::Copyright>(value.as<std::string>()); return {}; } },
+                    { "CopyrightUrl", [this](const YAML::Node& value)->ValidationErrors { m_p_localization->Add<Localization::CopyrightUrl>(value.as<std::string>()); return {}; } },
+                    { "ShortDescription", [this](const YAML::Node& value)->ValidationErrors { m_p_localization->Add<Localization::ShortDescription>(Utility::Trim(value.as<std::string>())); return {}; } },
+                    { "Tags", [this](const YAML::Node& value)->ValidationErrors { m_p_localization->Add<Localization::Tags>(ProcessStringSequenceNode(value)); return {}; } },
+                };
+
+                std::move(v1CommonFields.begin(), v1CommonFields.end(), std::inserter(result, result.end()));
+            }
+
+            if (manifestVersion >= ManifestVer{ s_ManifestVersionV1_1 })
+            {
+                std::vector<FieldProcessInfo> fields_v1_1 =
+                {
+                    { "Agreements", [this](const YAML::Node& value)->ValidationErrors { return ProcessAgreementsNode(value); } },
+                    { "ReleaseNotes", [this](const YAML::Node& value)->ValidationErrors { m_p_localization->Add<Localization::ReleaseNotes>(value.as<std::string>()); return {}; } },
+                    { "ReleaseNotesUrl", [this](const YAML::Node& value)->ValidationErrors { m_p_localization->Add<Localization::ReleaseNotesUrl>(value.as<std::string>()); return {}; } },
+                };
+
+                std::move(fields_v1_1.begin(), fields_v1_1.end(), std::inserter(result, result.end()));
+            }
+        }
+
+        return result;
+    }
+
+    std::vector<ManifestYamlPopulator::FieldProcessInfo> ManifestYamlPopulator::GetDependenciesFieldProcessInfo(const ManifestVer& manifestVersion)
+    {
+        std::vector<FieldProcessInfo> result = {};
+
+        if (manifestVersion >= ManifestVer{ s_ManifestVersionV1 })
+        {
+            result =
+            {
+                { "WindowsFeatures", [this](const YAML::Node& value)->ValidationErrors { ProcessDependenciesNode(DependencyType::WindowsFeature, value); return {}; } },
+                { "WindowsLibraries", [this](const YAML::Node& value)->ValidationErrors { ProcessDependenciesNode(DependencyType::WindowsLibrary, value); return {}; } },
+                { "PackageDependencies", [this](const YAML::Node& value)->ValidationErrors { ProcessPackageDependenciesNode(value); return {}; } },
+                { "ExternalDependencies", [this](const YAML::Node& value)->ValidationErrors { ProcessDependenciesNode(DependencyType::External, value); return {}; } },
+            };
+        }
+
+        return result;
+    }
+
+    void ManifestYamlPopulator::ProcessDependenciesNode(DependencyType type, const YAML::Node& node)
+    {
+        const auto& ids = ProcessStringSequenceNode(node);
+        for (auto id : ids)
+        {
+            m_p_dependencyList->Add(Dependency(type, id));
+        }
+    }
+
+    std::vector<ManifestYamlPopulator::FieldProcessInfo> ManifestYamlPopulator::GetPackageDependenciesFieldProcessInfo(const ManifestVer& manifestVersion)
+    {
+        std::vector<FieldProcessInfo> result = {};
+
+        if (manifestVersion >= ManifestVer{ s_ManifestVersionV1 })
+        {
+            result =
+            {
+                { "PackageIdentifier", [this](const YAML::Node& value)->ValidationErrors { m_p_packageDependency->Id = Utility::Trim(value.as<std::string>()); return {}; } },
+                { "MinimumVersion", [this](const YAML::Node& value)->ValidationErrors { m_p_packageDependency->MinVersion = Utility::Trim(value.as<std::string>()); return {}; } },
+            };
+        }
+
+        return result;
+    }
+
+    std::vector<ManifestYamlPopulator::FieldProcessInfo> ManifestYamlPopulator::GetAgreementFieldProcessInfo(const ManifestVer& manifestVersion)
+    {
+        std::vector<FieldProcessInfo> result = {};
+
+        if (manifestVersion >= ManifestVer{ s_ManifestVersionV1_1 })
+        {
+            result =
+            {
+                { "AgreementLabel", [this](const YAML::Node& value)->ValidationErrors { m_p_agreement->Label = Utility::Trim(value.as<std::string>()); return {}; } },
+                { "Agreement", [this](const YAML::Node& value)->ValidationErrors { m_p_agreement->AgreementText = Utility::Trim(value.as<std::string>()); return {}; } },
+                { "AgreementUrl", [this](const YAML::Node& value)->ValidationErrors { m_p_agreement->AgreementUrl = Utility::Trim(value.as<std::string>()); return {}; } },
+            };
+        }
+
+        return result;
+    }
+
+    std::vector<ManifestYamlPopulator::FieldProcessInfo> ManifestYamlPopulator::GetMarketsFieldProcessInfo(const ManifestVer& manifestVersion)
+    {
+        std::vector<FieldProcessInfo> result = {};
+
+        if (manifestVersion >= ManifestVer{ s_ManifestVersionV1_1 })
+        {
+            result =
+            {
+                { "AllowedMarkets", [this](const YAML::Node& value)->ValidationErrors { m_p_markets->AllowedMarkets = ProcessStringSequenceNode(value); return {}; } },
+                { "ExcludedMarkets", [this](const YAML::Node& value)->ValidationErrors { m_p_markets->ExcludedMarkets = ProcessStringSequenceNode(value); return {}; } },
+            };
+        }
+
+        return result;
+    }
+
+    std::vector<ManifestYamlPopulator::FieldProcessInfo> ManifestYamlPopulator::GetAppsAndFeaturesEntryFieldProcessInfo(const ManifestVer& manifestVersion)
+    {
+        std::vector<FieldProcessInfo> result = {};
+
+        if (manifestVersion >= ManifestVer{ s_ManifestVersionV1_1 })
+        {
+            result =
+            {
+                { "DisplayName", [this](const YAML::Node& value)->ValidationErrors { m_p_appsAndFeaturesEntry->DisplayName = Utility::Trim(value.as<std::string>()); return {}; } },
+                { "Publisher", [this](const YAML::Node& value)->ValidationErrors { m_p_appsAndFeaturesEntry->Publisher = Utility::Trim(value.as<std::string>()); return {}; } },
+                { "DisplayVersion", [this](const YAML::Node& value)->ValidationErrors { m_p_appsAndFeaturesEntry->DisplayVersion = Utility::Trim(value.as<std::string>()); return {}; } },
+                { "ProductCode", [this](const YAML::Node& value)->ValidationErrors { m_p_appsAndFeaturesEntry->ProductCode = Utility::Trim(value.as<std::string>()); return {}; } },
+                { "UpgradeCode", [this](const YAML::Node& value)->ValidationErrors { m_p_appsAndFeaturesEntry->UpgradeCode = Utility::Trim(value.as<std::string>()); return {}; } },
+                { "InstallerType", [this](const YAML::Node& value)->ValidationErrors { m_p_appsAndFeaturesEntry->InstallerType = ConvertToInstallerTypeEnum(value.as<std::string>()); return {}; } },
+            };
+        }
+
+        return result;
+    }
+
+    ValidationErrors ManifestYamlPopulator::ValidateAndProcessFields(
+        const YAML::Node& rootNode,
+        const std::vector<FieldProcessInfo>& fieldInfos)
+    {
+        ValidationErrors resultErrors;
+
+        if (!rootNode.IsMap() || rootNode.size() == 0)
+        {
+            resultErrors.emplace_back(ManifestError::InvalidRootNode, "", "", m_isMergedManifest ? 0 : rootNode.Mark().line, m_isMergedManifest ? 0 : rootNode.Mark().column);
+            return resultErrors;
+        }
+
+        // Keeps track of already processed fields. Used to check duplicate fields.
+        std::set<std::string> processedFields;
+
+        for (auto const& keyValuePair : rootNode.Mapping())
+        {
+            std::string key = keyValuePair.first.as<std::string>();
+            const YAML::Node& valueNode = keyValuePair.second;
+
+            // We'll do case insensitive search first and validate correct case later.
+            auto fieldIter = std::find_if(fieldInfos.begin(), fieldInfos.end(),
+                [&](auto const& s)
+                {
+                    return Utility::CaseInsensitiveEquals(s.Name, key);
+                });
+
+            if (fieldIter != fieldInfos.end())
+            {
+                const FieldProcessInfo& fieldInfo = *fieldIter;
+
+                // Make sure the found key is in Pascal Case
+                if (key != fieldInfo.Name)
+                {
+                    resultErrors.emplace_back(ManifestError::FieldIsNotPascalCase, key, "", m_isMergedManifest ? 0 : keyValuePair.first.Mark().line, m_isMergedManifest ? 0 : keyValuePair.first.Mark().column);
+                }
+
+                // Make sure it's not a duplicate key
+                if (!processedFields.insert(fieldInfo.Name).second)
+                {
+                    resultErrors.emplace_back(ManifestError::FieldDuplicate, fieldInfo.Name, "", m_isMergedManifest ? 0 : keyValuePair.first.Mark().line, m_isMergedManifest ? 0 : keyValuePair.first.Mark().column);
+                }
+
+                if (!valueNode.IsNull())
+                {
+                    try
+                    {
+                        auto errors = fieldInfo.ProcessFunc(valueNode);
+                        std::move(errors.begin(), errors.end(), std::inserter(resultErrors, resultErrors.end()));
+                    }
+                    catch (const std::exception&)
+                    {
+                        resultErrors.emplace_back(ManifestError::FieldFailedToProcess, fieldInfo.Name);
+                    }
+                }
+            }
+            else
+            {
+                // For full validation, also reports unrecognized fields as warning
+                if (m_fullValidation)
+                {
+                    resultErrors.emplace_back(ManifestError::FieldUnknown, key, "", m_isMergedManifest ? 0 : keyValuePair.first.Mark().line, m_isMergedManifest ? 0 : keyValuePair.first.Mark().column, ValidationError::Level::Warning);
+                }
+            }
+        }
+
+        return resultErrors;
+    }
+
+    ValidationErrors ManifestYamlPopulator::ProcessPackageDependenciesNode(const YAML::Node& rootNode)
+    {
+        ValidationErrors resultErrors;
+
+        for (auto const& entry : rootNode.Sequence())
+        {
+            Dependency packageDependency = Dependency(DependencyType::Package);
+            m_p_packageDependency = &packageDependency;
+            auto errors = ValidateAndProcessFields(entry, PackageDependenciesFieldInfos);
+            std::move(errors.begin(), errors.end(), std::inserter(resultErrors, resultErrors.end()));
+            m_p_dependencyList->Add(std::move(packageDependency));
+        }
+
+        return resultErrors;
+    }
+
+    ValidationErrors ManifestYamlPopulator::ProcessAgreementsNode(const YAML::Node& agreementsNode)
+    {
+        THROW_HR_IF(E_INVALIDARG, !agreementsNode.IsSequence());
+
+        ValidationErrors resultErrors;
+        std::vector<Agreement> agreements;
+
+        for (auto const& entry : agreementsNode.Sequence())
+        {
+            Agreement agreement;
+            m_p_agreement = &agreement;
+            auto errors = ValidateAndProcessFields(entry, AgreementFieldInfos);
+            std::move(errors.begin(), errors.end(), std::inserter(resultErrors, resultErrors.end()));
+            agreements.emplace_back(std::move(agreement));
+        }
+
+        if (!agreements.empty())
+        {
+            m_p_localization->Add<Localization::Agreements>(std::move(agreements));
+        }
+
+        return resultErrors;
+    }
+
+    std::vector<ValidationError> ManifestYamlPopulator::ProcessMarketsNode(const YAML::Node& marketsNode)
+    {
+        MarketsInfo markets;
+        m_p_markets = &markets;
+        auto errors = ValidateAndProcessFields(marketsNode, MarketsFieldInfos);
+        m_p_installer->Markets = markets;
+        return errors;
+    }
+
+    std::vector<ValidationError> ManifestYamlPopulator::ProcessAppsAndFeaturesEntriesNode(const YAML::Node& appsAndFeaturesEntriesNode)
+    {
+        THROW_HR_IF(E_INVALIDARG, !appsAndFeaturesEntriesNode.IsSequence());
+
+        ValidationErrors resultErrors;
+        std::vector<AppsAndFeaturesEntry> appsAndFeaturesEntries;
+
+        for (auto const& entry : appsAndFeaturesEntriesNode.Sequence())
+        {
+            AppsAndFeaturesEntry appsAndFeaturesEntry;
+            m_p_appsAndFeaturesEntry = &appsAndFeaturesEntry;
+            auto errors = ValidateAndProcessFields(entry, AppsAndFeaturesEntryFieldInfos);
+            std::move(errors.begin(), errors.end(), std::inserter(resultErrors, resultErrors.end()));
+            appsAndFeaturesEntries.emplace_back(std::move(appsAndFeaturesEntry));
+        }
+
+        m_p_installer->AppsAndFeaturesEntries = appsAndFeaturesEntries;
+
+        return resultErrors;
+    }
+
+    ValidationErrors ManifestYamlPopulator::ProcessExpectedReturnCodesNode(const YAML::Node& returnCodesNode)
+    {
+        THROW_HR_IF(E_INVALIDARG, !returnCodesNode.IsSequence());
+
+        ValidationErrors resultErrors;
+        std::map<DWORD, ExpectedReturnCodeEnum> returnCodes;
+
+        for (auto const& entry : returnCodesNode.Sequence())
+        {
+            ExpectedReturnCode returnCode;
+            m_p_expectedReturnCode = &returnCode;
+            auto errors = ValidateAndProcessFields(entry, ExpectedReturnCodesFieldInfos);
+            std::move(errors.begin(), errors.end(), std::inserter(resultErrors, resultErrors.end()));
+
+            if (!returnCodes.insert({ returnCode.InstallerReturnCode, returnCode.ReturnResponse }).second)
+            {
+                resultErrors.emplace_back(ManifestError::DuplicateReturnCodeEntry);
+            }
+        }
+
+        m_p_installer->ExpectedReturnCodes = returnCodes;
+        
+        return resultErrors;
+    }
+
+    ValidationErrors ManifestYamlPopulator::PopulateManifestInternal(const YAML::Node& rootNode, Manifest& manifest, const ManifestVer& manifestVersion, bool fullValidation)
+    {
+        m_fullValidation = fullValidation;
+        m_isMergedManifest = !rootNode["ManifestType"sv].IsNull() && rootNode["ManifestType"sv].as<std::string>() == "merged";
+
+        ValidationErrors resultErrors;
+        manifest.ManifestVersion = manifestVersion;
+
+        // Prepare field infos
+        RootFieldInfos = GetRootFieldProcessInfo(manifestVersion);
+        InstallerFieldInfos = GetInstallerFieldProcessInfo(manifestVersion);
+        SwitchesFieldInfos = GetSwitchesFieldProcessInfo(manifestVersion);
+        ExpectedReturnCodesFieldInfos = GetExpectedReturnCodesFieldProcessInfo(manifestVersion);
+        DependenciesFieldInfos = GetDependenciesFieldProcessInfo(manifestVersion);
+        PackageDependenciesFieldInfos = GetPackageDependenciesFieldProcessInfo(manifestVersion);
+        LocalizationFieldInfos = GetLocalizationFieldProcessInfo(manifestVersion);
+        AgreementFieldInfos = GetAgreementFieldProcessInfo(manifestVersion);
+        MarketsFieldInfos = GetMarketsFieldProcessInfo(manifestVersion);
+        AppsAndFeaturesEntryFieldInfos = GetAppsAndFeaturesEntryFieldProcessInfo(manifestVersion);
+
+        // Populate root
+        m_p_manifest = &manifest;
+        m_p_installer = &(manifest.DefaultInstallerInfo);
+        m_p_localization = &(manifest.DefaultLocalization);
+        resultErrors = ValidateAndProcessFields(rootNode, RootFieldInfos);
+
+        if (!m_p_installersNode)
+        {
+            return resultErrors;
+        }
+
+        // Populate installers
+        for (auto const& entry : m_p_installersNode->Sequence())
+        {
+            ManifestInstaller installer = manifest.DefaultInstallerInfo;
+
+            // Clear these defaults as PackageFamilyName, ProductCode, AppsAndFeaturesEntries need to be copied based on InstallerType
+            installer.PackageFamilyName.clear();
+            installer.ProductCode.clear();
+            installer.AppsAndFeaturesEntries.clear();
+            // Clear dependencies as installer overrides root dependencies
+            installer.Dependencies.Clear();
+
+            m_p_installer = &installer;
+            auto errors = ValidateAndProcessFields(entry, InstallerFieldInfos);
+            std::move(errors.begin(), errors.end(), std::inserter(resultErrors, resultErrors.end()));
+
+            // Copy in system reference strings from the root if not set in the installer and appropriate
+            if (installer.PackageFamilyName.empty() && DoesInstallerTypeUsePackageFamilyName(installer.InstallerType))
+            {
+                installer.PackageFamilyName = manifest.DefaultInstallerInfo.PackageFamilyName;
+            }
+
+            if (installer.ProductCode.empty() && DoesInstallerTypeUseProductCode(installer.InstallerType))
+            {
+                installer.ProductCode = manifest.DefaultInstallerInfo.ProductCode;
+            }
+
+            if (installer.AppsAndFeaturesEntries.empty() && DoesInstallerTypeWriteAppsAndFeaturesEntry(installer.InstallerType))
+            {
+                installer.AppsAndFeaturesEntries = manifest.DefaultInstallerInfo.AppsAndFeaturesEntries;
+            }
+
+            // If there are no dependencies on installer use default ones
+            if (!installer.Dependencies.HasAny())
+            {
+                installer.Dependencies = manifest.DefaultInstallerInfo.Dependencies;
+            }
+
+            // Populate installer default switches if not exists
+            auto defaultSwitches = GetDefaultKnownSwitches(installer.InstallerType);
+            for (auto const& defaultSwitch : defaultSwitches)
+            {
+                if (installer.Switches.find(defaultSwitch.first) == installer.Switches.end())
+                {
+                    installer.Switches[defaultSwitch.first] = defaultSwitch.second;
+                }
+            }
+
+            // Populate installer default return codes if not present
+            auto defaultReturnCodes = GetDefaultKnownReturnCodes(installer.InstallerType);
+            for (auto const& defaultReturnCode : defaultReturnCodes)
+            {
+                if (installer.ExpectedReturnCodes.find(defaultReturnCode.first) == installer.ExpectedReturnCodes.end())
+                {
+                    installer.ExpectedReturnCodes[defaultReturnCode.first] = defaultReturnCode.second;
+                }
+            }
+
+            manifest.Installers.emplace_back(std::move(installer));
+        }
+
+        // Populate additional localizations
+        if (m_p_localizationsNode && m_p_localizationsNode->IsSequence())
+        {
+            for (auto const& entry : m_p_localizationsNode->Sequence())
+            {
+                ManifestLocalization localization;
+                m_p_localization = &localization;
+                auto errors = ValidateAndProcessFields(entry, LocalizationFieldInfos);
+                std::move(errors.begin(), errors.end(), std::inserter(resultErrors, resultErrors.end()));
+                manifest.Localizations.emplace_back(std::move(std::move(localization)));
+            }
+        }
+
+        return resultErrors;
+    }
+
+    ValidationErrors ManifestYamlPopulator::PopulateManifest(const YAML::Node& rootNode, Manifest& manifest, const ManifestVer& manifestVersion, bool fullValidation)
+    {
+        ManifestYamlPopulator manifestPopulator;
+        return manifestPopulator.PopulateManifestInternal(rootNode, manifest, manifestVersion, fullValidation);
+    }
 }