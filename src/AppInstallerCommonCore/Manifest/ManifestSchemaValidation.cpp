// Copyright (c) Microsoft Corporation.
// Licensed under the MIT License.
#include "pch.h"
#include "winget/Yaml.h"
#include "winget/JsonSchemaValidation.h"
#include "winget/ManifestCommon.h"
#include "winget/ManifestSchemaValidation.h"
#include "winget/ManifestYamlParser.h"

#include <ManifestSchema.h>

namespace AppInstaller::Manifest::YamlParser
{
    using namespace std::string_view_literals;

    namespace
    {
        enum class YamlScalarType
        {
            String,
            Int,
            Bool
        };

        // List of fields that use non string scalar types
        const std::map<std::string_view, YamlScalarType> ManifestFieldTypes=
        {
            { "InstallerSuccessCodes"sv, YamlScalarType::Int },
<<<<<<< HEAD
            { "InstallerReturnCode"sv, YamlScalarType::Int },
=======
            { "InstallerAbortsTerminal"sv, YamlScalarType::Bool },
            { "InstallLocationRequired"sv, YamlScalarType::Bool },
            { "RequireExplicitUpgrade"sv, YamlScalarType::Bool },
>>>>>>> 88a69d85
        };

        YamlScalarType GetManifestScalarValueType(const std::string& key)
        {
            auto iter = ManifestFieldTypes.find(key);
            if (iter != ManifestFieldTypes.end())
            {
                return iter->second;
            }

            return YamlScalarType::String;
        }

        Json::Value YamlScalarNodeToJson(const YAML::Node& scalarNode, YamlScalarType scalarType)
        {
            if (scalarType == YamlScalarType::Int)
            {
                return Json::Value(scalarNode.as<int>());
            }
            else if (scalarType == YamlScalarType::Bool)
            {
                return Json::Value(scalarNode.as<bool>());
            }
            else
            {
                return Json::Value(scalarNode.as<std::string>());
            }
        }

        Json::Value ManifestYamlNodeToJson(const YAML::Node& rootNode, YamlScalarType scalarType = YamlScalarType::String)
        {
            Json::Value result;

            if (rootNode.IsNull())
            {
                result = Json::Value::nullSingleton();
            }
            else if (rootNode.IsMap())
            {
                for (auto const& keyValuePair : rootNode.Mapping())
                {
                    // We only support string type as key in our manifest
                    auto key = keyValuePair.first.as<std::string>();
                    result[keyValuePair.first.as<std::string>()] = ManifestYamlNodeToJson(keyValuePair.second, GetManifestScalarValueType(key));
                }
            }
            else if (rootNode.IsSequence())
            {
                for (auto const& value : rootNode.Sequence())
                {
                    result.append(ManifestYamlNodeToJson(value, scalarType));
                }
            }
            else if (rootNode.IsScalar())
            {
                result = YamlScalarNodeToJson(rootNode, scalarType);
            }
            else
            {
                THROW_HR(E_UNEXPECTED);
            }

            return result;
        }
    }

    Json::Value LoadSchemaDoc(const ManifestVer& manifestVersion, ManifestTypeEnum manifestType)
    {
        std::string schemaStr;

        if (manifestVersion >= ManifestVer{ s_ManifestVersionV1_1 })
        {
            switch (manifestType)
            {
            case AppInstaller::Manifest::ManifestTypeEnum::Singleton:
                schemaStr = JsonSchema::LoadResourceAsString(MAKEINTRESOURCE(IDX_MANIFEST_SCHEMA_V1_1_SINGLETON), MAKEINTRESOURCE(MANIFESTSCHEMA_RESOURCE_TYPE));
                break;
            case AppInstaller::Manifest::ManifestTypeEnum::Version:
                schemaStr = JsonSchema::LoadResourceAsString(MAKEINTRESOURCE(IDX_MANIFEST_SCHEMA_V1_1_VERSION), MAKEINTRESOURCE(MANIFESTSCHEMA_RESOURCE_TYPE));
                break;
            case AppInstaller::Manifest::ManifestTypeEnum::Installer:
                schemaStr = JsonSchema::LoadResourceAsString(MAKEINTRESOURCE(IDX_MANIFEST_SCHEMA_V1_1_INSTALLER), MAKEINTRESOURCE(MANIFESTSCHEMA_RESOURCE_TYPE));
                break;
            case AppInstaller::Manifest::ManifestTypeEnum::DefaultLocale:
                schemaStr = JsonSchema::LoadResourceAsString(MAKEINTRESOURCE(IDX_MANIFEST_SCHEMA_V1_1_DEFAULTLOCALE), MAKEINTRESOURCE(MANIFESTSCHEMA_RESOURCE_TYPE));
                break;
            case AppInstaller::Manifest::ManifestTypeEnum::Locale:
                schemaStr = JsonSchema::LoadResourceAsString(MAKEINTRESOURCE(IDX_MANIFEST_SCHEMA_V1_1_LOCALE), MAKEINTRESOURCE(MANIFESTSCHEMA_RESOURCE_TYPE));
                break;
            default:
                THROW_HR(HRESULT_FROM_WIN32(ERROR_NOT_SUPPORTED));
            }
        }
        else if (manifestVersion >= ManifestVer{ s_ManifestVersionV1 })
        {
            switch (manifestType)
            {
            case AppInstaller::Manifest::ManifestTypeEnum::Singleton:
                schemaStr = JsonSchema::LoadResourceAsString(MAKEINTRESOURCE(IDX_MANIFEST_SCHEMA_V1_SINGLETON), MAKEINTRESOURCE(MANIFESTSCHEMA_RESOURCE_TYPE));
                break;
            case AppInstaller::Manifest::ManifestTypeEnum::Version:
                schemaStr = JsonSchema::LoadResourceAsString(MAKEINTRESOURCE(IDX_MANIFEST_SCHEMA_V1_VERSION), MAKEINTRESOURCE(MANIFESTSCHEMA_RESOURCE_TYPE));
                break;
            case AppInstaller::Manifest::ManifestTypeEnum::Installer:
                schemaStr = JsonSchema::LoadResourceAsString(MAKEINTRESOURCE(IDX_MANIFEST_SCHEMA_V1_INSTALLER), MAKEINTRESOURCE(MANIFESTSCHEMA_RESOURCE_TYPE));
                break;
            case AppInstaller::Manifest::ManifestTypeEnum::DefaultLocale:
                schemaStr = JsonSchema::LoadResourceAsString(MAKEINTRESOURCE(IDX_MANIFEST_SCHEMA_V1_DEFAULTLOCALE), MAKEINTRESOURCE(MANIFESTSCHEMA_RESOURCE_TYPE));
                break;
            case AppInstaller::Manifest::ManifestTypeEnum::Locale:
                schemaStr = JsonSchema::LoadResourceAsString(MAKEINTRESOURCE(IDX_MANIFEST_SCHEMA_V1_LOCALE), MAKEINTRESOURCE(MANIFESTSCHEMA_RESOURCE_TYPE));
                break;
            default:
                THROW_HR(HRESULT_FROM_WIN32(ERROR_NOT_SUPPORTED));
            }
        }
        else
        {
            schemaStr = JsonSchema::LoadResourceAsString(MAKEINTRESOURCE(IDX_MANIFEST_SCHEMA_PREVIEW), MAKEINTRESOURCE(MANIFESTSCHEMA_RESOURCE_TYPE));
        }

        return JsonSchema::LoadSchemaDoc(schemaStr);
    }

    std::vector<ValidationError> ValidateAgainstSchema(const std::vector<YamlManifestInfo>& manifestList, const ManifestVer& manifestVersion)
    {
        std::vector<ValidationError> errors;
        // A list of schema validator to avoid multiple loadings of same schema
        std::map<ManifestTypeEnum, valijson::Schema> schemaList;

        for (const auto& entry : manifestList)
        {
            if (schemaList.find(entry.ManifestType) == schemaList.end())
            {
                // Copy constructor of valijson::Schema was private
                valijson::Schema& newSchema = schemaList.emplace(
                    std::piecewise_construct, std::make_tuple(entry.ManifestType), std::make_tuple()).first->second;
                Json::Value schemaJson = LoadSchemaDoc(manifestVersion, entry.ManifestType);
                JsonSchema::PopulateSchema(schemaJson, newSchema);
            }

            const auto& schema = schemaList.find(entry.ManifestType)->second;
            Json::Value manifestJson = ManifestYamlNodeToJson(entry.Root);
            valijson::ValidationResults results;

            if (!JsonSchema::Validate(schema, manifestJson, results))
            {
                errors.emplace_back(ValidationError::MessageWithFile(JsonSchema::GetErrorStringFromResults(results), entry.FileName));
            }
        }

        return errors;
    }
}<|MERGE_RESOLUTION|>--- conflicted
+++ resolved
@@ -1,189 +1,186 @@
-// Copyright (c) Microsoft Corporation.
-// Licensed under the MIT License.
-#include "pch.h"
-#include "winget/Yaml.h"
-#include "winget/JsonSchemaValidation.h"
-#include "winget/ManifestCommon.h"
-#include "winget/ManifestSchemaValidation.h"
-#include "winget/ManifestYamlParser.h"
-
-#include <ManifestSchema.h>
-
-namespace AppInstaller::Manifest::YamlParser
-{
-    using namespace std::string_view_literals;
-
-    namespace
-    {
-        enum class YamlScalarType
-        {
-            String,
-            Int,
-            Bool
-        };
-
-        // List of fields that use non string scalar types
-        const std::map<std::string_view, YamlScalarType> ManifestFieldTypes=
-        {
-            { "InstallerSuccessCodes"sv, YamlScalarType::Int },
-<<<<<<< HEAD
-            { "InstallerReturnCode"sv, YamlScalarType::Int },
-=======
-            { "InstallerAbortsTerminal"sv, YamlScalarType::Bool },
-            { "InstallLocationRequired"sv, YamlScalarType::Bool },
-            { "RequireExplicitUpgrade"sv, YamlScalarType::Bool },
->>>>>>> 88a69d85
-        };
-
-        YamlScalarType GetManifestScalarValueType(const std::string& key)
-        {
-            auto iter = ManifestFieldTypes.find(key);
-            if (iter != ManifestFieldTypes.end())
-            {
-                return iter->second;
-            }
-
-            return YamlScalarType::String;
-        }
-
-        Json::Value YamlScalarNodeToJson(const YAML::Node& scalarNode, YamlScalarType scalarType)
-        {
-            if (scalarType == YamlScalarType::Int)
-            {
-                return Json::Value(scalarNode.as<int>());
-            }
-            else if (scalarType == YamlScalarType::Bool)
-            {
-                return Json::Value(scalarNode.as<bool>());
-            }
-            else
-            {
-                return Json::Value(scalarNode.as<std::string>());
-            }
-        }
-
-        Json::Value ManifestYamlNodeToJson(const YAML::Node& rootNode, YamlScalarType scalarType = YamlScalarType::String)
-        {
-            Json::Value result;
-
-            if (rootNode.IsNull())
-            {
-                result = Json::Value::nullSingleton();
-            }
-            else if (rootNode.IsMap())
-            {
-                for (auto const& keyValuePair : rootNode.Mapping())
-                {
-                    // We only support string type as key in our manifest
-                    auto key = keyValuePair.first.as<std::string>();
-                    result[keyValuePair.first.as<std::string>()] = ManifestYamlNodeToJson(keyValuePair.second, GetManifestScalarValueType(key));
-                }
-            }
-            else if (rootNode.IsSequence())
-            {
-                for (auto const& value : rootNode.Sequence())
-                {
-                    result.append(ManifestYamlNodeToJson(value, scalarType));
-                }
-            }
-            else if (rootNode.IsScalar())
-            {
-                result = YamlScalarNodeToJson(rootNode, scalarType);
-            }
-            else
-            {
-                THROW_HR(E_UNEXPECTED);
-            }
-
-            return result;
-        }
-    }
-
-    Json::Value LoadSchemaDoc(const ManifestVer& manifestVersion, ManifestTypeEnum manifestType)
-    {
-        std::string schemaStr;
-
-        if (manifestVersion >= ManifestVer{ s_ManifestVersionV1_1 })
-        {
-            switch (manifestType)
-            {
-            case AppInstaller::Manifest::ManifestTypeEnum::Singleton:
-                schemaStr = JsonSchema::LoadResourceAsString(MAKEINTRESOURCE(IDX_MANIFEST_SCHEMA_V1_1_SINGLETON), MAKEINTRESOURCE(MANIFESTSCHEMA_RESOURCE_TYPE));
-                break;
-            case AppInstaller::Manifest::ManifestTypeEnum::Version:
-                schemaStr = JsonSchema::LoadResourceAsString(MAKEINTRESOURCE(IDX_MANIFEST_SCHEMA_V1_1_VERSION), MAKEINTRESOURCE(MANIFESTSCHEMA_RESOURCE_TYPE));
-                break;
-            case AppInstaller::Manifest::ManifestTypeEnum::Installer:
-                schemaStr = JsonSchema::LoadResourceAsString(MAKEINTRESOURCE(IDX_MANIFEST_SCHEMA_V1_1_INSTALLER), MAKEINTRESOURCE(MANIFESTSCHEMA_RESOURCE_TYPE));
-                break;
-            case AppInstaller::Manifest::ManifestTypeEnum::DefaultLocale:
-                schemaStr = JsonSchema::LoadResourceAsString(MAKEINTRESOURCE(IDX_MANIFEST_SCHEMA_V1_1_DEFAULTLOCALE), MAKEINTRESOURCE(MANIFESTSCHEMA_RESOURCE_TYPE));
-                break;
-            case AppInstaller::Manifest::ManifestTypeEnum::Locale:
-                schemaStr = JsonSchema::LoadResourceAsString(MAKEINTRESOURCE(IDX_MANIFEST_SCHEMA_V1_1_LOCALE), MAKEINTRESOURCE(MANIFESTSCHEMA_RESOURCE_TYPE));
-                break;
-            default:
-                THROW_HR(HRESULT_FROM_WIN32(ERROR_NOT_SUPPORTED));
-            }
-        }
-        else if (manifestVersion >= ManifestVer{ s_ManifestVersionV1 })
-        {
-            switch (manifestType)
-            {
-            case AppInstaller::Manifest::ManifestTypeEnum::Singleton:
-                schemaStr = JsonSchema::LoadResourceAsString(MAKEINTRESOURCE(IDX_MANIFEST_SCHEMA_V1_SINGLETON), MAKEINTRESOURCE(MANIFESTSCHEMA_RESOURCE_TYPE));
-                break;
-            case AppInstaller::Manifest::ManifestTypeEnum::Version:
-                schemaStr = JsonSchema::LoadResourceAsString(MAKEINTRESOURCE(IDX_MANIFEST_SCHEMA_V1_VERSION), MAKEINTRESOURCE(MANIFESTSCHEMA_RESOURCE_TYPE));
-                break;
-            case AppInstaller::Manifest::ManifestTypeEnum::Installer:
-                schemaStr = JsonSchema::LoadResourceAsString(MAKEINTRESOURCE(IDX_MANIFEST_SCHEMA_V1_INSTALLER), MAKEINTRESOURCE(MANIFESTSCHEMA_RESOURCE_TYPE));
-                break;
-            case AppInstaller::Manifest::ManifestTypeEnum::DefaultLocale:
-                schemaStr = JsonSchema::LoadResourceAsString(MAKEINTRESOURCE(IDX_MANIFEST_SCHEMA_V1_DEFAULTLOCALE), MAKEINTRESOURCE(MANIFESTSCHEMA_RESOURCE_TYPE));
-                break;
-            case AppInstaller::Manifest::ManifestTypeEnum::Locale:
-                schemaStr = JsonSchema::LoadResourceAsString(MAKEINTRESOURCE(IDX_MANIFEST_SCHEMA_V1_LOCALE), MAKEINTRESOURCE(MANIFESTSCHEMA_RESOURCE_TYPE));
-                break;
-            default:
-                THROW_HR(HRESULT_FROM_WIN32(ERROR_NOT_SUPPORTED));
-            }
-        }
-        else
-        {
-            schemaStr = JsonSchema::LoadResourceAsString(MAKEINTRESOURCE(IDX_MANIFEST_SCHEMA_PREVIEW), MAKEINTRESOURCE(MANIFESTSCHEMA_RESOURCE_TYPE));
-        }
-
-        return JsonSchema::LoadSchemaDoc(schemaStr);
-    }
-
-    std::vector<ValidationError> ValidateAgainstSchema(const std::vector<YamlManifestInfo>& manifestList, const ManifestVer& manifestVersion)
-    {
-        std::vector<ValidationError> errors;
-        // A list of schema validator to avoid multiple loadings of same schema
-        std::map<ManifestTypeEnum, valijson::Schema> schemaList;
-
-        for (const auto& entry : manifestList)
-        {
-            if (schemaList.find(entry.ManifestType) == schemaList.end())
-            {
-                // Copy constructor of valijson::Schema was private
-                valijson::Schema& newSchema = schemaList.emplace(
-                    std::piecewise_construct, std::make_tuple(entry.ManifestType), std::make_tuple()).first->second;
-                Json::Value schemaJson = LoadSchemaDoc(manifestVersion, entry.ManifestType);
-                JsonSchema::PopulateSchema(schemaJson, newSchema);
-            }
-
-            const auto& schema = schemaList.find(entry.ManifestType)->second;
-            Json::Value manifestJson = ManifestYamlNodeToJson(entry.Root);
-            valijson::ValidationResults results;
-
-            if (!JsonSchema::Validate(schema, manifestJson, results))
-            {
-                errors.emplace_back(ValidationError::MessageWithFile(JsonSchema::GetErrorStringFromResults(results), entry.FileName));
-            }
-        }
-
-        return errors;
-    }
+// Copyright (c) Microsoft Corporation.
+// Licensed under the MIT License.
+#include "pch.h"
+#include "winget/Yaml.h"
+#include "winget/JsonSchemaValidation.h"
+#include "winget/ManifestCommon.h"
+#include "winget/ManifestSchemaValidation.h"
+#include "winget/ManifestYamlParser.h"
+
+#include <ManifestSchema.h>
+
+namespace AppInstaller::Manifest::YamlParser
+{
+    using namespace std::string_view_literals;
+
+    namespace
+    {
+        enum class YamlScalarType
+        {
+            String,
+            Int,
+            Bool
+        };
+
+        // List of fields that use non string scalar types
+        const std::map<std::string_view, YamlScalarType> ManifestFieldTypes=
+        {
+            { "InstallerSuccessCodes"sv, YamlScalarType::Int },
+            { "InstallerAbortsTerminal"sv, YamlScalarType::Bool },
+            { "InstallLocationRequired"sv, YamlScalarType::Bool },
+            { "RequireExplicitUpgrade"sv, YamlScalarType::Bool },
+            { "InstallerReturnCode"sv, YamlScalarType::Int },
+        };
+
+        YamlScalarType GetManifestScalarValueType(const std::string& key)
+        {
+            auto iter = ManifestFieldTypes.find(key);
+            if (iter != ManifestFieldTypes.end())
+            {
+                return iter->second;
+            }
+
+            return YamlScalarType::String;
+        }
+
+        Json::Value YamlScalarNodeToJson(const YAML::Node& scalarNode, YamlScalarType scalarType)
+        {
+            if (scalarType == YamlScalarType::Int)
+            {
+                return Json::Value(scalarNode.as<int>());
+            }
+            else if (scalarType == YamlScalarType::Bool)
+            {
+                return Json::Value(scalarNode.as<bool>());
+            }
+            else
+            {
+                return Json::Value(scalarNode.as<std::string>());
+            }
+        }
+
+        Json::Value ManifestYamlNodeToJson(const YAML::Node& rootNode, YamlScalarType scalarType = YamlScalarType::String)
+        {
+            Json::Value result;
+
+            if (rootNode.IsNull())
+            {
+                result = Json::Value::nullSingleton();
+            }
+            else if (rootNode.IsMap())
+            {
+                for (auto const& keyValuePair : rootNode.Mapping())
+                {
+                    // We only support string type as key in our manifest
+                    auto key = keyValuePair.first.as<std::string>();
+                    result[keyValuePair.first.as<std::string>()] = ManifestYamlNodeToJson(keyValuePair.second, GetManifestScalarValueType(key));
+                }
+            }
+            else if (rootNode.IsSequence())
+            {
+                for (auto const& value : rootNode.Sequence())
+                {
+                    result.append(ManifestYamlNodeToJson(value, scalarType));
+                }
+            }
+            else if (rootNode.IsScalar())
+            {
+                result = YamlScalarNodeToJson(rootNode, scalarType);
+            }
+            else
+            {
+                THROW_HR(E_UNEXPECTED);
+            }
+
+            return result;
+        }
+    }
+
+    Json::Value LoadSchemaDoc(const ManifestVer& manifestVersion, ManifestTypeEnum manifestType)
+    {
+        std::string schemaStr;
+
+        if (manifestVersion >= ManifestVer{ s_ManifestVersionV1_1 })
+        {
+            switch (manifestType)
+            {
+            case AppInstaller::Manifest::ManifestTypeEnum::Singleton:
+                schemaStr = JsonSchema::LoadResourceAsString(MAKEINTRESOURCE(IDX_MANIFEST_SCHEMA_V1_1_SINGLETON), MAKEINTRESOURCE(MANIFESTSCHEMA_RESOURCE_TYPE));
+                break;
+            case AppInstaller::Manifest::ManifestTypeEnum::Version:
+                schemaStr = JsonSchema::LoadResourceAsString(MAKEINTRESOURCE(IDX_MANIFEST_SCHEMA_V1_1_VERSION), MAKEINTRESOURCE(MANIFESTSCHEMA_RESOURCE_TYPE));
+                break;
+            case AppInstaller::Manifest::ManifestTypeEnum::Installer:
+                schemaStr = JsonSchema::LoadResourceAsString(MAKEINTRESOURCE(IDX_MANIFEST_SCHEMA_V1_1_INSTALLER), MAKEINTRESOURCE(MANIFESTSCHEMA_RESOURCE_TYPE));
+                break;
+            case AppInstaller::Manifest::ManifestTypeEnum::DefaultLocale:
+                schemaStr = JsonSchema::LoadResourceAsString(MAKEINTRESOURCE(IDX_MANIFEST_SCHEMA_V1_1_DEFAULTLOCALE), MAKEINTRESOURCE(MANIFESTSCHEMA_RESOURCE_TYPE));
+                break;
+            case AppInstaller::Manifest::ManifestTypeEnum::Locale:
+                schemaStr = JsonSchema::LoadResourceAsString(MAKEINTRESOURCE(IDX_MANIFEST_SCHEMA_V1_1_LOCALE), MAKEINTRESOURCE(MANIFESTSCHEMA_RESOURCE_TYPE));
+                break;
+            default:
+                THROW_HR(HRESULT_FROM_WIN32(ERROR_NOT_SUPPORTED));
+            }
+        }
+        else if (manifestVersion >= ManifestVer{ s_ManifestVersionV1 })
+        {
+            switch (manifestType)
+            {
+            case AppInstaller::Manifest::ManifestTypeEnum::Singleton:
+                schemaStr = JsonSchema::LoadResourceAsString(MAKEINTRESOURCE(IDX_MANIFEST_SCHEMA_V1_SINGLETON), MAKEINTRESOURCE(MANIFESTSCHEMA_RESOURCE_TYPE));
+                break;
+            case AppInstaller::Manifest::ManifestTypeEnum::Version:
+                schemaStr = JsonSchema::LoadResourceAsString(MAKEINTRESOURCE(IDX_MANIFEST_SCHEMA_V1_VERSION), MAKEINTRESOURCE(MANIFESTSCHEMA_RESOURCE_TYPE));
+                break;
+            case AppInstaller::Manifest::ManifestTypeEnum::Installer:
+                schemaStr = JsonSchema::LoadResourceAsString(MAKEINTRESOURCE(IDX_MANIFEST_SCHEMA_V1_INSTALLER), MAKEINTRESOURCE(MANIFESTSCHEMA_RESOURCE_TYPE));
+                break;
+            case AppInstaller::Manifest::ManifestTypeEnum::DefaultLocale:
+                schemaStr = JsonSchema::LoadResourceAsString(MAKEINTRESOURCE(IDX_MANIFEST_SCHEMA_V1_DEFAULTLOCALE), MAKEINTRESOURCE(MANIFESTSCHEMA_RESOURCE_TYPE));
+                break;
+            case AppInstaller::Manifest::ManifestTypeEnum::Locale:
+                schemaStr = JsonSchema::LoadResourceAsString(MAKEINTRESOURCE(IDX_MANIFEST_SCHEMA_V1_LOCALE), MAKEINTRESOURCE(MANIFESTSCHEMA_RESOURCE_TYPE));
+                break;
+            default:
+                THROW_HR(HRESULT_FROM_WIN32(ERROR_NOT_SUPPORTED));
+            }
+        }
+        else
+        {
+            schemaStr = JsonSchema::LoadResourceAsString(MAKEINTRESOURCE(IDX_MANIFEST_SCHEMA_PREVIEW), MAKEINTRESOURCE(MANIFESTSCHEMA_RESOURCE_TYPE));
+        }
+
+        return JsonSchema::LoadSchemaDoc(schemaStr);
+    }
+
+    std::vector<ValidationError> ValidateAgainstSchema(const std::vector<YamlManifestInfo>& manifestList, const ManifestVer& manifestVersion)
+    {
+        std::vector<ValidationError> errors;
+        // A list of schema validator to avoid multiple loadings of same schema
+        std::map<ManifestTypeEnum, valijson::Schema> schemaList;
+
+        for (const auto& entry : manifestList)
+        {
+            if (schemaList.find(entry.ManifestType) == schemaList.end())
+            {
+                // Copy constructor of valijson::Schema was private
+                valijson::Schema& newSchema = schemaList.emplace(
+                    std::piecewise_construct, std::make_tuple(entry.ManifestType), std::make_tuple()).first->second;
+                Json::Value schemaJson = LoadSchemaDoc(manifestVersion, entry.ManifestType);
+                JsonSchema::PopulateSchema(schemaJson, newSchema);
+            }
+
+            const auto& schema = schemaList.find(entry.ManifestType)->second;
+            Json::Value manifestJson = ManifestYamlNodeToJson(entry.Root);
+            valijson::ValidationResults results;
+
+            if (!JsonSchema::Validate(schema, manifestJson, results))
+            {
+                errors.emplace_back(ValidationError::MessageWithFile(JsonSchema::GetErrorStringFromResults(results), entry.FileName));
+            }
+        }
+
+        return errors;
+    }
 }