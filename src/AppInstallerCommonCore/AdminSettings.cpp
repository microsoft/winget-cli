--- conflicted
+++ resolved
@@ -1,275 +1,270 @@
-// Copyright (c) Microsoft Corporation.
-// Licensed under the MIT License.
-#include "pch.h"
-#include "AppInstallerLogging.h"
-#include "AppInstallerStrings.h"
-#include "winget/Settings.h"
-#include "winget/AdminSettings.h"
-#include "winget/GroupPolicy.h"
-#include "winget/Yaml.h"
-
-namespace AppInstaller::Settings
-{
-    using namespace std::string_view_literals;
-    using namespace Utility::literals;
-
-    namespace
-    {
-<<<<<<< HEAD
-        constexpr Utility::LocIndView s_AdminSettingsYaml_LocalManifestFiles = "LocalManifestFiles"_liv;
-        constexpr Utility::LocIndView s_AdminSettingsYaml_BypassCertificatePinningForMicrosoftStore = "BypassCertificatePinningForMicrosoftStore"_liv;
-=======
-        constexpr std::string_view s_AdminSettingsYaml_LocalManifestFiles = "LocalManifestFiles"sv;
-        constexpr std::string_view s_AdminSettingsYaml_BypassCertificatePinningForMicrosoftStore = "BypassCertificatePinningForMicrosoftStore"sv;
-        constexpr std::string_view s_AdminSettingsYaml_InstallerHashOverride = "InstallerHashOverride"sv;
-        constexpr std::string_view s_AdminSettingsYaml_LocalArchiveMalwareScanOverride = "LocalArchiveMalwareScanOverride"sv;
->>>>>>> 81765e12
-
-        // Attempts to read a single scalar value from the node.
-        template<typename Value>
-        bool TryReadScalar(const YAML::Node& rootNode, std::string_view name, Value& value)
-        {
-            YAML::Node valueNode = rootNode[std::string{ name }];
-
-            if (!valueNode || !valueNode.IsScalar())
-            {
-                AICLI_LOG(Core, Verbose, << "Admin setting '" << name << "' was not found or did not contain the expected format");
-                return false;
-            }
-
-            value = valueNode.as<Value>();
-            return true;
-        }
-
-        struct AdminSettingValues
-        {
-            bool LocalManifestFiles = false;
-            bool BypassCertificatePinningForMicrosoftStore = false;
-            bool InstallerHashOverride = false;
-            bool LocalArchiveMalwareScanOverride = false;
-        };
-
-        struct AdminSettingsInternal
-        {
-            AdminSettingsInternal();
-
-            void SetAdminSetting(AdminSetting setting, bool enabled);
-
-            bool GetAdminSettingBoolValue(AdminSetting setting) const;
-
-        private:
-            void LoadAdminSettings();
-            [[nodiscard]] bool SaveAdminSettings();
-
-            Stream m_settingStream;
-            AdminSettingValues m_settingValues;
-        };
-
-        AdminSettingsInternal::AdminSettingsInternal() : m_settingStream(Stream::AdminSettings)
-        {
-            LoadAdminSettings();
-        }
-
-        void AdminSettingsInternal::SetAdminSetting(AdminSetting setting, bool enabled)
-        {
-            for (size_t i = 0; i < 10; ++i)
-            {
-                switch (setting)
-                {
-                case AdminSetting::LocalManifestFiles:
-                    m_settingValues.LocalManifestFiles = enabled;
-                    break;
-                case AdminSetting::BypassCertificatePinningForMicrosoftStore:
-                    m_settingValues.BypassCertificatePinningForMicrosoftStore = enabled;
-                    break;
-                case AdminSetting::InstallerHashOverride:
-                    m_settingValues.InstallerHashOverride = enabled;
-                    break;
-                case AdminSetting::LocalArchiveMalwareScanOverride:
-                    m_settingValues.LocalArchiveMalwareScanOverride = enabled;
-                    break;
-                default:
-                    return;
-                }
-
-                if (SaveAdminSettings())
-                {
-                    return;
-                }
-
-                // We need to reload the settings as they have changed
-                LoadAdminSettings();
-            }
-
-            THROW_HR_MSG(E_UNEXPECTED, "Too many attempts at SaveAdminSettings");
-        }
-
-        bool AdminSettingsInternal::GetAdminSettingBoolValue(AdminSetting setting) const
-        {
-            switch (setting)
-            {
-            case AdminSetting::LocalManifestFiles:
-                return m_settingValues.LocalManifestFiles;
-            case AdminSetting::BypassCertificatePinningForMicrosoftStore:
-                return m_settingValues.BypassCertificatePinningForMicrosoftStore;
-            case AdminSetting::InstallerHashOverride:
-                return m_settingValues.InstallerHashOverride;
-            case AdminSetting::LocalArchiveMalwareScanOverride:
-                return m_settingValues.LocalArchiveMalwareScanOverride;
-            default:
-                return false;
-            }
-        }
-
-        void AdminSettingsInternal::LoadAdminSettings()
-        {
-            auto stream = m_settingStream.Get();
-            if (!stream)
-            {
-                AICLI_LOG(Core, Verbose, << "Admin settings was not found");
-                return;
-            }
-
-            std::string adminSettingsYaml = Utility::ReadEntireStream(*stream);
-
-            YAML::Node document;
-            try
-            {
-                document = YAML::Load(adminSettingsYaml);
-            }
-            catch (const std::exception& e)
-            {
-                AICLI_LOG(YAML, Error, << "Admin settings contained invalid YAML (" << e.what() << ")");
-                return;
-            }
-
-            if (document.IsNull())
-            {
-                AICLI_LOG(Core, Info, << "Admin settings is empty");
-                return;
-            }
-
-            if (!document.IsMap())
-            {
-                AICLI_LOG(Core, Error, << "Admin settings did not contain the expected format");
-                return;
-            }
-
-            TryReadScalar<bool>(document, s_AdminSettingsYaml_LocalManifestFiles, m_settingValues.LocalManifestFiles);
-            TryReadScalar<bool>(document, s_AdminSettingsYaml_BypassCertificatePinningForMicrosoftStore, m_settingValues.BypassCertificatePinningForMicrosoftStore);
-            TryReadScalar<bool>(document, s_AdminSettingsYaml_InstallerHashOverride, m_settingValues.InstallerHashOverride);
-            TryReadScalar<bool>(document, s_AdminSettingsYaml_LocalArchiveMalwareScanOverride, m_settingValues.LocalArchiveMalwareScanOverride);
-        }
-
-        bool AdminSettingsInternal::SaveAdminSettings()
-        {
-            YAML::Emitter out;
-            out << YAML::BeginMap;
-            out << YAML::Key << s_AdminSettingsYaml_LocalManifestFiles << YAML::Value << m_settingValues.LocalManifestFiles;
-            out << YAML::Key << s_AdminSettingsYaml_BypassCertificatePinningForMicrosoftStore << YAML::Value << m_settingValues.BypassCertificatePinningForMicrosoftStore;
-            out << YAML::Key << s_AdminSettingsYaml_InstallerHashOverride << YAML::Value << m_settingValues.InstallerHashOverride;
-            out << YAML::Key << s_AdminSettingsYaml_LocalArchiveMalwareScanOverride << YAML::Value << m_settingValues.LocalArchiveMalwareScanOverride;
-            out << YAML::EndMap;
-
-            return m_settingStream.Set(out.str());
-        }
-    }
-
-    AdminSetting StringToAdminSetting(std::string_view in)
-    {
-        AdminSetting result = AdminSetting::Unknown;
-
-        if (Utility::CaseInsensitiveEquals(s_AdminSettingsYaml_LocalManifestFiles, in))
-        {
-            result = AdminSetting::LocalManifestFiles;
-        }
-        else if (Utility::CaseInsensitiveEquals(s_AdminSettingsYaml_BypassCertificatePinningForMicrosoftStore, in))
-        {
-            result = AdminSetting::BypassCertificatePinningForMicrosoftStore;
-        }
-        else if (Utility::CaseInsensitiveEquals(s_AdminSettingsYaml_InstallerHashOverride, in))
-        {
-            result = AdminSetting::InstallerHashOverride;
-        }
-        else if (Utility::CaseInsensitiveEquals(s_AdminSettingsYaml_LocalArchiveMalwareScanOverride, in))
-        {
-            result = AdminSetting::LocalArchiveMalwareScanOverride;
-        }
-
-        return result;
-    }
-
-    Utility::LocIndView AdminSettingToString(AdminSetting setting)
-    {
-        switch (setting)
-        {
-        case AdminSetting::LocalManifestFiles:
-            return s_AdminSettingsYaml_LocalManifestFiles;
-        case AdminSetting::BypassCertificatePinningForMicrosoftStore:
-            return s_AdminSettingsYaml_BypassCertificatePinningForMicrosoftStore;
-        case AdminSetting::InstallerHashOverride:
-            return s_AdminSettingsYaml_InstallerHashOverride;
-        case AdminSetting::LocalArchiveMalwareScanOverride:
-            return s_AdminSettingsYaml_LocalArchiveMalwareScanOverride;
-        default:
-            return "Unknown"_liv;
-        }
-    }
-
-    TogglePolicy::Policy GetAdminSettingPolicy(AdminSetting setting)
-    {
-        switch (setting)
-        {
-        case AdminSetting::LocalManifestFiles:
-            return TogglePolicy::Policy::LocalManifestFiles;
-        case AdminSetting::BypassCertificatePinningForMicrosoftStore:
-            return TogglePolicy::Policy::BypassCertificatePinningForMicrosoftStore;
-        case AdminSetting::InstallerHashOverride:
-            return TogglePolicy::Policy::HashOverride;
-        case AdminSetting::LocalArchiveMalwareScanOverride:
-            return TogglePolicy::Policy::LocalArchiveMalwareScanOverride;
-        default:
-            return TogglePolicy::Policy::None;
-        }
-    }
-
-    bool EnableAdminSetting(AdminSetting setting)
-    {
-        auto policy = GetAdminSettingPolicy(setting);
-        if (GroupPolicies().GetState(policy) == PolicyState::Disabled)
-        {
-            return false;
-        }
-
-        AdminSettingsInternal adminSettingsInternal;
-        adminSettingsInternal.SetAdminSetting(setting, true);
-        return true;
-    }
-
-    bool DisableAdminSetting(AdminSetting setting)
-    {
-        auto policy = GetAdminSettingPolicy(setting);
-        if (GroupPolicies().GetState(policy) == PolicyState::Enabled)
-        {
-            return false;
-        }
-
-        AdminSettingsInternal adminSettingsInternal;
-        adminSettingsInternal.SetAdminSetting(setting, false);
-        return true;
-    }
-
-    bool IsAdminSettingEnabled(AdminSetting setting)
-    {
-        // Check for a policy that overrides this setting.
-        auto policy = GetAdminSettingPolicy(setting);
-        auto policyState = GroupPolicies().GetState(policy);
-        if (policyState != PolicyState::NotConfigured)
-        {
-            return policyState == PolicyState::Enabled;
-        }
-
-        AdminSettingsInternal adminSettingsInternal;
-        return adminSettingsInternal.GetAdminSettingBoolValue(setting);
-    }
-}
+// Copyright (c) Microsoft Corporation.
+// Licensed under the MIT License.
+#include "pch.h"
+#include "AppInstallerLogging.h"
+#include "AppInstallerStrings.h"
+#include "winget/Settings.h"
+#include "winget/AdminSettings.h"
+#include "winget/GroupPolicy.h"
+#include "winget/Yaml.h"
+
+namespace AppInstaller::Settings
+{
+    using namespace std::string_view_literals;
+    using namespace Utility::literals;
+
+    namespace
+    {
+        constexpr Utility::LocIndView s_AdminSettingsYaml_LocalManifestFiles = "LocalManifestFiles"_liv;
+        constexpr Utility::LocIndView s_AdminSettingsYaml_BypassCertificatePinningForMicrosoftStore = "BypassCertificatePinningForMicrosoftStore"_liv;
+        constexpr Utility::LocIndView s_AdminSettingsYaml_InstallerHashOverride = "InstallerHashOverride"_liv;
+        constexpr Utility::LocIndView s_AdminSettingsYaml_LocalArchiveMalwareScanOverride = "LocalArchiveMalwareScanOverride"_liv;
+
+        // Attempts to read a single scalar value from the node.
+        template<typename Value>
+        bool TryReadScalar(const YAML::Node& rootNode, std::string_view name, Value& value)
+        {
+            YAML::Node valueNode = rootNode[std::string{ name }];
+
+            if (!valueNode || !valueNode.IsScalar())
+            {
+                AICLI_LOG(Core, Verbose, << "Admin setting '" << name << "' was not found or did not contain the expected format");
+                return false;
+            }
+
+            value = valueNode.as<Value>();
+            return true;
+        }
+
+        struct AdminSettingValues
+        {
+            bool LocalManifestFiles = false;
+            bool BypassCertificatePinningForMicrosoftStore = false;
+            bool InstallerHashOverride = false;
+            bool LocalArchiveMalwareScanOverride = false;
+        };
+
+        struct AdminSettingsInternal
+        {
+            AdminSettingsInternal();
+
+            void SetAdminSetting(AdminSetting setting, bool enabled);
+
+            bool GetAdminSettingBoolValue(AdminSetting setting) const;
+
+        private:
+            void LoadAdminSettings();
+            [[nodiscard]] bool SaveAdminSettings();
+
+            Stream m_settingStream;
+            AdminSettingValues m_settingValues;
+        };
+
+        AdminSettingsInternal::AdminSettingsInternal() : m_settingStream(Stream::AdminSettings)
+        {
+            LoadAdminSettings();
+        }
+
+        void AdminSettingsInternal::SetAdminSetting(AdminSetting setting, bool enabled)
+        {
+            for (size_t i = 0; i < 10; ++i)
+            {
+                switch (setting)
+                {
+                case AdminSetting::LocalManifestFiles:
+                    m_settingValues.LocalManifestFiles = enabled;
+                    break;
+                case AdminSetting::BypassCertificatePinningForMicrosoftStore:
+                    m_settingValues.BypassCertificatePinningForMicrosoftStore = enabled;
+                    break;
+                case AdminSetting::InstallerHashOverride:
+                    m_settingValues.InstallerHashOverride = enabled;
+                    break;
+                case AdminSetting::LocalArchiveMalwareScanOverride:
+                    m_settingValues.LocalArchiveMalwareScanOverride = enabled;
+                    break;
+                default:
+                    return;
+                }
+
+                if (SaveAdminSettings())
+                {
+                    return;
+                }
+
+                // We need to reload the settings as they have changed
+                LoadAdminSettings();
+            }
+
+            THROW_HR_MSG(E_UNEXPECTED, "Too many attempts at SaveAdminSettings");
+        }
+
+        bool AdminSettingsInternal::GetAdminSettingBoolValue(AdminSetting setting) const
+        {
+            switch (setting)
+            {
+            case AdminSetting::LocalManifestFiles:
+                return m_settingValues.LocalManifestFiles;
+            case AdminSetting::BypassCertificatePinningForMicrosoftStore:
+                return m_settingValues.BypassCertificatePinningForMicrosoftStore;
+            case AdminSetting::InstallerHashOverride:
+                return m_settingValues.InstallerHashOverride;
+            case AdminSetting::LocalArchiveMalwareScanOverride:
+                return m_settingValues.LocalArchiveMalwareScanOverride;
+            default:
+                return false;
+            }
+        }
+
+        void AdminSettingsInternal::LoadAdminSettings()
+        {
+            auto stream = m_settingStream.Get();
+            if (!stream)
+            {
+                AICLI_LOG(Core, Verbose, << "Admin settings was not found");
+                return;
+            }
+
+            std::string adminSettingsYaml = Utility::ReadEntireStream(*stream);
+
+            YAML::Node document;
+            try
+            {
+                document = YAML::Load(adminSettingsYaml);
+            }
+            catch (const std::exception& e)
+            {
+                AICLI_LOG(YAML, Error, << "Admin settings contained invalid YAML (" << e.what() << ")");
+                return;
+            }
+
+            if (document.IsNull())
+            {
+                AICLI_LOG(Core, Info, << "Admin settings is empty");
+                return;
+            }
+
+            if (!document.IsMap())
+            {
+                AICLI_LOG(Core, Error, << "Admin settings did not contain the expected format");
+                return;
+            }
+
+            TryReadScalar<bool>(document, s_AdminSettingsYaml_LocalManifestFiles, m_settingValues.LocalManifestFiles);
+            TryReadScalar<bool>(document, s_AdminSettingsYaml_BypassCertificatePinningForMicrosoftStore, m_settingValues.BypassCertificatePinningForMicrosoftStore);
+            TryReadScalar<bool>(document, s_AdminSettingsYaml_InstallerHashOverride, m_settingValues.InstallerHashOverride);
+            TryReadScalar<bool>(document, s_AdminSettingsYaml_LocalArchiveMalwareScanOverride, m_settingValues.LocalArchiveMalwareScanOverride);
+        }
+
+        bool AdminSettingsInternal::SaveAdminSettings()
+        {
+            YAML::Emitter out;
+            out << YAML::BeginMap;
+            out << YAML::Key << s_AdminSettingsYaml_LocalManifestFiles << YAML::Value << m_settingValues.LocalManifestFiles;
+            out << YAML::Key << s_AdminSettingsYaml_BypassCertificatePinningForMicrosoftStore << YAML::Value << m_settingValues.BypassCertificatePinningForMicrosoftStore;
+            out << YAML::Key << s_AdminSettingsYaml_InstallerHashOverride << YAML::Value << m_settingValues.InstallerHashOverride;
+            out << YAML::Key << s_AdminSettingsYaml_LocalArchiveMalwareScanOverride << YAML::Value << m_settingValues.LocalArchiveMalwareScanOverride;
+            out << YAML::EndMap;
+
+            return m_settingStream.Set(out.str());
+        }
+    }
+
+    AdminSetting StringToAdminSetting(std::string_view in)
+    {
+        AdminSetting result = AdminSetting::Unknown;
+
+        if (Utility::CaseInsensitiveEquals(s_AdminSettingsYaml_LocalManifestFiles, in))
+        {
+            result = AdminSetting::LocalManifestFiles;
+        }
+        else if (Utility::CaseInsensitiveEquals(s_AdminSettingsYaml_BypassCertificatePinningForMicrosoftStore, in))
+        {
+            result = AdminSetting::BypassCertificatePinningForMicrosoftStore;
+        }
+        else if (Utility::CaseInsensitiveEquals(s_AdminSettingsYaml_InstallerHashOverride, in))
+        {
+            result = AdminSetting::InstallerHashOverride;
+        }
+        else if (Utility::CaseInsensitiveEquals(s_AdminSettingsYaml_LocalArchiveMalwareScanOverride, in))
+        {
+            result = AdminSetting::LocalArchiveMalwareScanOverride;
+        }
+
+        return result;
+    }
+
+    Utility::LocIndView AdminSettingToString(AdminSetting setting)
+    {
+        switch (setting)
+        {
+        case AdminSetting::LocalManifestFiles:
+            return s_AdminSettingsYaml_LocalManifestFiles;
+        case AdminSetting::BypassCertificatePinningForMicrosoftStore:
+            return s_AdminSettingsYaml_BypassCertificatePinningForMicrosoftStore;
+        case AdminSetting::InstallerHashOverride:
+            return s_AdminSettingsYaml_InstallerHashOverride;
+        case AdminSetting::LocalArchiveMalwareScanOverride:
+            return s_AdminSettingsYaml_LocalArchiveMalwareScanOverride;
+        default:
+            return "Unknown"_liv;
+        }
+    }
+
+    TogglePolicy::Policy GetAdminSettingPolicy(AdminSetting setting)
+    {
+        switch (setting)
+        {
+        case AdminSetting::LocalManifestFiles:
+            return TogglePolicy::Policy::LocalManifestFiles;
+        case AdminSetting::BypassCertificatePinningForMicrosoftStore:
+            return TogglePolicy::Policy::BypassCertificatePinningForMicrosoftStore;
+        case AdminSetting::InstallerHashOverride:
+            return TogglePolicy::Policy::HashOverride;
+        case AdminSetting::LocalArchiveMalwareScanOverride:
+            return TogglePolicy::Policy::LocalArchiveMalwareScanOverride;
+        default:
+            return TogglePolicy::Policy::None;
+        }
+    }
+
+    bool EnableAdminSetting(AdminSetting setting)
+    {
+        auto policy = GetAdminSettingPolicy(setting);
+        if (GroupPolicies().GetState(policy) == PolicyState::Disabled)
+        {
+            return false;
+        }
+
+        AdminSettingsInternal adminSettingsInternal;
+        adminSettingsInternal.SetAdminSetting(setting, true);
+        return true;
+    }
+
+    bool DisableAdminSetting(AdminSetting setting)
+    {
+        auto policy = GetAdminSettingPolicy(setting);
+        if (GroupPolicies().GetState(policy) == PolicyState::Enabled)
+        {
+            return false;
+        }
+
+        AdminSettingsInternal adminSettingsInternal;
+        adminSettingsInternal.SetAdminSetting(setting, false);
+        return true;
+    }
+
+    bool IsAdminSettingEnabled(AdminSetting setting)
+    {
+        // Check for a policy that overrides this setting.
+        auto policy = GetAdminSettingPolicy(setting);
+        auto policyState = GroupPolicies().GetState(policy);
+        if (policyState != PolicyState::NotConfigured)
+        {
+            return policyState == PolicyState::Enabled;
+        }
+
+        AdminSettingsInternal adminSettingsInternal;
+        return adminSettingsInternal.GetAdminSettingBoolValue(setting);
+    }
+}