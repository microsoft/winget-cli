// Copyright (c) Microsoft Corporation.
// Licensed under the MIT License.
#pragma once
#include "pch.h"
#include "Public/AppInstallerErrors.h"
#include "Public/AppInstallerLogging.h"
#include "Public/AppInstallerStrings.h"


namespace AppInstaller
{
    namespace
    {
        const char* GetMessageForAppInstallerHR(HRESULT hr)
        {
            switch (hr)
            {
            case APPINSTALLER_CLI_ERROR_INTERNAL_ERROR:
                return "Internal Error";
            case APPINSTALLER_CLI_ERROR_INVALID_CL_ARGUMENTS:
                return "Invalid command line arguments";
            case APPINSTALLER_CLI_ERROR_COMMAND_FAILED:
                return "Executing command failed";
            case APPINSTALLER_CLI_ERROR_MANIFEST_FAILED:
                return "Opening manifest failed";
            case APPINSTALLER_CLI_ERROR_CTRL_SIGNAL_RECEIVED:
                return "Cancellation signal received";
            case APPINSTALLER_CLI_ERROR_SHELLEXEC_INSTALL_FAILED:
                return "Running ShellExecute failed";
            case APPINSTALLER_CLI_ERROR_UNSUPPORTED_MANIFESTVERSION:
                return "Cannot process manifest. The manifest version is higher than supported. Please update the client.";
            case APPINSTALLER_CLI_ERROR_DOWNLOAD_FAILED:
                return "Downloading installer failed";
            case APPINSTALLER_CLI_ERROR_CANNOT_WRITE_TO_UPLEVEL_INDEX:
                return "Cannot write to index; it is a higher schema version";
            case APPINSTALLER_CLI_ERROR_INDEX_INTEGRITY_COMPROMISED:
                return "The index is corrupt";
            case APPINSTALLER_CLI_ERROR_SOURCES_INVALID:
                return "The configured source information is corrupt";
            case APPINSTALLER_CLI_ERROR_SOURCE_NAME_ALREADY_EXISTS:
                return "The source name is already configured";
            case APPINSTALLER_CLI_ERROR_INVALID_SOURCE_TYPE:
                return "The source type is invalid";
            case APPINSTALLER_CLI_ERROR_PACKAGE_IS_BUNDLE:
                return "The MSIX file is a bundle, not a package";
            case APPINSTALLER_CLI_ERROR_SOURCE_DATA_MISSING:
                return "Data required by the source is missing";
            case APPINSTALLER_CLI_ERROR_NO_APPLICABLE_INSTALLER:
                return "None of the installers are applicable for the current system";
            case APPINSTALLER_CLI_ERROR_INSTALLER_HASH_MISMATCH:
                return "The installer file's hash does not match the manifest";
            case APPINSTALLER_CLI_ERROR_SOURCE_NAME_DOES_NOT_EXIST:
                return "The source name does not exist";
            case APPINSTALLER_CLI_ERROR_SOURCE_ARG_ALREADY_EXISTS:
                return "The source location is already configured under another name";
            case APPINSTALLER_CLI_ERROR_NO_APPLICATIONS_FOUND:
                return "No packages found";
            case APPINSTALLER_CLI_ERROR_NO_SOURCES_DEFINED:
                return "No sources are configured";
            case APPINSTALLER_CLI_ERROR_MULTIPLE_APPLICATIONS_FOUND:
                return "Multiple packages found matching the criteria";
            case APPINSTALLER_CLI_ERROR_NO_MANIFEST_FOUND:
                return "No manifest found matching the criteria";
            case APPINSTALLER_CLI_ERROR_EXTENSION_PUBLIC_FAILED:
                return "Failed to get Public folder from source package";
            case APPINSTALLER_CLI_ERROR_COMMAND_REQUIRES_ADMIN:
                return "Command requires administrator privileges to run";
            case APPINSTALLER_CLI_ERROR_SOURCE_NOT_SECURE:
                return "The source location is not secure";
            case APPINSTALLER_CLI_ERROR_MSSTORE_BLOCKED_BY_POLICY:
                return "The Microsoft Store client is blocked by policy";
            case APPINSTALLER_CLI_ERROR_MSSTORE_APP_BLOCKED_BY_POLICY:
                return "The Microsoft Store app is blocked by policy";
            case APPINSTALLER_CLI_ERROR_EXPERIMENTAL_FEATURE_DISABLED:
                return "The feature is currently under development. It can be enabled using winget settings.";
            case APPINSTALLER_CLI_ERROR_MSSTORE_INSTALL_FAILED:
                return "Failed to install the Microsoft Store app";
            case APPINSTALLER_CLI_ERROR_COMPLETE_INPUT_BAD:
                return "Failed to perform auto complete";
            case APPINSTALLER_CLI_ERROR_YAML_INIT_FAILED:
                return "Failed to initialize YAML parser";
            case APPINSTALLER_CLI_ERROR_YAML_INVALID_MAPPING_KEY:
                return "Encountered an invalid YAML key";
            case APPINSTALLER_CLI_ERROR_YAML_DUPLICATE_MAPPING_KEY:
                return "Encountered a duplicate YAML key";
            case APPINSTALLER_CLI_ERROR_YAML_INVALID_OPERATION:
                return "Invalid YAML operation";
            case APPINSTALLER_CLI_ERROR_YAML_DOC_BUILD_FAILED:
                return "Failed to build YAML doc";
            case APPINSTALLER_CLI_ERROR_YAML_INVALID_EMITTER_STATE:
                return "Invalid YAML emitter state";
            case APPINSTALLER_CLI_ERROR_YAML_INVALID_DATA:
                return "Invalid YAML data";
            case APPINSTALLER_CLI_ERROR_LIBYAML_ERROR:
                return "LibYAML error";
            case APPINSTALLER_CLI_ERROR_MANIFEST_VALIDATION_WARNING:
                return "Manifest validation succeeded with warning";
            case APPINSTALLER_CLI_ERROR_MANIFEST_VALIDATION_FAILURE:
                return "Manifest validation failed";
            case APPINSTALLER_CLI_ERROR_INVALID_MANIFEST:
                return "Manifest is invalid";
            case APPINSTALLER_CLI_ERROR_UPDATE_NOT_APPLICABLE:
                return "No applicable update found";
            case APPINSTALLER_CLI_ERROR_UPDATE_ALL_HAS_FAILURE:
                return "winget upgrade --all completed with failures";
            case APPINSTALLER_CLI_ERROR_INSTALLER_SECURITY_CHECK_FAILED:
                return "Installer failed security check";
            case APPINSTALLER_CLI_ERROR_DOWNLOAD_SIZE_MISMATCH:
                return "Download size does not match expected content length";
<<<<<<< HEAD
            case APPINSTALLER_CLI_ERROR_NO_UNINSTALL_INFO_FOUND:
                return "Uninstall command not found";
            case APPINSTALLER_CLI_ERROR_EXEC_UNINSTALL_COMMAND_FAILED:
                return "Running uninstall command failed";
            case APPINSTALLER_CLI_ERROR_IMPORT_INSTALL_FAILED:
                return "Failed to install one or more imported packages";
            case APPINSTALLER_CLI_ERROR_NOT_ALL_PACKAGES_FOUND:
                return "Could not find one or more requested packages";
=======
            case APPINSTALLER_CLI_ERROR_ICU_BREAK_ITERATOR_ERROR:
                return "ICU break iterator error";
            case APPINSTALLER_CLI_ERROR_ICU_CASEMAP_ERROR:
                return "ICU casemap error";
            case APPINSTALLER_CLI_ERROR_ICU_REGEX_ERROR:
                return "ICU regex error";
>>>>>>> 2a6095cf
            default:
                return "Unknown Error Code";
            }
        }

        void GetUserPresentableMessageForHR(std::ostringstream& strstr, HRESULT hr)
        {
            strstr << "0x" << Logging::SetHRFormat << hr << " : ";

            if (HRESULT_FACILITY(hr) == APPINSTALLER_CLI_ERROR_FACILITY)
            {
                strstr << GetMessageForAppInstallerHR(hr);
            }
            else
            {
                strstr << std::system_category().message(hr);
            }
        }
    }

    std::string GetUserPresentableMessage(const wil::ResultException& re)
    {
        const auto& info = re.GetFailureInfo();

        std::ostringstream strstr;

        // We assume that if the exception has a message, that message is relevant to show to the user.
        if (info.pszMessage)
        {
            strstr << Utility::ConvertToUTF8(info.pszMessage) << std::endl;
        }

        GetUserPresentableMessageForHR(strstr, re.GetErrorCode());

        return strstr.str();
    }

    std::string GetUserPresentableMessage(const std::exception& e)
    {
        return e.what();
    }

#ifndef WINGET_DISABLE_FOR_FUZZING
    std::string GetUserPresentableMessage(const winrt::hresult_error& hre)
    {
        return Utility::ConvertToUTF8(hre.message());
    }
#endif
}
<|MERGE_RESOLUTION|>--- conflicted
+++ resolved
@@ -1,175 +1,172 @@
-// Copyright (c) Microsoft Corporation.
-// Licensed under the MIT License.
-#pragma once
-#include "pch.h"
-#include "Public/AppInstallerErrors.h"
-#include "Public/AppInstallerLogging.h"
-#include "Public/AppInstallerStrings.h"
-
-
-namespace AppInstaller
-{
-    namespace
-    {
-        const char* GetMessageForAppInstallerHR(HRESULT hr)
-        {
-            switch (hr)
-            {
-            case APPINSTALLER_CLI_ERROR_INTERNAL_ERROR:
-                return "Internal Error";
-            case APPINSTALLER_CLI_ERROR_INVALID_CL_ARGUMENTS:
-                return "Invalid command line arguments";
-            case APPINSTALLER_CLI_ERROR_COMMAND_FAILED:
-                return "Executing command failed";
-            case APPINSTALLER_CLI_ERROR_MANIFEST_FAILED:
-                return "Opening manifest failed";
-            case APPINSTALLER_CLI_ERROR_CTRL_SIGNAL_RECEIVED:
-                return "Cancellation signal received";
-            case APPINSTALLER_CLI_ERROR_SHELLEXEC_INSTALL_FAILED:
-                return "Running ShellExecute failed";
-            case APPINSTALLER_CLI_ERROR_UNSUPPORTED_MANIFESTVERSION:
-                return "Cannot process manifest. The manifest version is higher than supported. Please update the client.";
-            case APPINSTALLER_CLI_ERROR_DOWNLOAD_FAILED:
-                return "Downloading installer failed";
-            case APPINSTALLER_CLI_ERROR_CANNOT_WRITE_TO_UPLEVEL_INDEX:
-                return "Cannot write to index; it is a higher schema version";
-            case APPINSTALLER_CLI_ERROR_INDEX_INTEGRITY_COMPROMISED:
-                return "The index is corrupt";
-            case APPINSTALLER_CLI_ERROR_SOURCES_INVALID:
-                return "The configured source information is corrupt";
-            case APPINSTALLER_CLI_ERROR_SOURCE_NAME_ALREADY_EXISTS:
-                return "The source name is already configured";
-            case APPINSTALLER_CLI_ERROR_INVALID_SOURCE_TYPE:
-                return "The source type is invalid";
-            case APPINSTALLER_CLI_ERROR_PACKAGE_IS_BUNDLE:
-                return "The MSIX file is a bundle, not a package";
-            case APPINSTALLER_CLI_ERROR_SOURCE_DATA_MISSING:
-                return "Data required by the source is missing";
-            case APPINSTALLER_CLI_ERROR_NO_APPLICABLE_INSTALLER:
-                return "None of the installers are applicable for the current system";
-            case APPINSTALLER_CLI_ERROR_INSTALLER_HASH_MISMATCH:
-                return "The installer file's hash does not match the manifest";
-            case APPINSTALLER_CLI_ERROR_SOURCE_NAME_DOES_NOT_EXIST:
-                return "The source name does not exist";
-            case APPINSTALLER_CLI_ERROR_SOURCE_ARG_ALREADY_EXISTS:
-                return "The source location is already configured under another name";
-            case APPINSTALLER_CLI_ERROR_NO_APPLICATIONS_FOUND:
-                return "No packages found";
-            case APPINSTALLER_CLI_ERROR_NO_SOURCES_DEFINED:
-                return "No sources are configured";
-            case APPINSTALLER_CLI_ERROR_MULTIPLE_APPLICATIONS_FOUND:
-                return "Multiple packages found matching the criteria";
-            case APPINSTALLER_CLI_ERROR_NO_MANIFEST_FOUND:
-                return "No manifest found matching the criteria";
-            case APPINSTALLER_CLI_ERROR_EXTENSION_PUBLIC_FAILED:
-                return "Failed to get Public folder from source package";
-            case APPINSTALLER_CLI_ERROR_COMMAND_REQUIRES_ADMIN:
-                return "Command requires administrator privileges to run";
-            case APPINSTALLER_CLI_ERROR_SOURCE_NOT_SECURE:
-                return "The source location is not secure";
-            case APPINSTALLER_CLI_ERROR_MSSTORE_BLOCKED_BY_POLICY:
-                return "The Microsoft Store client is blocked by policy";
-            case APPINSTALLER_CLI_ERROR_MSSTORE_APP_BLOCKED_BY_POLICY:
-                return "The Microsoft Store app is blocked by policy";
-            case APPINSTALLER_CLI_ERROR_EXPERIMENTAL_FEATURE_DISABLED:
-                return "The feature is currently under development. It can be enabled using winget settings.";
-            case APPINSTALLER_CLI_ERROR_MSSTORE_INSTALL_FAILED:
-                return "Failed to install the Microsoft Store app";
-            case APPINSTALLER_CLI_ERROR_COMPLETE_INPUT_BAD:
-                return "Failed to perform auto complete";
-            case APPINSTALLER_CLI_ERROR_YAML_INIT_FAILED:
-                return "Failed to initialize YAML parser";
-            case APPINSTALLER_CLI_ERROR_YAML_INVALID_MAPPING_KEY:
-                return "Encountered an invalid YAML key";
-            case APPINSTALLER_CLI_ERROR_YAML_DUPLICATE_MAPPING_KEY:
-                return "Encountered a duplicate YAML key";
-            case APPINSTALLER_CLI_ERROR_YAML_INVALID_OPERATION:
-                return "Invalid YAML operation";
-            case APPINSTALLER_CLI_ERROR_YAML_DOC_BUILD_FAILED:
-                return "Failed to build YAML doc";
-            case APPINSTALLER_CLI_ERROR_YAML_INVALID_EMITTER_STATE:
-                return "Invalid YAML emitter state";
-            case APPINSTALLER_CLI_ERROR_YAML_INVALID_DATA:
-                return "Invalid YAML data";
-            case APPINSTALLER_CLI_ERROR_LIBYAML_ERROR:
-                return "LibYAML error";
-            case APPINSTALLER_CLI_ERROR_MANIFEST_VALIDATION_WARNING:
-                return "Manifest validation succeeded with warning";
-            case APPINSTALLER_CLI_ERROR_MANIFEST_VALIDATION_FAILURE:
-                return "Manifest validation failed";
-            case APPINSTALLER_CLI_ERROR_INVALID_MANIFEST:
-                return "Manifest is invalid";
-            case APPINSTALLER_CLI_ERROR_UPDATE_NOT_APPLICABLE:
-                return "No applicable update found";
-            case APPINSTALLER_CLI_ERROR_UPDATE_ALL_HAS_FAILURE:
-                return "winget upgrade --all completed with failures";
-            case APPINSTALLER_CLI_ERROR_INSTALLER_SECURITY_CHECK_FAILED:
-                return "Installer failed security check";
-            case APPINSTALLER_CLI_ERROR_DOWNLOAD_SIZE_MISMATCH:
-                return "Download size does not match expected content length";
-<<<<<<< HEAD
-            case APPINSTALLER_CLI_ERROR_NO_UNINSTALL_INFO_FOUND:
-                return "Uninstall command not found";
-            case APPINSTALLER_CLI_ERROR_EXEC_UNINSTALL_COMMAND_FAILED:
-                return "Running uninstall command failed";
-            case APPINSTALLER_CLI_ERROR_IMPORT_INSTALL_FAILED:
-                return "Failed to install one or more imported packages";
-            case APPINSTALLER_CLI_ERROR_NOT_ALL_PACKAGES_FOUND:
-                return "Could not find one or more requested packages";
-=======
-            case APPINSTALLER_CLI_ERROR_ICU_BREAK_ITERATOR_ERROR:
-                return "ICU break iterator error";
-            case APPINSTALLER_CLI_ERROR_ICU_CASEMAP_ERROR:
-                return "ICU casemap error";
-            case APPINSTALLER_CLI_ERROR_ICU_REGEX_ERROR:
-                return "ICU regex error";
->>>>>>> 2a6095cf
-            default:
-                return "Unknown Error Code";
-            }
-        }
-
-        void GetUserPresentableMessageForHR(std::ostringstream& strstr, HRESULT hr)
-        {
-            strstr << "0x" << Logging::SetHRFormat << hr << " : ";
-
-            if (HRESULT_FACILITY(hr) == APPINSTALLER_CLI_ERROR_FACILITY)
-            {
-                strstr << GetMessageForAppInstallerHR(hr);
-            }
-            else
-            {
-                strstr << std::system_category().message(hr);
-            }
-        }
-    }
-
-    std::string GetUserPresentableMessage(const wil::ResultException& re)
-    {
-        const auto& info = re.GetFailureInfo();
-
-        std::ostringstream strstr;
-
-        // We assume that if the exception has a message, that message is relevant to show to the user.
-        if (info.pszMessage)
-        {
-            strstr << Utility::ConvertToUTF8(info.pszMessage) << std::endl;
-        }
-
-        GetUserPresentableMessageForHR(strstr, re.GetErrorCode());
-
-        return strstr.str();
-    }
-
-    std::string GetUserPresentableMessage(const std::exception& e)
-    {
-        return e.what();
-    }
-
-#ifndef WINGET_DISABLE_FOR_FUZZING
-    std::string GetUserPresentableMessage(const winrt::hresult_error& hre)
-    {
-        return Utility::ConvertToUTF8(hre.message());
-    }
-#endif
-}
+// Copyright (c) Microsoft Corporation.
+// Licensed under the MIT License.
+#pragma once
+#include "pch.h"
+#include "Public/AppInstallerErrors.h"
+#include "Public/AppInstallerLogging.h"
+#include "Public/AppInstallerStrings.h"
+
+
+namespace AppInstaller
+{
+    namespace
+    {
+        const char* GetMessageForAppInstallerHR(HRESULT hr)
+        {
+            switch (hr)
+            {
+            case APPINSTALLER_CLI_ERROR_INTERNAL_ERROR:
+                return "Internal Error";
+            case APPINSTALLER_CLI_ERROR_INVALID_CL_ARGUMENTS:
+                return "Invalid command line arguments";
+            case APPINSTALLER_CLI_ERROR_COMMAND_FAILED:
+                return "Executing command failed";
+            case APPINSTALLER_CLI_ERROR_MANIFEST_FAILED:
+                return "Opening manifest failed";
+            case APPINSTALLER_CLI_ERROR_CTRL_SIGNAL_RECEIVED:
+                return "Cancellation signal received";
+            case APPINSTALLER_CLI_ERROR_SHELLEXEC_INSTALL_FAILED:
+                return "Running ShellExecute failed";
+            case APPINSTALLER_CLI_ERROR_UNSUPPORTED_MANIFESTVERSION:
+                return "Cannot process manifest. The manifest version is higher than supported. Please update the client.";
+            case APPINSTALLER_CLI_ERROR_DOWNLOAD_FAILED:
+                return "Downloading installer failed";
+            case APPINSTALLER_CLI_ERROR_CANNOT_WRITE_TO_UPLEVEL_INDEX:
+                return "Cannot write to index; it is a higher schema version";
+            case APPINSTALLER_CLI_ERROR_INDEX_INTEGRITY_COMPROMISED:
+                return "The index is corrupt";
+            case APPINSTALLER_CLI_ERROR_SOURCES_INVALID:
+                return "The configured source information is corrupt";
+            case APPINSTALLER_CLI_ERROR_SOURCE_NAME_ALREADY_EXISTS:
+                return "The source name is already configured";
+            case APPINSTALLER_CLI_ERROR_INVALID_SOURCE_TYPE:
+                return "The source type is invalid";
+            case APPINSTALLER_CLI_ERROR_PACKAGE_IS_BUNDLE:
+                return "The MSIX file is a bundle, not a package";
+            case APPINSTALLER_CLI_ERROR_SOURCE_DATA_MISSING:
+                return "Data required by the source is missing";
+            case APPINSTALLER_CLI_ERROR_NO_APPLICABLE_INSTALLER:
+                return "None of the installers are applicable for the current system";
+            case APPINSTALLER_CLI_ERROR_INSTALLER_HASH_MISMATCH:
+                return "The installer file's hash does not match the manifest";
+            case APPINSTALLER_CLI_ERROR_SOURCE_NAME_DOES_NOT_EXIST:
+                return "The source name does not exist";
+            case APPINSTALLER_CLI_ERROR_SOURCE_ARG_ALREADY_EXISTS:
+                return "The source location is already configured under another name";
+            case APPINSTALLER_CLI_ERROR_NO_APPLICATIONS_FOUND:
+                return "No packages found";
+            case APPINSTALLER_CLI_ERROR_NO_SOURCES_DEFINED:
+                return "No sources are configured";
+            case APPINSTALLER_CLI_ERROR_MULTIPLE_APPLICATIONS_FOUND:
+                return "Multiple packages found matching the criteria";
+            case APPINSTALLER_CLI_ERROR_NO_MANIFEST_FOUND:
+                return "No manifest found matching the criteria";
+            case APPINSTALLER_CLI_ERROR_EXTENSION_PUBLIC_FAILED:
+                return "Failed to get Public folder from source package";
+            case APPINSTALLER_CLI_ERROR_COMMAND_REQUIRES_ADMIN:
+                return "Command requires administrator privileges to run";
+            case APPINSTALLER_CLI_ERROR_SOURCE_NOT_SECURE:
+                return "The source location is not secure";
+            case APPINSTALLER_CLI_ERROR_MSSTORE_BLOCKED_BY_POLICY:
+                return "The Microsoft Store client is blocked by policy";
+            case APPINSTALLER_CLI_ERROR_MSSTORE_APP_BLOCKED_BY_POLICY:
+                return "The Microsoft Store app is blocked by policy";
+            case APPINSTALLER_CLI_ERROR_EXPERIMENTAL_FEATURE_DISABLED:
+                return "The feature is currently under development. It can be enabled using winget settings.";
+            case APPINSTALLER_CLI_ERROR_MSSTORE_INSTALL_FAILED:
+                return "Failed to install the Microsoft Store app";
+            case APPINSTALLER_CLI_ERROR_COMPLETE_INPUT_BAD:
+                return "Failed to perform auto complete";
+            case APPINSTALLER_CLI_ERROR_YAML_INIT_FAILED:
+                return "Failed to initialize YAML parser";
+            case APPINSTALLER_CLI_ERROR_YAML_INVALID_MAPPING_KEY:
+                return "Encountered an invalid YAML key";
+            case APPINSTALLER_CLI_ERROR_YAML_DUPLICATE_MAPPING_KEY:
+                return "Encountered a duplicate YAML key";
+            case APPINSTALLER_CLI_ERROR_YAML_INVALID_OPERATION:
+                return "Invalid YAML operation";
+            case APPINSTALLER_CLI_ERROR_YAML_DOC_BUILD_FAILED:
+                return "Failed to build YAML doc";
+            case APPINSTALLER_CLI_ERROR_YAML_INVALID_EMITTER_STATE:
+                return "Invalid YAML emitter state";
+            case APPINSTALLER_CLI_ERROR_YAML_INVALID_DATA:
+                return "Invalid YAML data";
+            case APPINSTALLER_CLI_ERROR_LIBYAML_ERROR:
+                return "LibYAML error";
+            case APPINSTALLER_CLI_ERROR_MANIFEST_VALIDATION_WARNING:
+                return "Manifest validation succeeded with warning";
+            case APPINSTALLER_CLI_ERROR_MANIFEST_VALIDATION_FAILURE:
+                return "Manifest validation failed";
+            case APPINSTALLER_CLI_ERROR_INVALID_MANIFEST:
+                return "Manifest is invalid";
+            case APPINSTALLER_CLI_ERROR_UPDATE_NOT_APPLICABLE:
+                return "No applicable update found";
+            case APPINSTALLER_CLI_ERROR_UPDATE_ALL_HAS_FAILURE:
+                return "winget upgrade --all completed with failures";
+            case APPINSTALLER_CLI_ERROR_INSTALLER_SECURITY_CHECK_FAILED:
+                return "Installer failed security check";
+            case APPINSTALLER_CLI_ERROR_DOWNLOAD_SIZE_MISMATCH:
+                return "Download size does not match expected content length";
+            case APPINSTALLER_CLI_ERROR_NO_UNINSTALL_INFO_FOUND:
+                return "Uninstall command not found";
+            case APPINSTALLER_CLI_ERROR_EXEC_UNINSTALL_COMMAND_FAILED:
+                return "Running uninstall command failed";
+            case APPINSTALLER_CLI_ERROR_ICU_BREAK_ITERATOR_ERROR:
+                return "ICU break iterator error";
+            case APPINSTALLER_CLI_ERROR_ICU_CASEMAP_ERROR:
+                return "ICU casemap error";
+            case APPINSTALLER_CLI_ERROR_ICU_REGEX_ERROR:
+                return "ICU regex error";
+            case APPINSTALLER_CLI_ERROR_IMPORT_INSTALL_FAILED:
+                return "Failed to install one or more imported packages";
+            case APPINSTALLER_CLI_ERROR_NOT_ALL_PACKAGES_FOUND:
+                return "Could not find one or more requested packages";
+            default:
+                return "Unknown Error Code";
+            }
+        }
+
+        void GetUserPresentableMessageForHR(std::ostringstream& strstr, HRESULT hr)
+        {
+            strstr << "0x" << Logging::SetHRFormat << hr << " : ";
+
+            if (HRESULT_FACILITY(hr) == APPINSTALLER_CLI_ERROR_FACILITY)
+            {
+                strstr << GetMessageForAppInstallerHR(hr);
+            }
+            else
+            {
+                strstr << std::system_category().message(hr);
+            }
+        }
+    }
+
+    std::string GetUserPresentableMessage(const wil::ResultException& re)
+    {
+        const auto& info = re.GetFailureInfo();
+
+        std::ostringstream strstr;
+
+        // We assume that if the exception has a message, that message is relevant to show to the user.
+        if (info.pszMessage)
+        {
+            strstr << Utility::ConvertToUTF8(info.pszMessage) << std::endl;
+        }
+
+        GetUserPresentableMessageForHR(strstr, re.GetErrorCode());
+
+        return strstr.str();
+    }
+
+    std::string GetUserPresentableMessage(const std::exception& e)
+    {
+        return e.what();
+    }
+
+#ifndef WINGET_DISABLE_FOR_FUZZING
+    std::string GetUserPresentableMessage(const winrt::hresult_error& hre)
+    {
+        return Utility::ConvertToUTF8(hre.message());
+    }
+#endif
+}