--- conflicted
+++ resolved
@@ -1,264 +1,261 @@
-// Copyright (c) Microsoft Corporation.
-// Licensed under the MIT License.
-#pragma once
-#include "ExecutionContext.h"
-#include "Resources.h"
-#include <winget/UserSettings.h>
-#include <winget/ExperimentalFeature.h>
-#include <winget/GroupPolicy.h>
-#include <winget/AdminSettings.h>
-#include <winget/LocIndependent.h>
-
-#include <string>
-#include <string_view>
-
-
-#define APPINSTALLER_CLI_ARGUMENT_IDENTIFIER_CHAR       '-'
-#define APPINSTALLER_CLI_ARGUMENT_IDENTIFIER_STRING     "-"
-#define APPINSTALLER_CLI_ARGUMENT_SPLIT_CHAR            '='
-#define APPINSTALLER_CLI_HELP_ARGUMENT_TEXT_CHAR        '?'
-#define APPINSTALLER_CLI_HELP_ARGUMENT_TEXT_STRING      "?"
-#define APPINSTALLER_CLI_HELP_ARGUMENT                  APPINSTALLER_CLI_ARGUMENT_IDENTIFIER_STRING APPINSTALLER_CLI_HELP_ARGUMENT_TEXT_STRING
-
-namespace AppInstaller::CLI
-{
-    using namespace AppInstaller::Utility::literals;
-
-    // The type of argument.
-    enum class ArgumentType
-    {
-        // Argument requires specifying the name before the value.
-        Standard,
-        // Argument value can be specified alone; position indicates argument name.
-        Positional,
-        // Only argument name can be specified and indicates a bool value.
-        Flag,
-    };
-
-    // Categories an arg type can belong to.
-    // Used to reason about the arguments present without having to repeat the same
-    // lists every time.
-    enum class ArgTypeCategory
-    {
-        None = 0,
-        // The --manifest argument.
-        Manifest = 0x1,
-        // Arguments for querying or selecting a package.
-        // E.g.: --query
-        PackageQuery = 0x2,
-        // Arguments for querying or selecting a package, which do not work for multiple packages.
-        // E.g.: --version
-        SinglePackageQuery = 0x4,
-        // Arguments for installer or uninstaller selection.
-        // E.g.: --scope
-        InstallerSelection = 0x8,
-        // Arguments for installer or uninstaller behavior.
-        // E.g.: --interactive
-        InstallerBehavior = 0x10,
-        // Arguments for installer or uninstaller behavior, which do not work for multiple packages.
-        // E.g.: --override
-        SingleInstallerBehavior = 0x20,
-        // Arguments for selecting or interacting with the source used for initial querying
-        // E.g.: --header
-        QuerySource = 0x40,
-        // Arguments that only make sense when talking about multiple packages
-        MultiplePackages = 0x80,
-        // Flag arguments that should be copied over when creating a sub-context
-        CopyFlagToSubContext = 0x100,
-        // Arguments with associated values that should be copied over when creating a sub-context
-        CopyValueToSubContext = 0x200,
-        // Arguments for selecting or interacting with dependencies or setting specific source behaviors
-        // E.g.: --dependency-source
-        // E.g.: --accept-source-agreements
-        ExtendedSource = 0x400,
-    };
-
-    DEFINE_ENUM_FLAG_OPERATORS(ArgTypeCategory);
-
-    // Exclusive sets an argument can belong to.
-    // Only one argument from each exclusive set is allowed at a time.
-    enum class ArgTypeExclusiveSet : uint32_t
-    {
-        None = 0x0,
-        ProgressBarOption = 0x1,
-        EnableDisable = 0x2,
-        PurgePreserve = 0x4,
-        PinType = 0x8,
-        StubType = 0x10,
-<<<<<<< HEAD
-        AllAndTargetVersion = 0x20,
-=======
-        Proxy = 0x20,
->>>>>>> cf597eca
-
-        // This must always be at the end
-        Max
-    };
-
-    DEFINE_ENUM_FLAG_OPERATORS(ArgTypeExclusiveSet);
-
-    // An argument to a command; containing only data that is common to all its uses.
-    // Argument extends this by adding command-specific values, like help strings.
-    struct ArgumentCommon
-    {
-        // Defines an argument with no alias.
-        constexpr static char NoAlias = '\0';
-
-        ArgumentCommon(Execution::Args::Type execArgType, Utility::LocIndView name, char alias, Utility::LocIndView alternateName, ArgTypeCategory typeCategory = ArgTypeCategory::None, ArgTypeExclusiveSet exclusiveSet = ArgTypeExclusiveSet::None)
-            : Type(execArgType), Name(name), Alias(alias), AlternateName(alternateName), TypeCategory(typeCategory), ExclusiveSet(exclusiveSet) {}
-
-        ArgumentCommon(Execution::Args::Type execArgType, Utility::LocIndView name, char alias, ArgTypeCategory typeCategory = ArgTypeCategory::None, ArgTypeExclusiveSet exclusiveSet = ArgTypeExclusiveSet::None)
-            : Type(execArgType), Name(name), Alias(alias), TypeCategory(typeCategory), ExclusiveSet(exclusiveSet) {}
-
-        ArgumentCommon(Execution::Args::Type execArgType, Utility::LocIndView name, Utility::LocIndView alternateName, ArgTypeCategory typeCategory = ArgTypeCategory::None, ArgTypeExclusiveSet exclusiveSet = ArgTypeExclusiveSet::None)
-            : Type(execArgType), Name(name), Alias(NoAlias), AlternateName(alternateName), TypeCategory(typeCategory), ExclusiveSet(exclusiveSet) {}
-
-        ArgumentCommon(Execution::Args::Type execArgType, Utility::LocIndView name, ArgTypeCategory typeCategory = ArgTypeCategory::None, ArgTypeExclusiveSet exclusiveSet = ArgTypeExclusiveSet::None)
-            : Type(execArgType), Name(name), Alias(NoAlias), TypeCategory(typeCategory), ExclusiveSet(exclusiveSet) {}
-
-        // Gets the argument for the given type.
-        static ArgumentCommon ForType(Execution::Args::Type execArgType);
-
-        static std::vector<ArgumentCommon> GetFromExecArgs(const Execution::Args& execArgs);
-
-        Execution::Args::Type Type;
-        Utility::LocIndView Name;
-        char Alias;
-        Utility::LocIndView AlternateName;
-        ArgTypeCategory TypeCategory;
-        ArgTypeExclusiveSet ExclusiveSet;
-    };
-
-    // An argument to a command.
-    struct Argument
-    {
-        // Controls the visibility of the field.
-        enum class Visibility
-        {
-            // Shown in the example.
-            Example,
-            // Shown only in the table below the example.
-            Help,
-            // Not shown in help.
-            Hidden,
-        };
-
-        // Defines an argument with no alternate name
-        constexpr static std::string_view NoAlternateName = "";
-
-        Argument(Execution::Args::Type execArgType, Resource::StringId desc) :
-            m_argCommon(ArgumentCommon::ForType(execArgType)), m_desc(std::move(desc)) {}
-
-        Argument(Execution::Args::Type execArgType, Resource::StringId desc, bool required) :
-            m_argCommon(ArgumentCommon::ForType(execArgType)), m_desc(std::move(desc)), m_required(required) {}
-
-        Argument(Execution::Args::Type execArgType, Resource::StringId desc, ArgumentType type) :
-            m_argCommon(ArgumentCommon::ForType(execArgType)), m_desc(std::move(desc)), m_type(type) {}
-
-        Argument(Execution::Args::Type execArgType, Resource::StringId desc, ArgumentType type, Argument::Visibility visibility) :
-            m_argCommon(ArgumentCommon::ForType(execArgType)), m_desc(std::move(desc)), m_type(type), m_visibility(visibility) {}
-
-        Argument(Execution::Args::Type execArgType, Resource::StringId desc, ArgumentType type, bool required) :
-            m_argCommon(ArgumentCommon::ForType(execArgType)), m_desc(std::move(desc)), m_type(type), m_required(required) {}
-
-        Argument(Execution::Args::Type execArgType, Resource::StringId desc, ArgumentType type, Argument::Visibility visibility, bool required) :
-            m_argCommon(ArgumentCommon::ForType(execArgType)), m_desc(std::move(desc)), m_type(type), m_visibility(visibility), m_required(required) {}
-
-#ifndef AICLI_DISABLE_TEST_HOOKS
-        // Constructors for arguments with custom names and aliases to use in tests
-        Argument(std::string_view name, char alias, Execution::Args::Type execArgType, Resource::StringId desc, ArgumentType type) :
-            m_argCommon(execArgType, Utility::LocIndView{ name }, alias), m_desc(std::move(desc)), m_type(type) {}
-
-        Argument(std::string_view name, char alias, std::string_view alternateName, Execution::Args::Type execArgType, Resource::StringId desc, ArgumentType type) :
-            m_argCommon(execArgType, Utility::LocIndView{ name }, alias, Utility::LocIndView{ alternateName }), m_desc(std::move(desc)), m_type(type) {}
-#endif
-
-        ~Argument() = default;
-
-        Argument(const Argument&) = default;
-        Argument& operator=(const Argument&) = default;
-
-        Argument(Argument&&) = default;
-        Argument& operator=(Argument&&) = default;
-
-        // Gets the argument for the given type.
-        static Argument ForType(Execution::Args::Type type);
-
-        // Gets the common arguments for all commands.
-        static void GetCommon(std::vector<Argument>& args);
-
-        // Static argument validation helpers; throw CommandException when validation fails.
-
-        // Requires that at most one argument from the list is present.
-        static void ValidateExclusiveArguments(const Execution::Args& args);
-
-        // Requires that if an argument depends on another one, it is not present without the dependency.
-        static void ValidateArgumentDependency(const Execution::Args& args, Execution::Args::Type type, Execution::Args::Type dependencyArgType);
-
-        static ArgTypeCategory GetCategoriesPresent(const Execution::Args& arg);
-
-        // Requires that arguments meet common requirements
-        static ArgTypeCategory GetCategoriesAndValidateCommonArguments(const Execution::Args& args, bool requirePackageSelectionArg = true);
-        static void ValidateCommonArguments(const Execution::Args& args, bool requirePackageSelectionArg = true) { std::ignore = GetCategoriesAndValidateCommonArguments(args, requirePackageSelectionArg); }
-
-        // Gets the argument usage string in the format of "-alias,--name".
-        std::string GetUsageString() const;
-
-        // Arguments are not localized at this time.
-        Utility::LocIndView Name() const { return m_argCommon.Name; }
-        char Alias() const { return m_argCommon.Alias; }
-        std::string_view AlternateName() const { return m_argCommon.AlternateName; }
-        Execution::Args::Type ExecArgType() const { return m_argCommon.Type; }
-        const Resource::StringId& Description() const { return m_desc; }
-        bool Required() const { return m_required; }
-        ArgumentType Type() const { return m_type; }
-        size_t Limit() const { return m_countLimit; }
-        Argument::Visibility GetVisibility() const;
-        Settings::ExperimentalFeature::Feature Feature() const { return m_feature; }
-        Settings::TogglePolicy::Policy GroupPolicy() const { return m_groupPolicy; }
-        Settings::BoolAdminSetting AdminSetting() const { return m_adminSetting; }
-
-        Argument& SetRequired(bool required) { m_required = required; return *this; }
-        Argument& SetCountLimit(size_t countLimit) { m_countLimit = countLimit; return *this; }
-
-    private:
-        // Constructors that set a Feature or Policy are private to force callers to go through the ForType() function.
-        // This helps keep it all in one place to reduce chances of missing it somewhere.
-        Argument(Execution::Args::Type execArgType, Resource::StringId desc, Settings::ExperimentalFeature::Feature feature) :
-            m_argCommon(ArgumentCommon::ForType(execArgType)), m_desc(std::move(desc)), m_feature(feature) {}
-
-        Argument(Execution::Args::Type execArgType, Resource::StringId desc, bool required, Settings::ExperimentalFeature::Feature feature) :
-            m_argCommon(ArgumentCommon::ForType(execArgType)), m_desc(std::move(desc)), m_required(required), m_feature(feature) {}
-
-        Argument(Execution::Args::Type execArgType, Resource::StringId desc, ArgumentType type, Settings::ExperimentalFeature::Feature feature) :
-            m_argCommon(ArgumentCommon::ForType(execArgType)), m_desc(std::move(desc)), m_type(type), m_feature(feature) {}
-
-        Argument(Execution::Args::Type execArgType, Resource::StringId desc, ArgumentType type, Argument::Visibility visibility, Settings::ExperimentalFeature::Feature feature) :
-            m_argCommon(ArgumentCommon::ForType(execArgType)), m_desc(std::move(desc)), m_type(type), m_visibility(visibility), m_feature(feature) {}
-
-        Argument(Execution::Args::Type execArgType, Resource::StringId desc, ArgumentType type, bool required, Settings::ExperimentalFeature::Feature feature) :
-            m_argCommon(ArgumentCommon::ForType(execArgType)), m_desc(std::move(desc)), m_type(type), m_required(required), m_feature(feature) {}
-
-        Argument(Execution::Args::Type execArgType, Resource::StringId desc, ArgumentType type, Argument::Visibility visibility, bool required, Settings::ExperimentalFeature::Feature feature) :
-            m_argCommon(ArgumentCommon::ForType(execArgType)), m_desc(std::move(desc)), m_type(type), m_visibility(visibility), m_required(required), m_feature(feature) {}
-
-        Argument(Execution::Args::Type execArgType, Resource::StringId desc, ArgumentType type, Settings::TogglePolicy::Policy groupPolicy, Settings::BoolAdminSetting adminSetting) :
-            m_argCommon(ArgumentCommon::ForType(execArgType)), m_desc(std::move(desc)), m_type(type), m_groupPolicy(groupPolicy), m_adminSetting(adminSetting) {}
-
-        Argument(Execution::Args::Type execArgType, Resource::StringId desc, ArgumentType type, Argument::Visibility visibility, Settings::TogglePolicy::Policy groupPolicy, Settings::BoolAdminSetting adminSetting) :
-            m_argCommon(ArgumentCommon::ForType(execArgType)), m_desc(std::move(desc)), m_type(type), m_visibility(visibility), m_groupPolicy(groupPolicy), m_adminSetting(adminSetting) {}
-
-        Argument(Execution::Args::Type execArgType, Resource::StringId desc, ArgumentType type, Settings::ExperimentalFeature::Feature feature, Settings::TogglePolicy::Policy groupPolicy, Settings::BoolAdminSetting adminSetting) :
-            m_argCommon(ArgumentCommon::ForType(execArgType)), m_desc(std::move(desc)), m_type(type), m_feature(feature), m_groupPolicy(groupPolicy), m_adminSetting(adminSetting) {}
-
-        ArgumentCommon m_argCommon;
-        Resource::StringId m_desc;
-        bool m_required = false;
-        ArgumentType m_type = ArgumentType::Standard;
-        Argument::Visibility m_visibility = Argument::Visibility::Example;
-        size_t m_countLimit = 1;
-        Settings::ExperimentalFeature::Feature m_feature = Settings::ExperimentalFeature::Feature::None;
-        Settings::TogglePolicy::Policy m_groupPolicy = Settings::TogglePolicy::Policy::None;
-        Settings::BoolAdminSetting m_adminSetting = Settings::BoolAdminSetting::Unknown;
-    };
-}
+// Copyright (c) Microsoft Corporation.
+// Licensed under the MIT License.
+#pragma once
+#include "ExecutionContext.h"
+#include "Resources.h"
+#include <winget/UserSettings.h>
+#include <winget/ExperimentalFeature.h>
+#include <winget/GroupPolicy.h>
+#include <winget/AdminSettings.h>
+#include <winget/LocIndependent.h>
+
+#include <string>
+#include <string_view>
+
+
+#define APPINSTALLER_CLI_ARGUMENT_IDENTIFIER_CHAR       '-'
+#define APPINSTALLER_CLI_ARGUMENT_IDENTIFIER_STRING     "-"
+#define APPINSTALLER_CLI_ARGUMENT_SPLIT_CHAR            '='
+#define APPINSTALLER_CLI_HELP_ARGUMENT_TEXT_CHAR        '?'
+#define APPINSTALLER_CLI_HELP_ARGUMENT_TEXT_STRING      "?"
+#define APPINSTALLER_CLI_HELP_ARGUMENT                  APPINSTALLER_CLI_ARGUMENT_IDENTIFIER_STRING APPINSTALLER_CLI_HELP_ARGUMENT_TEXT_STRING
+
+namespace AppInstaller::CLI
+{
+    using namespace AppInstaller::Utility::literals;
+
+    // The type of argument.
+    enum class ArgumentType
+    {
+        // Argument requires specifying the name before the value.
+        Standard,
+        // Argument value can be specified alone; position indicates argument name.
+        Positional,
+        // Only argument name can be specified and indicates a bool value.
+        Flag,
+    };
+
+    // Categories an arg type can belong to.
+    // Used to reason about the arguments present without having to repeat the same
+    // lists every time.
+    enum class ArgTypeCategory
+    {
+        None = 0,
+        // The --manifest argument.
+        Manifest = 0x1,
+        // Arguments for querying or selecting a package.
+        // E.g.: --query
+        PackageQuery = 0x2,
+        // Arguments for querying or selecting a package, which do not work for multiple packages.
+        // E.g.: --version
+        SinglePackageQuery = 0x4,
+        // Arguments for installer or uninstaller selection.
+        // E.g.: --scope
+        InstallerSelection = 0x8,
+        // Arguments for installer or uninstaller behavior.
+        // E.g.: --interactive
+        InstallerBehavior = 0x10,
+        // Arguments for installer or uninstaller behavior, which do not work for multiple packages.
+        // E.g.: --override
+        SingleInstallerBehavior = 0x20,
+        // Arguments for selecting or interacting with the source used for initial querying
+        // E.g.: --header
+        QuerySource = 0x40,
+        // Arguments that only make sense when talking about multiple packages
+        MultiplePackages = 0x80,
+        // Flag arguments that should be copied over when creating a sub-context
+        CopyFlagToSubContext = 0x100,
+        // Arguments with associated values that should be copied over when creating a sub-context
+        CopyValueToSubContext = 0x200,
+        // Arguments for selecting or interacting with dependencies or setting specific source behaviors
+        // E.g.: --dependency-source
+        // E.g.: --accept-source-agreements
+        ExtendedSource = 0x400,
+    };
+
+    DEFINE_ENUM_FLAG_OPERATORS(ArgTypeCategory);
+
+    // Exclusive sets an argument can belong to.
+    // Only one argument from each exclusive set is allowed at a time.
+    enum class ArgTypeExclusiveSet : uint32_t
+    {
+        None = 0x0,
+        ProgressBarOption = 0x1,
+        EnableDisable = 0x2,
+        PurgePreserve = 0x4,
+        PinType = 0x8,
+        StubType = 0x10,
+        Proxy = 0x20,
+        AllAndTargetVersion = 0x40,
+
+        // This must always be at the end
+        Max
+    };
+
+    DEFINE_ENUM_FLAG_OPERATORS(ArgTypeExclusiveSet);
+
+    // An argument to a command; containing only data that is common to all its uses.
+    // Argument extends this by adding command-specific values, like help strings.
+    struct ArgumentCommon
+    {
+        // Defines an argument with no alias.
+        constexpr static char NoAlias = '\0';
+
+        ArgumentCommon(Execution::Args::Type execArgType, Utility::LocIndView name, char alias, Utility::LocIndView alternateName, ArgTypeCategory typeCategory = ArgTypeCategory::None, ArgTypeExclusiveSet exclusiveSet = ArgTypeExclusiveSet::None)
+            : Type(execArgType), Name(name), Alias(alias), AlternateName(alternateName), TypeCategory(typeCategory), ExclusiveSet(exclusiveSet) {}
+
+        ArgumentCommon(Execution::Args::Type execArgType, Utility::LocIndView name, char alias, ArgTypeCategory typeCategory = ArgTypeCategory::None, ArgTypeExclusiveSet exclusiveSet = ArgTypeExclusiveSet::None)
+            : Type(execArgType), Name(name), Alias(alias), TypeCategory(typeCategory), ExclusiveSet(exclusiveSet) {}
+
+        ArgumentCommon(Execution::Args::Type execArgType, Utility::LocIndView name, Utility::LocIndView alternateName, ArgTypeCategory typeCategory = ArgTypeCategory::None, ArgTypeExclusiveSet exclusiveSet = ArgTypeExclusiveSet::None)
+            : Type(execArgType), Name(name), Alias(NoAlias), AlternateName(alternateName), TypeCategory(typeCategory), ExclusiveSet(exclusiveSet) {}
+
+        ArgumentCommon(Execution::Args::Type execArgType, Utility::LocIndView name, ArgTypeCategory typeCategory = ArgTypeCategory::None, ArgTypeExclusiveSet exclusiveSet = ArgTypeExclusiveSet::None)
+            : Type(execArgType), Name(name), Alias(NoAlias), TypeCategory(typeCategory), ExclusiveSet(exclusiveSet) {}
+
+        // Gets the argument for the given type.
+        static ArgumentCommon ForType(Execution::Args::Type execArgType);
+
+        static std::vector<ArgumentCommon> GetFromExecArgs(const Execution::Args& execArgs);
+
+        Execution::Args::Type Type;
+        Utility::LocIndView Name;
+        char Alias;
+        Utility::LocIndView AlternateName;
+        ArgTypeCategory TypeCategory;
+        ArgTypeExclusiveSet ExclusiveSet;
+    };
+
+    // An argument to a command.
+    struct Argument
+    {
+        // Controls the visibility of the field.
+        enum class Visibility
+        {
+            // Shown in the example.
+            Example,
+            // Shown only in the table below the example.
+            Help,
+            // Not shown in help.
+            Hidden,
+        };
+
+        // Defines an argument with no alternate name
+        constexpr static std::string_view NoAlternateName = "";
+
+        Argument(Execution::Args::Type execArgType, Resource::StringId desc) :
+            m_argCommon(ArgumentCommon::ForType(execArgType)), m_desc(std::move(desc)) {}
+
+        Argument(Execution::Args::Type execArgType, Resource::StringId desc, bool required) :
+            m_argCommon(ArgumentCommon::ForType(execArgType)), m_desc(std::move(desc)), m_required(required) {}
+
+        Argument(Execution::Args::Type execArgType, Resource::StringId desc, ArgumentType type) :
+            m_argCommon(ArgumentCommon::ForType(execArgType)), m_desc(std::move(desc)), m_type(type) {}
+
+        Argument(Execution::Args::Type execArgType, Resource::StringId desc, ArgumentType type, Argument::Visibility visibility) :
+            m_argCommon(ArgumentCommon::ForType(execArgType)), m_desc(std::move(desc)), m_type(type), m_visibility(visibility) {}
+
+        Argument(Execution::Args::Type execArgType, Resource::StringId desc, ArgumentType type, bool required) :
+            m_argCommon(ArgumentCommon::ForType(execArgType)), m_desc(std::move(desc)), m_type(type), m_required(required) {}
+
+        Argument(Execution::Args::Type execArgType, Resource::StringId desc, ArgumentType type, Argument::Visibility visibility, bool required) :
+            m_argCommon(ArgumentCommon::ForType(execArgType)), m_desc(std::move(desc)), m_type(type), m_visibility(visibility), m_required(required) {}
+
+#ifndef AICLI_DISABLE_TEST_HOOKS
+        // Constructors for arguments with custom names and aliases to use in tests
+        Argument(std::string_view name, char alias, Execution::Args::Type execArgType, Resource::StringId desc, ArgumentType type) :
+            m_argCommon(execArgType, Utility::LocIndView{ name }, alias), m_desc(std::move(desc)), m_type(type) {}
+
+        Argument(std::string_view name, char alias, std::string_view alternateName, Execution::Args::Type execArgType, Resource::StringId desc, ArgumentType type) :
+            m_argCommon(execArgType, Utility::LocIndView{ name }, alias, Utility::LocIndView{ alternateName }), m_desc(std::move(desc)), m_type(type) {}
+#endif
+
+        ~Argument() = default;
+
+        Argument(const Argument&) = default;
+        Argument& operator=(const Argument&) = default;
+
+        Argument(Argument&&) = default;
+        Argument& operator=(Argument&&) = default;
+
+        // Gets the argument for the given type.
+        static Argument ForType(Execution::Args::Type type);
+
+        // Gets the common arguments for all commands.
+        static void GetCommon(std::vector<Argument>& args);
+
+        // Static argument validation helpers; throw CommandException when validation fails.
+
+        // Requires that at most one argument from the list is present.
+        static void ValidateExclusiveArguments(const Execution::Args& args);
+
+        // Requires that if an argument depends on another one, it is not present without the dependency.
+        static void ValidateArgumentDependency(const Execution::Args& args, Execution::Args::Type type, Execution::Args::Type dependencyArgType);
+
+        static ArgTypeCategory GetCategoriesPresent(const Execution::Args& arg);
+
+        // Requires that arguments meet common requirements
+        static ArgTypeCategory GetCategoriesAndValidateCommonArguments(const Execution::Args& args, bool requirePackageSelectionArg = true);
+        static void ValidateCommonArguments(const Execution::Args& args, bool requirePackageSelectionArg = true) { std::ignore = GetCategoriesAndValidateCommonArguments(args, requirePackageSelectionArg); }
+
+        // Gets the argument usage string in the format of "-alias,--name".
+        std::string GetUsageString() const;
+
+        // Arguments are not localized at this time.
+        Utility::LocIndView Name() const { return m_argCommon.Name; }
+        char Alias() const { return m_argCommon.Alias; }
+        std::string_view AlternateName() const { return m_argCommon.AlternateName; }
+        Execution::Args::Type ExecArgType() const { return m_argCommon.Type; }
+        const Resource::StringId& Description() const { return m_desc; }
+        bool Required() const { return m_required; }
+        ArgumentType Type() const { return m_type; }
+        size_t Limit() const { return m_countLimit; }
+        Argument::Visibility GetVisibility() const;
+        Settings::ExperimentalFeature::Feature Feature() const { return m_feature; }
+        Settings::TogglePolicy::Policy GroupPolicy() const { return m_groupPolicy; }
+        Settings::BoolAdminSetting AdminSetting() const { return m_adminSetting; }
+
+        Argument& SetRequired(bool required) { m_required = required; return *this; }
+        Argument& SetCountLimit(size_t countLimit) { m_countLimit = countLimit; return *this; }
+
+    private:
+        // Constructors that set a Feature or Policy are private to force callers to go through the ForType() function.
+        // This helps keep it all in one place to reduce chances of missing it somewhere.
+        Argument(Execution::Args::Type execArgType, Resource::StringId desc, Settings::ExperimentalFeature::Feature feature) :
+            m_argCommon(ArgumentCommon::ForType(execArgType)), m_desc(std::move(desc)), m_feature(feature) {}
+
+        Argument(Execution::Args::Type execArgType, Resource::StringId desc, bool required, Settings::ExperimentalFeature::Feature feature) :
+            m_argCommon(ArgumentCommon::ForType(execArgType)), m_desc(std::move(desc)), m_required(required), m_feature(feature) {}
+
+        Argument(Execution::Args::Type execArgType, Resource::StringId desc, ArgumentType type, Settings::ExperimentalFeature::Feature feature) :
+            m_argCommon(ArgumentCommon::ForType(execArgType)), m_desc(std::move(desc)), m_type(type), m_feature(feature) {}
+
+        Argument(Execution::Args::Type execArgType, Resource::StringId desc, ArgumentType type, Argument::Visibility visibility, Settings::ExperimentalFeature::Feature feature) :
+            m_argCommon(ArgumentCommon::ForType(execArgType)), m_desc(std::move(desc)), m_type(type), m_visibility(visibility), m_feature(feature) {}
+
+        Argument(Execution::Args::Type execArgType, Resource::StringId desc, ArgumentType type, bool required, Settings::ExperimentalFeature::Feature feature) :
+            m_argCommon(ArgumentCommon::ForType(execArgType)), m_desc(std::move(desc)), m_type(type), m_required(required), m_feature(feature) {}
+
+        Argument(Execution::Args::Type execArgType, Resource::StringId desc, ArgumentType type, Argument::Visibility visibility, bool required, Settings::ExperimentalFeature::Feature feature) :
+            m_argCommon(ArgumentCommon::ForType(execArgType)), m_desc(std::move(desc)), m_type(type), m_visibility(visibility), m_required(required), m_feature(feature) {}
+
+        Argument(Execution::Args::Type execArgType, Resource::StringId desc, ArgumentType type, Settings::TogglePolicy::Policy groupPolicy, Settings::BoolAdminSetting adminSetting) :
+            m_argCommon(ArgumentCommon::ForType(execArgType)), m_desc(std::move(desc)), m_type(type), m_groupPolicy(groupPolicy), m_adminSetting(adminSetting) {}
+
+        Argument(Execution::Args::Type execArgType, Resource::StringId desc, ArgumentType type, Argument::Visibility visibility, Settings::TogglePolicy::Policy groupPolicy, Settings::BoolAdminSetting adminSetting) :
+            m_argCommon(ArgumentCommon::ForType(execArgType)), m_desc(std::move(desc)), m_type(type), m_visibility(visibility), m_groupPolicy(groupPolicy), m_adminSetting(adminSetting) {}
+
+        Argument(Execution::Args::Type execArgType, Resource::StringId desc, ArgumentType type, Settings::ExperimentalFeature::Feature feature, Settings::TogglePolicy::Policy groupPolicy, Settings::BoolAdminSetting adminSetting) :
+            m_argCommon(ArgumentCommon::ForType(execArgType)), m_desc(std::move(desc)), m_type(type), m_feature(feature), m_groupPolicy(groupPolicy), m_adminSetting(adminSetting) {}
+
+        ArgumentCommon m_argCommon;
+        Resource::StringId m_desc;
+        bool m_required = false;
+        ArgumentType m_type = ArgumentType::Standard;
+        Argument::Visibility m_visibility = Argument::Visibility::Example;
+        size_t m_countLimit = 1;
+        Settings::ExperimentalFeature::Feature m_feature = Settings::ExperimentalFeature::Feature::None;
+        Settings::TogglePolicy::Policy m_groupPolicy = Settings::TogglePolicy::Policy::None;
+        Settings::BoolAdminSetting m_adminSetting = Settings::BoolAdminSetting::Unknown;
+    };
+}