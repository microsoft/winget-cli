// Copyright (c) Microsoft Corporation.
// Licensed under the MIT License.
#include "pch.h"
#include "Resources.h"
#include "PinFlow.h"
#include "TableOutput.h"
#include "Microsoft/PinningIndex.h"
#include "Microsoft/SQLiteStorageBase.h"
#include "winget/RepositorySearch.h"

using namespace AppInstaller::Repository;
using namespace AppInstaller::Repository::Microsoft;

namespace AppInstaller::CLI::Workflow
{
    namespace
    {
        // Creates a Pin appropriate for the context based on the arguments provided
        Pinning::Pin CreatePin(Execution::Context& context, std::string_view packageId, std::string_view sourceId)
        {
            if (context.Args.Contains(Execution::Args::Type::GatedVersion))
            {
                return Pinning::Pin::CreateGatingPin({ packageId, sourceId }, context.Args.GetArg(Execution::Args::Type::GatedVersion));
            }
            else if (context.Args.Contains(Execution::Args::Type::BlockingPin))
            {
                return Pinning::Pin::CreateBlockingPin({ packageId, sourceId });
            }
            else
            {
                return Pinning::Pin::CreatePinningPin({ packageId, sourceId });
            }
        }
    }

    void OpenPinningIndex::operator()(Execution::Context& context) const
    {
<<<<<<< HEAD
        auto pinningIndex = PinningIndex::OpenOrCreateDefault(SQLiteStorageBase::OpenDisposition::ReadWrite);
        context.Add<Execution::Data::PinningIndex>(std::make_shared<PinningIndex>(std::move(pinningIndex)));
=======
        auto openDisposition = m_readOnly ? SQLiteStorageBase::OpenDisposition::Read : SQLiteStorageBase::OpenDisposition::ReadWrite;
        auto pinningIndex = PinningIndex::OpenOrCreateDefault(openDisposition);
        if (!pinningIndex)
        {
            AICLI_LOG(CLI, Error, << "Unable to open pinning index.");
            context.Reporter.Error() << Resource::String::PinCannotOpenIndex << std::endl;
            AICLI_TERMINATE_CONTEXT(APPINSTALLER_CLI_ERROR_CANNOT_OPEN_PINNING_INDEX);
        }

        context.Add<Execution::Data::PinningIndex>(std::move(pinningIndex));
>>>>>>> 533c2c9f
    }

    void GetAllPins(Execution::Context& context)
    {
        AICLI_LOG(CLI, Info, << "Getting all existing pins");
        context.Add<Execution::Data::Pins>(context.Get<Execution::Data::PinningIndex>()->GetAllPins());
    }

    void SearchPin(Execution::Context& context)
    {
        auto package = context.Get<Execution::Data::Package>();
        std::vector<Pinning::Pin> pins;
        std::set<std::string> sources;

        auto pinningIndex = context.Get<Execution::Data::PinningIndex>();

        auto packageVersionKeys = package->GetAvailableVersionKeys(PinBehavior::IgnorePins);
        for (auto versionKey : packageVersionKeys)
        {
            auto availableVersion = package->GetAvailableVersion(versionKey, PinBehavior::IgnorePins);
            Pinning::PinKey pinKey{
                availableVersion->GetProperty(PackageVersionProperty::Id).get(),
                availableVersion->GetProperty(PackageVersionProperty::SourceIdentifier).get() };

            if (sources.insert(pinKey.SourceId).second)
            {
                auto pin = pinningIndex->GetPin(pinKey);
                if (pin)
                {
                    pins.emplace_back(std::move(pin.value()));
                }
            }
        }

        context.Add<Execution::Data::Pins>(std::move(pins));
    }

    void AddPin(Execution::Context& context)
    {
        auto package = context.Get<Execution::Data::Package>();
        auto installedVersion = context.Get<Execution::Data::InstalledPackageVersion>();

<<<<<<< HEAD
        auto installedVersionString = installedVersion->GetProperty(PackageVersionProperty::Version);
=======
        std::vector<Pinning::Pin> pins;

        // TODO: We should support querying the multiple sources for a package, instead of just one
        auto availableVersion = package->GetLatestAvailableVersion();

        Pinning::PinKey pinKey{
            availableVersion->GetProperty(PackageVersionProperty::Id).get(),
            availableVersion->GetProperty(PackageVersionProperty::SourceIdentifier).get() };
        auto pin = CreatePin(context, pinKey.PackageId, pinKey.SourceId);
        AICLI_LOG(CLI, Info, << "Adding pin with type " << ToString(pin.GetType()) << " for package [" << pin.GetPackageId() << "] from source [" << pin.GetSourceId() << "]");
>>>>>>> 533c2c9f

        std::vector<Pinning::Pin> pinsToAddOrUpdate;
        std::set<std::string> sources;

        auto pinningIndex = context.Get<Execution::Data::PinningIndex>();

        auto packageVersionKeys = package->GetAvailableVersionKeys(PinBehavior::IgnorePins);
        for (auto versionKey : packageVersionKeys)
        {
            auto availableVersion = package->GetAvailableVersion(versionKey, PinBehavior::IgnorePins);
            Pinning::PinKey pinKey{
                availableVersion->GetProperty(PackageVersionProperty::Id).get(),
                availableVersion->GetProperty(PackageVersionProperty::SourceIdentifier).get() };

            if (!sources.insert(pinKey.SourceId).second)
            {
                // We already considered the pin for this source
                continue;
            }

            auto pin = CreatePin(context, pinKey.PackageId, pinKey.SourceId, installedVersionString);
            AICLI_LOG(CLI, Info, << "Evaluating pin with type " << ToString(pin.GetType()) << " for package [" << pin.GetPackageId() << "] from source [" << pin.GetSourceId() << "]");

            auto existingPin = pinningIndex->GetPin(pinKey);
            if (existingPin)
            {
                auto packageName = availableVersion->GetProperty(PackageVersionProperty::Name);

                // Pin already exists.
                // If it is the same, we do nothing. If it is different, check for the --force arg
                if (pin == existingPin)
                {
                    AICLI_LOG(CLI, Info, << "Pin already exists");
                    context.Reporter.Info() << Resource::String::PinAlreadyExists(packageName) << std::endl;
                    continue;
                }

                AICLI_LOG(CLI, Info, << "Another pin already exists for the package for source " << pinKey.SourceId);
                if (context.Args.Contains(Execution::Args::Type::Force))
                {
                    AICLI_LOG(CLI, Info, << "Overwriting pin due to --force argument");
                    context.Reporter.Warn() << Resource::String::PinExistsOverwriting(packageName) << std::endl;
                    pinsToAddOrUpdate.push_back(std::move(pin));
                }
                else
                {
                    context.Reporter.Error() << Resource::String::PinExistsUseForceArg(packageName) << std::endl;
                    AICLI_TERMINATE_CONTEXT(APPINSTALLER_CLI_ERROR_PIN_ALREADY_EXISTS);
                }
            }
            else
            {
                pinsToAddOrUpdate.push_back(std::move(pin));
            }
        }

        if (!pinsToAddOrUpdate.empty())
        {
            for (auto pin : pinsToAddOrUpdate)
            {
                pinningIndex->AddOrUpdatePin(pin);
            }

            context.Reporter.Info() << Resource::String::PinAdded << std::endl;
        }
    }

    void RemovePin(Execution::Context& context)
    {
        auto package = context.Get<Execution::Data::Package>();
        std::vector<Pinning::Pin> pins;
        std::set<std::string> sources;

        auto pinningIndex = context.Get<Execution::Data::PinningIndex>();
        bool pinExists = false;

        // Note that if a source was specified in the command line,
        // that will be the only one we get version keys from.
        // So, we remove pins from all sources unless one was provided.
        auto packageVersionKeys = package->GetAvailableVersionKeys(PinBehavior::IgnorePins);
        for (auto versionKey : packageVersionKeys)
        {
            auto availableVersion = package->GetAvailableVersion(versionKey, PinBehavior::IgnorePins);
            Pinning::PinKey pinKey{
                availableVersion->GetProperty(PackageVersionProperty::Id).get(),
                availableVersion->GetProperty(PackageVersionProperty::SourceIdentifier).get() };

            if (sources.insert(pinKey.SourceId).second)
            {
                if (pinningIndex->GetPin(pinKey))
                {
                    AICLI_LOG(CLI, Info, << "Removing pin for package [" << pinKey.PackageId << "] from source [" << pinKey.SourceId << "]");
                    pinningIndex->RemovePin(pinKey);
                    pinExists = true;
                }
            }
        }

        if (!pinExists)
        {
            AICLI_LOG(CLI, Warning, << "Pin does not exist");
            context.Reporter.Warn() << Resource::String::PinDoesNotExist(package->GetProperty(PackageProperty::Name)) << std::endl;
            AICLI_TERMINATE_CONTEXT(APPINSTALLER_CLI_ERROR_PIN_DOES_NOT_EXIST);
        }

        context.Reporter.Info() << Resource::String::PinRemovedSuccessfully << std::endl;
    }

    void ReportPins(Execution::Context& context)
    {
        const auto& pins = context.Get<Execution::Data::Pins>();
        if (pins.empty())
        {
            context.Reporter.Info() << Resource::String::PinNoPinsExist << std::endl;
            return;
        }

        // Get a mapping of source IDs to names so that we can show something nicer
        std::map<std::string, std::string> sourceNames;
        for (const auto& source : Repository::Source::GetCurrentSources())
        {
            sourceNames[source.Identifier] = source.Name;
        }

        Execution::TableOutput<4> table(context.Reporter,
            {
                Resource::String::SearchId,
                Resource::String::SearchSource,
                Resource::String::PinType,
                Resource::String::SearchVersion,
            });

        for (const auto& pin : pins)
        {
            table.OutputLine({
                pin.GetPackageId(),
<<<<<<< HEAD
                sourceNames[pin.GetSourceId()],
=======
                std::string{ pin.GetSourceId() },
                pin.GetGatedVersion().ToString(),
>>>>>>> 533c2c9f
                std::string{ ToString(pin.GetType()) },
                pin.GetVersion().ToString(),
                });
        }

        table.Complete();
    }

    void ResetAllPins(Execution::Context& context)
    {
        AICLI_LOG(CLI, Info, << "Resetting all pins");
        context.Reporter.Info() << Resource::String::PinResettingAll << std::endl;

        std::string sourceId;
        if (context.Args.Contains(Execution::Args::Type::Source))
        {
            auto sourceName = context.Args.GetArg(Execution::Args::Type::Source);
            auto sources = Source::GetCurrentSources();
            for (const auto& source : sources)
            {
                if (Utility::CaseInsensitiveEquals(source.Name, sourceName))
                {
                    sourceId = source.Identifier;
                    break;
                }
            }
        }

        if (context.Get<Execution::Data::PinningIndex>()->ResetAllPins(sourceId))
        {
            context.Reporter.Info() << Resource::String::PinResetSuccessful << std::endl;
        }
        else
        {
            context.Reporter.Info() << Resource::String::PinNoPinsExist << std::endl;
        }
    }

    void CrossReferencePinsWithSource(Execution::Context& context)
    {
        const auto& pins = context.Get<Execution::Data::Pins>();
        const auto& source = context.Get<Execution::Data::Source>();

        std::vector<Pinning::Pin> matchingPins;
        for (const auto pin : pins)
        {
            SearchRequest searchRequest;
            searchRequest.Filters.emplace_back(PackageMatchField::Id, MatchType::CaseInsensitive, pin.GetPackageId());
            auto searchResult = source.Search(searchRequest);

            // Ensure the match comes from the right source
            for (const auto& match : searchResult.Matches)
            {
                auto availableVersion = match.Package->GetAvailableVersion({ pin.GetSourceId(), "", "" }, PinBehavior::IgnorePins);
                if (availableVersion)
                {
                    matchingPins.push_back(pin);
                }
            }
        }

        context.Add<Execution::Data::Pins>(std::move(matchingPins));
    }

}<|MERGE_RESOLUTION|>--- conflicted
+++ resolved
@@ -1,315 +1,292 @@
-// Copyright (c) Microsoft Corporation.
-// Licensed under the MIT License.
-#include "pch.h"
-#include "Resources.h"
-#include "PinFlow.h"
-#include "TableOutput.h"
-#include "Microsoft/PinningIndex.h"
-#include "Microsoft/SQLiteStorageBase.h"
-#include "winget/RepositorySearch.h"
-
-using namespace AppInstaller::Repository;
-using namespace AppInstaller::Repository::Microsoft;
-
-namespace AppInstaller::CLI::Workflow
-{
-    namespace
-    {
-        // Creates a Pin appropriate for the context based on the arguments provided
-        Pinning::Pin CreatePin(Execution::Context& context, std::string_view packageId, std::string_view sourceId)
-        {
-            if (context.Args.Contains(Execution::Args::Type::GatedVersion))
-            {
-                return Pinning::Pin::CreateGatingPin({ packageId, sourceId }, context.Args.GetArg(Execution::Args::Type::GatedVersion));
-            }
-            else if (context.Args.Contains(Execution::Args::Type::BlockingPin))
-            {
-                return Pinning::Pin::CreateBlockingPin({ packageId, sourceId });
-            }
-            else
-            {
-                return Pinning::Pin::CreatePinningPin({ packageId, sourceId });
-            }
-        }
-    }
-
-    void OpenPinningIndex::operator()(Execution::Context& context) const
-    {
-<<<<<<< HEAD
-        auto pinningIndex = PinningIndex::OpenOrCreateDefault(SQLiteStorageBase::OpenDisposition::ReadWrite);
-        context.Add<Execution::Data::PinningIndex>(std::make_shared<PinningIndex>(std::move(pinningIndex)));
-=======
-        auto openDisposition = m_readOnly ? SQLiteStorageBase::OpenDisposition::Read : SQLiteStorageBase::OpenDisposition::ReadWrite;
-        auto pinningIndex = PinningIndex::OpenOrCreateDefault(openDisposition);
-        if (!pinningIndex)
-        {
-            AICLI_LOG(CLI, Error, << "Unable to open pinning index.");
-            context.Reporter.Error() << Resource::String::PinCannotOpenIndex << std::endl;
-            AICLI_TERMINATE_CONTEXT(APPINSTALLER_CLI_ERROR_CANNOT_OPEN_PINNING_INDEX);
-        }
-
-        context.Add<Execution::Data::PinningIndex>(std::move(pinningIndex));
->>>>>>> 533c2c9f
-    }
-
-    void GetAllPins(Execution::Context& context)
-    {
-        AICLI_LOG(CLI, Info, << "Getting all existing pins");
-        context.Add<Execution::Data::Pins>(context.Get<Execution::Data::PinningIndex>()->GetAllPins());
-    }
-
-    void SearchPin(Execution::Context& context)
-    {
-        auto package = context.Get<Execution::Data::Package>();
-        std::vector<Pinning::Pin> pins;
-        std::set<std::string> sources;
-
-        auto pinningIndex = context.Get<Execution::Data::PinningIndex>();
-
-        auto packageVersionKeys = package->GetAvailableVersionKeys(PinBehavior::IgnorePins);
-        for (auto versionKey : packageVersionKeys)
-        {
-            auto availableVersion = package->GetAvailableVersion(versionKey, PinBehavior::IgnorePins);
-            Pinning::PinKey pinKey{
-                availableVersion->GetProperty(PackageVersionProperty::Id).get(),
-                availableVersion->GetProperty(PackageVersionProperty::SourceIdentifier).get() };
-
-            if (sources.insert(pinKey.SourceId).second)
-            {
-                auto pin = pinningIndex->GetPin(pinKey);
-                if (pin)
-                {
-                    pins.emplace_back(std::move(pin.value()));
-                }
-            }
-        }
-
-        context.Add<Execution::Data::Pins>(std::move(pins));
-    }
-
-    void AddPin(Execution::Context& context)
-    {
-        auto package = context.Get<Execution::Data::Package>();
-        auto installedVersion = context.Get<Execution::Data::InstalledPackageVersion>();
-
-<<<<<<< HEAD
-        auto installedVersionString = installedVersion->GetProperty(PackageVersionProperty::Version);
-=======
-        std::vector<Pinning::Pin> pins;
-
-        // TODO: We should support querying the multiple sources for a package, instead of just one
-        auto availableVersion = package->GetLatestAvailableVersion();
-
-        Pinning::PinKey pinKey{
-            availableVersion->GetProperty(PackageVersionProperty::Id).get(),
-            availableVersion->GetProperty(PackageVersionProperty::SourceIdentifier).get() };
-        auto pin = CreatePin(context, pinKey.PackageId, pinKey.SourceId);
-        AICLI_LOG(CLI, Info, << "Adding pin with type " << ToString(pin.GetType()) << " for package [" << pin.GetPackageId() << "] from source [" << pin.GetSourceId() << "]");
->>>>>>> 533c2c9f
-
-        std::vector<Pinning::Pin> pinsToAddOrUpdate;
-        std::set<std::string> sources;
-
-        auto pinningIndex = context.Get<Execution::Data::PinningIndex>();
-
-        auto packageVersionKeys = package->GetAvailableVersionKeys(PinBehavior::IgnorePins);
-        for (auto versionKey : packageVersionKeys)
-        {
-            auto availableVersion = package->GetAvailableVersion(versionKey, PinBehavior::IgnorePins);
-            Pinning::PinKey pinKey{
-                availableVersion->GetProperty(PackageVersionProperty::Id).get(),
-                availableVersion->GetProperty(PackageVersionProperty::SourceIdentifier).get() };
-
-            if (!sources.insert(pinKey.SourceId).second)
-            {
-                // We already considered the pin for this source
-                continue;
-            }
-
-            auto pin = CreatePin(context, pinKey.PackageId, pinKey.SourceId, installedVersionString);
-            AICLI_LOG(CLI, Info, << "Evaluating pin with type " << ToString(pin.GetType()) << " for package [" << pin.GetPackageId() << "] from source [" << pin.GetSourceId() << "]");
-
-            auto existingPin = pinningIndex->GetPin(pinKey);
-            if (existingPin)
-            {
-                auto packageName = availableVersion->GetProperty(PackageVersionProperty::Name);
-
-                // Pin already exists.
-                // If it is the same, we do nothing. If it is different, check for the --force arg
-                if (pin == existingPin)
-                {
-                    AICLI_LOG(CLI, Info, << "Pin already exists");
-                    context.Reporter.Info() << Resource::String::PinAlreadyExists(packageName) << std::endl;
-                    continue;
-                }
-
-                AICLI_LOG(CLI, Info, << "Another pin already exists for the package for source " << pinKey.SourceId);
-                if (context.Args.Contains(Execution::Args::Type::Force))
-                {
-                    AICLI_LOG(CLI, Info, << "Overwriting pin due to --force argument");
-                    context.Reporter.Warn() << Resource::String::PinExistsOverwriting(packageName) << std::endl;
-                    pinsToAddOrUpdate.push_back(std::move(pin));
-                }
-                else
-                {
-                    context.Reporter.Error() << Resource::String::PinExistsUseForceArg(packageName) << std::endl;
-                    AICLI_TERMINATE_CONTEXT(APPINSTALLER_CLI_ERROR_PIN_ALREADY_EXISTS);
-                }
-            }
-            else
-            {
-                pinsToAddOrUpdate.push_back(std::move(pin));
-            }
-        }
-
-        if (!pinsToAddOrUpdate.empty())
-        {
-            for (auto pin : pinsToAddOrUpdate)
-            {
-                pinningIndex->AddOrUpdatePin(pin);
-            }
-
-            context.Reporter.Info() << Resource::String::PinAdded << std::endl;
-        }
-    }
-
-    void RemovePin(Execution::Context& context)
-    {
-        auto package = context.Get<Execution::Data::Package>();
-        std::vector<Pinning::Pin> pins;
-        std::set<std::string> sources;
-
-        auto pinningIndex = context.Get<Execution::Data::PinningIndex>();
-        bool pinExists = false;
-
-        // Note that if a source was specified in the command line,
-        // that will be the only one we get version keys from.
-        // So, we remove pins from all sources unless one was provided.
-        auto packageVersionKeys = package->GetAvailableVersionKeys(PinBehavior::IgnorePins);
-        for (auto versionKey : packageVersionKeys)
-        {
-            auto availableVersion = package->GetAvailableVersion(versionKey, PinBehavior::IgnorePins);
-            Pinning::PinKey pinKey{
-                availableVersion->GetProperty(PackageVersionProperty::Id).get(),
-                availableVersion->GetProperty(PackageVersionProperty::SourceIdentifier).get() };
-
-            if (sources.insert(pinKey.SourceId).second)
-            {
-                if (pinningIndex->GetPin(pinKey))
-                {
-                    AICLI_LOG(CLI, Info, << "Removing pin for package [" << pinKey.PackageId << "] from source [" << pinKey.SourceId << "]");
-                    pinningIndex->RemovePin(pinKey);
-                    pinExists = true;
-                }
-            }
-        }
-
-        if (!pinExists)
-        {
-            AICLI_LOG(CLI, Warning, << "Pin does not exist");
-            context.Reporter.Warn() << Resource::String::PinDoesNotExist(package->GetProperty(PackageProperty::Name)) << std::endl;
-            AICLI_TERMINATE_CONTEXT(APPINSTALLER_CLI_ERROR_PIN_DOES_NOT_EXIST);
-        }
-
-        context.Reporter.Info() << Resource::String::PinRemovedSuccessfully << std::endl;
-    }
-
-    void ReportPins(Execution::Context& context)
-    {
-        const auto& pins = context.Get<Execution::Data::Pins>();
-        if (pins.empty())
-        {
-            context.Reporter.Info() << Resource::String::PinNoPinsExist << std::endl;
-            return;
-        }
-
-        // Get a mapping of source IDs to names so that we can show something nicer
-        std::map<std::string, std::string> sourceNames;
-        for (const auto& source : Repository::Source::GetCurrentSources())
-        {
-            sourceNames[source.Identifier] = source.Name;
-        }
-
-        Execution::TableOutput<4> table(context.Reporter,
-            {
-                Resource::String::SearchId,
-                Resource::String::SearchSource,
-                Resource::String::PinType,
-                Resource::String::SearchVersion,
-            });
-
-        for (const auto& pin : pins)
-        {
-            table.OutputLine({
-                pin.GetPackageId(),
-<<<<<<< HEAD
-                sourceNames[pin.GetSourceId()],
-=======
-                std::string{ pin.GetSourceId() },
-                pin.GetGatedVersion().ToString(),
->>>>>>> 533c2c9f
-                std::string{ ToString(pin.GetType()) },
-                pin.GetVersion().ToString(),
-                });
-        }
-
-        table.Complete();
-    }
-
-    void ResetAllPins(Execution::Context& context)
-    {
-        AICLI_LOG(CLI, Info, << "Resetting all pins");
-        context.Reporter.Info() << Resource::String::PinResettingAll << std::endl;
-
-        std::string sourceId;
-        if (context.Args.Contains(Execution::Args::Type::Source))
-        {
-            auto sourceName = context.Args.GetArg(Execution::Args::Type::Source);
-            auto sources = Source::GetCurrentSources();
-            for (const auto& source : sources)
-            {
-                if (Utility::CaseInsensitiveEquals(source.Name, sourceName))
-                {
-                    sourceId = source.Identifier;
-                    break;
-                }
-            }
-        }
-
-        if (context.Get<Execution::Data::PinningIndex>()->ResetAllPins(sourceId))
-        {
-            context.Reporter.Info() << Resource::String::PinResetSuccessful << std::endl;
-        }
-        else
-        {
-            context.Reporter.Info() << Resource::String::PinNoPinsExist << std::endl;
-        }
-    }
-
-    void CrossReferencePinsWithSource(Execution::Context& context)
-    {
-        const auto& pins = context.Get<Execution::Data::Pins>();
-        const auto& source = context.Get<Execution::Data::Source>();
-
-        std::vector<Pinning::Pin> matchingPins;
-        for (const auto pin : pins)
-        {
-            SearchRequest searchRequest;
-            searchRequest.Filters.emplace_back(PackageMatchField::Id, MatchType::CaseInsensitive, pin.GetPackageId());
-            auto searchResult = source.Search(searchRequest);
-
-            // Ensure the match comes from the right source
-            for (const auto& match : searchResult.Matches)
-            {
-                auto availableVersion = match.Package->GetAvailableVersion({ pin.GetSourceId(), "", "" }, PinBehavior::IgnorePins);
-                if (availableVersion)
-                {
-                    matchingPins.push_back(pin);
-                }
-            }
-        }
-
-        context.Add<Execution::Data::Pins>(std::move(matchingPins));
-    }
-
+// Copyright (c) Microsoft Corporation.
+// Licensed under the MIT License.
+#include "pch.h"
+#include "Resources.h"
+#include "PinFlow.h"
+#include "TableOutput.h"
+#include "Microsoft/PinningIndex.h"
+#include "Microsoft/SQLiteStorageBase.h"
+#include "winget/RepositorySearch.h"
+
+using namespace AppInstaller::Repository;
+using namespace AppInstaller::Repository::Microsoft;
+
+namespace AppInstaller::CLI::Workflow
+{
+    namespace
+    {
+        // Creates a Pin appropriate for the context based on the arguments provided
+        Pinning::Pin CreatePin(Execution::Context& context, std::string_view packageId, std::string_view sourceId)
+        {
+            if (context.Args.Contains(Execution::Args::Type::GatedVersion))
+            {
+                return Pinning::Pin::CreateGatingPin({ packageId, sourceId }, context.Args.GetArg(Execution::Args::Type::GatedVersion));
+            }
+            else if (context.Args.Contains(Execution::Args::Type::BlockingPin))
+            {
+                return Pinning::Pin::CreateBlockingPin({ packageId, sourceId });
+            }
+            else
+            {
+                return Pinning::Pin::CreatePinningPin({ packageId, sourceId });
+            }
+        }
+    }
+
+    void OpenPinningIndex::operator()(Execution::Context& context) const
+    {
+        auto openDisposition = m_readOnly ? SQLiteStorageBase::OpenDisposition::Read : SQLiteStorageBase::OpenDisposition::ReadWrite;
+        auto pinningIndex = PinningIndex::OpenOrCreateDefault(openDisposition);
+        if (!pinningIndex)
+        {
+            AICLI_LOG(CLI, Error, << "Unable to open pinning index.");
+            context.Reporter.Error() << Resource::String::PinCannotOpenIndex << std::endl;
+            AICLI_TERMINATE_CONTEXT(APPINSTALLER_CLI_ERROR_CANNOT_OPEN_PINNING_INDEX);
+        }
+
+        context.Add<Execution::Data::PinningIndex>(std::move(pinningIndex));
+    }
+
+    void GetAllPins(Execution::Context& context)
+    {
+        AICLI_LOG(CLI, Info, << "Getting all existing pins");
+        context.Add<Execution::Data::Pins>(context.Get<Execution::Data::PinningIndex>()->GetAllPins());
+    }
+
+    void SearchPin(Execution::Context& context)
+    {
+        auto package = context.Get<Execution::Data::Package>();
+        std::vector<Pinning::Pin> pins;
+        std::set<std::string> sources;
+
+        auto pinningIndex = context.Get<Execution::Data::PinningIndex>();
+
+        auto packageVersionKeys = package->GetAvailableVersionKeys(PinBehavior::IgnorePins);
+        for (auto versionKey : packageVersionKeys)
+        {
+            auto availableVersion = package->GetAvailableVersion(versionKey, PinBehavior::IgnorePins);
+            Pinning::PinKey pinKey{
+                availableVersion->GetProperty(PackageVersionProperty::Id).get(),
+                availableVersion->GetProperty(PackageVersionProperty::SourceIdentifier).get() };
+
+            if (sources.insert(pinKey.SourceId).second)
+            {
+                auto pin = pinningIndex->GetPin(pinKey);
+                if (pin)
+                {
+                    pins.emplace_back(std::move(pin.value()));
+                }
+            }
+        }
+
+        context.Add<Execution::Data::Pins>(std::move(pins));
+    }
+
+    void AddPin(Execution::Context& context)
+    {
+        auto package = context.Get<Execution::Data::Package>();
+        auto installedVersion = context.Get<Execution::Data::InstalledPackageVersion>();
+
+        auto installedVersionString = installedVersion->GetProperty(PackageVersionProperty::Version);
+
+        std::vector<Pinning::Pin> pinsToAddOrUpdate;
+        std::set<std::string> sources;
+
+        auto pinningIndex = context.Get<Execution::Data::PinningIndex>();
+
+        auto packageVersionKeys = package->GetAvailableVersionKeys(PinBehavior::IgnorePins);
+        for (auto versionKey : packageVersionKeys)
+        {
+            auto availableVersion = package->GetAvailableVersion(versionKey, PinBehavior::IgnorePins);
+            Pinning::PinKey pinKey{
+                availableVersion->GetProperty(PackageVersionProperty::Id).get(),
+                availableVersion->GetProperty(PackageVersionProperty::SourceIdentifier).get() };
+
+            if (!sources.insert(pinKey.SourceId).second)
+            {
+                // We already considered the pin for this source
+                continue;
+            }
+
+            auto pin = CreatePin(context, pinKey.PackageId, pinKey.SourceId, installedVersionString);
+            AICLI_LOG(CLI, Info, << "Evaluating pin with type " << ToString(pin.GetType()) << " for package [" << pin.GetPackageId() << "] from source [" << pin.GetSourceId() << "]");
+
+            auto existingPin = pinningIndex->GetPin(pinKey);
+            if (existingPin)
+            {
+                auto packageName = availableVersion->GetProperty(PackageVersionProperty::Name);
+
+                // Pin already exists.
+                // If it is the same, we do nothing. If it is different, check for the --force arg
+                if (pin == existingPin)
+                {
+                    AICLI_LOG(CLI, Info, << "Pin already exists");
+                    context.Reporter.Info() << Resource::String::PinAlreadyExists(packageName) << std::endl;
+                    continue;
+                }
+
+                AICLI_LOG(CLI, Info, << "Another pin already exists for the package for source " << pinKey.SourceId);
+                if (context.Args.Contains(Execution::Args::Type::Force))
+                {
+                    AICLI_LOG(CLI, Info, << "Overwriting pin due to --force argument");
+                    context.Reporter.Warn() << Resource::String::PinExistsOverwriting(packageName) << std::endl;
+                    pinsToAddOrUpdate.push_back(std::move(pin));
+                }
+                else
+                {
+                    context.Reporter.Error() << Resource::String::PinExistsUseForceArg(packageName) << std::endl;
+                    AICLI_TERMINATE_CONTEXT(APPINSTALLER_CLI_ERROR_PIN_ALREADY_EXISTS);
+                }
+            }
+            else
+            {
+                pinsToAddOrUpdate.push_back(std::move(pin));
+            }
+        }
+
+        if (!pinsToAddOrUpdate.empty())
+        {
+            for (auto pin : pinsToAddOrUpdate)
+            {
+                pinningIndex->AddOrUpdatePin(pin);
+            }
+
+            context.Reporter.Info() << Resource::String::PinAdded << std::endl;
+        }
+    }
+
+    void RemovePin(Execution::Context& context)
+    {
+        auto package = context.Get<Execution::Data::Package>();
+        std::vector<Pinning::Pin> pins;
+        std::set<std::string> sources;
+
+        auto pinningIndex = context.Get<Execution::Data::PinningIndex>();
+        bool pinExists = false;
+
+        // Note that if a source was specified in the command line,
+        // that will be the only one we get version keys from.
+        // So, we remove pins from all sources unless one was provided.
+        auto packageVersionKeys = package->GetAvailableVersionKeys(PinBehavior::IgnorePins);
+        for (auto versionKey : packageVersionKeys)
+        {
+            auto availableVersion = package->GetAvailableVersion(versionKey, PinBehavior::IgnorePins);
+            Pinning::PinKey pinKey{
+                availableVersion->GetProperty(PackageVersionProperty::Id).get(),
+                availableVersion->GetProperty(PackageVersionProperty::SourceIdentifier).get() };
+
+            if (sources.insert(pinKey.SourceId).second)
+            {
+                if (pinningIndex->GetPin(pinKey))
+                {
+                    AICLI_LOG(CLI, Info, << "Removing pin for package [" << pinKey.PackageId << "] from source [" << pinKey.SourceId << "]");
+                    pinningIndex->RemovePin(pinKey);
+                    pinExists = true;
+                }
+            }
+        }
+
+        if (!pinExists)
+        {
+            AICLI_LOG(CLI, Warning, << "Pin does not exist");
+            context.Reporter.Warn() << Resource::String::PinDoesNotExist(package->GetProperty(PackageProperty::Name)) << std::endl;
+            AICLI_TERMINATE_CONTEXT(APPINSTALLER_CLI_ERROR_PIN_DOES_NOT_EXIST);
+        }
+
+        context.Reporter.Info() << Resource::String::PinRemovedSuccessfully << std::endl;
+    }
+
+    void ReportPins(Execution::Context& context)
+    {
+        const auto& pins = context.Get<Execution::Data::Pins>();
+        if (pins.empty())
+        {
+            context.Reporter.Info() << Resource::String::PinNoPinsExist << std::endl;
+            return;
+        }
+
+        // Get a mapping of source IDs to names so that we can show something nicer
+        std::map<std::string, std::string> sourceNames;
+        for (const auto& source : Repository::Source::GetCurrentSources())
+        {
+            sourceNames[source.Identifier] = source.Name;
+        }
+
+        Execution::TableOutput<4> table(context.Reporter,
+            {
+                Resource::String::SearchId,
+                Resource::String::SearchSource,
+                Resource::String::SearchVersion,
+                Resource::String::PinType,
+            });
+
+        for (const auto& pin : pins)
+        {
+            table.OutputLine({
+                pin.GetPackageId(),
+                sourceNames[pin.GetSourceId()],
+                std::string{ ToString(pin.GetType()) },
+                pin.GetGatedVersion().ToString(),
+                });
+        }
+
+        table.Complete();
+    }
+
+    void ResetAllPins(Execution::Context& context)
+    {
+        AICLI_LOG(CLI, Info, << "Resetting all pins");
+        context.Reporter.Info() << Resource::String::PinResettingAll << std::endl;
+
+        std::string sourceId;
+        if (context.Args.Contains(Execution::Args::Type::Source))
+        {
+            auto sourceName = context.Args.GetArg(Execution::Args::Type::Source);
+            auto sources = Source::GetCurrentSources();
+            for (const auto& source : sources)
+            {
+                if (Utility::CaseInsensitiveEquals(source.Name, sourceName))
+                {
+                    sourceId = source.Identifier;
+                    break;
+                }
+            }
+        }
+
+        if (context.Get<Execution::Data::PinningIndex>()->ResetAllPins(sourceId))
+        {
+            context.Reporter.Info() << Resource::String::PinResetSuccessful << std::endl;
+        }
+        else
+        {
+            context.Reporter.Info() << Resource::String::PinNoPinsExist << std::endl;
+        }
+    }
+
+    void CrossReferencePinsWithSource(Execution::Context& context)
+    {
+        const auto& pins = context.Get<Execution::Data::Pins>();
+        const auto& source = context.Get<Execution::Data::Source>();
+
+        std::vector<Pinning::Pin> matchingPins;
+        for (const auto pin : pins)
+        {
+            SearchRequest searchRequest;
+            searchRequest.Filters.emplace_back(PackageMatchField::Id, MatchType::CaseInsensitive, pin.GetPackageId());
+            auto searchResult = source.Search(searchRequest);
+
+            // Ensure the match comes from the right source
+            for (const auto& match : searchResult.Matches)
+            {
+                auto availableVersion = match.Package->GetAvailableVersion({ pin.GetSourceId(), "", "" }, PinBehavior::IgnorePins);
+                if (availableVersion)
+                {
+                    matchingPins.push_back(pin);
+                }
+            }
+        }
+
+        context.Add<Execution::Data::Pins>(std::move(matchingPins));
+    }
+
 }