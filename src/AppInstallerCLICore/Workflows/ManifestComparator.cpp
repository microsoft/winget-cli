// Copyright (c) Microsoft Corporation.
// Licensed under the MIT License.
#include "pch.h"
#include "WorkflowBase.h"
#include "ManifestComparator.h"

using namespace AppInstaller::CLI;
using namespace AppInstaller::Manifest;

namespace AppInstaller::CLI::Workflow
{
    namespace
    {
        // Determine if the installer is applicable.
        bool IsInstallerApplicable(const Manifest::ManifestInstaller& installer, Manifest::ManifestInstaller::InstallerTypeEnum installedType)
        {
            if (Utility::IsApplicableArchitecture(installer.Arch) == Utility::InapplicableArchitecture)
            {
                return false;
            }

            if (installedType != Manifest::ManifestInstaller::InstallerTypeEnum::Unknown &&
                !Manifest::ManifestInstaller::IsInstallerTypeCompatible(installer.InstallerType, installedType))
            {
                return false;
            }

            return true;
        }

        // This is used in sorting the list of available installers to get the best match.
        // Determines if installer1 is a better match than installer2.
        bool IsInstallerBetterMatch(
            const Manifest::ManifestInstaller& installer1,
            const Manifest::ManifestInstaller& installer2,
            Manifest::ManifestInstaller::InstallerTypeEnum installedType)
        {
            auto arch1 = Utility::IsApplicableArchitecture(installer1.Arch);
            auto arch2 = Utility::IsApplicableArchitecture(installer2.Arch);

            // Applicable architecture should always come before inapplicable architecture
            if (arch1 != Utility::InapplicableArchitecture &&
                arch2 == Utility::InapplicableArchitecture)
            {
                return true;
            }

            // If there's installation metadata, pick the preferred one or compatible one
            if (installedType != Manifest::ManifestInstaller::InstallerTypeEnum::Unknown)
            {
                if (installer1.InstallerType == installedType && installer2.InstallerType != installedType)
                {
                    return true;
                }
                if (Manifest::ManifestInstaller::IsInstallerTypeCompatible(installer1.InstallerType, installedType) &&
                    !Manifest::ManifestInstaller::IsInstallerTypeCompatible(installer2.InstallerType, installedType))
                {
                    return true;
                }
            }

            // Todo: Compare only architecture for now. Need more work and spec.
            if (arch1 > arch2)
            {
                return true;
            }

            return false;
        }

        // This is used in sorting the list of available localizations to get the best match.
        struct LocalizationComparator
        {
            bool operator() (
                const Manifest::ManifestLocalization& loc1,
                const Manifest::ManifestLocalization& loc2)
            {
                // Todo: Compare simple language for now. Need more work and spec.
                std::string userPreferredLocale = std::locale("").name();

                auto foundLoc1 = userPreferredLocale.find(loc1.Language);
                auto foundLoc2 = userPreferredLocale.find(loc2.Language);

                if (foundLoc1 != std::string::npos && foundLoc2 == std::string::npos)
                {
                    return true;
                }

                return false;
            }
        };
    }

    std::optional<Manifest::ManifestInstaller> ManifestComparator::GetPreferredInstaller(const Manifest::Manifest& manifest)
    {
        AICLI_LOG(CLI, Info, << "Starting installer selection.");

        // Get the currently installed package's type (if present)
        Manifest::ManifestInstaller::InstallerTypeEnum installedType = Manifest::ManifestInstaller::InstallerTypeEnum::Unknown;
        auto installerTypeItr = m_installationMetadata.find(Repository::PackageVersionMetadata::InstalledType);
        if (installerTypeItr != m_installationMetadata.end())
        {
            installedType = Manifest::ManifestInstaller::ConvertToInstallerTypeEnum(installerTypeItr->second);
        }

        const Manifest::ManifestInstaller* result = nullptr;

        for (const auto& installer : manifest.Installers)
        {
            if (!result)
            {
                if (IsInstallerApplicable(installer, installedType))
                {
                    result = &installer;
                }
            }
            else if (IsInstallerBetterMatch(installer, *result, installedType))
            {
                result = &installer;
            }
        }

        if (!result)
        {
            return {};
        }

<<<<<<< HEAD
        Logging::Telemetry().LogSelectedInstaller((int)selectedInstaller.Arch, selectedInstaller.Url, Manifest::ManifestInstaller::InstallerTypeToString(selectedInstaller.InstallerType), Manifest::ManifestInstaller::ScopeToString(selectedInstaller.Scope), selectedInstaller.Language);
=======
        Logging::Telemetry().LogSelectedInstaller(static_cast<int>(result->Arch), result->Url, Manifest::ManifestInstaller::InstallerTypeToString(result->InstallerType), result->Scope, result->Language);
>>>>>>> 02e14be0

        return *result;
    }

    Manifest::ManifestLocalization ManifestComparator::GetPreferredLocalization(const Manifest::Manifest& manifest)
    {
        AICLI_LOG(CLI, Info, << "Starting localization selection.");

        ManifestLocalization selectedLocalization;

        // Sorting the list of available localizations according to rules defined in LocalizationComparator.
        if (!manifest.Localization.empty())
        {
            auto localization = manifest.Localization;
            std::sort(localization.begin(), localization.end(), LocalizationComparator());

            // TODO: needs to check language applicability here

            selectedLocalization = localization[0];
        }
        else
        {
            // Populate default from package manifest
            selectedLocalization.Description = manifest.Description;
            selectedLocalization.Homepage = manifest.Homepage;
            selectedLocalization.LicenseUrl = manifest.LicenseUrl;
        }

        AICLI_LOG(CLI, Info, << "Completed localization selection. Selected localization language: " << selectedLocalization.Language);

        return selectedLocalization;
    }
}<|MERGE_RESOLUTION|>--- conflicted
+++ resolved
@@ -1,165 +1,166 @@
-// Copyright (c) Microsoft Corporation.
-// Licensed under the MIT License.
-#include "pch.h"
-#include "WorkflowBase.h"
-#include "ManifestComparator.h"
-
-using namespace AppInstaller::CLI;
-using namespace AppInstaller::Manifest;
-
-namespace AppInstaller::CLI::Workflow
-{
-    namespace
-    {
-        // Determine if the installer is applicable.
-        bool IsInstallerApplicable(const Manifest::ManifestInstaller& installer, Manifest::ManifestInstaller::InstallerTypeEnum installedType)
-        {
-            if (Utility::IsApplicableArchitecture(installer.Arch) == Utility::InapplicableArchitecture)
-            {
-                return false;
-            }
-
-            if (installedType != Manifest::ManifestInstaller::InstallerTypeEnum::Unknown &&
-                !Manifest::ManifestInstaller::IsInstallerTypeCompatible(installer.InstallerType, installedType))
-            {
-                return false;
-            }
-
-            return true;
-        }
-
-        // This is used in sorting the list of available installers to get the best match.
-        // Determines if installer1 is a better match than installer2.
-        bool IsInstallerBetterMatch(
-            const Manifest::ManifestInstaller& installer1,
-            const Manifest::ManifestInstaller& installer2,
-            Manifest::ManifestInstaller::InstallerTypeEnum installedType)
-        {
-            auto arch1 = Utility::IsApplicableArchitecture(installer1.Arch);
-            auto arch2 = Utility::IsApplicableArchitecture(installer2.Arch);
-
-            // Applicable architecture should always come before inapplicable architecture
-            if (arch1 != Utility::InapplicableArchitecture &&
-                arch2 == Utility::InapplicableArchitecture)
-            {
-                return true;
-            }
-
-            // If there's installation metadata, pick the preferred one or compatible one
-            if (installedType != Manifest::ManifestInstaller::InstallerTypeEnum::Unknown)
-            {
-                if (installer1.InstallerType == installedType && installer2.InstallerType != installedType)
-                {
-                    return true;
-                }
-                if (Manifest::ManifestInstaller::IsInstallerTypeCompatible(installer1.InstallerType, installedType) &&
-                    !Manifest::ManifestInstaller::IsInstallerTypeCompatible(installer2.InstallerType, installedType))
-                {
-                    return true;
-                }
-            }
-
-            // Todo: Compare only architecture for now. Need more work and spec.
-            if (arch1 > arch2)
-            {
-                return true;
-            }
-
-            return false;
-        }
-
-        // This is used in sorting the list of available localizations to get the best match.
-        struct LocalizationComparator
-        {
-            bool operator() (
-                const Manifest::ManifestLocalization& loc1,
-                const Manifest::ManifestLocalization& loc2)
-            {
-                // Todo: Compare simple language for now. Need more work and spec.
-                std::string userPreferredLocale = std::locale("").name();
-
-                auto foundLoc1 = userPreferredLocale.find(loc1.Language);
-                auto foundLoc2 = userPreferredLocale.find(loc2.Language);
-
-                if (foundLoc1 != std::string::npos && foundLoc2 == std::string::npos)
-                {
-                    return true;
-                }
-
-                return false;
-            }
-        };
-    }
-
-    std::optional<Manifest::ManifestInstaller> ManifestComparator::GetPreferredInstaller(const Manifest::Manifest& manifest)
-    {
-        AICLI_LOG(CLI, Info, << "Starting installer selection.");
-
-        // Get the currently installed package's type (if present)
-        Manifest::ManifestInstaller::InstallerTypeEnum installedType = Manifest::ManifestInstaller::InstallerTypeEnum::Unknown;
-        auto installerTypeItr = m_installationMetadata.find(Repository::PackageVersionMetadata::InstalledType);
-        if (installerTypeItr != m_installationMetadata.end())
-        {
-            installedType = Manifest::ManifestInstaller::ConvertToInstallerTypeEnum(installerTypeItr->second);
-        }
-
-        const Manifest::ManifestInstaller* result = nullptr;
-
-        for (const auto& installer : manifest.Installers)
-        {
-            if (!result)
-            {
-                if (IsInstallerApplicable(installer, installedType))
-                {
-                    result = &installer;
-                }
-            }
-            else if (IsInstallerBetterMatch(installer, *result, installedType))
-            {
-                result = &installer;
-            }
-        }
-
-        if (!result)
-        {
-            return {};
-        }
-
-<<<<<<< HEAD
-        Logging::Telemetry().LogSelectedInstaller((int)selectedInstaller.Arch, selectedInstaller.Url, Manifest::ManifestInstaller::InstallerTypeToString(selectedInstaller.InstallerType), Manifest::ManifestInstaller::ScopeToString(selectedInstaller.Scope), selectedInstaller.Language);
-=======
-        Logging::Telemetry().LogSelectedInstaller(static_cast<int>(result->Arch), result->Url, Manifest::ManifestInstaller::InstallerTypeToString(result->InstallerType), result->Scope, result->Language);
->>>>>>> 02e14be0
-
-        return *result;
-    }
-
-    Manifest::ManifestLocalization ManifestComparator::GetPreferredLocalization(const Manifest::Manifest& manifest)
-    {
-        AICLI_LOG(CLI, Info, << "Starting localization selection.");
-
-        ManifestLocalization selectedLocalization;
-
-        // Sorting the list of available localizations according to rules defined in LocalizationComparator.
-        if (!manifest.Localization.empty())
-        {
-            auto localization = manifest.Localization;
-            std::sort(localization.begin(), localization.end(), LocalizationComparator());
-
-            // TODO: needs to check language applicability here
-
-            selectedLocalization = localization[0];
-        }
-        else
-        {
-            // Populate default from package manifest
-            selectedLocalization.Description = manifest.Description;
-            selectedLocalization.Homepage = manifest.Homepage;
-            selectedLocalization.LicenseUrl = manifest.LicenseUrl;
-        }
-
-        AICLI_LOG(CLI, Info, << "Completed localization selection. Selected localization language: " << selectedLocalization.Language);
-
-        return selectedLocalization;
-    }
+// Copyright (c) Microsoft Corporation.
+// Licensed under the MIT License.
+#include "pch.h"
+#include "WorkflowBase.h"
+#include "ManifestComparator.h"
+
+using namespace AppInstaller::CLI;
+using namespace AppInstaller::Manifest;
+
+namespace AppInstaller::CLI::Workflow
+{
+    namespace
+    {
+        // Determine if the installer is applicable.
+        bool IsInstallerApplicable(const Manifest::ManifestInstaller& installer, Manifest::ManifestInstaller::InstallerTypeEnum installedType)
+        {
+            if (Utility::IsApplicableArchitecture(installer.Arch) == Utility::InapplicableArchitecture)
+            {
+                return false;
+            }
+
+            if (installedType != Manifest::ManifestInstaller::InstallerTypeEnum::Unknown &&
+                !Manifest::ManifestInstaller::IsInstallerTypeCompatible(installer.InstallerType, installedType))
+            {
+                return false;
+            }
+
+            return true;
+        }
+
+        // This is used in sorting the list of available installers to get the best match.
+        // Determines if installer1 is a better match than installer2.
+        bool IsInstallerBetterMatch(
+            const Manifest::ManifestInstaller& installer1,
+            const Manifest::ManifestInstaller& installer2,
+            Manifest::ManifestInstaller::InstallerTypeEnum installedType)
+        {
+            auto arch1 = Utility::IsApplicableArchitecture(installer1.Arch);
+            auto arch2 = Utility::IsApplicableArchitecture(installer2.Arch);
+
+            // Applicable architecture should always come before inapplicable architecture
+            if (arch1 != Utility::InapplicableArchitecture &&
+                arch2 == Utility::InapplicableArchitecture)
+            {
+                return true;
+            }
+
+            // If there's installation metadata, pick the preferred one or compatible one
+            if (installedType != Manifest::ManifestInstaller::InstallerTypeEnum::Unknown)
+            {
+                if (installer1.InstallerType == installedType && installer2.InstallerType != installedType)
+                {
+                    return true;
+                }
+                if (Manifest::ManifestInstaller::IsInstallerTypeCompatible(installer1.InstallerType, installedType) &&
+                    !Manifest::ManifestInstaller::IsInstallerTypeCompatible(installer2.InstallerType, installedType))
+                {
+                    return true;
+                }
+            }
+
+            // Todo: Compare only architecture for now. Need more work and spec.
+            if (arch1 > arch2)
+            {
+                return true;
+            }
+
+            return false;
+        }
+
+        // This is used in sorting the list of available localizations to get the best match.
+        struct LocalizationComparator
+        {
+            bool operator() (
+                const Manifest::ManifestLocalization& loc1,
+                const Manifest::ManifestLocalization& loc2)
+            {
+                // Todo: Compare simple language for now. Need more work and spec.
+                std::string userPreferredLocale = std::locale("").name();
+
+                auto foundLoc1 = userPreferredLocale.find(loc1.Language);
+                auto foundLoc2 = userPreferredLocale.find(loc2.Language);
+
+                if (foundLoc1 != std::string::npos && foundLoc2 == std::string::npos)
+                {
+                    return true;
+                }
+
+                return false;
+            }
+        };
+    }
+
+    std::optional<Manifest::ManifestInstaller> ManifestComparator::GetPreferredInstaller(const Manifest::Manifest& manifest)
+    {
+        AICLI_LOG(CLI, Info, << "Starting installer selection.");
+
+        // Get the currently installed package's type (if present)
+        Manifest::ManifestInstaller::InstallerTypeEnum installedType = Manifest::ManifestInstaller::InstallerTypeEnum::Unknown;
+        auto installerTypeItr = m_installationMetadata.find(Repository::PackageVersionMetadata::InstalledType);
+        if (installerTypeItr != m_installationMetadata.end())
+        {
+            installedType = Manifest::ManifestInstaller::ConvertToInstallerTypeEnum(installerTypeItr->second);
+        }
+
+        const Manifest::ManifestInstaller* result = nullptr;
+
+        for (const auto& installer : manifest.Installers)
+        {
+            if (!result)
+            {
+                if (IsInstallerApplicable(installer, installedType))
+                {
+                    result = &installer;
+                }
+            }
+            else if (IsInstallerBetterMatch(installer, *result, installedType))
+            {
+                result = &installer;
+            }
+        }
+
+        if (!result)
+        {
+            return {};
+        }
+
+        Logging::Telemetry().LogSelectedInstaller(
+            static_cast<int>(result->Arch),
+            result->Url,
+            Manifest::ManifestInstaller::InstallerTypeToString(result->InstallerType),
+            Manifest::ManifestInstaller::ScopeToString(result->Scope),
+            result->Language);
+
+        return *result;
+    }
+
+    Manifest::ManifestLocalization ManifestComparator::GetPreferredLocalization(const Manifest::Manifest& manifest)
+    {
+        AICLI_LOG(CLI, Info, << "Starting localization selection.");
+
+        ManifestLocalization selectedLocalization;
+
+        // Sorting the list of available localizations according to rules defined in LocalizationComparator.
+        if (!manifest.Localization.empty())
+        {
+            auto localization = manifest.Localization;
+            std::sort(localization.begin(), localization.end(), LocalizationComparator());
+
+            // TODO: needs to check language applicability here
+
+            selectedLocalization = localization[0];
+        }
+        else
+        {
+            // Populate default from package manifest
+            selectedLocalization.Description = manifest.Description;
+            selectedLocalization.Homepage = manifest.Homepage;
+            selectedLocalization.LicenseUrl = manifest.LicenseUrl;
+        }
+
+        AICLI_LOG(CLI, Info, << "Completed localization selection. Selected localization language: " << selectedLocalization.Language);
+
+        return selectedLocalization;
+    }
 }