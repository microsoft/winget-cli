// Copyright (c) Microsoft Corporation.
// Licensed under the MIT License.
#pragma once
#include "pch.h"
#include "SourceFlow.h"
<<<<<<< HEAD
#include "WorkflowBase.h"
=======
#include "TableOutput.h"
>>>>>>> 4e4eee45

namespace AppInstaller::CLI::Workflow
{
    using namespace AppInstaller::CLI::Execution;

    void GetSourceList(Execution::Context& context)
    {
        context.Add<Execution::Data::SourceList>(Repository::GetSources());
    }

    void GetSourceListWithFilter(Execution::Context& context)
    {
        if (context.Args.Contains(Args::Type::SourceName))
        {
            std::string_view name = context.Args.GetArg(Args::Type::SourceName);
            std::optional<Repository::SourceDetails> source = Repository::GetSource(name);

            if (!source)
            {
                context.Reporter.Error() << "Did not find a source named: " << name << std::endl;
                AICLI_TERMINATE_CONTEXT(APPINSTALLER_CLI_ERROR_SOURCE_NAME_DOES_NOT_EXIST);
            }

            std::vector<Repository::SourceDetails> sources;
            sources.emplace_back(std::move(source.value()));
            context.Add<Execution::Data::SourceList>(std::move(sources));
        }
        else
        {
            context.Add<Execution::Data::SourceList>(Repository::GetSources());
        }
    }

    void CheckSourceListAgainstAdd(Execution::Context& context)
    {
        std::string_view name = context.Args.GetArg(Args::Type::SourceName);
        std::string_view arg = context.Args.GetArg(Args::Type::SourceArg);

        // First check if this is going to be a name conflict
        std::optional<Repository::SourceDetails> source = Repository::GetSource(name);
        if (source)
        {
            if (source->Arg == arg)
            {
                // Name and arg match, indicate this to the user and bail.
                context.Reporter.Info() << "A source with the given name already exists and refers to the same location: " << std::endl <<
                    "  " << source->Name << " -> " << source->Arg << std::endl;
                AICLI_TERMINATE_CONTEXT(APPINSTALLER_CLI_ERROR_SOURCE_NAME_ALREADY_EXISTS);
            }
            else
            {
                context.Reporter.Error() << "A source with the given name already exists and refers to a different location: " << std::endl <<
                    "  " << source->Name << " -> " << source->Arg << std::endl;
                AICLI_TERMINATE_CONTEXT(APPINSTALLER_CLI_ERROR_SOURCE_NAME_ALREADY_EXISTS);
            }
        }

        // Now check if the URL is already in use under a different name
        auto sourceList = context.Get<Execution::Data::SourceList>();
        std::string_view type = context.Args.GetArg(Args::Type::SourceType);

        for (const auto& details : sourceList)
        {
            if (!details.Arg.empty() && details.Arg == arg && details.Type == type)
            {
                context.Reporter.Error() << "A source with a different name already refers to this location: " << std::endl <<
                    "  " << details.Name << " -> " << details.Arg << std::endl;
                AICLI_TERMINATE_CONTEXT(APPINSTALLER_CLI_ERROR_SOURCE_ARG_ALREADY_EXISTS);
            }
        }
    }

    void AddSource(Execution::Context& context)
    {
        std::string name(context.Args.GetArg(Args::Type::SourceName));
        std::string arg(context.Args.GetArg(Args::Type::SourceArg));
        std::string type;
        if (context.Args.Contains(Args::Type::SourceType))
        {
            type = context.Args.GetArg(Args::Type::SourceType);
        }

        context.Reporter.Info() <<
            "Adding source:" << std::endl <<
            "  " << name << " -> " << arg << std::endl;

        context.Reporter.ExecuteWithProgress(std::bind(Repository::AddSource, std::move(name), std::move(type), std::move(arg), std::placeholders::_1));

        context.Reporter.Info() << "Done";
    }

    void ListSources(Execution::Context& context)
    {
        const std::vector<Repository::SourceDetails>& sources = context.Get<Data::SourceList>();

        if (context.Args.Contains(Args::Type::SourceName))
        {
            // If a source name was specified, list full details of the one and only source.
            const Repository::SourceDetails& source = sources[0];

            context.Reporter.Info() <<
                "Name   : " + source.Name << std::endl <<
                "Type   : " + source.Type << std::endl <<
                "Arg    : " + source.Arg << std::endl <<
                "Data   : " + source.Data << std::endl <<
                "Updated: ";

            if (source.LastUpdateTime == Utility::ConvertUnixEpochToSystemClock(0))
            {
                context.Reporter.Info() << "<never>" << std::endl;
            }
            else
            {
                context.Reporter.Info() << source.LastUpdateTime << std::endl;
            }
        }
        else
        {

            if (sources.empty())
            {
                context.Reporter.Info() << "There are no sources configured." << std::endl;
            }
            else
            {
                Execution::TableOutput<2> table(context.Reporter, { "Name", "Arg" });
                for (const auto& source : sources)
                {
                    table.OutputLine({ source.Name, source.Arg });
                }
                table.Complete();
            }
        }
    }

    void UpdateSources(Execution::Context& context)
    {
        if (!context.Args.Contains(Args::Type::SourceName))
        {
            context.Reporter.Info() << "Updating all sources..." << std::endl;
        }

        const std::vector<Repository::SourceDetails>& sources = context.Get<Data::SourceList>();
        for (const auto& sd : sources)
        {
            context.Reporter.Info() << "Updating source: " << sd.Name << "..." << std::endl;
            context.Reporter.ExecuteWithProgress(std::bind(Repository::UpdateSource, sd.Name, std::placeholders::_1));
            context.Reporter.Info() << "Done." << std::endl;
        }
    }

    void RemoveSources(Execution::Context& context)
    {
        if (!context.Args.Contains(Args::Type::SourceName))
        {
            context.Reporter.Info() << "Removing all sources..." << std::endl;
        }

        const std::vector<Repository::SourceDetails>& sources = context.Get<Data::SourceList>();
        for (const auto& sd : sources)
        {
            context.Reporter.Info() << "Removing source: " << sd.Name << "..." << std::endl;
            context.Reporter.ExecuteWithProgress(std::bind(Repository::RemoveSource, sd.Name, std::placeholders::_1));
            context.Reporter.Info() << "Done." << std::endl;
        }
    }

    void QueryUserForSourceReset(Execution::Context& context)
    {
        if (!context.Args.Contains(Execution::Args::Type::Force))
        {
            context << GetSourceListWithFilter;
            const std::vector<Repository::SourceDetails>& sources = context.Get<Data::SourceList>();

            if (!sources.empty())
            {
                context.Reporter.Info() << "The following sources will be reset:" << std::endl;

                context << ListSources;

                if (!context.Reporter.PromptForBoolResponse("Do you wish to continue?"))
                {
                    AICLI_TERMINATE_CONTEXT(E_ABORT);
                }
            }
        }
    }

    void ResetSourceList(Execution::Context& context)
    {
        const std::vector<Repository::SourceDetails>& sources = context.Get<Data::SourceList>();

        for (const auto& source : sources)
        {
            context.Reporter.Info() << "Reseting source: " << source.Name << " ...";
            Repository::DropSource(source.Name);
            context.Reporter.Info() << " Done." << std::endl;
        }
    }

    void ResetAllSources(Execution::Context& context)
    {
        context.Reporter.Info() << "Reseting all sources ...";
        Repository::DropSource({});
        context.Reporter.Info() << " Done." << std::endl;
    }

    void AddDefaultSources(Execution::Context& context)
    {
        context.Reporter.Info() << "Adding default sources ..." << std::endl;
        context.Reporter.ExecuteWithProgress(Repository::AddDefaultSources);
    }
}
<|MERGE_RESOLUTION|>--- conflicted
+++ resolved
@@ -1,223 +1,220 @@
-// Copyright (c) Microsoft Corporation.
-// Licensed under the MIT License.
-#pragma once
-#include "pch.h"
-#include "SourceFlow.h"
-<<<<<<< HEAD
-#include "WorkflowBase.h"
-=======
-#include "TableOutput.h"
->>>>>>> 4e4eee45
-
-namespace AppInstaller::CLI::Workflow
-{
-    using namespace AppInstaller::CLI::Execution;
-
-    void GetSourceList(Execution::Context& context)
-    {
-        context.Add<Execution::Data::SourceList>(Repository::GetSources());
-    }
-
-    void GetSourceListWithFilter(Execution::Context& context)
-    {
-        if (context.Args.Contains(Args::Type::SourceName))
-        {
-            std::string_view name = context.Args.GetArg(Args::Type::SourceName);
-            std::optional<Repository::SourceDetails> source = Repository::GetSource(name);
-
-            if (!source)
-            {
-                context.Reporter.Error() << "Did not find a source named: " << name << std::endl;
-                AICLI_TERMINATE_CONTEXT(APPINSTALLER_CLI_ERROR_SOURCE_NAME_DOES_NOT_EXIST);
-            }
-
-            std::vector<Repository::SourceDetails> sources;
-            sources.emplace_back(std::move(source.value()));
-            context.Add<Execution::Data::SourceList>(std::move(sources));
-        }
-        else
-        {
-            context.Add<Execution::Data::SourceList>(Repository::GetSources());
-        }
-    }
-
-    void CheckSourceListAgainstAdd(Execution::Context& context)
-    {
-        std::string_view name = context.Args.GetArg(Args::Type::SourceName);
-        std::string_view arg = context.Args.GetArg(Args::Type::SourceArg);
-
-        // First check if this is going to be a name conflict
-        std::optional<Repository::SourceDetails> source = Repository::GetSource(name);
-        if (source)
-        {
-            if (source->Arg == arg)
-            {
-                // Name and arg match, indicate this to the user and bail.
-                context.Reporter.Info() << "A source with the given name already exists and refers to the same location: " << std::endl <<
-                    "  " << source->Name << " -> " << source->Arg << std::endl;
-                AICLI_TERMINATE_CONTEXT(APPINSTALLER_CLI_ERROR_SOURCE_NAME_ALREADY_EXISTS);
-            }
-            else
-            {
-                context.Reporter.Error() << "A source with the given name already exists and refers to a different location: " << std::endl <<
-                    "  " << source->Name << " -> " << source->Arg << std::endl;
-                AICLI_TERMINATE_CONTEXT(APPINSTALLER_CLI_ERROR_SOURCE_NAME_ALREADY_EXISTS);
-            }
-        }
-
-        // Now check if the URL is already in use under a different name
-        auto sourceList = context.Get<Execution::Data::SourceList>();
-        std::string_view type = context.Args.GetArg(Args::Type::SourceType);
-
-        for (const auto& details : sourceList)
-        {
-            if (!details.Arg.empty() && details.Arg == arg && details.Type == type)
-            {
-                context.Reporter.Error() << "A source with a different name already refers to this location: " << std::endl <<
-                    "  " << details.Name << " -> " << details.Arg << std::endl;
-                AICLI_TERMINATE_CONTEXT(APPINSTALLER_CLI_ERROR_SOURCE_ARG_ALREADY_EXISTS);
-            }
-        }
-    }
-
-    void AddSource(Execution::Context& context)
-    {
-        std::string name(context.Args.GetArg(Args::Type::SourceName));
-        std::string arg(context.Args.GetArg(Args::Type::SourceArg));
-        std::string type;
-        if (context.Args.Contains(Args::Type::SourceType))
-        {
-            type = context.Args.GetArg(Args::Type::SourceType);
-        }
-
-        context.Reporter.Info() <<
-            "Adding source:" << std::endl <<
-            "  " << name << " -> " << arg << std::endl;
-
-        context.Reporter.ExecuteWithProgress(std::bind(Repository::AddSource, std::move(name), std::move(type), std::move(arg), std::placeholders::_1));
-
-        context.Reporter.Info() << "Done";
-    }
-
-    void ListSources(Execution::Context& context)
-    {
-        const std::vector<Repository::SourceDetails>& sources = context.Get<Data::SourceList>();
-
-        if (context.Args.Contains(Args::Type::SourceName))
-        {
-            // If a source name was specified, list full details of the one and only source.
-            const Repository::SourceDetails& source = sources[0];
-
-            context.Reporter.Info() <<
-                "Name   : " + source.Name << std::endl <<
-                "Type   : " + source.Type << std::endl <<
-                "Arg    : " + source.Arg << std::endl <<
-                "Data   : " + source.Data << std::endl <<
-                "Updated: ";
-
-            if (source.LastUpdateTime == Utility::ConvertUnixEpochToSystemClock(0))
-            {
-                context.Reporter.Info() << "<never>" << std::endl;
-            }
-            else
-            {
-                context.Reporter.Info() << source.LastUpdateTime << std::endl;
-            }
-        }
-        else
-        {
-
-            if (sources.empty())
-            {
-                context.Reporter.Info() << "There are no sources configured." << std::endl;
-            }
-            else
-            {
-                Execution::TableOutput<2> table(context.Reporter, { "Name", "Arg" });
-                for (const auto& source : sources)
-                {
-                    table.OutputLine({ source.Name, source.Arg });
-                }
-                table.Complete();
-            }
-        }
-    }
-
-    void UpdateSources(Execution::Context& context)
-    {
-        if (!context.Args.Contains(Args::Type::SourceName))
-        {
-            context.Reporter.Info() << "Updating all sources..." << std::endl;
-        }
-
-        const std::vector<Repository::SourceDetails>& sources = context.Get<Data::SourceList>();
-        for (const auto& sd : sources)
-        {
-            context.Reporter.Info() << "Updating source: " << sd.Name << "..." << std::endl;
-            context.Reporter.ExecuteWithProgress(std::bind(Repository::UpdateSource, sd.Name, std::placeholders::_1));
-            context.Reporter.Info() << "Done." << std::endl;
-        }
-    }
-
-    void RemoveSources(Execution::Context& context)
-    {
-        if (!context.Args.Contains(Args::Type::SourceName))
-        {
-            context.Reporter.Info() << "Removing all sources..." << std::endl;
-        }
-
-        const std::vector<Repository::SourceDetails>& sources = context.Get<Data::SourceList>();
-        for (const auto& sd : sources)
-        {
-            context.Reporter.Info() << "Removing source: " << sd.Name << "..." << std::endl;
-            context.Reporter.ExecuteWithProgress(std::bind(Repository::RemoveSource, sd.Name, std::placeholders::_1));
-            context.Reporter.Info() << "Done." << std::endl;
-        }
-    }
-
-    void QueryUserForSourceReset(Execution::Context& context)
-    {
-        if (!context.Args.Contains(Execution::Args::Type::Force))
-        {
-            context << GetSourceListWithFilter;
-            const std::vector<Repository::SourceDetails>& sources = context.Get<Data::SourceList>();
-
-            if (!sources.empty())
-            {
-                context.Reporter.Info() << "The following sources will be reset:" << std::endl;
-
-                context << ListSources;
-
-                if (!context.Reporter.PromptForBoolResponse("Do you wish to continue?"))
-                {
-                    AICLI_TERMINATE_CONTEXT(E_ABORT);
-                }
-            }
-        }
-    }
-
-    void ResetSourceList(Execution::Context& context)
-    {
-        const std::vector<Repository::SourceDetails>& sources = context.Get<Data::SourceList>();
-
-        for (const auto& source : sources)
-        {
-            context.Reporter.Info() << "Reseting source: " << source.Name << " ...";
-            Repository::DropSource(source.Name);
-            context.Reporter.Info() << " Done." << std::endl;
-        }
-    }
-
-    void ResetAllSources(Execution::Context& context)
-    {
-        context.Reporter.Info() << "Reseting all sources ...";
-        Repository::DropSource({});
-        context.Reporter.Info() << " Done." << std::endl;
-    }
-
-    void AddDefaultSources(Execution::Context& context)
-    {
-        context.Reporter.Info() << "Adding default sources ..." << std::endl;
-        context.Reporter.ExecuteWithProgress(Repository::AddDefaultSources);
-    }
-}
+// Copyright (c) Microsoft Corporation.
+// Licensed under the MIT License.
+#pragma once
+#include "pch.h"
+#include "SourceFlow.h"
+#include "TableOutput.h"
+#include "WorkflowBase.h"
+
+namespace AppInstaller::CLI::Workflow
+{
+    using namespace AppInstaller::CLI::Execution;
+
+    void GetSourceList(Execution::Context& context)
+    {
+        context.Add<Execution::Data::SourceList>(Repository::GetSources());
+    }
+
+    void GetSourceListWithFilter(Execution::Context& context)
+    {
+        if (context.Args.Contains(Args::Type::SourceName))
+        {
+            std::string_view name = context.Args.GetArg(Args::Type::SourceName);
+            std::optional<Repository::SourceDetails> source = Repository::GetSource(name);
+
+            if (!source)
+            {
+                context.Reporter.Error() << "Did not find a source named: " << name << std::endl;
+                AICLI_TERMINATE_CONTEXT(APPINSTALLER_CLI_ERROR_SOURCE_NAME_DOES_NOT_EXIST);
+            }
+
+            std::vector<Repository::SourceDetails> sources;
+            sources.emplace_back(std::move(source.value()));
+            context.Add<Execution::Data::SourceList>(std::move(sources));
+        }
+        else
+        {
+            context.Add<Execution::Data::SourceList>(Repository::GetSources());
+        }
+    }
+
+    void CheckSourceListAgainstAdd(Execution::Context& context)
+    {
+        std::string_view name = context.Args.GetArg(Args::Type::SourceName);
+        std::string_view arg = context.Args.GetArg(Args::Type::SourceArg);
+
+        // First check if this is going to be a name conflict
+        std::optional<Repository::SourceDetails> source = Repository::GetSource(name);
+        if (source)
+        {
+            if (source->Arg == arg)
+            {
+                // Name and arg match, indicate this to the user and bail.
+                context.Reporter.Info() << "A source with the given name already exists and refers to the same location: " << std::endl <<
+                    "  " << source->Name << " -> " << source->Arg << std::endl;
+                AICLI_TERMINATE_CONTEXT(APPINSTALLER_CLI_ERROR_SOURCE_NAME_ALREADY_EXISTS);
+            }
+            else
+            {
+                context.Reporter.Error() << "A source with the given name already exists and refers to a different location: " << std::endl <<
+                    "  " << source->Name << " -> " << source->Arg << std::endl;
+                AICLI_TERMINATE_CONTEXT(APPINSTALLER_CLI_ERROR_SOURCE_NAME_ALREADY_EXISTS);
+            }
+        }
+
+        // Now check if the URL is already in use under a different name
+        auto sourceList = context.Get<Execution::Data::SourceList>();
+        std::string_view type = context.Args.GetArg(Args::Type::SourceType);
+
+        for (const auto& details : sourceList)
+        {
+            if (!details.Arg.empty() && details.Arg == arg && details.Type == type)
+            {
+                context.Reporter.Error() << "A source with a different name already refers to this location: " << std::endl <<
+                    "  " << details.Name << " -> " << details.Arg << std::endl;
+                AICLI_TERMINATE_CONTEXT(APPINSTALLER_CLI_ERROR_SOURCE_ARG_ALREADY_EXISTS);
+            }
+        }
+    }
+
+    void AddSource(Execution::Context& context)
+    {
+        std::string name(context.Args.GetArg(Args::Type::SourceName));
+        std::string arg(context.Args.GetArg(Args::Type::SourceArg));
+        std::string type;
+        if (context.Args.Contains(Args::Type::SourceType))
+        {
+            type = context.Args.GetArg(Args::Type::SourceType);
+        }
+
+        context.Reporter.Info() <<
+            "Adding source:" << std::endl <<
+            "  " << name << " -> " << arg << std::endl;
+
+        context.Reporter.ExecuteWithProgress(std::bind(Repository::AddSource, std::move(name), std::move(type), std::move(arg), std::placeholders::_1));
+
+        context.Reporter.Info() << "Done";
+    }
+
+    void ListSources(Execution::Context& context)
+    {
+        const std::vector<Repository::SourceDetails>& sources = context.Get<Data::SourceList>();
+
+        if (context.Args.Contains(Args::Type::SourceName))
+        {
+            // If a source name was specified, list full details of the one and only source.
+            const Repository::SourceDetails& source = sources[0];
+
+            context.Reporter.Info() <<
+                "Name   : " + source.Name << std::endl <<
+                "Type   : " + source.Type << std::endl <<
+                "Arg    : " + source.Arg << std::endl <<
+                "Data   : " + source.Data << std::endl <<
+                "Updated: ";
+
+            if (source.LastUpdateTime == Utility::ConvertUnixEpochToSystemClock(0))
+            {
+                context.Reporter.Info() << "<never>" << std::endl;
+            }
+            else
+            {
+                context.Reporter.Info() << source.LastUpdateTime << std::endl;
+            }
+        }
+        else
+        {
+
+            if (sources.empty())
+            {
+                context.Reporter.Info() << "There are no sources configured." << std::endl;
+            }
+            else
+            {
+                Execution::TableOutput<2> table(context.Reporter, { "Name", "Arg" });
+                for (const auto& source : sources)
+                {
+                    table.OutputLine({ source.Name, source.Arg });
+                }
+                table.Complete();
+            }
+        }
+    }
+
+    void UpdateSources(Execution::Context& context)
+    {
+        if (!context.Args.Contains(Args::Type::SourceName))
+        {
+            context.Reporter.Info() << "Updating all sources..." << std::endl;
+        }
+
+        const std::vector<Repository::SourceDetails>& sources = context.Get<Data::SourceList>();
+        for (const auto& sd : sources)
+        {
+            context.Reporter.Info() << "Updating source: " << sd.Name << "..." << std::endl;
+            context.Reporter.ExecuteWithProgress(std::bind(Repository::UpdateSource, sd.Name, std::placeholders::_1));
+            context.Reporter.Info() << "Done." << std::endl;
+        }
+    }
+
+    void RemoveSources(Execution::Context& context)
+    {
+        if (!context.Args.Contains(Args::Type::SourceName))
+        {
+            context.Reporter.Info() << "Removing all sources..." << std::endl;
+        }
+
+        const std::vector<Repository::SourceDetails>& sources = context.Get<Data::SourceList>();
+        for (const auto& sd : sources)
+        {
+            context.Reporter.Info() << "Removing source: " << sd.Name << "..." << std::endl;
+            context.Reporter.ExecuteWithProgress(std::bind(Repository::RemoveSource, sd.Name, std::placeholders::_1));
+            context.Reporter.Info() << "Done." << std::endl;
+        }
+    }
+
+    void QueryUserForSourceReset(Execution::Context& context)
+    {
+        if (!context.Args.Contains(Execution::Args::Type::Force))
+        {
+            context << GetSourceListWithFilter;
+            const std::vector<Repository::SourceDetails>& sources = context.Get<Data::SourceList>();
+
+            if (!sources.empty())
+            {
+                context.Reporter.Info() << "The following sources will be reset:" << std::endl;
+
+                context << ListSources;
+
+                if (!context.Reporter.PromptForBoolResponse("Do you wish to continue?"))
+                {
+                    AICLI_TERMINATE_CONTEXT(E_ABORT);
+                }
+            }
+        }
+    }
+
+    void ResetSourceList(Execution::Context& context)
+    {
+        const std::vector<Repository::SourceDetails>& sources = context.Get<Data::SourceList>();
+
+        for (const auto& source : sources)
+        {
+            context.Reporter.Info() << "Reseting source: " << source.Name << " ...";
+            Repository::DropSource(source.Name);
+            context.Reporter.Info() << " Done." << std::endl;
+        }
+    }
+
+    void ResetAllSources(Execution::Context& context)
+    {
+        context.Reporter.Info() << "Reseting all sources ...";
+        Repository::DropSource({});
+        context.Reporter.Info() << " Done." << std::endl;
+    }
+
+    void AddDefaultSources(Execution::Context& context)
+    {
+        context.Reporter.Info() << "Adding default sources ..." << std::endl;
+        context.Reporter.ExecuteWithProgress(Repository::AddDefaultSources);
+    }
+}