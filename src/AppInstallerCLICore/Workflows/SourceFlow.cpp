// Copyright (c) Microsoft Corporation.
// Licensed under the MIT License.
#include "pch.h"
#include "Resources.h"
#include "SourceFlow.h"
#include "PromptFlow.h"
#include "TableOutput.h"
#include "WorkflowBase.h"

namespace AppInstaller::CLI::Workflow
{
    using namespace AppInstaller::CLI::Execution;
    using namespace AppInstaller::Settings;
    using namespace AppInstaller::Utility::literals;

    void GetSourceList(Execution::Context& context)
    {
        context.Add<Execution::Data::SourceList>(Repository::Source::GetCurrentSources());
    }

    void GetSourceListWithFilter(Execution::Context& context)
    {
        auto currentSources = Repository::Source::GetCurrentSources();
        if (context.Args.Contains(Args::Type::SourceName))
        {
            auto name = Utility::LocIndString{ context.Args.GetArg(Args::Type::SourceName) };

            for (auto const& source : currentSources)
            {
                if (Utility::ICUCaseInsensitiveEquals(source.Name, name))
                {
                    std::vector<Repository::SourceDetails> sources;
                    sources.emplace_back(source);
                    context.Add<Execution::Data::SourceList>(std::move(sources));
                    return;
                }
            }

            context.Reporter.Error() << Resource::String::SourceListNoneFound(name) << std::endl;
            AICLI_TERMINATE_CONTEXT(APPINSTALLER_CLI_ERROR_SOURCE_NAME_DOES_NOT_EXIST);
        }
        else
        {
            context.Add<Execution::Data::SourceList>(std::move(currentSources));
        }
    }

    void CheckSourceListAgainstAdd(Execution::Context& context)
    {
        auto sourceList = context.Get<Execution::Data::SourceList>();
        std::string_view name = context.Args.GetArg(Args::Type::SourceName);
        std::string_view arg = context.Args.GetArg(Args::Type::SourceArg);
        std::string_view type = context.Args.GetArg(Args::Type::SourceType);

        for (const auto& details : sourceList)
        {
            if (Utility::ICUCaseInsensitiveEquals(details.Name, name))
            {
                if (details.Arg == arg)
                {
                    // Name and arg match, indicate this to the user and bail.
                    context.Reporter.Info() << Resource::String::SourceAddAlreadyExistsMatch << std::endl <<
                        "  "_liv << details.Name << " -> "_liv << details.Arg << std::endl;
                    AICLI_TERMINATE_CONTEXT(APPINSTALLER_CLI_ERROR_SOURCE_NAME_ALREADY_EXISTS);
                }
                else
                {
                    context.Reporter.Error() << Resource::String::SourceAddAlreadyExistsDifferentArg << std::endl <<
                        "  "_liv << details.Name << " -> "_liv << details.Arg << std::endl;
                    AICLI_TERMINATE_CONTEXT(APPINSTALLER_CLI_ERROR_SOURCE_NAME_ALREADY_EXISTS);
                }
            }

            if (!details.Arg.empty() && details.Arg == arg && details.Type == type)
            {
                context.Reporter.Error() << Resource::String::SourceAddAlreadyExistsDifferentName << std::endl <<
                    "  "_liv << details.Name << " -> "_liv << details.Arg << std::endl;
                AICLI_TERMINATE_CONTEXT(APPINSTALLER_CLI_ERROR_SOURCE_ARG_ALREADY_EXISTS);
            }
        }
    }

    void AddSource(Execution::Context& context)
    {
        auto& sourceToAdd = context.Get<Execution::Data::Source>();
        auto details = sourceToAdd.GetDetails();

        context.Reporter.Info() <<
            Resource::String::SourceAddBegin << std::endl <<
            "  "_liv << details.Name << " -> "_liv << details.Arg << std::endl;

        auto addFunction = [&](IProgressCallback& progress)->bool { return sourceToAdd.Add(progress); };
        if (!context.Reporter.ExecuteWithProgress(addFunction))
        {
            context.Reporter.Info() << Resource::String::Cancelled << std::endl;
        }
        else
        {
            context.Reporter.Info() << Resource::String::Done << std::endl;
        }
    }

    void CreateSourceForSourceAdd(Execution::Context& context)
    {
        try
        {
            std::string_view name = context.Args.GetArg(Args::Type::SourceName);
            std::string_view arg = context.Args.GetArg(Args::Type::SourceArg);
            std::string_view type = context.Args.GetArg(Args::Type::SourceType);

            Repository::Source sourceToAdd{ name, arg, type };

            if (context.Args.Contains(Execution::Args::Type::CustomHeader))
            {
                std::string customHeader{ context.Args.GetArg(Execution::Args::Type::CustomHeader) };
                if (!sourceToAdd.SetCustomHeader(customHeader))
                {
                    context.Reporter.Warn() << Resource::String::HeaderArgumentNotApplicableForNonRestSourceWarning << std::endl;
                }
            }

            if (context.Args.Contains(Execution::Args::Type::SourceTrustLevel))
            {
                std::string_view trustLevelStr = context.Args.GetArg(Execution::Args::Type::SourceTrustLevel);
                Repository::SourceTrustLevel trustLevel = Repository::ConvertToSourceTrustLevelEnum(trustLevelStr);
                sourceToAdd.SetTrustLevel(trustLevel);
            }

            if (sourceToAdd.GetInformation().Authentication.Type == Authentication::AuthenticationType::Unknown)
            {
                context.Reporter.Error() << Resource::String::SourceAddFailedAuthenticationNotSupported << std::endl;
                AICLI_TERMINATE_CONTEXT(APPINSTALLER_CLI_ERROR_AUTHENTICATION_TYPE_NOT_SUPPORTED);
            }

            if (context.Args.Contains(Execution::Args::Type::SourceRequireExplicit))
            {
                sourceToAdd.SetRequireExplicit(true);
                AICLI_LOG(CLI, Info, << "Source added is explicit: " << name);
            }

            context << Workflow::HandleSourceAgreements(sourceToAdd);
            if (context.IsTerminated())
            {
                return;
            }

            context.Add<Execution::Data::Source>(std::move(sourceToAdd));
        }
        catch (...)
        {
            context.Reporter.Error() << Resource::String::SourceAddOpenSourceFailed << std::endl;
            AICLI_TERMINATE_CONTEXT(APPINSTALLER_CLI_ERROR_SOURCE_OPEN_FAILED);
        }
    }

    void ListSources(Execution::Context& context)
    {
        const std::vector<Repository::SourceDetails>& sources = context.Get<Data::SourceList>();

        if (context.Args.Contains(Args::Type::SourceName))
        {
            // If a source name was specified, list full details of the one and only source.
            const Repository::SourceDetails& source = sources[0];

            Execution::TableOutput<2> table(context.Reporter, { Resource::String::SourceListField, Resource::String::SourceListValue });

            table.OutputLine({ Resource::LocString(Resource::String::SourceListName), source.Name });
            table.OutputLine({ Resource::LocString(Resource::String::SourceListType), source.Type });
            table.OutputLine({ Resource::LocString(Resource::String::SourceListArg), source.Arg });
            table.OutputLine({ Resource::LocString(Resource::String::SourceListData), source.Data });
            table.OutputLine({ Resource::LocString(Resource::String::SourceListIdentifier), source.Identifier });
<<<<<<< HEAD
            table.OutputLine({ Resource::LocString(Resource::String::SourceListTrustLevel), std::string{ Repository::SourceTrustLevelToString(source.TrustLevel) } });
=======
            table.OutputLine({ Resource::LocString(Resource::String::SourceListRequireExplicit), std::string{ Utility::ConvertBoolToString(source.RequireExplicit) } });
>>>>>>> 09c251e3

            if (source.LastUpdateTime == Utility::ConvertUnixEpochToSystemClock(0))
            {
                table.OutputLine({
                    Resource::LocString(Resource::String::SourceListUpdated),
                    Resource::LocString(Resource::String::SourceListUpdatedNever)
                    });
            }
            else
            {
                std::ostringstream strstr;
                strstr << source.LastUpdateTime;
                table.OutputLine({ Resource::LocString(Resource::String::SourceListUpdated), strstr.str() });
            }

            table.Complete();
        }
        else
        {
            if (sources.empty())
            {
                context.Reporter.Info() << Resource::String::SourceListNoSources << std::endl;
            }
            else
            {
                Execution::TableOutput<2> table(context.Reporter, { Resource::String::SourceListName, Resource::String::SourceListArg });
                for (const auto& source : sources)
                {
                    table.OutputLine({ source.Name, source.Arg });
                }
                table.Complete();
            }
        }
    }

    void UpdateSources(Execution::Context& context)
    {
        if (!context.Args.Contains(Args::Type::SourceName))
        {
            context.Reporter.Info() << Resource::String::SourceUpdateAll << std::endl;
        }

<<<<<<< HEAD
        bool shouldSetTrustLevel = context.Args.Contains(Args::Type::SourceTrustLevel);
=======
        bool setRequireExplicit = context.Args.Contains(Args::Type::SourceRequireExplicit);

>>>>>>> 09c251e3
        const std::vector<Repository::SourceDetails>& sources = context.Get<Data::SourceList>();

        for (const auto& sd : sources)
        {
            Repository::Source source{ sd.Name };

<<<<<<< HEAD
            if (shouldSetTrustLevel)
            {
                source.SetTrustLevel(Repository::ConvertToSourceTrustLevelEnum(context.Args.GetArg(Args::Type::SourceTrustLevel)));
=======
            if (setRequireExplicit)
            {
                source.SetRequireExplicit(true);
>>>>>>> 09c251e3
            }

            context.Reporter.Info() << Resource::String::SourceUpdateOne(Utility::LocIndView{ sd.Name }) << std::endl;
            auto updateFunction = [&](IProgressCallback& progress)->std::vector<Repository::SourceDetails> { return source.Update(progress); };
            auto sourceDetails = context.Reporter.ExecuteWithProgress(updateFunction);
            if (!sourceDetails.empty())
            {
                if (std::chrono::system_clock::now() < sourceDetails[0].DoNotUpdateBefore)
                {
                    context.Reporter.Warn() << Resource::String::Unavailable << std::endl;
                }
                else
                {
                    context.Reporter.Info() << Resource::String::Cancelled << std::endl;
                }
            }
            else
            {
                context.Reporter.Info() << Resource::String::Done << std::endl;
            }
        }
    }

    void RemoveSources(Execution::Context& context)
    {
        // TODO: We currently only allow removing a single source. If that changes,
        //       we need to check all sources with the Group Policy before removing any of them.
        if (!context.Args.Contains(Args::Type::SourceName))
        {
            context.Reporter.Info() << Resource::String::SourceRemoveAll << std::endl;
        }

        const std::vector<Repository::SourceDetails>& sources = context.Get<Data::SourceList>();
        for (const auto& sd : sources)
        {
            Repository::Source source{ sd.Name };
            context.Reporter.Info() << Resource::String::SourceRemoveOne(Utility::LocIndView{ sd.Name }) << std::endl;
            auto removeFunction = [&](IProgressCallback& progress)->bool { return source.Remove(progress); };
            if (context.Reporter.ExecuteWithProgress(removeFunction))
            {
                context.Reporter.Info() << Resource::String::Done << std::endl;
            }
            else
            {
                context.Reporter.Info() << Resource::String::Cancelled << std::endl;
            }
        }
    }

    void QueryUserForSourceReset(Execution::Context& context)
    {
        if (!context.Args.Contains(Execution::Args::Type::ForceSourceReset))
        {
            context << GetSourceListWithFilter;
            const std::vector<Repository::SourceDetails>& sources = context.Get<Data::SourceList>();

            if (!sources.empty())
            {
                context.Reporter.Info() << Resource::String::SourceResetListAndOverridePreamble << std::endl;

                context << ListSources;
                AICLI_TERMINATE_CONTEXT(E_ABORT);
            }
        }
    }

    void ResetSourceList(Execution::Context& context)
    {
        const std::vector<Repository::SourceDetails>& sources = context.Get<Data::SourceList>();

        for (const auto& source : sources)
        {
            context.Reporter.Info() << Resource::String::SourceResetOne(Utility::LocIndView{ source.Name });
            Repository::Source::DropSource(source.Name);
            context.Reporter.Info() << Resource::String::Done << std::endl;
        }
    }

    void ResetAllSources(Execution::Context& context)
    {
        context.Reporter.Info() << Resource::String::SourceResetAll;
        Repository::Source::DropSource({});
        context.Reporter.Info() << Resource::String::Done << std::endl;
    }

    void ExportSourceList(Execution::Context& context)
    {
        const std::vector<Repository::SourceDetails>& sources = context.Get<Data::SourceList>();

        if (sources.empty())
        {
            context.Reporter.Info() << Resource::String::SourceListNoSources << std::endl;
        }
        else
        {
            for (const auto& source : sources)
            {
                SourceFromPolicy s;
                s.Name = source.Name;
                s.Type = source.Type;
                s.Arg = source.Arg;
                s.Data = source.Data;
                s.Identifier = source.Identifier;
                context.Reporter.Info() << s.ToJsonString() << std::endl;
            }
        }
    }

    void ForceInstalledCacheUpdate(Execution::Context&)
    {
        // Creating this object is currently sufficient to mark the cache as needing an update for the next time it is opened.
        Repository::Source ignore{ Repository::PredefinedSource::InstalledForceCacheUpdate };
    }
}
<|MERGE_RESOLUTION|>--- conflicted
+++ resolved
@@ -1,353 +1,346 @@
-// Copyright (c) Microsoft Corporation.
-// Licensed under the MIT License.
-#include "pch.h"
-#include "Resources.h"
-#include "SourceFlow.h"
-#include "PromptFlow.h"
-#include "TableOutput.h"
-#include "WorkflowBase.h"
-
-namespace AppInstaller::CLI::Workflow
-{
-    using namespace AppInstaller::CLI::Execution;
-    using namespace AppInstaller::Settings;
-    using namespace AppInstaller::Utility::literals;
-
-    void GetSourceList(Execution::Context& context)
-    {
-        context.Add<Execution::Data::SourceList>(Repository::Source::GetCurrentSources());
-    }
-
-    void GetSourceListWithFilter(Execution::Context& context)
-    {
-        auto currentSources = Repository::Source::GetCurrentSources();
-        if (context.Args.Contains(Args::Type::SourceName))
-        {
-            auto name = Utility::LocIndString{ context.Args.GetArg(Args::Type::SourceName) };
-
-            for (auto const& source : currentSources)
-            {
-                if (Utility::ICUCaseInsensitiveEquals(source.Name, name))
-                {
-                    std::vector<Repository::SourceDetails> sources;
-                    sources.emplace_back(source);
-                    context.Add<Execution::Data::SourceList>(std::move(sources));
-                    return;
-                }
-            }
-
-            context.Reporter.Error() << Resource::String::SourceListNoneFound(name) << std::endl;
-            AICLI_TERMINATE_CONTEXT(APPINSTALLER_CLI_ERROR_SOURCE_NAME_DOES_NOT_EXIST);
-        }
-        else
-        {
-            context.Add<Execution::Data::SourceList>(std::move(currentSources));
-        }
-    }
-
-    void CheckSourceListAgainstAdd(Execution::Context& context)
-    {
-        auto sourceList = context.Get<Execution::Data::SourceList>();
-        std::string_view name = context.Args.GetArg(Args::Type::SourceName);
-        std::string_view arg = context.Args.GetArg(Args::Type::SourceArg);
-        std::string_view type = context.Args.GetArg(Args::Type::SourceType);
-
-        for (const auto& details : sourceList)
-        {
-            if (Utility::ICUCaseInsensitiveEquals(details.Name, name))
-            {
-                if (details.Arg == arg)
-                {
-                    // Name and arg match, indicate this to the user and bail.
-                    context.Reporter.Info() << Resource::String::SourceAddAlreadyExistsMatch << std::endl <<
-                        "  "_liv << details.Name << " -> "_liv << details.Arg << std::endl;
-                    AICLI_TERMINATE_CONTEXT(APPINSTALLER_CLI_ERROR_SOURCE_NAME_ALREADY_EXISTS);
-                }
-                else
-                {
-                    context.Reporter.Error() << Resource::String::SourceAddAlreadyExistsDifferentArg << std::endl <<
-                        "  "_liv << details.Name << " -> "_liv << details.Arg << std::endl;
-                    AICLI_TERMINATE_CONTEXT(APPINSTALLER_CLI_ERROR_SOURCE_NAME_ALREADY_EXISTS);
-                }
-            }
-
-            if (!details.Arg.empty() && details.Arg == arg && details.Type == type)
-            {
-                context.Reporter.Error() << Resource::String::SourceAddAlreadyExistsDifferentName << std::endl <<
-                    "  "_liv << details.Name << " -> "_liv << details.Arg << std::endl;
-                AICLI_TERMINATE_CONTEXT(APPINSTALLER_CLI_ERROR_SOURCE_ARG_ALREADY_EXISTS);
-            }
-        }
-    }
-
-    void AddSource(Execution::Context& context)
-    {
-        auto& sourceToAdd = context.Get<Execution::Data::Source>();
-        auto details = sourceToAdd.GetDetails();
-
-        context.Reporter.Info() <<
-            Resource::String::SourceAddBegin << std::endl <<
-            "  "_liv << details.Name << " -> "_liv << details.Arg << std::endl;
-
-        auto addFunction = [&](IProgressCallback& progress)->bool { return sourceToAdd.Add(progress); };
-        if (!context.Reporter.ExecuteWithProgress(addFunction))
-        {
-            context.Reporter.Info() << Resource::String::Cancelled << std::endl;
-        }
-        else
-        {
-            context.Reporter.Info() << Resource::String::Done << std::endl;
-        }
-    }
-
-    void CreateSourceForSourceAdd(Execution::Context& context)
-    {
-        try
-        {
-            std::string_view name = context.Args.GetArg(Args::Type::SourceName);
-            std::string_view arg = context.Args.GetArg(Args::Type::SourceArg);
-            std::string_view type = context.Args.GetArg(Args::Type::SourceType);
-
-            Repository::Source sourceToAdd{ name, arg, type };
-
-            if (context.Args.Contains(Execution::Args::Type::CustomHeader))
-            {
-                std::string customHeader{ context.Args.GetArg(Execution::Args::Type::CustomHeader) };
-                if (!sourceToAdd.SetCustomHeader(customHeader))
-                {
-                    context.Reporter.Warn() << Resource::String::HeaderArgumentNotApplicableForNonRestSourceWarning << std::endl;
-                }
-            }
-
-            if (context.Args.Contains(Execution::Args::Type::SourceTrustLevel))
-            {
-                std::string_view trustLevelStr = context.Args.GetArg(Execution::Args::Type::SourceTrustLevel);
-                Repository::SourceTrustLevel trustLevel = Repository::ConvertToSourceTrustLevelEnum(trustLevelStr);
-                sourceToAdd.SetTrustLevel(trustLevel);
-            }
-
-            if (sourceToAdd.GetInformation().Authentication.Type == Authentication::AuthenticationType::Unknown)
-            {
-                context.Reporter.Error() << Resource::String::SourceAddFailedAuthenticationNotSupported << std::endl;
-                AICLI_TERMINATE_CONTEXT(APPINSTALLER_CLI_ERROR_AUTHENTICATION_TYPE_NOT_SUPPORTED);
-            }
-
-            if (context.Args.Contains(Execution::Args::Type::SourceRequireExplicit))
-            {
-                sourceToAdd.SetRequireExplicit(true);
-                AICLI_LOG(CLI, Info, << "Source added is explicit: " << name);
-            }
-
-            context << Workflow::HandleSourceAgreements(sourceToAdd);
-            if (context.IsTerminated())
-            {
-                return;
-            }
-
-            context.Add<Execution::Data::Source>(std::move(sourceToAdd));
-        }
-        catch (...)
-        {
-            context.Reporter.Error() << Resource::String::SourceAddOpenSourceFailed << std::endl;
-            AICLI_TERMINATE_CONTEXT(APPINSTALLER_CLI_ERROR_SOURCE_OPEN_FAILED);
-        }
-    }
-
-    void ListSources(Execution::Context& context)
-    {
-        const std::vector<Repository::SourceDetails>& sources = context.Get<Data::SourceList>();
-
-        if (context.Args.Contains(Args::Type::SourceName))
-        {
-            // If a source name was specified, list full details of the one and only source.
-            const Repository::SourceDetails& source = sources[0];
-
-            Execution::TableOutput<2> table(context.Reporter, { Resource::String::SourceListField, Resource::String::SourceListValue });
-
-            table.OutputLine({ Resource::LocString(Resource::String::SourceListName), source.Name });
-            table.OutputLine({ Resource::LocString(Resource::String::SourceListType), source.Type });
-            table.OutputLine({ Resource::LocString(Resource::String::SourceListArg), source.Arg });
-            table.OutputLine({ Resource::LocString(Resource::String::SourceListData), source.Data });
-            table.OutputLine({ Resource::LocString(Resource::String::SourceListIdentifier), source.Identifier });
-<<<<<<< HEAD
-            table.OutputLine({ Resource::LocString(Resource::String::SourceListTrustLevel), std::string{ Repository::SourceTrustLevelToString(source.TrustLevel) } });
-=======
-            table.OutputLine({ Resource::LocString(Resource::String::SourceListRequireExplicit), std::string{ Utility::ConvertBoolToString(source.RequireExplicit) } });
->>>>>>> 09c251e3
-
-            if (source.LastUpdateTime == Utility::ConvertUnixEpochToSystemClock(0))
-            {
-                table.OutputLine({
-                    Resource::LocString(Resource::String::SourceListUpdated),
-                    Resource::LocString(Resource::String::SourceListUpdatedNever)
-                    });
-            }
-            else
-            {
-                std::ostringstream strstr;
-                strstr << source.LastUpdateTime;
-                table.OutputLine({ Resource::LocString(Resource::String::SourceListUpdated), strstr.str() });
-            }
-
-            table.Complete();
-        }
-        else
-        {
-            if (sources.empty())
-            {
-                context.Reporter.Info() << Resource::String::SourceListNoSources << std::endl;
-            }
-            else
-            {
-                Execution::TableOutput<2> table(context.Reporter, { Resource::String::SourceListName, Resource::String::SourceListArg });
-                for (const auto& source : sources)
-                {
-                    table.OutputLine({ source.Name, source.Arg });
-                }
-                table.Complete();
-            }
-        }
-    }
-
-    void UpdateSources(Execution::Context& context)
-    {
-        if (!context.Args.Contains(Args::Type::SourceName))
-        {
-            context.Reporter.Info() << Resource::String::SourceUpdateAll << std::endl;
-        }
-
-<<<<<<< HEAD
-        bool shouldSetTrustLevel = context.Args.Contains(Args::Type::SourceTrustLevel);
-=======
-        bool setRequireExplicit = context.Args.Contains(Args::Type::SourceRequireExplicit);
-
->>>>>>> 09c251e3
-        const std::vector<Repository::SourceDetails>& sources = context.Get<Data::SourceList>();
-
-        for (const auto& sd : sources)
-        {
-            Repository::Source source{ sd.Name };
-
-<<<<<<< HEAD
-            if (shouldSetTrustLevel)
-            {
-                source.SetTrustLevel(Repository::ConvertToSourceTrustLevelEnum(context.Args.GetArg(Args::Type::SourceTrustLevel)));
-=======
-            if (setRequireExplicit)
-            {
-                source.SetRequireExplicit(true);
->>>>>>> 09c251e3
-            }
-
-            context.Reporter.Info() << Resource::String::SourceUpdateOne(Utility::LocIndView{ sd.Name }) << std::endl;
-            auto updateFunction = [&](IProgressCallback& progress)->std::vector<Repository::SourceDetails> { return source.Update(progress); };
-            auto sourceDetails = context.Reporter.ExecuteWithProgress(updateFunction);
-            if (!sourceDetails.empty())
-            {
-                if (std::chrono::system_clock::now() < sourceDetails[0].DoNotUpdateBefore)
-                {
-                    context.Reporter.Warn() << Resource::String::Unavailable << std::endl;
-                }
-                else
-                {
-                    context.Reporter.Info() << Resource::String::Cancelled << std::endl;
-                }
-            }
-            else
-            {
-                context.Reporter.Info() << Resource::String::Done << std::endl;
-            }
-        }
-    }
-
-    void RemoveSources(Execution::Context& context)
-    {
-        // TODO: We currently only allow removing a single source. If that changes,
-        //       we need to check all sources with the Group Policy before removing any of them.
-        if (!context.Args.Contains(Args::Type::SourceName))
-        {
-            context.Reporter.Info() << Resource::String::SourceRemoveAll << std::endl;
-        }
-
-        const std::vector<Repository::SourceDetails>& sources = context.Get<Data::SourceList>();
-        for (const auto& sd : sources)
-        {
-            Repository::Source source{ sd.Name };
-            context.Reporter.Info() << Resource::String::SourceRemoveOne(Utility::LocIndView{ sd.Name }) << std::endl;
-            auto removeFunction = [&](IProgressCallback& progress)->bool { return source.Remove(progress); };
-            if (context.Reporter.ExecuteWithProgress(removeFunction))
-            {
-                context.Reporter.Info() << Resource::String::Done << std::endl;
-            }
-            else
-            {
-                context.Reporter.Info() << Resource::String::Cancelled << std::endl;
-            }
-        }
-    }
-
-    void QueryUserForSourceReset(Execution::Context& context)
-    {
-        if (!context.Args.Contains(Execution::Args::Type::ForceSourceReset))
-        {
-            context << GetSourceListWithFilter;
-            const std::vector<Repository::SourceDetails>& sources = context.Get<Data::SourceList>();
-
-            if (!sources.empty())
-            {
-                context.Reporter.Info() << Resource::String::SourceResetListAndOverridePreamble << std::endl;
-
-                context << ListSources;
-                AICLI_TERMINATE_CONTEXT(E_ABORT);
-            }
-        }
-    }
-
-    void ResetSourceList(Execution::Context& context)
-    {
-        const std::vector<Repository::SourceDetails>& sources = context.Get<Data::SourceList>();
-
-        for (const auto& source : sources)
-        {
-            context.Reporter.Info() << Resource::String::SourceResetOne(Utility::LocIndView{ source.Name });
-            Repository::Source::DropSource(source.Name);
-            context.Reporter.Info() << Resource::String::Done << std::endl;
-        }
-    }
-
-    void ResetAllSources(Execution::Context& context)
-    {
-        context.Reporter.Info() << Resource::String::SourceResetAll;
-        Repository::Source::DropSource({});
-        context.Reporter.Info() << Resource::String::Done << std::endl;
-    }
-
-    void ExportSourceList(Execution::Context& context)
-    {
-        const std::vector<Repository::SourceDetails>& sources = context.Get<Data::SourceList>();
-
-        if (sources.empty())
-        {
-            context.Reporter.Info() << Resource::String::SourceListNoSources << std::endl;
-        }
-        else
-        {
-            for (const auto& source : sources)
-            {
-                SourceFromPolicy s;
-                s.Name = source.Name;
-                s.Type = source.Type;
-                s.Arg = source.Arg;
-                s.Data = source.Data;
-                s.Identifier = source.Identifier;
-                context.Reporter.Info() << s.ToJsonString() << std::endl;
-            }
-        }
-    }
-
-    void ForceInstalledCacheUpdate(Execution::Context&)
-    {
-        // Creating this object is currently sufficient to mark the cache as needing an update for the next time it is opened.
-        Repository::Source ignore{ Repository::PredefinedSource::InstalledForceCacheUpdate };
-    }
-}
+// Copyright (c) Microsoft Corporation.
+// Licensed under the MIT License.
+#include "pch.h"
+#include "Resources.h"
+#include "SourceFlow.h"
+#include "PromptFlow.h"
+#include "TableOutput.h"
+#include "WorkflowBase.h"
+
+namespace AppInstaller::CLI::Workflow
+{
+    using namespace AppInstaller::CLI::Execution;
+    using namespace AppInstaller::Settings;
+    using namespace AppInstaller::Utility::literals;
+
+    void GetSourceList(Execution::Context& context)
+    {
+        context.Add<Execution::Data::SourceList>(Repository::Source::GetCurrentSources());
+    }
+
+    void GetSourceListWithFilter(Execution::Context& context)
+    {
+        auto currentSources = Repository::Source::GetCurrentSources();
+        if (context.Args.Contains(Args::Type::SourceName))
+        {
+            auto name = Utility::LocIndString{ context.Args.GetArg(Args::Type::SourceName) };
+
+            for (auto const& source : currentSources)
+            {
+                if (Utility::ICUCaseInsensitiveEquals(source.Name, name))
+                {
+                    std::vector<Repository::SourceDetails> sources;
+                    sources.emplace_back(source);
+                    context.Add<Execution::Data::SourceList>(std::move(sources));
+                    return;
+                }
+            }
+
+            context.Reporter.Error() << Resource::String::SourceListNoneFound(name) << std::endl;
+            AICLI_TERMINATE_CONTEXT(APPINSTALLER_CLI_ERROR_SOURCE_NAME_DOES_NOT_EXIST);
+        }
+        else
+        {
+            context.Add<Execution::Data::SourceList>(std::move(currentSources));
+        }
+    }
+
+    void CheckSourceListAgainstAdd(Execution::Context& context)
+    {
+        auto sourceList = context.Get<Execution::Data::SourceList>();
+        std::string_view name = context.Args.GetArg(Args::Type::SourceName);
+        std::string_view arg = context.Args.GetArg(Args::Type::SourceArg);
+        std::string_view type = context.Args.GetArg(Args::Type::SourceType);
+
+        for (const auto& details : sourceList)
+        {
+            if (Utility::ICUCaseInsensitiveEquals(details.Name, name))
+            {
+                if (details.Arg == arg)
+                {
+                    // Name and arg match, indicate this to the user and bail.
+                    context.Reporter.Info() << Resource::String::SourceAddAlreadyExistsMatch << std::endl <<
+                        "  "_liv << details.Name << " -> "_liv << details.Arg << std::endl;
+                    AICLI_TERMINATE_CONTEXT(APPINSTALLER_CLI_ERROR_SOURCE_NAME_ALREADY_EXISTS);
+                }
+                else
+                {
+                    context.Reporter.Error() << Resource::String::SourceAddAlreadyExistsDifferentArg << std::endl <<
+                        "  "_liv << details.Name << " -> "_liv << details.Arg << std::endl;
+                    AICLI_TERMINATE_CONTEXT(APPINSTALLER_CLI_ERROR_SOURCE_NAME_ALREADY_EXISTS);
+                }
+            }
+
+            if (!details.Arg.empty() && details.Arg == arg && details.Type == type)
+            {
+                context.Reporter.Error() << Resource::String::SourceAddAlreadyExistsDifferentName << std::endl <<
+                    "  "_liv << details.Name << " -> "_liv << details.Arg << std::endl;
+                AICLI_TERMINATE_CONTEXT(APPINSTALLER_CLI_ERROR_SOURCE_ARG_ALREADY_EXISTS);
+            }
+        }
+    }
+
+    void AddSource(Execution::Context& context)
+    {
+        auto& sourceToAdd = context.Get<Execution::Data::Source>();
+        auto details = sourceToAdd.GetDetails();
+
+        context.Reporter.Info() <<
+            Resource::String::SourceAddBegin << std::endl <<
+            "  "_liv << details.Name << " -> "_liv << details.Arg << std::endl;
+
+        auto addFunction = [&](IProgressCallback& progress)->bool { return sourceToAdd.Add(progress); };
+        if (!context.Reporter.ExecuteWithProgress(addFunction))
+        {
+            context.Reporter.Info() << Resource::String::Cancelled << std::endl;
+        }
+        else
+        {
+            context.Reporter.Info() << Resource::String::Done << std::endl;
+        }
+    }
+
+    void CreateSourceForSourceAdd(Execution::Context& context)
+    {
+        try
+        {
+            std::string_view name = context.Args.GetArg(Args::Type::SourceName);
+            std::string_view arg = context.Args.GetArg(Args::Type::SourceArg);
+            std::string_view type = context.Args.GetArg(Args::Type::SourceType);
+
+            Repository::Source sourceToAdd{ name, arg, type };
+
+            if (context.Args.Contains(Execution::Args::Type::CustomHeader))
+            {
+                std::string customHeader{ context.Args.GetArg(Execution::Args::Type::CustomHeader) };
+                if (!sourceToAdd.SetCustomHeader(customHeader))
+                {
+                    context.Reporter.Warn() << Resource::String::HeaderArgumentNotApplicableForNonRestSourceWarning << std::endl;
+                }
+            }
+
+            if (context.Args.Contains(Execution::Args::Type::SourceTrustLevel))
+            {
+                std::string_view trustLevelStr = context.Args.GetArg(Execution::Args::Type::SourceTrustLevel);
+                Repository::SourceTrustLevel trustLevel = Repository::ConvertToSourceTrustLevelEnum(trustLevelStr);
+                sourceToAdd.SetTrustLevel(trustLevel);
+            }
+
+            if (sourceToAdd.GetInformation().Authentication.Type == Authentication::AuthenticationType::Unknown)
+            {
+                context.Reporter.Error() << Resource::String::SourceAddFailedAuthenticationNotSupported << std::endl;
+                AICLI_TERMINATE_CONTEXT(APPINSTALLER_CLI_ERROR_AUTHENTICATION_TYPE_NOT_SUPPORTED);
+            }
+
+            if (context.Args.Contains(Execution::Args::Type::SourceRequireExplicit))
+            {
+                sourceToAdd.SetRequireExplicit(true);
+                AICLI_LOG(CLI, Info, << "Source added is explicit: " << name);
+            }
+
+            context << Workflow::HandleSourceAgreements(sourceToAdd);
+            if (context.IsTerminated())
+            {
+                return;
+            }
+
+            context.Add<Execution::Data::Source>(std::move(sourceToAdd));
+        }
+        catch (...)
+        {
+            context.Reporter.Error() << Resource::String::SourceAddOpenSourceFailed << std::endl;
+            AICLI_TERMINATE_CONTEXT(APPINSTALLER_CLI_ERROR_SOURCE_OPEN_FAILED);
+        }
+    }
+
+    void ListSources(Execution::Context& context)
+    {
+        const std::vector<Repository::SourceDetails>& sources = context.Get<Data::SourceList>();
+
+        if (context.Args.Contains(Args::Type::SourceName))
+        {
+            // If a source name was specified, list full details of the one and only source.
+            const Repository::SourceDetails& source = sources[0];
+
+            Execution::TableOutput<2> table(context.Reporter, { Resource::String::SourceListField, Resource::String::SourceListValue });
+
+            table.OutputLine({ Resource::LocString(Resource::String::SourceListName), source.Name });
+            table.OutputLine({ Resource::LocString(Resource::String::SourceListType), source.Type });
+            table.OutputLine({ Resource::LocString(Resource::String::SourceListArg), source.Arg });
+            table.OutputLine({ Resource::LocString(Resource::String::SourceListData), source.Data });
+            table.OutputLine({ Resource::LocString(Resource::String::SourceListIdentifier), source.Identifier });
+            table.OutputLine({ Resource::LocString(Resource::String::SourceListRequireExplicit), std::string{ Utility::ConvertBoolToString(source.RequireExplicit) } });
+            table.OutputLine({ Resource::LocString(Resource::String::SourceListTrustLevel), std::string{ Repository::SourceTrustLevelToString(source.TrustLevel) } });
+
+            if (source.LastUpdateTime == Utility::ConvertUnixEpochToSystemClock(0))
+            {
+                table.OutputLine({
+                    Resource::LocString(Resource::String::SourceListUpdated),
+                    Resource::LocString(Resource::String::SourceListUpdatedNever)
+                    });
+            }
+            else
+            {
+                std::ostringstream strstr;
+                strstr << source.LastUpdateTime;
+                table.OutputLine({ Resource::LocString(Resource::String::SourceListUpdated), strstr.str() });
+            }
+
+            table.Complete();
+        }
+        else
+        {
+            if (sources.empty())
+            {
+                context.Reporter.Info() << Resource::String::SourceListNoSources << std::endl;
+            }
+            else
+            {
+                Execution::TableOutput<2> table(context.Reporter, { Resource::String::SourceListName, Resource::String::SourceListArg });
+                for (const auto& source : sources)
+                {
+                    table.OutputLine({ source.Name, source.Arg });
+                }
+                table.Complete();
+            }
+        }
+    }
+
+    void UpdateSources(Execution::Context& context)
+    {
+        if (!context.Args.Contains(Args::Type::SourceName))
+        {
+            context.Reporter.Info() << Resource::String::SourceUpdateAll << std::endl;
+        }
+
+        bool setRequireExplicit = context.Args.Contains(Args::Type::SourceRequireExplicit);
+        bool shouldSetTrustLevel = context.Args.Contains(Args::Type::SourceTrustLevel);
+        const std::vector<Repository::SourceDetails>& sources = context.Get<Data::SourceList>();
+
+        for (const auto& sd : sources)
+        {
+            Repository::Source source{ sd.Name };
+
+            if (setRequireExplicit)
+            {
+                source.SetRequireExplicit(true);
+            }
+
+
+            if (shouldSetTrustLevel)
+            {
+                source.SetTrustLevel(Repository::ConvertToSourceTrustLevelEnum(context.Args.GetArg(Args::Type::SourceTrustLevel)));
+            }
+
+            context.Reporter.Info() << Resource::String::SourceUpdateOne(Utility::LocIndView{ sd.Name }) << std::endl;
+            auto updateFunction = [&](IProgressCallback& progress)->std::vector<Repository::SourceDetails> { return source.Update(progress); };
+            auto sourceDetails = context.Reporter.ExecuteWithProgress(updateFunction);
+            if (!sourceDetails.empty())
+            {
+                if (std::chrono::system_clock::now() < sourceDetails[0].DoNotUpdateBefore)
+                {
+                    context.Reporter.Warn() << Resource::String::Unavailable << std::endl;
+                }
+                else
+                {
+                    context.Reporter.Info() << Resource::String::Cancelled << std::endl;
+                }
+            }
+            else
+            {
+                context.Reporter.Info() << Resource::String::Done << std::endl;
+            }
+        }
+    }
+
+    void RemoveSources(Execution::Context& context)
+    {
+        // TODO: We currently only allow removing a single source. If that changes,
+        //       we need to check all sources with the Group Policy before removing any of them.
+        if (!context.Args.Contains(Args::Type::SourceName))
+        {
+            context.Reporter.Info() << Resource::String::SourceRemoveAll << std::endl;
+        }
+
+        const std::vector<Repository::SourceDetails>& sources = context.Get<Data::SourceList>();
+        for (const auto& sd : sources)
+        {
+            Repository::Source source{ sd.Name };
+            context.Reporter.Info() << Resource::String::SourceRemoveOne(Utility::LocIndView{ sd.Name }) << std::endl;
+            auto removeFunction = [&](IProgressCallback& progress)->bool { return source.Remove(progress); };
+            if (context.Reporter.ExecuteWithProgress(removeFunction))
+            {
+                context.Reporter.Info() << Resource::String::Done << std::endl;
+            }
+            else
+            {
+                context.Reporter.Info() << Resource::String::Cancelled << std::endl;
+            }
+        }
+    }
+
+    void QueryUserForSourceReset(Execution::Context& context)
+    {
+        if (!context.Args.Contains(Execution::Args::Type::ForceSourceReset))
+        {
+            context << GetSourceListWithFilter;
+            const std::vector<Repository::SourceDetails>& sources = context.Get<Data::SourceList>();
+
+            if (!sources.empty())
+            {
+                context.Reporter.Info() << Resource::String::SourceResetListAndOverridePreamble << std::endl;
+
+                context << ListSources;
+                AICLI_TERMINATE_CONTEXT(E_ABORT);
+            }
+        }
+    }
+
+    void ResetSourceList(Execution::Context& context)
+    {
+        const std::vector<Repository::SourceDetails>& sources = context.Get<Data::SourceList>();
+
+        for (const auto& source : sources)
+        {
+            context.Reporter.Info() << Resource::String::SourceResetOne(Utility::LocIndView{ source.Name });
+            Repository::Source::DropSource(source.Name);
+            context.Reporter.Info() << Resource::String::Done << std::endl;
+        }
+    }
+
+    void ResetAllSources(Execution::Context& context)
+    {
+        context.Reporter.Info() << Resource::String::SourceResetAll;
+        Repository::Source::DropSource({});
+        context.Reporter.Info() << Resource::String::Done << std::endl;
+    }
+
+    void ExportSourceList(Execution::Context& context)
+    {
+        const std::vector<Repository::SourceDetails>& sources = context.Get<Data::SourceList>();
+
+        if (sources.empty())
+        {
+            context.Reporter.Info() << Resource::String::SourceListNoSources << std::endl;
+        }
+        else
+        {
+            for (const auto& source : sources)
+            {
+                SourceFromPolicy s;
+                s.Name = source.Name;
+                s.Type = source.Type;
+                s.Arg = source.Arg;
+                s.Data = source.Data;
+                s.Identifier = source.Identifier;
+                context.Reporter.Info() << s.ToJsonString() << std::endl;
+            }
+        }
+    }
+
+    void ForceInstalledCacheUpdate(Execution::Context&)
+    {
+        // Creating this object is currently sufficient to mark the cache as needing an update for the next time it is opened.
+        Repository::Source ignore{ Repository::PredefinedSource::InstalledForceCacheUpdate };
+    }
+}