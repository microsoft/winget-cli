--- conflicted
+++ resolved
@@ -1,1203 +1,1134 @@
-// Copyright (c) Microsoft Corporation.
-// Licensed under the MIT License.
-#include "pch.h"
-#include "WorkflowBase.h"
-#include "ExecutionContext.h"
-#include "ManifestComparator.h"
-#include "PromptFlow.h"
-#include "TableOutput.h"
-#include <winget/ManifestYamlParser.h>
-
-
-namespace AppInstaller::CLI::Workflow
-{
-    using namespace std::string_literals;
-    using namespace AppInstaller::Utility::literals;
-    using namespace AppInstaller::Repository;
-
-    namespace
-    {
-        std::string GetMatchCriteriaDescriptor(const ResultMatch& match)
-        {
-            if (match.MatchCriteria.Field != PackageMatchField::Id && match.MatchCriteria.Field != PackageMatchField::Name)
-            {
-                std::string result{ ToString(match.MatchCriteria.Field) };
-                result += ": ";
-                result += match.MatchCriteria.Value;
-                return result;
-            }
-            else
-            {
-                return {};
-            }
-        }
-
-        void ReportIdentity(
-            Execution::Context& context,
-            Utility::LocIndView prefix,
-            std::optional<Resource::StringId> label,
-            std::string_view name,
-            std::string_view id,
-            std::string_view version = {},
-            Execution::Reporter::Level level = Execution::Reporter::Level::Info)
-        {
-            auto out = context.Reporter.GetOutputStream(level);
-            out << prefix;
-            if (label)
-            {
-                out << *label << ' ';
-            }
-            out << Execution::NameEmphasis << name << " ["_liv << Execution::IdEmphasis << id << ']';
-
-            if (!version.empty())
-            {
-                out << ' ' << Resource::String::ShowVersion << ' ' << version;
-            }
-
-            out << std::endl;
-        }
-
-        Repository::Source OpenNamedSource(Execution::Context& context, std::string_view sourceName)
-        {
-            Repository::Source source;
-
-            try
-            {
-                source = Source{ sourceName };
-
-                if (!source)
-                {
-                    std::vector<SourceDetails> sources = Source::GetCurrentSources();
-
-                    if (!sourceName.empty() && !sources.empty())
-                    {
-                        // A bad name was given, try to help.
-                        context.Reporter.Error() << Resource::String::OpenSourceFailedNoMatch(Utility::LocIndView{ sourceName }) << std::endl;
-                        context.Reporter.Info() << Resource::String::OpenSourceFailedNoMatchHelp << std::endl;
-                        for (const auto& details : sources)
-                        {
-                            context.Reporter.Info() << "  "_liv << details.Name << std::endl;
-                        }
-
-                        AICLI_TERMINATE_CONTEXT_RETURN(APPINSTALLER_CLI_ERROR_SOURCE_NAME_DOES_NOT_EXIST, {});
-                    }
-                    else
-                    {
-                        // Even if a name was given, there are no sources
-                        context.Reporter.Error() << Resource::String::OpenSourceFailedNoSourceDefined << std::endl;
-                        AICLI_TERMINATE_CONTEXT_RETURN(APPINSTALLER_CLI_ERROR_NO_SOURCES_DEFINED, {});
-                    }
-                }
-
-                if (context.Args.Contains(Execution::Args::Type::CustomHeader))
-                {
-                    std::string customHeader{ context.Args.GetArg(Execution::Args::Type::CustomHeader) };
-                    if (!source.SetCustomHeader(customHeader))
-                    {
-                        context.Reporter.Warn() << Resource::String::HeaderArgumentNotApplicableForNonRestSourceWarning << std::endl;
-                    }
-                }
-
-                auto openFunction = [&](IProgressCallback& progress)->std::vector<Repository::SourceDetails> { return source.Open(progress); };
-                auto updateFailures = context.Reporter.ExecuteWithProgress(openFunction, true);
-
-                // We'll only report the source update failure as warning and continue
-                for (const auto& s : updateFailures)
-                {
-                    context.Reporter.Warn() << Resource::String::SourceOpenWithFailedUpdate(Utility::LocIndView{ s.Name }) << std::endl;
-                }
-            }
-            catch (const wil::ResultException& re)
-            {
-                context.Reporter.Error() << Resource::String::SourceOpenFailedSuggestion << std::endl;
-                if (re.GetErrorCode() == APPINSTALLER_CLI_ERROR_FAILED_TO_OPEN_ALL_SOURCES)
-                {
-                    // Since we know there must have been multiple errors here, just fail the context rather
-                    // than trying to get one of the exceptions back out.
-                    AICLI_TERMINATE_CONTEXT_RETURN(APPINSTALLER_CLI_ERROR_FAILED_TO_OPEN_ALL_SOURCES, {});
-                }
-                else
-                {
-                    throw;
-                }
-            }
-            catch (...)
-            {
-                context.Reporter.Error() << Resource::String::SourceOpenFailedSuggestion << std::endl;
-                throw;
-            }
-
-            return source;
-        }
-
-        void SearchSourceApplyFilters(Execution::Context& context, SearchRequest& searchRequest, MatchType matchType)
-        {
-            const auto& args = context.Args;
-
-            if (args.Contains(Execution::Args::Type::Id))
-            {
-                searchRequest.Filters.emplace_back(PackageMatchFilter(PackageMatchField::Id, matchType, args.GetArg(Execution::Args::Type::Id)));
-            }
-
-            if (args.Contains(Execution::Args::Type::Name))
-            {
-                searchRequest.Filters.emplace_back(PackageMatchFilter(PackageMatchField::Name, matchType, args.GetArg(Execution::Args::Type::Name)));
-            }
-
-            if (args.Contains(Execution::Args::Type::Moniker))
-            {
-                searchRequest.Filters.emplace_back(PackageMatchFilter(PackageMatchField::Moniker, matchType, args.GetArg(Execution::Args::Type::Moniker)));
-            }
-
-            if (args.Contains(Execution::Args::Type::ProductCode))
-            {
-                searchRequest.Filters.emplace_back(PackageMatchFilter(PackageMatchField::ProductCode, matchType, args.GetArg(Execution::Args::Type::ProductCode)));
-            }
-
-            if (args.Contains(Execution::Args::Type::Tag))
-            {
-                searchRequest.Filters.emplace_back(PackageMatchFilter(PackageMatchField::Tag, matchType, args.GetArg(Execution::Args::Type::Tag)));
-            }
-
-            if (args.Contains(Execution::Args::Type::Command))
-            {
-                searchRequest.Filters.emplace_back(PackageMatchFilter(PackageMatchField::Command, matchType, args.GetArg(Execution::Args::Type::Command)));
-            }
-
-            if (args.Contains(Execution::Args::Type::Count))
-            {
-                searchRequest.MaximumResults = std::stoi(std::string(args.GetArg(Execution::Args::Type::Count)));
-            }
-        }
-
-<<<<<<< HEAD
-        bool HandleSourceAgreementsForOneSource(Execution::Context& context, const Source& source)
-        {
-            auto details = source.GetDetails();
-            AICLI_LOG(CLI, Verbose, << "Checking Source agreements for source: " << details.Name);
-
-            if (source.CheckSourceAgreements())
-            {
-                AICLI_LOG(CLI, Verbose, << "Source agreements satisfied. Source: " << details.Name);
-                return true;
-            }
-
-            // Show source agreements
-            context.Reporter.Info()
-                << Execution::SourceInfoEmphasis
-                << Resource::String::SourceAgreementsTitle(Utility::LocIndView{ details.Name })
-                << std::endl;
-
-            const auto& agreements = source.GetInformation().SourceAgreements;
-
-            for (const auto& agreement : agreements)
-            {
-                if (!agreement.Label.empty())
-                {
-                    context.Reporter.Info() << Execution::SourceInfoEmphasis << Utility::LocIndString{ agreement.Label } << ": "_liv;
-                }
-
-                if (!agreement.Text.empty())
-                {
-                    context.Reporter.Info() << Utility::LocIndString{ agreement.Text } << std::endl;
-                }
-
-                if (!agreement.Url.empty())
-                {
-                    context.Reporter.Info() << Utility::LocIndString{ agreement.Url } << std::endl;
-                }
-            }
-
-            // Show message for each individual implicit agreement field
-            auto fields = source.GetAgreementFieldsFromSourceInformation();
-            if (WI_IsFlagSet(fields, ImplicitAgreementFieldEnum::Market))
-            {
-                context.Reporter.Info() << Resource::String::SourceAgreementsMarketMessage << std::endl;
-            }
-
-            context.Reporter.Info() << std::endl;
-
-            bool accepted = context.Args.Contains(Execution::Args::Type::AcceptSourceAgreements);
-
-            if (!accepted)
-            {
-                accepted = context.Reporter.PromptForBoolResponse(Resource::String::SourceAgreementsPrompt);
-            }
-
-            if (accepted)
-            {
-                AICLI_LOG(CLI, Verbose, << "Source agreements accepted. Source: " << details.Name);
-                source.SaveAcceptedSourceAgreements();
-            }
-            else
-            {
-                AICLI_LOG(CLI, Verbose, << "Source agreements rejected. Source: " << details.Name);
-            }
-
-            return accepted;
-        }
-
-=======
->>>>>>> a864c824
-        // Data shown on a line of a table displaying installed packages
-        struct InstalledPackagesTableLine
-        {
-            InstalledPackagesTableLine(Utility::LocIndString name, Utility::LocIndString id, Utility::LocIndString installedVersion, Utility::LocIndString availableVersion, Utility::LocIndString source)
-                : Name(name), Id(id), InstalledVersion(installedVersion), AvailableVersion(availableVersion), Source(source) {}
-
-            Utility::LocIndString Name;
-            Utility::LocIndString Id;
-            Utility::LocIndString InstalledVersion;
-            Utility::LocIndString AvailableVersion;
-            Utility::LocIndString Source;
-        };
-
-        void OutputInstalledPackagesTable(Execution::Context& context, const std::vector<InstalledPackagesTableLine>& lines)
-        {
-            Execution::TableOutput<5> table(context.Reporter,
-                {
-                    Resource::String::SearchName,
-                    Resource::String::SearchId,
-                    Resource::String::SearchVersion,
-                    Resource::String::AvailableHeader,
-                    Resource::String::SearchSource
-                });
-
-            for (const auto& line : lines)
-            {
-                table.OutputLine({
-                    line.Name,
-                    line.Id,
-                    line.InstalledVersion,
-                    line.AvailableVersion,
-                    line.Source
-                    });
-            }
-
-            table.Complete();
-        }
-    }
-
-    bool WorkflowTask::operator==(const WorkflowTask& other) const
-    {
-        if (m_isFunc && other.m_isFunc)
-        {
-            return m_func == other.m_func;
-        }
-        else if (!m_isFunc && !other.m_isFunc)
-        {
-            return m_name == other.m_name;
-        }
-        else
-        {
-            return false;
-        }
-    }
-
-    void WorkflowTask::operator()(Execution::Context& context) const
-    {
-        THROW_HR_IF(HRESULT_FROM_WIN32(ERROR_INVALID_STATE), !m_isFunc);
-        m_func(context);
-    }
-
-    HRESULT HandleException(Execution::Context& context, std::exception_ptr exception)
-    {
-        try
-        {
-            std::rethrow_exception(exception);
-        }
-        // Exceptions that may occur in the process of executing an arbitrary command
-        catch (const wil::ResultException& re)
-        {
-            // Even though they are logged at their source, log again here for completeness.
-            Logging::Telemetry().LogException(Logging::FailureTypeEnum::ResultException, re.what());
-            context.Reporter.Error() <<
-                Resource::String::UnexpectedErrorExecutingCommand << ' ' << std::endl <<
-                GetUserPresentableMessage(re) << std::endl;
-            return re.GetErrorCode();
-        }
-        catch (const winrt::hresult_error& hre)
-        {
-            std::string message = GetUserPresentableMessage(hre);
-            Logging::Telemetry().LogException(Logging::FailureTypeEnum::WinrtHResultError, message);
-            context.Reporter.Error() <<
-                Resource::String::UnexpectedErrorExecutingCommand << ' ' << std::endl <<
-                message << std::endl;
-            return hre.code();
-        }
-        catch (const Settings::GroupPolicyException& e)
-        {
-            auto policy = Settings::TogglePolicy::GetPolicy(e.Policy());
-            auto policyNameId = policy.PolicyName();
-            context.Reporter.Error() << Resource::String::DisabledByGroupPolicy(policyNameId()) << std::endl;
-            return APPINSTALLER_CLI_ERROR_BLOCKED_BY_POLICY;
-        }
-        catch (const Resource::ResourceOpenException& e)
-        {
-            Logging::Telemetry().LogException(Logging::FailureTypeEnum::ResourceOpen, e.what());
-            context.Reporter.Error() << GetUserPresentableMessage(e) << std::endl;
-            return APPINSTALLER_CLI_ERROR_MISSING_RESOURCE_FILE;
-        }
-        catch (const std::exception& e)
-        {
-            Logging::Telemetry().LogException(Logging::FailureTypeEnum::StdException, e.what());
-            context.Reporter.Error() <<
-                Resource::String::UnexpectedErrorExecutingCommand << ' ' << std::endl <<
-                GetUserPresentableMessage(e) << std::endl;
-            return APPINSTALLER_CLI_ERROR_COMMAND_FAILED;
-        }
-        catch (...)
-        {
-            LOG_CAUGHT_EXCEPTION();
-            Logging::Telemetry().LogException(Logging::FailureTypeEnum::Unknown, {});
-            context.Reporter.Error() <<
-                Resource::String::UnexpectedErrorExecutingCommand << " ???"_liv << std::endl;
-            return APPINSTALLER_CLI_ERROR_COMMAND_FAILED;
-        }
-
-        return E_UNEXPECTED;
-    }
-
-    void OpenSource::operator()(Execution::Context& context) const
-    {
-        std::string_view sourceName;
-        if (m_forDependencies)
-        {
-            if (context.Args.Contains(Execution::Args::Type::DependencySource))
-            {
-                sourceName = context.Args.GetArg(Execution::Args::Type::DependencySource);
-            }
-        }
-        else
-        {
-            if (context.Args.Contains(Execution::Args::Type::Source))
-            {
-                sourceName = context.Args.GetArg(Execution::Args::Type::Source);
-            }
-        }
-
-        auto source = OpenNamedSource(context, sourceName);
-        if (context.IsTerminated())
-        {
-            return;
-        }
-
-        context << HandleSourceAgreements(source);
-        if (context.IsTerminated())
-        {
-            return;
-        }
-
-        if (m_forDependencies)
-        {
-            context.Add<Execution::Data::DependencySource>(std::move(source));
-        }
-        else
-        {
-            context.Add<Execution::Data::Source>(std::move(source));
-        }
-    }
-
-    void OpenNamedSourceForSources::operator()(Execution::Context& context) const
-    {
-        auto source = OpenNamedSource(context, m_sourceName);
-        if (context.IsTerminated())
-        {
-            return;
-        }
-
-        context << HandleSourceAgreements(source);
-        if (context.IsTerminated())
-        {
-            return;
-        }
-
-        if (!context.Contains(Execution::Data::Sources))
-        {
-            context.Add<Execution::Data::Sources>({ std::move(source) });
-        }
-        else
-        {
-            context.Get<Execution::Data::Sources>().emplace_back(std::move(source));
-        }
-    }
-
-    void OpenPredefinedSource::operator()(Execution::Context& context) const
-    {
-        Repository::Source source;
-        try
-        {
-            source = Source{ m_predefinedSource };
-
-            // A well known predefined source should return a value.
-            THROW_HR_IF(E_UNEXPECTED, !source);
-
-            auto openFunction = [&](IProgressCallback& progress)->std::vector<Repository::SourceDetails> { return source.Open(progress); };
-            context.Reporter.ExecuteWithProgress(openFunction, true);
-        }
-        catch (...)
-        {
-            context.Reporter.Error() << Resource::String::SourceOpenPredefinedFailedSuggestion << std::endl;
-            throw;
-        }
-
-        if (m_forDependencies)
-        {
-            context.Add<Execution::Data::DependencySource>(std::move(source));
-        }
-        else 
-        {
-            context.Add<Execution::Data::Source>(std::move(source));
-        }
-    }
-
-    void OpenCompositeSource::operator()(Execution::Context& context) const
-    {
-        // Get the already open source for use as the available.
-        Repository::Source availableSource;
-        if (m_forDependencies)
-        {
-            availableSource = context.Get<Execution::Data::DependencySource>();
-        }
-        else
-        {
-            availableSource = context.Get<Execution::Data::Source>();
-        }
-
-        // Open the predefined source.
-        context << OpenPredefinedSource(m_predefinedSource, m_forDependencies);
-
-        // Create the composite source from the two.
-        Repository::Source source;
-        Repository::Source compositeSource;
-        if (m_forDependencies)
-        {
-            source = context.Get<Execution::Data::DependencySource>();
-            compositeSource = Repository::Source{ source, availableSource, CompositeSearchBehavior::AvailablePackages };
-        }
-        else
-        {
-            source = context.Get<Execution::Data::Source>();
-            compositeSource = Repository::Source{ source, availableSource };
-        }
-
-        // Overwrite the source with the composite.
-        if (m_forDependencies)
-        {
-            context.Add<Execution::Data::DependencySource>(std::move(compositeSource));
-        }
-        else
-        {
-            context.Add<Execution::Data::Source>(std::move(compositeSource));
-        }
-    }
-
-    void SearchSourceForMany(Execution::Context& context)
-    {
-        const auto& args = context.Args;
-
-        MatchType matchType = MatchType::Substring;
-        if (args.Contains(Execution::Args::Type::Exact))
-        {
-            matchType = MatchType::Exact;
-        }
-
-        SearchRequest searchRequest;
-        if (args.Contains(Execution::Args::Type::Query))
-        {
-            searchRequest.Query.emplace(RequestMatch(matchType, args.GetArg(Execution::Args::Type::Query)));
-        }
-
-        SearchSourceApplyFilters(context, searchRequest, matchType);
-
-        Logging::Telemetry().LogSearchRequest(
-            "many",
-            args.GetArg(Execution::Args::Type::Query),
-            args.GetArg(Execution::Args::Type::Id),
-            args.GetArg(Execution::Args::Type::Name),
-            args.GetArg(Execution::Args::Type::Moniker),
-            args.GetArg(Execution::Args::Type::Tag),
-            args.GetArg(Execution::Args::Type::Command),
-            searchRequest.MaximumResults,
-            searchRequest.ToString());
-
-        context.Add<Execution::Data::SearchResult>(context.Get<Execution::Data::Source>().Search(searchRequest));
-    }
-
-    void SearchSourceForSingle(Execution::Context& context)
-    {
-        const auto& args = context.Args;
-
-        MatchType matchType = MatchType::CaseInsensitive;
-        if (args.Contains(Execution::Args::Type::Exact))
-        {
-            matchType = MatchType::Exact;
-        }
-
-        SearchRequest searchRequest;
-        if (args.Contains(Execution::Args::Type::Query))
-        {
-            std::string_view query = args.GetArg(Execution::Args::Type::Query);
-
-            // Regardless of match type, always use an exact match for the system reference strings.
-            searchRequest.Inclusions.emplace_back(PackageMatchFilter(PackageMatchField::PackageFamilyName, MatchType::Exact, query));
-            searchRequest.Inclusions.emplace_back(PackageMatchFilter(PackageMatchField::ProductCode, MatchType::Exact, query));
-            searchRequest.Inclusions.emplace_back(PackageMatchFilter(PackageMatchField::Id, matchType, query));
-            searchRequest.Inclusions.emplace_back(PackageMatchFilter(PackageMatchField::Name, matchType, query));
-            searchRequest.Inclusions.emplace_back(PackageMatchFilter(PackageMatchField::Moniker, matchType, query));
-        }
-
-        SearchSourceApplyFilters(context, searchRequest, matchType);
-
-        Logging::Telemetry().LogSearchRequest(
-            "single",
-            args.GetArg(Execution::Args::Type::Query),
-            args.GetArg(Execution::Args::Type::Id),
-            args.GetArg(Execution::Args::Type::Name),
-            args.GetArg(Execution::Args::Type::Moniker),
-            args.GetArg(Execution::Args::Type::Tag),
-            args.GetArg(Execution::Args::Type::Command),
-            searchRequest.MaximumResults,
-            searchRequest.ToString());
-
-        context.Add<Execution::Data::SearchResult>(context.Get<Execution::Data::Source>().Search(searchRequest));
-    }
-
-    void SearchSourceForManyCompletion(Execution::Context& context)
-    {
-        MatchType matchType = MatchType::StartsWith;
-
-        SearchRequest searchRequest;
-        std::string_view query = context.Get<Execution::Data::CompletionData>().Word();
-        searchRequest.Query.emplace(RequestMatch(matchType, query));
-
-        SearchSourceApplyFilters(context, searchRequest, matchType);
-
-        context.Add<Execution::Data::SearchResult>(context.Get<Execution::Data::Source>().Search(searchRequest));
-    }
-
-    void SearchSourceForSingleCompletion(Execution::Context& context)
-    {
-        MatchType matchType = MatchType::StartsWith;
-
-        SearchRequest searchRequest;
-        std::string_view query = context.Get<Execution::Data::CompletionData>().Word();
-        searchRequest.Inclusions.emplace_back(PackageMatchFilter(PackageMatchField::Id, matchType, query));
-        searchRequest.Inclusions.emplace_back(PackageMatchFilter(PackageMatchField::Name, matchType, query));
-        searchRequest.Inclusions.emplace_back(PackageMatchFilter(PackageMatchField::Moniker, matchType, query));
-
-        SearchSourceApplyFilters(context, searchRequest, matchType);
-
-        context.Add<Execution::Data::SearchResult>(context.Get<Execution::Data::Source>().Search(searchRequest));
-    }
-
-    void SearchSourceForCompletionField::operator()(Execution::Context& context) const
-    {
-        const std::string& word = context.Get<Execution::Data::CompletionData>().Word();
-
-        SearchRequest searchRequest;
-        searchRequest.Inclusions.emplace_back(PackageMatchFilter(m_field, MatchType::StartsWith, word));
-
-        // If filters are provided, be generous with the search no matter the intended result.
-        SearchSourceApplyFilters(context, searchRequest, MatchType::Substring);
-
-        context.Add<Execution::Data::SearchResult>(context.Get<Execution::Data::Source>().Search(searchRequest));
-    }
-
-    void ReportSearchResult(Execution::Context& context)
-    {
-        auto& searchResult = context.Get<Execution::Data::SearchResult>();
-
-        bool sourceIsComposite = context.Get<Execution::Data::Source>().IsComposite();
-        Execution::TableOutput<5> table(context.Reporter,
-            {
-                Resource::String::SearchName,
-                Resource::String::SearchId,
-                Resource::String::SearchVersion,
-                Resource::String::SearchMatch,
-                Resource::String::SearchSource
-            });
-
-        for (size_t i = 0; i < searchResult.Matches.size(); ++i)
-        {
-            auto latestVersion = searchResult.Matches[i].Package->GetLatestAvailableVersion();
-
-            table.OutputLine({
-                latestVersion->GetProperty(PackageVersionProperty::Name),
-                latestVersion->GetProperty(PackageVersionProperty::Id),
-                latestVersion->GetProperty(PackageVersionProperty::Version),
-                GetMatchCriteriaDescriptor(searchResult.Matches[i]),
-                sourceIsComposite ? static_cast<std::string>(latestVersion->GetProperty(PackageVersionProperty::SourceName)) : ""s
-                });
-        }
-
-        table.Complete();
-
-        if (searchResult.Truncated)
-        {
-            context.Reporter.Info() << '<' << Resource::String::SearchTruncated << '>' << std::endl;
-        }
-    }
-
-    void HandleSearchResultFailures(Execution::Context& context)
-    {
-        const auto& searchResult = context.Get<Execution::Data::SearchResult>();
-
-        if (!searchResult.Failures.empty())
-        {
-            if (WI_IsFlagSet(context.GetFlags(), Execution::ContextFlag::TreatSourceFailuresAsWarning))
-            {
-                auto warn = context.Reporter.Warn();
-                for (const auto& failure : searchResult.Failures)
-                {
-                    warn << Resource::String::SearchFailureWarning(Utility::LocIndView{ failure.SourceName }) << std::endl;
-                }
-            }
-            else
-            {
-                HRESULT overallHR = S_OK;
-                auto error = context.Reporter.Error();
-                for (const auto& failure : searchResult.Failures)
-                {
-                    error << Resource::String::SearchFailureError(Utility::LocIndView{ failure.SourceName }) << std::endl;
-                    HRESULT failureHR = HandleException(context, failure.Exception);
-
-                    // Just take first failure for now
-                    if (overallHR == S_OK)
-                    {
-                        overallHR = failureHR;
-                    }
-                }
-
-                if (WI_IsFlagSet(context.GetFlags(), Execution::ContextFlag::ShowSearchResultsOnPartialFailure))
-                {
-                    if (searchResult.Matches.empty())
-                    {
-                        context.Reporter.Info() << std::endl << Resource::String::SearchFailureErrorNoMatches << std::endl;
-                    }
-                    else
-                    {
-                        context.Reporter.Info() << std::endl << Resource::String::SearchFailureErrorListMatches << std::endl;
-                        context << ReportMultiplePackageFoundResultWithSource;
-                    }
-                }
-
-                context.SetTerminationHR(overallHR);
-            }
-        }
-    }
-
-    void ReportMultiplePackageFoundResult(Execution::Context& context)
-    {
-        auto& searchResult = context.Get<Execution::Data::SearchResult>();
-
-        Execution::TableOutput<2> table(context.Reporter,
-            {
-                Resource::String::SearchName,
-                Resource::String::SearchId
-            });
-
-        for (size_t i = 0; i < searchResult.Matches.size(); ++i)
-        {
-            auto package = searchResult.Matches[i].Package;
-
-            table.OutputLine({
-                package->GetProperty(PackageProperty::Name),
-                package->GetProperty(PackageProperty::Id)
-                });
-        }
-
-        table.Complete();
-
-        if (searchResult.Truncated)
-        {
-            context.Reporter.Info() << '<' << Resource::String::SearchTruncated << '>' << std::endl;
-        }
-    }
-
-    void ReportMultiplePackageFoundResultWithSource(Execution::Context& context)
-    {
-        auto& searchResult = context.Get<Execution::Data::SearchResult>();
-
-        Execution::TableOutput<3> table(context.Reporter,
-            {
-                Resource::String::SearchName,
-                Resource::String::SearchId,
-                Resource::String::SearchSource
-            });
-
-        for (size_t i = 0; i < searchResult.Matches.size(); ++i)
-        {
-            auto package = searchResult.Matches[i].Package;
-
-            std::string sourceName;
-            auto latest = package->GetLatestAvailableVersion();
-            if (latest)
-            {
-                auto source = latest->GetSource();
-                if (source)
-                {
-                    sourceName = source.GetDetails().Name;
-                }
-            }
-
-            table.OutputLine({
-                package->GetProperty(PackageProperty::Name),
-                package->GetProperty(PackageProperty::Id),
-                std::move(sourceName)
-                });
-        }
-
-        table.Complete();
-
-        if (searchResult.Truncated)
-        {
-            context.Reporter.Info() << '<' << Resource::String::SearchTruncated << '>' << std::endl;
-        }
-    }
-
-    void ReportListResult::operator()(Execution::Context& context) const
-    {
-        auto& searchResult = context.Get<Execution::Data::SearchResult>();
-
-        std::vector<InstalledPackagesTableLine> lines;
-        std::vector<InstalledPackagesTableLine> linesForExplicitUpgrade;
-
-        int availableUpgradesCount = 0;
-        int packagesWithUnknownVersionSkipped = 0;
-        auto &source = context.Get<Execution::Data::Source>();
-        bool shouldShowSource = source.IsComposite() && source.GetAvailableSources().size() > 1;
-
-        for (const auto& match : searchResult.Matches)
-        {
-            auto installedVersion = match.Package->GetInstalledVersion();
-
-            if (installedVersion)
-            {
-                auto latestVersion = match.Package->GetLatestAvailableVersion();
-                bool updateAvailable = match.Package->IsUpdateAvailable();
-
-                if (m_onlyShowUpgrades && !context.Args.Contains(Execution::Args::Type::IncludeUnknown) && Utility::Version(installedVersion->GetProperty(PackageVersionProperty::Version)).IsUnknown() && updateAvailable)
-                {
-                    // We are only showing upgrades, and the user did not request to include packages with unknown versions.
-                    ++packagesWithUnknownVersionSkipped;
-                    continue;
-                }
-
-                // The only time we don't want to output a line is when filtering and no update is available.
-                if (updateAvailable || !m_onlyShowUpgrades)
-                {
-                    Utility::LocIndString availableVersion, sourceName;
-
-                    if (latestVersion)
-                    {
-                        // Always show the source for correlated packages
-                        sourceName = latestVersion->GetProperty(PackageVersionProperty::SourceName);
-
-                        if (updateAvailable)
-                        {
-                            availableVersion = latestVersion->GetProperty(PackageVersionProperty::Version);
-                            availableUpgradesCount++;
-                        }
-                    }
-
-                    // Output using the local PackageName instead of the name in the manifest, to prevent confusion for packages that add multiple
-                    // Add/Remove Programs entries.
-                    // TODO: De-duplicate this list, and only show (by default) one entry per matched package.
-                    InstalledPackagesTableLine line(
-                         installedVersion->GetProperty(PackageVersionProperty::Name),
-                         match.Package->GetProperty(PackageProperty::Id),
-                         installedVersion->GetProperty(PackageVersionProperty::Version),
-                         availableVersion,
-                         shouldShowSource ? sourceName : Utility::LocIndString()
-                    );
-
-                    auto pinnedState = ConvertToPackagePinnedStateEnum(installedVersion->GetMetadata()[PackageVersionMetadata::PinnedState]);
-                    bool requiresExplicitUpgrade = m_onlyShowUpgrades && pinnedState != PackagePinnedState::NotPinned;
-                    if (requiresExplicitUpgrade)
-                    {
-                        linesForExplicitUpgrade.push_back(std::move(line));
-                    }
-                    else
-                    {
-                        lines.push_back(std::move(line));
-                    }
-                }
-            }
-        }
-
-        OutputInstalledPackagesTable(context, lines);
-
-        if (lines.empty())
-        {
-            context.Reporter.Info() << Resource::String::NoInstalledPackageFound << std::endl;
-        }
-        else
-        {
-            if (searchResult.Truncated)
-            {
-                context.Reporter.Info() << '<' << Resource::String::SearchTruncated << '>' << std::endl;
-            }
-
-            if (m_onlyShowUpgrades)
-            {
-                context.Reporter.Info() << availableUpgradesCount << ' ' << Resource::String::AvailableUpgrades << std::endl;
-            }
-        }
-
-        if (!linesForExplicitUpgrade.empty())
-        {
-            context.Reporter.Info() << std::endl << Resource::String::UpgradeAvailableForPinned << std::endl;
-            OutputInstalledPackagesTable(context, linesForExplicitUpgrade);
-        }
-
-        if (m_onlyShowUpgrades)
-        {
-            if (packagesWithUnknownVersionSkipped > 0)
-            {
-                AICLI_LOG(CLI, Info, << packagesWithUnknownVersionSkipped << " package(s) skipped due to unknown installed version");
-                context.Reporter.Info() << packagesWithUnknownVersionSkipped << " " << Resource::String::UpgradeUnknownVersionCount << std::endl;
-            }
-        }
-    }
-
-    void EnsureMatchesFromSearchResult::operator()(Execution::Context& context) const
-    {
-        auto& searchResult = context.Get<Execution::Data::SearchResult>();
-
-        Logging::Telemetry().LogSearchResultCount(searchResult.Matches.size());
-
-        if (searchResult.Matches.size() == 0)
-        {
-            Logging::Telemetry().LogNoAppMatch();
-
-            if (m_isFromInstalledSource)
-            {
-                context.Reporter.Info() << Resource::String::NoInstalledPackageFound << std::endl;
-            }
-            else
-            {
-                context.Reporter.Info() << Resource::String::NoPackageFound << std::endl;
-            }
-
-            AICLI_TERMINATE_CONTEXT(APPINSTALLER_CLI_ERROR_NO_APPLICATIONS_FOUND);
-        }
-    }
-
-    void EnsureOneMatchFromSearchResult::operator()(Execution::Context& context) const
-    {
-        context <<
-            EnsureMatchesFromSearchResult(m_isFromInstalledSource);
-
-        if (!context.IsTerminated())
-        {
-            auto& searchResult = context.Get<Execution::Data::SearchResult>();
-
-            if (searchResult.Matches.size() > 1)
-            {
-                Logging::Telemetry().LogMultiAppMatch();
-
-                if (m_isFromInstalledSource)
-                {
-                    context.Reporter.Warn() << Resource::String::MultipleInstalledPackagesFound << std::endl;
-                    context << ReportMultiplePackageFoundResult;
-                }
-                else
-                {
-                    context.Reporter.Warn() << Resource::String::MultiplePackagesFound << std::endl;
-                    context << ReportMultiplePackageFoundResultWithSource;
-                }
-
-                AICLI_TERMINATE_CONTEXT(APPINSTALLER_CLI_ERROR_MULTIPLE_APPLICATIONS_FOUND);
-            }
-
-            std::shared_ptr<IPackage> package = searchResult.Matches.at(0).Package;
-            Logging::Telemetry().LogAppFound(package->GetProperty(PackageProperty::Name), package->GetProperty(PackageProperty::Id));
-
-            context.Add<Execution::Data::Package>(std::move(package));
-        }
-    }
-
-    void GetManifestWithVersionFromPackage::operator()(Execution::Context& context) const
-    {
-        PackageVersionKey key("", m_version, m_channel);
-        auto requestedVersion = context.Get<Execution::Data::Package>()->GetAvailableVersion(key);
-
-        std::optional<Manifest::Manifest> manifest;
-        if (requestedVersion)
-        {
-            manifest = requestedVersion->GetManifest();
-        }
-
-        if (!manifest)
-        {
-            auto versionInfo = Utility::Format(m_channel.empty() ? "{0}{1}" : "{0}[{1}]", m_version, m_channel);
-            context.Reporter.Error() << Resource::String::GetManifestResultVersionNotFound(Utility::LocIndView{ versionInfo }) << std::endl;
-            AICLI_TERMINATE_CONTEXT(APPINSTALLER_CLI_ERROR_NO_MANIFEST_FOUND);
-        }
-
-        Logging::Telemetry().LogManifestFields(manifest->Id, manifest->DefaultLocalization.Get<Manifest::Localization::PackageName>(), manifest->Version);
-
-        std::string targetLocale;
-        if (context.Args.Contains(Execution::Args::Type::Locale))
-        {
-            targetLocale = context.Args.GetArg(Execution::Args::Type::Locale);
-        }
-        manifest->ApplyLocale(targetLocale);
-
-        context.Add<Execution::Data::Manifest>(std::move(manifest.value()));
-        context.Add<Execution::Data::PackageVersion>(std::move(requestedVersion));
-    }
-
-    void GetManifestFromPackage(Execution::Context& context)
-    {
-        context << GetManifestWithVersionFromPackage(context.Args.GetArg(Execution::Args::Type::Version), context.Args.GetArg(Execution::Args::Type::Channel));
-    }
-
-    void VerifyFile::operator()(Execution::Context& context) const
-    {
-        std::filesystem::path path = Utility::ConvertToUTF16(context.Args.GetArg(m_arg));
-
-        if (!std::filesystem::exists(path))
-        {
-            context.Reporter.Error() << Resource::String::VerifyFileFailedNotExist(Utility::LocIndView{ path.u8string() }) << std::endl;
-            AICLI_TERMINATE_CONTEXT(HRESULT_FROM_WIN32(ERROR_FILE_NOT_FOUND));
-        }
-
-        if (std::filesystem::is_directory(path))
-        {
-            context.Reporter.Error() << Resource::String::VerifyFileFailedIsDirectory(Utility::LocIndView{ path.u8string() }) << std::endl;
-            AICLI_TERMINATE_CONTEXT(HRESULT_FROM_WIN32(ERROR_DIRECTORY_NOT_SUPPORTED));
-        }
-    }
-
-    void VerifyPath::operator()(Execution::Context& context) const
-    {
-        std::filesystem::path path = Utility::ConvertToUTF16(context.Args.GetArg(m_arg));
-
-        if (!std::filesystem::exists(path))
-        {
-            context.Reporter.Error() << Resource::String::VerifyPathFailedNotExist(Utility::LocIndView{ path.u8string() }) << std::endl;
-            AICLI_TERMINATE_CONTEXT(HRESULT_FROM_WIN32(ERROR_PATH_NOT_FOUND));
-        }
-    }
-
-    void GetManifestFromArg(Execution::Context& context)
-    {
-        Logging::Telemetry().LogIsManifestLocal(true);
-
-        context <<
-            VerifyPath(Execution::Args::Type::Manifest) <<
-            [](Execution::Context& context)
-        {
-            Manifest::Manifest manifest = Manifest::YamlParser::CreateFromPath(Utility::ConvertToUTF16(context.Args.GetArg(Execution::Args::Type::Manifest)));
-            Logging::Telemetry().LogManifestFields(manifest.Id, manifest.DefaultLocalization.Get<Manifest::Localization::PackageName>(), manifest.Version);
-
-            std::string targetLocale;
-            if (context.Args.Contains(Execution::Args::Type::Locale))
-            {
-                targetLocale = context.Args.GetArg(Execution::Args::Type::Locale);
-            }
-            manifest.ApplyLocale(targetLocale);
-
-            context.Add<Execution::Data::Manifest>(std::move(manifest));
-        };
-    }
-
-    void ReportPackageIdentity(Execution::Context& context)
-    {
-        auto package = context.Get<Execution::Data::Package>();
-        ReportIdentity(context, {}, Resource::String::ReportIdentityFound, package->GetProperty(PackageProperty::Name), package->GetProperty(PackageProperty::Id));
-    }
-
-    void ReportManifestIdentity(Execution::Context& context)
-    {
-        const auto& manifest = context.Get<Execution::Data::Manifest>();
-        ReportIdentity(context, {}, Resource::String::ReportIdentityFound, manifest.CurrentLocalization.Get<Manifest::Localization::PackageName>(), manifest.Id);
-    }
-
-    void ReportManifestIdentityWithVersion::operator()(Execution::Context& context) const
-    {
-        const auto& manifest = context.Get<Execution::Data::Manifest>();
-        ReportIdentity(context, m_prefix, m_label, manifest.CurrentLocalization.Get<Manifest::Localization::PackageName>(), manifest.Id, manifest.Version, m_level);
-    }
-
-    void GetManifest(Execution::Context& context)
-    {
-        if (context.Args.Contains(Execution::Args::Type::Manifest))
-        {
-            context <<
-                GetManifestFromArg;
-        }
-        else
-        {
-            context <<
-                OpenSource() <<
-                SearchSourceForSingle <<
-                HandleSearchResultFailures <<
-                EnsureOneMatchFromSearchResult(false) <<
-                GetManifestFromPackage;
-        }
-    }
-
-    void SelectInstaller(Execution::Context& context)
-    {
-        bool isUpdate = WI_IsFlagSet(context.GetFlags(), Execution::ContextFlag::InstallerExecutionUseUpdate);
-
-        IPackageVersion::Metadata installationMetadata;
-
-        if (isUpdate)
-        {
-            installationMetadata = context.Get<Execution::Data::InstalledPackageVersion>()->GetMetadata();
-        }
-        if (context.Args.Contains(Execution::Args::Type::InstallArchitecture))
-        {
-            // arguments override settings.
-            context.Add<Execution::Data::AllowedArchitectures>({ Utility::ConvertToArchitectureEnum(std::string(context.Args.GetArg(Execution::Args::Type::InstallArchitecture))) });
-        }
-        else 
-        {
-            std::vector<Utility::Architecture> requiredArchitectures = Settings::User().Get<Settings::Setting::InstallArchitectureRequirement>();
-            std::vector<Utility::Architecture> optionalArchitectures = Settings::User().Get<Settings::Setting::InstallArchitecturePreference>();
-
-            if (!requiredArchitectures.empty())
-            {
-                context.Add<Execution::Data::AllowedArchitectures>({ requiredArchitectures.begin(), requiredArchitectures.end() });
-            }
-            else if (!optionalArchitectures.empty())
-            {
-                optionalArchitectures.emplace_back(Utility::Architecture::Unknown);
-                context.Add<Execution::Data::AllowedArchitectures>({ optionalArchitectures.begin(), optionalArchitectures.end() });
-            }
-        }
-
-        ManifestComparator manifestComparator(context, installationMetadata);
-        auto [installer, inapplicabilities] = manifestComparator.GetPreferredInstaller(context.Get<Execution::Data::Manifest>());
-
-        if (!installer.has_value())
-        {
-            auto onlyInstalledType = std::find(inapplicabilities.begin(), inapplicabilities.end(), InapplicabilityFlags::InstalledType);
-            if (onlyInstalledType != inapplicabilities.end())
-            {
-                context.Reporter.Info() << Resource::String::UpgradeDifferentInstallTechnology << std::endl;
-                AICLI_TERMINATE_CONTEXT(APPINSTALLER_CLI_ERROR_UPDATE_NOT_APPLICABLE);
-            }
-        }
-
-        if (installer.has_value())
-        {
-            Logging::Telemetry().LogSelectedInstaller(
-                static_cast<int>(installer->Arch),
-                installer->Url,
-                Manifest::InstallerTypeToString(installer->EffectiveInstallerType()),
-                Manifest::ScopeToString(installer->Scope),
-                installer->Locale);
-        }
-
-        context.Add<Execution::Data::Installer>(installer);
-    }
-
-    void EnsureRunningAsAdmin(Execution::Context& context)
-    {
-        if (!Runtime::IsRunningAsAdmin())
-        {
-            context.Reporter.Error() << Resource::String::CommandRequiresAdmin;
-            AICLI_TERMINATE_CONTEXT(APPINSTALLER_CLI_ERROR_COMMAND_REQUIRES_ADMIN);
-        }
-    }
-
-    void EnsureFeatureEnabled::operator()(Execution::Context& context) const
-    {
-        if (!Settings::ExperimentalFeature::IsEnabled(m_feature))
-        {
-            context.Reporter.Error()
-                << Resource::String::FeatureDisabledMessage(Utility::LocIndView{ Settings::ExperimentalFeature::GetFeature(m_feature).JsonName() })
-                << std::endl;
-            AICLI_LOG(CLI, Error, << Settings::ExperimentalFeature::GetFeature(m_feature).Name() << " feature is disabled. Execution cancelled.");
-            AICLI_TERMINATE_CONTEXT(APPINSTALLER_CLI_ERROR_EXPERIMENTAL_FEATURE_DISABLED);
-        }
-    }
-
-    void SearchSourceUsingManifest(Execution::Context& context)
-    {
-        const auto& manifest = context.Get<Execution::Data::Manifest>();
-        auto source = context.Get<Execution::Data::Source>();
-
-        // First try search using ProductId or PackageFamilyName
-        for (const auto& installer : manifest.Installers)
-        {
-            SearchRequest searchRequest;
-            if (!installer.PackageFamilyName.empty())
-            {
-                searchRequest.Inclusions.emplace_back(PackageMatchFilter(PackageMatchField::PackageFamilyName, MatchType::Exact, installer.PackageFamilyName));
-            }
-            else if (!installer.ProductCode.empty())
-            {
-                searchRequest.Inclusions.emplace_back(PackageMatchFilter(PackageMatchField::ProductCode, MatchType::Exact, installer.ProductCode));
-            }
-            else if (installer.EffectiveInstallerType() == Manifest::InstallerTypeEnum::Portable)
-            {
-                const auto& productCode = Utility::MakeSuitablePathPart(manifest.Id + "_" + source.GetIdentifier());
-                searchRequest.Inclusions.emplace_back(PackageMatchFilter(PackageMatchField::ProductCode, MatchType::CaseInsensitive, Utility::Normalize(productCode)));
-            }
-
-            if (!searchRequest.Inclusions.empty())
-            {
-                auto searchResult = source.Search(searchRequest);
-
-                if (!searchResult.Matches.empty())
-                {
-                    context.Add<Execution::Data::SearchResult>(std::move(searchResult));
-                    return;
-                }
-            }
-        }
-
-        // If we cannot find a package using PackageFamilyName or ProductId, try manifest Id and Name pair
-        SearchRequest searchRequest;
-        searchRequest.Inclusions.emplace_back(PackageMatchFilter(PackageMatchField::Id, MatchType::CaseInsensitive, manifest.Id));
-        
-        // In case there are same Ids from different sources, filter the result using package name
-        for (const auto& localization : manifest.Localizations)
-        {
-            const auto& localizedPackageName = localization.Get<Manifest::Localization::PackageName>();
-            if (!localizedPackageName.empty())
-            {
-                searchRequest.Filters.emplace_back(PackageMatchField::Name, MatchType::CaseInsensitive, localizedPackageName);
-            }
-        }
-
-        searchRequest.Filters.emplace_back(PackageMatchFilter(PackageMatchField::Name, MatchType::CaseInsensitive, manifest.DefaultLocalization.Get<Manifest::Localization::PackageName>()));
-
-        context.Add<Execution::Data::SearchResult>(source.Search(searchRequest));
-    }
-
-    void GetInstalledPackageVersion(Execution::Context& context)
-    {
-        context.Add<Execution::Data::InstalledPackageVersion>(context.Get<Execution::Data::Package>()->GetInstalledVersion());
-    }
-
-    void ReportExecutionStage::operator()(Execution::Context& context) const
-    {
-        context.SetExecutionStage(m_stage);
-    }
-}
-
-AppInstaller::CLI::Execution::Context& operator<<(AppInstaller::CLI::Execution::Context& context, AppInstaller::CLI::Workflow::WorkflowTask::Func f)
-{
-    return (context << AppInstaller::CLI::Workflow::WorkflowTask(f));
-}
-
-AppInstaller::CLI::Execution::Context& operator<<(AppInstaller::CLI::Execution::Context& context, const AppInstaller::CLI::Workflow::WorkflowTask& task)
-{
-    if (!context.IsTerminated())
-    {
-#ifndef AICLI_DISABLE_TEST_HOOKS
-        if (context.ShouldExecuteWorkflowTask(task))
-#endif
-        {
-            task(context);
-        }
-    }
-    return context;
-}
+// Copyright (c) Microsoft Corporation.
+// Licensed under the MIT License.
+#include "pch.h"
+#include "WorkflowBase.h"
+#include "ExecutionContext.h"
+#include "ManifestComparator.h"
+#include "PromptFlow.h"
+#include "TableOutput.h"
+#include <winget/ManifestYamlParser.h>
+
+
+namespace AppInstaller::CLI::Workflow
+{
+    using namespace std::string_literals;
+    using namespace AppInstaller::Utility::literals;
+    using namespace AppInstaller::Repository;
+
+    namespace
+    {
+        std::string GetMatchCriteriaDescriptor(const ResultMatch& match)
+        {
+            if (match.MatchCriteria.Field != PackageMatchField::Id && match.MatchCriteria.Field != PackageMatchField::Name)
+            {
+                std::string result{ ToString(match.MatchCriteria.Field) };
+                result += ": ";
+                result += match.MatchCriteria.Value;
+                return result;
+            }
+            else
+            {
+                return {};
+            }
+        }
+
+        void ReportIdentity(
+            Execution::Context& context,
+            Utility::LocIndView prefix,
+            std::optional<Resource::StringId> label,
+            std::string_view name,
+            std::string_view id,
+            std::string_view version = {},
+            Execution::Reporter::Level level = Execution::Reporter::Level::Info)
+        {
+            auto out = context.Reporter.GetOutputStream(level);
+            out << prefix;
+            if (label)
+            {
+                out << *label << ' ';
+            }
+            out << Execution::NameEmphasis << name << " ["_liv << Execution::IdEmphasis << id << ']';
+
+            if (!version.empty())
+            {
+                out << ' ' << Resource::String::ShowVersion << ' ' << version;
+            }
+
+            out << std::endl;
+        }
+
+        Repository::Source OpenNamedSource(Execution::Context& context, std::string_view sourceName)
+        {
+            Repository::Source source;
+
+            try
+            {
+                source = Source{ sourceName };
+
+                if (!source)
+                {
+                    std::vector<SourceDetails> sources = Source::GetCurrentSources();
+
+                    if (!sourceName.empty() && !sources.empty())
+                    {
+                        // A bad name was given, try to help.
+                        context.Reporter.Error() << Resource::String::OpenSourceFailedNoMatch(Utility::LocIndView{ sourceName }) << std::endl;
+                        context.Reporter.Info() << Resource::String::OpenSourceFailedNoMatchHelp << std::endl;
+                        for (const auto& details : sources)
+                        {
+                            context.Reporter.Info() << "  "_liv << details.Name << std::endl;
+                        }
+
+                        AICLI_TERMINATE_CONTEXT_RETURN(APPINSTALLER_CLI_ERROR_SOURCE_NAME_DOES_NOT_EXIST, {});
+                    }
+                    else
+                    {
+                        // Even if a name was given, there are no sources
+                        context.Reporter.Error() << Resource::String::OpenSourceFailedNoSourceDefined << std::endl;
+                        AICLI_TERMINATE_CONTEXT_RETURN(APPINSTALLER_CLI_ERROR_NO_SOURCES_DEFINED, {});
+                    }
+                }
+
+                if (context.Args.Contains(Execution::Args::Type::CustomHeader))
+                {
+                    std::string customHeader{ context.Args.GetArg(Execution::Args::Type::CustomHeader) };
+                    if (!source.SetCustomHeader(customHeader))
+                    {
+                        context.Reporter.Warn() << Resource::String::HeaderArgumentNotApplicableForNonRestSourceWarning << std::endl;
+                    }
+                }
+
+                auto openFunction = [&](IProgressCallback& progress)->std::vector<Repository::SourceDetails> { return source.Open(progress); };
+                auto updateFailures = context.Reporter.ExecuteWithProgress(openFunction, true);
+
+                // We'll only report the source update failure as warning and continue
+                for (const auto& s : updateFailures)
+                {
+                    context.Reporter.Warn() << Resource::String::SourceOpenWithFailedUpdate(Utility::LocIndView{ s.Name }) << std::endl;
+                }
+            }
+            catch (const wil::ResultException& re)
+            {
+                context.Reporter.Error() << Resource::String::SourceOpenFailedSuggestion << std::endl;
+                if (re.GetErrorCode() == APPINSTALLER_CLI_ERROR_FAILED_TO_OPEN_ALL_SOURCES)
+                {
+                    // Since we know there must have been multiple errors here, just fail the context rather
+                    // than trying to get one of the exceptions back out.
+                    AICLI_TERMINATE_CONTEXT_RETURN(APPINSTALLER_CLI_ERROR_FAILED_TO_OPEN_ALL_SOURCES, {});
+                }
+                else
+                {
+                    throw;
+                }
+            }
+            catch (...)
+            {
+                context.Reporter.Error() << Resource::String::SourceOpenFailedSuggestion << std::endl;
+                throw;
+            }
+
+            return source;
+        }
+
+        void SearchSourceApplyFilters(Execution::Context& context, SearchRequest& searchRequest, MatchType matchType)
+        {
+            const auto& args = context.Args;
+
+            if (args.Contains(Execution::Args::Type::Id))
+            {
+                searchRequest.Filters.emplace_back(PackageMatchFilter(PackageMatchField::Id, matchType, args.GetArg(Execution::Args::Type::Id)));
+            }
+
+            if (args.Contains(Execution::Args::Type::Name))
+            {
+                searchRequest.Filters.emplace_back(PackageMatchFilter(PackageMatchField::Name, matchType, args.GetArg(Execution::Args::Type::Name)));
+            }
+
+            if (args.Contains(Execution::Args::Type::Moniker))
+            {
+                searchRequest.Filters.emplace_back(PackageMatchFilter(PackageMatchField::Moniker, matchType, args.GetArg(Execution::Args::Type::Moniker)));
+            }
+
+            if (args.Contains(Execution::Args::Type::ProductCode))
+            {
+                searchRequest.Filters.emplace_back(PackageMatchFilter(PackageMatchField::ProductCode, matchType, args.GetArg(Execution::Args::Type::ProductCode)));
+            }
+
+            if (args.Contains(Execution::Args::Type::Tag))
+            {
+                searchRequest.Filters.emplace_back(PackageMatchFilter(PackageMatchField::Tag, matchType, args.GetArg(Execution::Args::Type::Tag)));
+            }
+
+            if (args.Contains(Execution::Args::Type::Command))
+            {
+                searchRequest.Filters.emplace_back(PackageMatchFilter(PackageMatchField::Command, matchType, args.GetArg(Execution::Args::Type::Command)));
+            }
+
+            if (args.Contains(Execution::Args::Type::Count))
+            {
+                searchRequest.MaximumResults = std::stoi(std::string(args.GetArg(Execution::Args::Type::Count)));
+            }
+        }
+
+        // Data shown on a line of a table displaying installed packages
+        struct InstalledPackagesTableLine
+        {
+            InstalledPackagesTableLine(Utility::LocIndString name, Utility::LocIndString id, Utility::LocIndString installedVersion, Utility::LocIndString availableVersion, Utility::LocIndString source)
+                : Name(name), Id(id), InstalledVersion(installedVersion), AvailableVersion(availableVersion), Source(source) {}
+
+            Utility::LocIndString Name;
+            Utility::LocIndString Id;
+            Utility::LocIndString InstalledVersion;
+            Utility::LocIndString AvailableVersion;
+            Utility::LocIndString Source;
+        };
+
+        void OutputInstalledPackagesTable(Execution::Context& context, const std::vector<InstalledPackagesTableLine>& lines)
+        {
+            Execution::TableOutput<5> table(context.Reporter,
+                {
+                    Resource::String::SearchName,
+                    Resource::String::SearchId,
+                    Resource::String::SearchVersion,
+                    Resource::String::AvailableHeader,
+                    Resource::String::SearchSource
+                });
+
+            for (const auto& line : lines)
+            {
+                table.OutputLine({
+                    line.Name,
+                    line.Id,
+                    line.InstalledVersion,
+                    line.AvailableVersion,
+                    line.Source
+                    });
+            }
+
+            table.Complete();
+        }
+    }
+
+    bool WorkflowTask::operator==(const WorkflowTask& other) const
+    {
+        if (m_isFunc && other.m_isFunc)
+        {
+            return m_func == other.m_func;
+        }
+        else if (!m_isFunc && !other.m_isFunc)
+        {
+            return m_name == other.m_name;
+        }
+        else
+        {
+            return false;
+        }
+    }
+
+    void WorkflowTask::operator()(Execution::Context& context) const
+    {
+        THROW_HR_IF(HRESULT_FROM_WIN32(ERROR_INVALID_STATE), !m_isFunc);
+        m_func(context);
+    }
+
+    HRESULT HandleException(Execution::Context& context, std::exception_ptr exception)
+    {
+        try
+        {
+            std::rethrow_exception(exception);
+        }
+        // Exceptions that may occur in the process of executing an arbitrary command
+        catch (const wil::ResultException& re)
+        {
+            // Even though they are logged at their source, log again here for completeness.
+            Logging::Telemetry().LogException(Logging::FailureTypeEnum::ResultException, re.what());
+            context.Reporter.Error() <<
+                Resource::String::UnexpectedErrorExecutingCommand << ' ' << std::endl <<
+                GetUserPresentableMessage(re) << std::endl;
+            return re.GetErrorCode();
+        }
+        catch (const winrt::hresult_error& hre)
+        {
+            std::string message = GetUserPresentableMessage(hre);
+            Logging::Telemetry().LogException(Logging::FailureTypeEnum::WinrtHResultError, message);
+            context.Reporter.Error() <<
+                Resource::String::UnexpectedErrorExecutingCommand << ' ' << std::endl <<
+                message << std::endl;
+            return hre.code();
+        }
+        catch (const Settings::GroupPolicyException& e)
+        {
+            auto policy = Settings::TogglePolicy::GetPolicy(e.Policy());
+            auto policyNameId = policy.PolicyName();
+            context.Reporter.Error() << Resource::String::DisabledByGroupPolicy(policyNameId()) << std::endl;
+            return APPINSTALLER_CLI_ERROR_BLOCKED_BY_POLICY;
+        }
+        catch (const Resource::ResourceOpenException& e)
+        {
+            Logging::Telemetry().LogException(Logging::FailureTypeEnum::ResourceOpen, e.what());
+            context.Reporter.Error() << GetUserPresentableMessage(e) << std::endl;
+            return APPINSTALLER_CLI_ERROR_MISSING_RESOURCE_FILE;
+        }
+        catch (const std::exception& e)
+        {
+            Logging::Telemetry().LogException(Logging::FailureTypeEnum::StdException, e.what());
+            context.Reporter.Error() <<
+                Resource::String::UnexpectedErrorExecutingCommand << ' ' << std::endl <<
+                GetUserPresentableMessage(e) << std::endl;
+            return APPINSTALLER_CLI_ERROR_COMMAND_FAILED;
+        }
+        catch (...)
+        {
+            LOG_CAUGHT_EXCEPTION();
+            Logging::Telemetry().LogException(Logging::FailureTypeEnum::Unknown, {});
+            context.Reporter.Error() <<
+                Resource::String::UnexpectedErrorExecutingCommand << " ???"_liv << std::endl;
+            return APPINSTALLER_CLI_ERROR_COMMAND_FAILED;
+        }
+
+        return E_UNEXPECTED;
+    }
+
+    void OpenSource::operator()(Execution::Context& context) const
+    {
+        std::string_view sourceName;
+        if (m_forDependencies)
+        {
+            if (context.Args.Contains(Execution::Args::Type::DependencySource))
+            {
+                sourceName = context.Args.GetArg(Execution::Args::Type::DependencySource);
+            }
+        }
+        else
+        {
+            if (context.Args.Contains(Execution::Args::Type::Source))
+            {
+                sourceName = context.Args.GetArg(Execution::Args::Type::Source);
+            }
+        }
+
+        auto source = OpenNamedSource(context, sourceName);
+        if (context.IsTerminated())
+        {
+            return;
+        }
+
+        context << HandleSourceAgreements(source);
+        if (context.IsTerminated())
+        {
+            return;
+        }
+
+        if (m_forDependencies)
+        {
+            context.Add<Execution::Data::DependencySource>(std::move(source));
+        }
+        else
+        {
+            context.Add<Execution::Data::Source>(std::move(source));
+        }
+    }
+
+    void OpenNamedSourceForSources::operator()(Execution::Context& context) const
+    {
+        auto source = OpenNamedSource(context, m_sourceName);
+        if (context.IsTerminated())
+        {
+            return;
+        }
+
+        context << HandleSourceAgreements(source);
+        if (context.IsTerminated())
+        {
+            return;
+        }
+
+        if (!context.Contains(Execution::Data::Sources))
+        {
+            context.Add<Execution::Data::Sources>({ std::move(source) });
+        }
+        else
+        {
+            context.Get<Execution::Data::Sources>().emplace_back(std::move(source));
+        }
+    }
+
+    void OpenPredefinedSource::operator()(Execution::Context& context) const
+    {
+        Repository::Source source;
+        try
+        {
+            source = Source{ m_predefinedSource };
+
+            // A well known predefined source should return a value.
+            THROW_HR_IF(E_UNEXPECTED, !source);
+
+            auto openFunction = [&](IProgressCallback& progress)->std::vector<Repository::SourceDetails> { return source.Open(progress); };
+            context.Reporter.ExecuteWithProgress(openFunction, true);
+        }
+        catch (...)
+        {
+            context.Reporter.Error() << Resource::String::SourceOpenPredefinedFailedSuggestion << std::endl;
+            throw;
+        }
+
+        if (m_forDependencies)
+        {
+            context.Add<Execution::Data::DependencySource>(std::move(source));
+        }
+        else 
+        {
+            context.Add<Execution::Data::Source>(std::move(source));
+        }
+    }
+
+    void OpenCompositeSource::operator()(Execution::Context& context) const
+    {
+        // Get the already open source for use as the available.
+        Repository::Source availableSource;
+        if (m_forDependencies)
+        {
+            availableSource = context.Get<Execution::Data::DependencySource>();
+        }
+        else
+        {
+            availableSource = context.Get<Execution::Data::Source>();
+        }
+
+        // Open the predefined source.
+        context << OpenPredefinedSource(m_predefinedSource, m_forDependencies);
+
+        // Create the composite source from the two.
+        Repository::Source source;
+        Repository::Source compositeSource;
+        if (m_forDependencies)
+        {
+            source = context.Get<Execution::Data::DependencySource>();
+            compositeSource = Repository::Source{ source, availableSource, CompositeSearchBehavior::AvailablePackages };
+        }
+        else
+        {
+            source = context.Get<Execution::Data::Source>();
+            compositeSource = Repository::Source{ source, availableSource };
+        }
+
+        // Overwrite the source with the composite.
+        if (m_forDependencies)
+        {
+            context.Add<Execution::Data::DependencySource>(std::move(compositeSource));
+        }
+        else
+        {
+            context.Add<Execution::Data::Source>(std::move(compositeSource));
+        }
+    }
+
+    void SearchSourceForMany(Execution::Context& context)
+    {
+        const auto& args = context.Args;
+
+        MatchType matchType = MatchType::Substring;
+        if (args.Contains(Execution::Args::Type::Exact))
+        {
+            matchType = MatchType::Exact;
+        }
+
+        SearchRequest searchRequest;
+        if (args.Contains(Execution::Args::Type::Query))
+        {
+            searchRequest.Query.emplace(RequestMatch(matchType, args.GetArg(Execution::Args::Type::Query)));
+        }
+
+        SearchSourceApplyFilters(context, searchRequest, matchType);
+
+        Logging::Telemetry().LogSearchRequest(
+            "many",
+            args.GetArg(Execution::Args::Type::Query),
+            args.GetArg(Execution::Args::Type::Id),
+            args.GetArg(Execution::Args::Type::Name),
+            args.GetArg(Execution::Args::Type::Moniker),
+            args.GetArg(Execution::Args::Type::Tag),
+            args.GetArg(Execution::Args::Type::Command),
+            searchRequest.MaximumResults,
+            searchRequest.ToString());
+
+        context.Add<Execution::Data::SearchResult>(context.Get<Execution::Data::Source>().Search(searchRequest));
+    }
+
+    void SearchSourceForSingle(Execution::Context& context)
+    {
+        const auto& args = context.Args;
+
+        MatchType matchType = MatchType::CaseInsensitive;
+        if (args.Contains(Execution::Args::Type::Exact))
+        {
+            matchType = MatchType::Exact;
+        }
+
+        SearchRequest searchRequest;
+        if (args.Contains(Execution::Args::Type::Query))
+        {
+            std::string_view query = args.GetArg(Execution::Args::Type::Query);
+
+            // Regardless of match type, always use an exact match for the system reference strings.
+            searchRequest.Inclusions.emplace_back(PackageMatchFilter(PackageMatchField::PackageFamilyName, MatchType::Exact, query));
+            searchRequest.Inclusions.emplace_back(PackageMatchFilter(PackageMatchField::ProductCode, MatchType::Exact, query));
+            searchRequest.Inclusions.emplace_back(PackageMatchFilter(PackageMatchField::Id, matchType, query));
+            searchRequest.Inclusions.emplace_back(PackageMatchFilter(PackageMatchField::Name, matchType, query));
+            searchRequest.Inclusions.emplace_back(PackageMatchFilter(PackageMatchField::Moniker, matchType, query));
+        }
+
+        SearchSourceApplyFilters(context, searchRequest, matchType);
+
+        Logging::Telemetry().LogSearchRequest(
+            "single",
+            args.GetArg(Execution::Args::Type::Query),
+            args.GetArg(Execution::Args::Type::Id),
+            args.GetArg(Execution::Args::Type::Name),
+            args.GetArg(Execution::Args::Type::Moniker),
+            args.GetArg(Execution::Args::Type::Tag),
+            args.GetArg(Execution::Args::Type::Command),
+            searchRequest.MaximumResults,
+            searchRequest.ToString());
+
+        context.Add<Execution::Data::SearchResult>(context.Get<Execution::Data::Source>().Search(searchRequest));
+    }
+
+    void SearchSourceForManyCompletion(Execution::Context& context)
+    {
+        MatchType matchType = MatchType::StartsWith;
+
+        SearchRequest searchRequest;
+        std::string_view query = context.Get<Execution::Data::CompletionData>().Word();
+        searchRequest.Query.emplace(RequestMatch(matchType, query));
+
+        SearchSourceApplyFilters(context, searchRequest, matchType);
+
+        context.Add<Execution::Data::SearchResult>(context.Get<Execution::Data::Source>().Search(searchRequest));
+    }
+
+    void SearchSourceForSingleCompletion(Execution::Context& context)
+    {
+        MatchType matchType = MatchType::StartsWith;
+
+        SearchRequest searchRequest;
+        std::string_view query = context.Get<Execution::Data::CompletionData>().Word();
+        searchRequest.Inclusions.emplace_back(PackageMatchFilter(PackageMatchField::Id, matchType, query));
+        searchRequest.Inclusions.emplace_back(PackageMatchFilter(PackageMatchField::Name, matchType, query));
+        searchRequest.Inclusions.emplace_back(PackageMatchFilter(PackageMatchField::Moniker, matchType, query));
+
+        SearchSourceApplyFilters(context, searchRequest, matchType);
+
+        context.Add<Execution::Data::SearchResult>(context.Get<Execution::Data::Source>().Search(searchRequest));
+    }
+
+    void SearchSourceForCompletionField::operator()(Execution::Context& context) const
+    {
+        const std::string& word = context.Get<Execution::Data::CompletionData>().Word();
+
+        SearchRequest searchRequest;
+        searchRequest.Inclusions.emplace_back(PackageMatchFilter(m_field, MatchType::StartsWith, word));
+
+        // If filters are provided, be generous with the search no matter the intended result.
+        SearchSourceApplyFilters(context, searchRequest, MatchType::Substring);
+
+        context.Add<Execution::Data::SearchResult>(context.Get<Execution::Data::Source>().Search(searchRequest));
+    }
+
+    void ReportSearchResult(Execution::Context& context)
+    {
+        auto& searchResult = context.Get<Execution::Data::SearchResult>();
+
+        bool sourceIsComposite = context.Get<Execution::Data::Source>().IsComposite();
+        Execution::TableOutput<5> table(context.Reporter,
+            {
+                Resource::String::SearchName,
+                Resource::String::SearchId,
+                Resource::String::SearchVersion,
+                Resource::String::SearchMatch,
+                Resource::String::SearchSource
+            });
+
+        for (size_t i = 0; i < searchResult.Matches.size(); ++i)
+        {
+            auto latestVersion = searchResult.Matches[i].Package->GetLatestAvailableVersion();
+
+            table.OutputLine({
+                latestVersion->GetProperty(PackageVersionProperty::Name),
+                latestVersion->GetProperty(PackageVersionProperty::Id),
+                latestVersion->GetProperty(PackageVersionProperty::Version),
+                GetMatchCriteriaDescriptor(searchResult.Matches[i]),
+                sourceIsComposite ? static_cast<std::string>(latestVersion->GetProperty(PackageVersionProperty::SourceName)) : ""s
+                });
+        }
+
+        table.Complete();
+
+        if (searchResult.Truncated)
+        {
+            context.Reporter.Info() << '<' << Resource::String::SearchTruncated << '>' << std::endl;
+        }
+    }
+
+    void HandleSearchResultFailures(Execution::Context& context)
+    {
+        const auto& searchResult = context.Get<Execution::Data::SearchResult>();
+
+        if (!searchResult.Failures.empty())
+        {
+            if (WI_IsFlagSet(context.GetFlags(), Execution::ContextFlag::TreatSourceFailuresAsWarning))
+            {
+                auto warn = context.Reporter.Warn();
+                for (const auto& failure : searchResult.Failures)
+                {
+                    warn << Resource::String::SearchFailureWarning(Utility::LocIndView{ failure.SourceName }) << std::endl;
+                }
+            }
+            else
+            {
+                HRESULT overallHR = S_OK;
+                auto error = context.Reporter.Error();
+                for (const auto& failure : searchResult.Failures)
+                {
+                    error << Resource::String::SearchFailureError(Utility::LocIndView{ failure.SourceName }) << std::endl;
+                    HRESULT failureHR = HandleException(context, failure.Exception);
+
+                    // Just take first failure for now
+                    if (overallHR == S_OK)
+                    {
+                        overallHR = failureHR;
+                    }
+                }
+
+                if (WI_IsFlagSet(context.GetFlags(), Execution::ContextFlag::ShowSearchResultsOnPartialFailure))
+                {
+                    if (searchResult.Matches.empty())
+                    {
+                        context.Reporter.Info() << std::endl << Resource::String::SearchFailureErrorNoMatches << std::endl;
+                    }
+                    else
+                    {
+                        context.Reporter.Info() << std::endl << Resource::String::SearchFailureErrorListMatches << std::endl;
+                        context << ReportMultiplePackageFoundResultWithSource;
+                    }
+                }
+
+                context.SetTerminationHR(overallHR);
+            }
+        }
+    }
+
+    void ReportMultiplePackageFoundResult(Execution::Context& context)
+    {
+        auto& searchResult = context.Get<Execution::Data::SearchResult>();
+
+        Execution::TableOutput<2> table(context.Reporter,
+            {
+                Resource::String::SearchName,
+                Resource::String::SearchId
+            });
+
+        for (size_t i = 0; i < searchResult.Matches.size(); ++i)
+        {
+            auto package = searchResult.Matches[i].Package;
+
+            table.OutputLine({
+                package->GetProperty(PackageProperty::Name),
+                package->GetProperty(PackageProperty::Id)
+                });
+        }
+
+        table.Complete();
+
+        if (searchResult.Truncated)
+        {
+            context.Reporter.Info() << '<' << Resource::String::SearchTruncated << '>' << std::endl;
+        }
+    }
+
+    void ReportMultiplePackageFoundResultWithSource(Execution::Context& context)
+    {
+        auto& searchResult = context.Get<Execution::Data::SearchResult>();
+
+        Execution::TableOutput<3> table(context.Reporter,
+            {
+                Resource::String::SearchName,
+                Resource::String::SearchId,
+                Resource::String::SearchSource
+            });
+
+        for (size_t i = 0; i < searchResult.Matches.size(); ++i)
+        {
+            auto package = searchResult.Matches[i].Package;
+
+            std::string sourceName;
+            auto latest = package->GetLatestAvailableVersion();
+            if (latest)
+            {
+                auto source = latest->GetSource();
+                if (source)
+                {
+                    sourceName = source.GetDetails().Name;
+                }
+            }
+
+            table.OutputLine({
+                package->GetProperty(PackageProperty::Name),
+                package->GetProperty(PackageProperty::Id),
+                std::move(sourceName)
+                });
+        }
+
+        table.Complete();
+
+        if (searchResult.Truncated)
+        {
+            context.Reporter.Info() << '<' << Resource::String::SearchTruncated << '>' << std::endl;
+        }
+    }
+
+    void ReportListResult::operator()(Execution::Context& context) const
+    {
+        auto& searchResult = context.Get<Execution::Data::SearchResult>();
+
+        std::vector<InstalledPackagesTableLine> lines;
+        std::vector<InstalledPackagesTableLine> linesForExplicitUpgrade;
+
+        int availableUpgradesCount = 0;
+        int packagesWithUnknownVersionSkipped = 0;
+        auto &source = context.Get<Execution::Data::Source>();
+        bool shouldShowSource = source.IsComposite() && source.GetAvailableSources().size() > 1;
+
+        for (const auto& match : searchResult.Matches)
+        {
+            auto installedVersion = match.Package->GetInstalledVersion();
+
+            if (installedVersion)
+            {
+                auto latestVersion = match.Package->GetLatestAvailableVersion();
+                bool updateAvailable = match.Package->IsUpdateAvailable();
+
+                if (m_onlyShowUpgrades && !context.Args.Contains(Execution::Args::Type::IncludeUnknown) && Utility::Version(installedVersion->GetProperty(PackageVersionProperty::Version)).IsUnknown() && updateAvailable)
+                {
+                    // We are only showing upgrades, and the user did not request to include packages with unknown versions.
+                    ++packagesWithUnknownVersionSkipped;
+                    continue;
+                }
+
+                // The only time we don't want to output a line is when filtering and no update is available.
+                if (updateAvailable || !m_onlyShowUpgrades)
+                {
+                    Utility::LocIndString availableVersion, sourceName;
+
+                    if (latestVersion)
+                    {
+                        // Always show the source for correlated packages
+                        sourceName = latestVersion->GetProperty(PackageVersionProperty::SourceName);
+
+                        if (updateAvailable)
+                        {
+                            availableVersion = latestVersion->GetProperty(PackageVersionProperty::Version);
+                            availableUpgradesCount++;
+                        }
+                    }
+
+                    // Output using the local PackageName instead of the name in the manifest, to prevent confusion for packages that add multiple
+                    // Add/Remove Programs entries.
+                    // TODO: De-duplicate this list, and only show (by default) one entry per matched package.
+                    InstalledPackagesTableLine line(
+                         installedVersion->GetProperty(PackageVersionProperty::Name),
+                         match.Package->GetProperty(PackageProperty::Id),
+                         installedVersion->GetProperty(PackageVersionProperty::Version),
+                         availableVersion,
+                         shouldShowSource ? sourceName : Utility::LocIndString()
+                    );
+
+                    auto pinnedState = ConvertToPackagePinnedStateEnum(installedVersion->GetMetadata()[PackageVersionMetadata::PinnedState]);
+                    bool requiresExplicitUpgrade = m_onlyShowUpgrades && pinnedState != PackagePinnedState::NotPinned;
+                    if (requiresExplicitUpgrade)
+                    {
+                        linesForExplicitUpgrade.push_back(std::move(line));
+                    }
+                    else
+                    {
+                        lines.push_back(std::move(line));
+                    }
+                }
+            }
+        }
+
+        OutputInstalledPackagesTable(context, lines);
+
+        if (lines.empty())
+        {
+            context.Reporter.Info() << Resource::String::NoInstalledPackageFound << std::endl;
+        }
+        else
+        {
+            if (searchResult.Truncated)
+            {
+                context.Reporter.Info() << '<' << Resource::String::SearchTruncated << '>' << std::endl;
+            }
+
+            if (m_onlyShowUpgrades)
+            {
+                context.Reporter.Info() << availableUpgradesCount << ' ' << Resource::String::AvailableUpgrades << std::endl;
+            }
+        }
+
+        if (!linesForExplicitUpgrade.empty())
+        {
+            context.Reporter.Info() << std::endl << Resource::String::UpgradeAvailableForPinned << std::endl;
+            OutputInstalledPackagesTable(context, linesForExplicitUpgrade);
+        }
+
+        if (m_onlyShowUpgrades)
+        {
+            if (packagesWithUnknownVersionSkipped > 0)
+            {
+                AICLI_LOG(CLI, Info, << packagesWithUnknownVersionSkipped << " package(s) skipped due to unknown installed version");
+                context.Reporter.Info() << packagesWithUnknownVersionSkipped << " " << Resource::String::UpgradeUnknownVersionCount << std::endl;
+            }
+        }
+    }
+
+    void EnsureMatchesFromSearchResult::operator()(Execution::Context& context) const
+    {
+        auto& searchResult = context.Get<Execution::Data::SearchResult>();
+
+        Logging::Telemetry().LogSearchResultCount(searchResult.Matches.size());
+
+        if (searchResult.Matches.size() == 0)
+        {
+            Logging::Telemetry().LogNoAppMatch();
+
+            if (m_isFromInstalledSource)
+            {
+                context.Reporter.Info() << Resource::String::NoInstalledPackageFound << std::endl;
+            }
+            else
+            {
+                context.Reporter.Info() << Resource::String::NoPackageFound << std::endl;
+            }
+
+            AICLI_TERMINATE_CONTEXT(APPINSTALLER_CLI_ERROR_NO_APPLICATIONS_FOUND);
+        }
+    }
+
+    void EnsureOneMatchFromSearchResult::operator()(Execution::Context& context) const
+    {
+        context <<
+            EnsureMatchesFromSearchResult(m_isFromInstalledSource);
+
+        if (!context.IsTerminated())
+        {
+            auto& searchResult = context.Get<Execution::Data::SearchResult>();
+
+            if (searchResult.Matches.size() > 1)
+            {
+                Logging::Telemetry().LogMultiAppMatch();
+
+                if (m_isFromInstalledSource)
+                {
+                    context.Reporter.Warn() << Resource::String::MultipleInstalledPackagesFound << std::endl;
+                    context << ReportMultiplePackageFoundResult;
+                }
+                else
+                {
+                    context.Reporter.Warn() << Resource::String::MultiplePackagesFound << std::endl;
+                    context << ReportMultiplePackageFoundResultWithSource;
+                }
+
+                AICLI_TERMINATE_CONTEXT(APPINSTALLER_CLI_ERROR_MULTIPLE_APPLICATIONS_FOUND);
+            }
+
+            std::shared_ptr<IPackage> package = searchResult.Matches.at(0).Package;
+            Logging::Telemetry().LogAppFound(package->GetProperty(PackageProperty::Name), package->GetProperty(PackageProperty::Id));
+
+            context.Add<Execution::Data::Package>(std::move(package));
+        }
+    }
+
+    void GetManifestWithVersionFromPackage::operator()(Execution::Context& context) const
+    {
+        PackageVersionKey key("", m_version, m_channel);
+        auto requestedVersion = context.Get<Execution::Data::Package>()->GetAvailableVersion(key);
+
+        std::optional<Manifest::Manifest> manifest;
+        if (requestedVersion)
+        {
+            manifest = requestedVersion->GetManifest();
+        }
+
+        if (!manifest)
+        {
+            auto versionInfo = Utility::Format(m_channel.empty() ? "{0}{1}" : "{0}[{1}]", m_version, m_channel);
+            context.Reporter.Error() << Resource::String::GetManifestResultVersionNotFound(Utility::LocIndView{ versionInfo }) << std::endl;
+            AICLI_TERMINATE_CONTEXT(APPINSTALLER_CLI_ERROR_NO_MANIFEST_FOUND);
+        }
+
+        Logging::Telemetry().LogManifestFields(manifest->Id, manifest->DefaultLocalization.Get<Manifest::Localization::PackageName>(), manifest->Version);
+
+        std::string targetLocale;
+        if (context.Args.Contains(Execution::Args::Type::Locale))
+        {
+            targetLocale = context.Args.GetArg(Execution::Args::Type::Locale);
+        }
+        manifest->ApplyLocale(targetLocale);
+
+        context.Add<Execution::Data::Manifest>(std::move(manifest.value()));
+        context.Add<Execution::Data::PackageVersion>(std::move(requestedVersion));
+    }
+
+    void GetManifestFromPackage(Execution::Context& context)
+    {
+        context << GetManifestWithVersionFromPackage(context.Args.GetArg(Execution::Args::Type::Version), context.Args.GetArg(Execution::Args::Type::Channel));
+    }
+
+    void VerifyFile::operator()(Execution::Context& context) const
+    {
+        std::filesystem::path path = Utility::ConvertToUTF16(context.Args.GetArg(m_arg));
+
+        if (!std::filesystem::exists(path))
+        {
+            context.Reporter.Error() << Resource::String::VerifyFileFailedNotExist(Utility::LocIndView{ path.u8string() }) << std::endl;
+            AICLI_TERMINATE_CONTEXT(HRESULT_FROM_WIN32(ERROR_FILE_NOT_FOUND));
+        }
+
+        if (std::filesystem::is_directory(path))
+        {
+            context.Reporter.Error() << Resource::String::VerifyFileFailedIsDirectory(Utility::LocIndView{ path.u8string() }) << std::endl;
+            AICLI_TERMINATE_CONTEXT(HRESULT_FROM_WIN32(ERROR_DIRECTORY_NOT_SUPPORTED));
+        }
+    }
+
+    void VerifyPath::operator()(Execution::Context& context) const
+    {
+        std::filesystem::path path = Utility::ConvertToUTF16(context.Args.GetArg(m_arg));
+
+        if (!std::filesystem::exists(path))
+        {
+            context.Reporter.Error() << Resource::String::VerifyPathFailedNotExist(Utility::LocIndView{ path.u8string() }) << std::endl;
+            AICLI_TERMINATE_CONTEXT(HRESULT_FROM_WIN32(ERROR_PATH_NOT_FOUND));
+        }
+    }
+
+    void GetManifestFromArg(Execution::Context& context)
+    {
+        Logging::Telemetry().LogIsManifestLocal(true);
+
+        context <<
+            VerifyPath(Execution::Args::Type::Manifest) <<
+            [](Execution::Context& context)
+        {
+            Manifest::Manifest manifest = Manifest::YamlParser::CreateFromPath(Utility::ConvertToUTF16(context.Args.GetArg(Execution::Args::Type::Manifest)));
+            Logging::Telemetry().LogManifestFields(manifest.Id, manifest.DefaultLocalization.Get<Manifest::Localization::PackageName>(), manifest.Version);
+
+            std::string targetLocale;
+            if (context.Args.Contains(Execution::Args::Type::Locale))
+            {
+                targetLocale = context.Args.GetArg(Execution::Args::Type::Locale);
+            }
+            manifest.ApplyLocale(targetLocale);
+
+            context.Add<Execution::Data::Manifest>(std::move(manifest));
+        };
+    }
+
+    void ReportPackageIdentity(Execution::Context& context)
+    {
+        auto package = context.Get<Execution::Data::Package>();
+        ReportIdentity(context, {}, Resource::String::ReportIdentityFound, package->GetProperty(PackageProperty::Name), package->GetProperty(PackageProperty::Id));
+    }
+
+    void ReportManifestIdentity(Execution::Context& context)
+    {
+        const auto& manifest = context.Get<Execution::Data::Manifest>();
+        ReportIdentity(context, {}, Resource::String::ReportIdentityFound, manifest.CurrentLocalization.Get<Manifest::Localization::PackageName>(), manifest.Id);
+    }
+
+    void ReportManifestIdentityWithVersion::operator()(Execution::Context& context) const
+    {
+        const auto& manifest = context.Get<Execution::Data::Manifest>();
+        ReportIdentity(context, m_prefix, m_label, manifest.CurrentLocalization.Get<Manifest::Localization::PackageName>(), manifest.Id, manifest.Version, m_level);
+    }
+
+    void GetManifest(Execution::Context& context)
+    {
+        if (context.Args.Contains(Execution::Args::Type::Manifest))
+        {
+            context <<
+                GetManifestFromArg;
+        }
+        else
+        {
+            context <<
+                OpenSource() <<
+                SearchSourceForSingle <<
+                HandleSearchResultFailures <<
+                EnsureOneMatchFromSearchResult(false) <<
+                GetManifestFromPackage;
+        }
+    }
+
+    void SelectInstaller(Execution::Context& context)
+    {
+        bool isUpdate = WI_IsFlagSet(context.GetFlags(), Execution::ContextFlag::InstallerExecutionUseUpdate);
+
+        IPackageVersion::Metadata installationMetadata;
+
+        if (isUpdate)
+        {
+            installationMetadata = context.Get<Execution::Data::InstalledPackageVersion>()->GetMetadata();
+        }
+        if (context.Args.Contains(Execution::Args::Type::InstallArchitecture))
+        {
+            // arguments override settings.
+            context.Add<Execution::Data::AllowedArchitectures>({ Utility::ConvertToArchitectureEnum(std::string(context.Args.GetArg(Execution::Args::Type::InstallArchitecture))) });
+        }
+        else 
+        {
+            std::vector<Utility::Architecture> requiredArchitectures = Settings::User().Get<Settings::Setting::InstallArchitectureRequirement>();
+            std::vector<Utility::Architecture> optionalArchitectures = Settings::User().Get<Settings::Setting::InstallArchitecturePreference>();
+
+            if (!requiredArchitectures.empty())
+            {
+                context.Add<Execution::Data::AllowedArchitectures>({ requiredArchitectures.begin(), requiredArchitectures.end() });
+            }
+            else if (!optionalArchitectures.empty())
+            {
+                optionalArchitectures.emplace_back(Utility::Architecture::Unknown);
+                context.Add<Execution::Data::AllowedArchitectures>({ optionalArchitectures.begin(), optionalArchitectures.end() });
+            }
+        }
+
+        ManifestComparator manifestComparator(context, installationMetadata);
+        auto [installer, inapplicabilities] = manifestComparator.GetPreferredInstaller(context.Get<Execution::Data::Manifest>());
+
+        if (!installer.has_value())
+        {
+            auto onlyInstalledType = std::find(inapplicabilities.begin(), inapplicabilities.end(), InapplicabilityFlags::InstalledType);
+            if (onlyInstalledType != inapplicabilities.end())
+            {
+                context.Reporter.Info() << Resource::String::UpgradeDifferentInstallTechnology << std::endl;
+                AICLI_TERMINATE_CONTEXT(APPINSTALLER_CLI_ERROR_UPDATE_NOT_APPLICABLE);
+            }
+        }
+
+        if (installer.has_value())
+        {
+            Logging::Telemetry().LogSelectedInstaller(
+                static_cast<int>(installer->Arch),
+                installer->Url,
+                Manifest::InstallerTypeToString(installer->EffectiveInstallerType()),
+                Manifest::ScopeToString(installer->Scope),
+                installer->Locale);
+        }
+
+        context.Add<Execution::Data::Installer>(installer);
+    }
+
+    void EnsureRunningAsAdmin(Execution::Context& context)
+    {
+        if (!Runtime::IsRunningAsAdmin())
+        {
+            context.Reporter.Error() << Resource::String::CommandRequiresAdmin;
+            AICLI_TERMINATE_CONTEXT(APPINSTALLER_CLI_ERROR_COMMAND_REQUIRES_ADMIN);
+        }
+    }
+
+    void EnsureFeatureEnabled::operator()(Execution::Context& context) const
+    {
+        if (!Settings::ExperimentalFeature::IsEnabled(m_feature))
+        {
+            context.Reporter.Error()
+                << Resource::String::FeatureDisabledMessage(Utility::LocIndView{ Settings::ExperimentalFeature::GetFeature(m_feature).JsonName() })
+                << std::endl;
+            AICLI_LOG(CLI, Error, << Settings::ExperimentalFeature::GetFeature(m_feature).Name() << " feature is disabled. Execution cancelled.");
+            AICLI_TERMINATE_CONTEXT(APPINSTALLER_CLI_ERROR_EXPERIMENTAL_FEATURE_DISABLED);
+        }
+    }
+
+    void SearchSourceUsingManifest(Execution::Context& context)
+    {
+        const auto& manifest = context.Get<Execution::Data::Manifest>();
+        auto source = context.Get<Execution::Data::Source>();
+
+        // First try search using ProductId or PackageFamilyName
+        for (const auto& installer : manifest.Installers)
+        {
+            SearchRequest searchRequest;
+            if (!installer.PackageFamilyName.empty())
+            {
+                searchRequest.Inclusions.emplace_back(PackageMatchFilter(PackageMatchField::PackageFamilyName, MatchType::Exact, installer.PackageFamilyName));
+            }
+            else if (!installer.ProductCode.empty())
+            {
+                searchRequest.Inclusions.emplace_back(PackageMatchFilter(PackageMatchField::ProductCode, MatchType::Exact, installer.ProductCode));
+            }
+            else if (installer.EffectiveInstallerType() == Manifest::InstallerTypeEnum::Portable)
+            {
+                const auto& productCode = Utility::MakeSuitablePathPart(manifest.Id + "_" + source.GetIdentifier());
+                searchRequest.Inclusions.emplace_back(PackageMatchFilter(PackageMatchField::ProductCode, MatchType::CaseInsensitive, Utility::Normalize(productCode)));
+            }
+
+            if (!searchRequest.Inclusions.empty())
+            {
+                auto searchResult = source.Search(searchRequest);
+
+                if (!searchResult.Matches.empty())
+                {
+                    context.Add<Execution::Data::SearchResult>(std::move(searchResult));
+                    return;
+                }
+            }
+        }
+
+        // If we cannot find a package using PackageFamilyName or ProductId, try manifest Id and Name pair
+        SearchRequest searchRequest;
+        searchRequest.Inclusions.emplace_back(PackageMatchFilter(PackageMatchField::Id, MatchType::CaseInsensitive, manifest.Id));
+        
+        // In case there are same Ids from different sources, filter the result using package name
+        for (const auto& localization : manifest.Localizations)
+        {
+            const auto& localizedPackageName = localization.Get<Manifest::Localization::PackageName>();
+            if (!localizedPackageName.empty())
+            {
+                searchRequest.Filters.emplace_back(PackageMatchField::Name, MatchType::CaseInsensitive, localizedPackageName);
+            }
+        }
+
+        searchRequest.Filters.emplace_back(PackageMatchFilter(PackageMatchField::Name, MatchType::CaseInsensitive, manifest.DefaultLocalization.Get<Manifest::Localization::PackageName>()));
+
+        context.Add<Execution::Data::SearchResult>(source.Search(searchRequest));
+    }
+
+    void GetInstalledPackageVersion(Execution::Context& context)
+    {
+        context.Add<Execution::Data::InstalledPackageVersion>(context.Get<Execution::Data::Package>()->GetInstalledVersion());
+    }
+
+    void ReportExecutionStage::operator()(Execution::Context& context) const
+    {
+        context.SetExecutionStage(m_stage);
+    }
+}
+
+AppInstaller::CLI::Execution::Context& operator<<(AppInstaller::CLI::Execution::Context& context, AppInstaller::CLI::Workflow::WorkflowTask::Func f)
+{
+    return (context << AppInstaller::CLI::Workflow::WorkflowTask(f));
+}
+
+AppInstaller::CLI::Execution::Context& operator<<(AppInstaller::CLI::Execution::Context& context, const AppInstaller::CLI::Workflow::WorkflowTask& task)
+{
+    if (!context.IsTerminated())
+    {
+#ifndef AICLI_DISABLE_TEST_HOOKS
+        if (context.ShouldExecuteWorkflowTask(task))
+#endif
+        {
+            task(context);
+        }
+    }
+    return context;
+}