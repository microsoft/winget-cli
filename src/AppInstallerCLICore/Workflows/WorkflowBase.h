// Copyright (c) Microsoft Corporation.
// Licensed under the MIT License.
#pragma once
#include "ExecutionArgs.h"
#include <winget/ExperimentalFeature.h>
#include <AppInstallerRepositorySearch.h>

#include <string>
#include <string_view>


namespace AppInstaller::CLI::Execution
{
    struct Context;
}

namespace AppInstaller::CLI::Workflow
{
<<<<<<< HEAD
=======
    static const char* s_InstallationMetadata_Key_InstallerType = "InstallerType";

    // Values are ordered in a typical workflow stages
    enum class ExecutionStage : uint32_t
    {
        ParseArgs = 1000,
        Discovery = 2000,
        Download = 3000,
        Execution = 4000,
        PostExecution = 5000,
    };

>>>>>>> 9e1022c6
    // A task in the workflow.
    struct WorkflowTask
    {
        using Func = void (*)(Execution::Context&);

        WorkflowTask(Func f) : m_isFunc(true), m_func(f) {}
        WorkflowTask(std::string_view name) : m_name(name) {}

        virtual ~WorkflowTask() = default;

        WorkflowTask(const WorkflowTask&) = default;
        WorkflowTask& operator=(const WorkflowTask&) = default;

        WorkflowTask(WorkflowTask&&) = default;
        WorkflowTask& operator=(WorkflowTask&&) = default;

        bool operator==(const WorkflowTask& other) const;

        virtual void operator()(Execution::Context& context) const;

        const std::string& GetName() const { return m_name; }

    private:
        bool m_isFunc = false;
        Func m_func = nullptr;
        std::string m_name;
    };

    // Creates the source object.
    // Required Args: None
    // Inputs: None
    // Outputs: Source
    void OpenSource(Execution::Context& context);

    // Creates a source object for a predefined source.
    // Required Args: None
    // Inputs: None
    // Outputs: Source
    struct OpenPredefinedSource : public WorkflowTask
    {
        OpenPredefinedSource(Repository::PredefinedSource source) : WorkflowTask("OpenPredefinedSource"), m_predefinedSource(source) {}

        void operator()(Execution::Context& context) const override;

    private:
        Repository::PredefinedSource m_predefinedSource;
    };

    // Creates a composite source from the given predefined source and the existing source.
    // Required Args: None
    // Inputs: Source
    // Outputs: Source
    struct OpenCompositeSource : public WorkflowTask
    {
        OpenCompositeSource(Repository::PredefinedSource source) : WorkflowTask("OpenCompositeSource"), m_predefinedSource(source) {}

        void operator()(Execution::Context& context) const override;

    private:
        Repository::PredefinedSource m_predefinedSource;
    };

    // Performs a search on the source.
    // Required Args: None
    // Inputs: Source
    // Outputs: SearchResult
    void SearchSourceForMany(Execution::Context& context);

    // Performs a search on the source with the semantics of targeting a single package.
    // Required Args: None
    // Inputs: Source
    // Outputs: SearchResult
    void SearchSourceForSingle(Execution::Context& context);

    // Performs a search on the source with the semantics of targeting many packages,
    // but for completion purposes.
    // Required Args: None
    // Inputs: Source, CompletionData
    // Outputs: SearchResult
    void SearchSourceForManyCompletion(Execution::Context& context);

    // Performs a search on the source with the semantics of targeting a single package,
    // but for completion purposes.
    // Required Args: None
    // Inputs: Source, CompletionData
    // Outputs: SearchResult
    void SearchSourceForSingleCompletion(Execution::Context& context);

    // Searches the source for the specific field as a completion.
    // Required Args: None
    // Inputs: CompletionData, Source
    // Outputs: None
    struct SearchSourceForCompletionField : public WorkflowTask
    {
        SearchSourceForCompletionField(Repository::PackageMatchField field) : WorkflowTask("SearchSourceForCompletionField"), m_field(field) {}

        void operator()(Execution::Context& context) const override;

    private:
        Repository::PackageMatchField m_field;
    };

    // Outputs the search results.
    // Required Args: None
    // Inputs: SearchResult
    // Outputs: None
    void ReportSearchResult(Execution::Context& context);

    // Outputs the search results as the list command would show.
    // Required Args: None
    // Inputs: SearchResult
    // Outputs: None
    struct ReportListResult : public WorkflowTask
    {
        ReportListResult(bool onlyShowUpgrades = false) : WorkflowTask("ReportListResult"), m_onlyShowUpgrades(onlyShowUpgrades) {}

        void operator()(Execution::Context& context) const override;

    private:
        bool m_onlyShowUpgrades;
    };

    // Ensures that there is at least one result in the search.
    // Required Args: None
    // Inputs: SearchResult
    // Outputs: None
    void EnsureMatchesFromSearchResult(Execution::Context& context);

    // Ensures that there is only one result in the search.
    // Required Args: None
    // Inputs: SearchResult
    // Outputs: None
    void EnsureOneMatchFromSearchResult(Execution::Context& context);

    // Gets the manifest from a search result.
    // Required Args: None
    // Inputs: SearchResult
    // Outputs: Manifest
    void GetManifestFromSearchResult(Execution::Context& context);

    // Ensures the the file exists and is not a directory.
    // Required Args: the one given
    // Inputs: None
    // Outputs: None
    struct VerifyFile : public WorkflowTask
    {
        VerifyFile(Execution::Args::Type arg) : WorkflowTask("VerifyFile"), m_arg(arg) {}

        void operator()(Execution::Context& context) const override;

    private:
        Execution::Args::Type m_arg;
    };

    // Opens the manifest file provided on the command line.
    // Required Args: Manifest
    // Inputs: None
    // Outputs: Manifest
    void GetManifestFromArg(Execution::Context& context);

    // Reports the search result's identity.
    // Required Args: None
    // Inputs: SearchResult (only 1)
    // Outputs: None
    void ReportSearchResultIdentity(Execution::Context& context);

    // Reports the manifest's identity.
    // Required Args: None
    // Inputs: Manifest
    // Outputs: None
    void ReportManifestIdentity(Execution::Context& context);

    // Composite flow that produces a manifest; either from one given on the command line or by searching.
    // Required Args: None
    // Inputs: None
    // Outputs: Manifest
    void GetManifest(Execution::Context& context);

    // Selects the installer from the manifest, if one is applicable.
    // Required Args: None
    // Inputs: Manifest
    // Outputs: Installer
    void SelectInstaller(Execution::Context& context);

    // Ensures that the process is running as admin.
    // Required Args: None
    // Inputs: None
    // Outputs: None
    void EnsureRunningAsAdmin(Execution::Context& context);

    // Ensures that the feature is enabled.
    // Required Args: the desired feature
    // Inputs: None
    // Outputs: None
    struct EnsureFeatureEnabled : public WorkflowTask
    {
        EnsureFeatureEnabled(Settings::ExperimentalFeature::Feature feature) : WorkflowTask("EnsureFeatureEnabled"), m_feature(feature) {}

        void operator()(Execution::Context& context) const override;

    private:
        Settings::ExperimentalFeature::Feature m_feature;
    };

    // Performs a search on the source with the semantics of targeting packages matching input manifest
    // Required Args: None
    // Inputs: Source, Manifest
    // Outputs: SearchResult
    void SearchSourceUsingManifest(Execution::Context& context);

    // Gets the installed package version
    // Required Args: None
    // Inputs: SearchResult
    // Outputs: InstalledPackageVersion
    void GetInstalledPackageVersion(Execution::Context& context);

    // Reports execution stage in a workflow
    // Required Args: ExecutionStage
    // Inputs: ExecutionStage?
    // Outputs: ExecutionStage
    struct ReportExecutionStage : public WorkflowTask
    {
        ReportExecutionStage(ExecutionStage stage, bool allowBackward = false) : WorkflowTask("ReportExecutionStage"), m_stage(stage), m_allowBackward(allowBackward) {}

        void operator()(Execution::Context& context) const override;

    private:
        ExecutionStage m_stage;
        bool m_allowBackward;
    };
}

// Passes the context to the function if it has not been terminated; returns the context.
AppInstaller::CLI::Execution::Context& operator<<(AppInstaller::CLI::Execution::Context& context, AppInstaller::CLI::Workflow::WorkflowTask::Func f);

// Passes the context to the task if it has not been terminated; returns the context.
AppInstaller::CLI::Execution::Context& operator<<(AppInstaller::CLI::Execution::Context& context, const AppInstaller::CLI::Workflow::WorkflowTask& task);
<|MERGE_RESOLUTION|>--- conflicted
+++ resolved
@@ -1,270 +1,265 @@
-// Copyright (c) Microsoft Corporation.
-// Licensed under the MIT License.
-#pragma once
-#include "ExecutionArgs.h"
-#include <winget/ExperimentalFeature.h>
-#include <AppInstallerRepositorySearch.h>
-
-#include <string>
-#include <string_view>
-
-
-namespace AppInstaller::CLI::Execution
-{
-    struct Context;
-}
-
-namespace AppInstaller::CLI::Workflow
-{
-<<<<<<< HEAD
-=======
-    static const char* s_InstallationMetadata_Key_InstallerType = "InstallerType";
-
-    // Values are ordered in a typical workflow stages
-    enum class ExecutionStage : uint32_t
-    {
-        ParseArgs = 1000,
-        Discovery = 2000,
-        Download = 3000,
-        Execution = 4000,
-        PostExecution = 5000,
-    };
-
->>>>>>> 9e1022c6
-    // A task in the workflow.
-    struct WorkflowTask
-    {
-        using Func = void (*)(Execution::Context&);
-
-        WorkflowTask(Func f) : m_isFunc(true), m_func(f) {}
-        WorkflowTask(std::string_view name) : m_name(name) {}
-
-        virtual ~WorkflowTask() = default;
-
-        WorkflowTask(const WorkflowTask&) = default;
-        WorkflowTask& operator=(const WorkflowTask&) = default;
-
-        WorkflowTask(WorkflowTask&&) = default;
-        WorkflowTask& operator=(WorkflowTask&&) = default;
-
-        bool operator==(const WorkflowTask& other) const;
-
-        virtual void operator()(Execution::Context& context) const;
-
-        const std::string& GetName() const { return m_name; }
-
-    private:
-        bool m_isFunc = false;
-        Func m_func = nullptr;
-        std::string m_name;
-    };
-
-    // Creates the source object.
-    // Required Args: None
-    // Inputs: None
-    // Outputs: Source
-    void OpenSource(Execution::Context& context);
-
-    // Creates a source object for a predefined source.
-    // Required Args: None
-    // Inputs: None
-    // Outputs: Source
-    struct OpenPredefinedSource : public WorkflowTask
-    {
-        OpenPredefinedSource(Repository::PredefinedSource source) : WorkflowTask("OpenPredefinedSource"), m_predefinedSource(source) {}
-
-        void operator()(Execution::Context& context) const override;
-
-    private:
-        Repository::PredefinedSource m_predefinedSource;
-    };
-
-    // Creates a composite source from the given predefined source and the existing source.
-    // Required Args: None
-    // Inputs: Source
-    // Outputs: Source
-    struct OpenCompositeSource : public WorkflowTask
-    {
-        OpenCompositeSource(Repository::PredefinedSource source) : WorkflowTask("OpenCompositeSource"), m_predefinedSource(source) {}
-
-        void operator()(Execution::Context& context) const override;
-
-    private:
-        Repository::PredefinedSource m_predefinedSource;
-    };
-
-    // Performs a search on the source.
-    // Required Args: None
-    // Inputs: Source
-    // Outputs: SearchResult
-    void SearchSourceForMany(Execution::Context& context);
-
-    // Performs a search on the source with the semantics of targeting a single package.
-    // Required Args: None
-    // Inputs: Source
-    // Outputs: SearchResult
-    void SearchSourceForSingle(Execution::Context& context);
-
-    // Performs a search on the source with the semantics of targeting many packages,
-    // but for completion purposes.
-    // Required Args: None
-    // Inputs: Source, CompletionData
-    // Outputs: SearchResult
-    void SearchSourceForManyCompletion(Execution::Context& context);
-
-    // Performs a search on the source with the semantics of targeting a single package,
-    // but for completion purposes.
-    // Required Args: None
-    // Inputs: Source, CompletionData
-    // Outputs: SearchResult
-    void SearchSourceForSingleCompletion(Execution::Context& context);
-
-    // Searches the source for the specific field as a completion.
-    // Required Args: None
-    // Inputs: CompletionData, Source
-    // Outputs: None
-    struct SearchSourceForCompletionField : public WorkflowTask
-    {
-        SearchSourceForCompletionField(Repository::PackageMatchField field) : WorkflowTask("SearchSourceForCompletionField"), m_field(field) {}
-
-        void operator()(Execution::Context& context) const override;
-
-    private:
-        Repository::PackageMatchField m_field;
-    };
-
-    // Outputs the search results.
-    // Required Args: None
-    // Inputs: SearchResult
-    // Outputs: None
-    void ReportSearchResult(Execution::Context& context);
-
-    // Outputs the search results as the list command would show.
-    // Required Args: None
-    // Inputs: SearchResult
-    // Outputs: None
-    struct ReportListResult : public WorkflowTask
-    {
-        ReportListResult(bool onlyShowUpgrades = false) : WorkflowTask("ReportListResult"), m_onlyShowUpgrades(onlyShowUpgrades) {}
-
-        void operator()(Execution::Context& context) const override;
-
-    private:
-        bool m_onlyShowUpgrades;
-    };
-
-    // Ensures that there is at least one result in the search.
-    // Required Args: None
-    // Inputs: SearchResult
-    // Outputs: None
-    void EnsureMatchesFromSearchResult(Execution::Context& context);
-
-    // Ensures that there is only one result in the search.
-    // Required Args: None
-    // Inputs: SearchResult
-    // Outputs: None
-    void EnsureOneMatchFromSearchResult(Execution::Context& context);
-
-    // Gets the manifest from a search result.
-    // Required Args: None
-    // Inputs: SearchResult
-    // Outputs: Manifest
-    void GetManifestFromSearchResult(Execution::Context& context);
-
-    // Ensures the the file exists and is not a directory.
-    // Required Args: the one given
-    // Inputs: None
-    // Outputs: None
-    struct VerifyFile : public WorkflowTask
-    {
-        VerifyFile(Execution::Args::Type arg) : WorkflowTask("VerifyFile"), m_arg(arg) {}
-
-        void operator()(Execution::Context& context) const override;
-
-    private:
-        Execution::Args::Type m_arg;
-    };
-
-    // Opens the manifest file provided on the command line.
-    // Required Args: Manifest
-    // Inputs: None
-    // Outputs: Manifest
-    void GetManifestFromArg(Execution::Context& context);
-
-    // Reports the search result's identity.
-    // Required Args: None
-    // Inputs: SearchResult (only 1)
-    // Outputs: None
-    void ReportSearchResultIdentity(Execution::Context& context);
-
-    // Reports the manifest's identity.
-    // Required Args: None
-    // Inputs: Manifest
-    // Outputs: None
-    void ReportManifestIdentity(Execution::Context& context);
-
-    // Composite flow that produces a manifest; either from one given on the command line or by searching.
-    // Required Args: None
-    // Inputs: None
-    // Outputs: Manifest
-    void GetManifest(Execution::Context& context);
-
-    // Selects the installer from the manifest, if one is applicable.
-    // Required Args: None
-    // Inputs: Manifest
-    // Outputs: Installer
-    void SelectInstaller(Execution::Context& context);
-
-    // Ensures that the process is running as admin.
-    // Required Args: None
-    // Inputs: None
-    // Outputs: None
-    void EnsureRunningAsAdmin(Execution::Context& context);
-
-    // Ensures that the feature is enabled.
-    // Required Args: the desired feature
-    // Inputs: None
-    // Outputs: None
-    struct EnsureFeatureEnabled : public WorkflowTask
-    {
-        EnsureFeatureEnabled(Settings::ExperimentalFeature::Feature feature) : WorkflowTask("EnsureFeatureEnabled"), m_feature(feature) {}
-
-        void operator()(Execution::Context& context) const override;
-
-    private:
-        Settings::ExperimentalFeature::Feature m_feature;
-    };
-
-    // Performs a search on the source with the semantics of targeting packages matching input manifest
-    // Required Args: None
-    // Inputs: Source, Manifest
-    // Outputs: SearchResult
-    void SearchSourceUsingManifest(Execution::Context& context);
-
-    // Gets the installed package version
-    // Required Args: None
-    // Inputs: SearchResult
-    // Outputs: InstalledPackageVersion
-    void GetInstalledPackageVersion(Execution::Context& context);
-
-    // Reports execution stage in a workflow
-    // Required Args: ExecutionStage
-    // Inputs: ExecutionStage?
-    // Outputs: ExecutionStage
-    struct ReportExecutionStage : public WorkflowTask
-    {
-        ReportExecutionStage(ExecutionStage stage, bool allowBackward = false) : WorkflowTask("ReportExecutionStage"), m_stage(stage), m_allowBackward(allowBackward) {}
-
-        void operator()(Execution::Context& context) const override;
-
-    private:
-        ExecutionStage m_stage;
-        bool m_allowBackward;
-    };
-}
-
-// Passes the context to the function if it has not been terminated; returns the context.
-AppInstaller::CLI::Execution::Context& operator<<(AppInstaller::CLI::Execution::Context& context, AppInstaller::CLI::Workflow::WorkflowTask::Func f);
-
-// Passes the context to the task if it has not been terminated; returns the context.
-AppInstaller::CLI::Execution::Context& operator<<(AppInstaller::CLI::Execution::Context& context, const AppInstaller::CLI::Workflow::WorkflowTask& task);
+// Copyright (c) Microsoft Corporation.
+// Licensed under the MIT License.
+#pragma once
+#include "ExecutionArgs.h"
+#include <winget/ExperimentalFeature.h>
+#include <AppInstallerRepositorySearch.h>
+
+#include <string>
+#include <string_view>
+
+
+namespace AppInstaller::CLI::Execution
+{
+    struct Context;
+}
+
+namespace AppInstaller::CLI::Workflow
+{
+    // Values are ordered in a typical workflow stages
+    enum class ExecutionStage : uint32_t
+    {
+        ParseArgs = 1000,
+        Discovery = 2000,
+        Download = 3000,
+        Execution = 4000,
+        PostExecution = 5000,
+    };
+
+    // A task in the workflow.
+    struct WorkflowTask
+    {
+        using Func = void (*)(Execution::Context&);
+
+        WorkflowTask(Func f) : m_isFunc(true), m_func(f) {}
+        WorkflowTask(std::string_view name) : m_name(name) {}
+
+        virtual ~WorkflowTask() = default;
+
+        WorkflowTask(const WorkflowTask&) = default;
+        WorkflowTask& operator=(const WorkflowTask&) = default;
+
+        WorkflowTask(WorkflowTask&&) = default;
+        WorkflowTask& operator=(WorkflowTask&&) = default;
+
+        bool operator==(const WorkflowTask& other) const;
+
+        virtual void operator()(Execution::Context& context) const;
+
+        const std::string& GetName() const { return m_name; }
+
+    private:
+        bool m_isFunc = false;
+        Func m_func = nullptr;
+        std::string m_name;
+    };
+
+    // Creates the source object.
+    // Required Args: None
+    // Inputs: None
+    // Outputs: Source
+    void OpenSource(Execution::Context& context);
+
+    // Creates a source object for a predefined source.
+    // Required Args: None
+    // Inputs: None
+    // Outputs: Source
+    struct OpenPredefinedSource : public WorkflowTask
+    {
+        OpenPredefinedSource(Repository::PredefinedSource source) : WorkflowTask("OpenPredefinedSource"), m_predefinedSource(source) {}
+
+        void operator()(Execution::Context& context) const override;
+
+    private:
+        Repository::PredefinedSource m_predefinedSource;
+    };
+
+    // Creates a composite source from the given predefined source and the existing source.
+    // Required Args: None
+    // Inputs: Source
+    // Outputs: Source
+    struct OpenCompositeSource : public WorkflowTask
+    {
+        OpenCompositeSource(Repository::PredefinedSource source) : WorkflowTask("OpenCompositeSource"), m_predefinedSource(source) {}
+
+        void operator()(Execution::Context& context) const override;
+
+    private:
+        Repository::PredefinedSource m_predefinedSource;
+    };
+
+    // Performs a search on the source.
+    // Required Args: None
+    // Inputs: Source
+    // Outputs: SearchResult
+    void SearchSourceForMany(Execution::Context& context);
+
+    // Performs a search on the source with the semantics of targeting a single package.
+    // Required Args: None
+    // Inputs: Source
+    // Outputs: SearchResult
+    void SearchSourceForSingle(Execution::Context& context);
+
+    // Performs a search on the source with the semantics of targeting many packages,
+    // but for completion purposes.
+    // Required Args: None
+    // Inputs: Source, CompletionData
+    // Outputs: SearchResult
+    void SearchSourceForManyCompletion(Execution::Context& context);
+
+    // Performs a search on the source with the semantics of targeting a single package,
+    // but for completion purposes.
+    // Required Args: None
+    // Inputs: Source, CompletionData
+    // Outputs: SearchResult
+    void SearchSourceForSingleCompletion(Execution::Context& context);
+
+    // Searches the source for the specific field as a completion.
+    // Required Args: None
+    // Inputs: CompletionData, Source
+    // Outputs: None
+    struct SearchSourceForCompletionField : public WorkflowTask
+    {
+        SearchSourceForCompletionField(Repository::PackageMatchField field) : WorkflowTask("SearchSourceForCompletionField"), m_field(field) {}
+
+        void operator()(Execution::Context& context) const override;
+
+    private:
+        Repository::PackageMatchField m_field;
+    };
+
+    // Outputs the search results.
+    // Required Args: None
+    // Inputs: SearchResult
+    // Outputs: None
+    void ReportSearchResult(Execution::Context& context);
+
+    // Outputs the search results as the list command would show.
+    // Required Args: None
+    // Inputs: SearchResult
+    // Outputs: None
+    struct ReportListResult : public WorkflowTask
+    {
+        ReportListResult(bool onlyShowUpgrades = false) : WorkflowTask("ReportListResult"), m_onlyShowUpgrades(onlyShowUpgrades) {}
+
+        void operator()(Execution::Context& context) const override;
+
+    private:
+        bool m_onlyShowUpgrades;
+    };
+
+    // Ensures that there is at least one result in the search.
+    // Required Args: None
+    // Inputs: SearchResult
+    // Outputs: None
+    void EnsureMatchesFromSearchResult(Execution::Context& context);
+
+    // Ensures that there is only one result in the search.
+    // Required Args: None
+    // Inputs: SearchResult
+    // Outputs: None
+    void EnsureOneMatchFromSearchResult(Execution::Context& context);
+
+    // Gets the manifest from a search result.
+    // Required Args: None
+    // Inputs: SearchResult
+    // Outputs: Manifest
+    void GetManifestFromSearchResult(Execution::Context& context);
+
+    // Ensures the the file exists and is not a directory.
+    // Required Args: the one given
+    // Inputs: None
+    // Outputs: None
+    struct VerifyFile : public WorkflowTask
+    {
+        VerifyFile(Execution::Args::Type arg) : WorkflowTask("VerifyFile"), m_arg(arg) {}
+
+        void operator()(Execution::Context& context) const override;
+
+    private:
+        Execution::Args::Type m_arg;
+    };
+
+    // Opens the manifest file provided on the command line.
+    // Required Args: Manifest
+    // Inputs: None
+    // Outputs: Manifest
+    void GetManifestFromArg(Execution::Context& context);
+
+    // Reports the search result's identity.
+    // Required Args: None
+    // Inputs: SearchResult (only 1)
+    // Outputs: None
+    void ReportSearchResultIdentity(Execution::Context& context);
+
+    // Reports the manifest's identity.
+    // Required Args: None
+    // Inputs: Manifest
+    // Outputs: None
+    void ReportManifestIdentity(Execution::Context& context);
+
+    // Composite flow that produces a manifest; either from one given on the command line or by searching.
+    // Required Args: None
+    // Inputs: None
+    // Outputs: Manifest
+    void GetManifest(Execution::Context& context);
+
+    // Selects the installer from the manifest, if one is applicable.
+    // Required Args: None
+    // Inputs: Manifest
+    // Outputs: Installer
+    void SelectInstaller(Execution::Context& context);
+
+    // Ensures that the process is running as admin.
+    // Required Args: None
+    // Inputs: None
+    // Outputs: None
+    void EnsureRunningAsAdmin(Execution::Context& context);
+
+    // Ensures that the feature is enabled.
+    // Required Args: the desired feature
+    // Inputs: None
+    // Outputs: None
+    struct EnsureFeatureEnabled : public WorkflowTask
+    {
+        EnsureFeatureEnabled(Settings::ExperimentalFeature::Feature feature) : WorkflowTask("EnsureFeatureEnabled"), m_feature(feature) {}
+
+        void operator()(Execution::Context& context) const override;
+
+    private:
+        Settings::ExperimentalFeature::Feature m_feature;
+    };
+
+    // Performs a search on the source with the semantics of targeting packages matching input manifest
+    // Required Args: None
+    // Inputs: Source, Manifest
+    // Outputs: SearchResult
+    void SearchSourceUsingManifest(Execution::Context& context);
+
+    // Gets the installed package version
+    // Required Args: None
+    // Inputs: SearchResult
+    // Outputs: InstalledPackageVersion
+    void GetInstalledPackageVersion(Execution::Context& context);
+
+    // Reports execution stage in a workflow
+    // Required Args: ExecutionStage
+    // Inputs: ExecutionStage?
+    // Outputs: ExecutionStage
+    struct ReportExecutionStage : public WorkflowTask
+    {
+        ReportExecutionStage(ExecutionStage stage, bool allowBackward = false) : WorkflowTask("ReportExecutionStage"), m_stage(stage), m_allowBackward(allowBackward) {}
+
+        void operator()(Execution::Context& context) const override;
+
+    private:
+        ExecutionStage m_stage;
+        bool m_allowBackward;
+    };
+}
+
+// Passes the context to the function if it has not been terminated; returns the context.
+AppInstaller::CLI::Execution::Context& operator<<(AppInstaller::CLI::Execution::Context& context, AppInstaller::CLI::Workflow::WorkflowTask::Func f);
+
+// Passes the context to the task if it has not been terminated; returns the context.
+AppInstaller::CLI::Execution::Context& operator<<(AppInstaller::CLI::Execution::Context& context, const AppInstaller::CLI::Workflow::WorkflowTask& task);