// Copyright (c) Microsoft Corporation.
// Licensed under the MIT License.

#include "pch.h"
#include "DependenciesFlow.h"
#include "ManifestComparator.h"
#include "InstallFlow.h"
#include "winget\DependenciesGraph.h"
#include "DependencyNodeProcessor.h"

using namespace AppInstaller::Repository;
using namespace AppInstaller::Manifest;

namespace AppInstaller::CLI::Workflow
{
    void ReportDependencies::operator()(Execution::Context& context) const
    {
        if (!Settings::ExperimentalFeature::IsEnabled(Settings::ExperimentalFeature::Feature::Dependencies))
        {
            return;
        }
        auto info = context.Reporter.Info();
        
        const auto& dependencies = context.Get<Execution::Data::Dependencies>();
        if (dependencies.HasAny())
        {
            info << m_messageId << std::endl;

            if (dependencies.HasAnyOf(DependencyType::WindowsFeature))
            {
                info << "  - " << Resource::String::WindowsFeaturesDependencies << std::endl;
                dependencies.ApplyToType(DependencyType::WindowsFeature, [&info](Dependency dependency) {info << "      " << dependency.Id << std::endl; });
            }

            if (dependencies.HasAnyOf(DependencyType::WindowsLibrary))
            {
                info << "  - " << Resource::String::WindowsLibrariesDependencies << std::endl;
                dependencies.ApplyToType(DependencyType::WindowsLibrary, [&info](Dependency dependency) {info << "      " << dependency.Id << std::endl; });
            }

            if (dependencies.HasAnyOf(DependencyType::Package))
            {
                info << "  - " << Resource::String::PackageDependencies << std::endl;
                dependencies.ApplyToType(DependencyType::Package, [&info](Dependency dependency)
                    {
                        info << "      " << dependency.Id;
                        if (dependency.MinVersion)
                        {
                            info << " [>= " << dependency.MinVersion.value().ToString() << "]";
                        }
                        info << std::endl;
                    });
            }

            if (dependencies.HasAnyOf(DependencyType::External))
            {
                context.Reporter.Warn() << "  - " << Resource::String::ExternalDependencies << std::endl;
                dependencies.ApplyToType(DependencyType::External, [&info](Dependency dependency) {info << "      " << dependency.Id << std::endl; });
            }
        }
    }

    void GetInstallersDependenciesFromManifest(Execution::Context& context) {
        if (Settings::ExperimentalFeature::IsEnabled(Settings::ExperimentalFeature::Feature::Dependencies))
        {
            const auto& manifest = context.Get<Execution::Data::Manifest>();
            DependencyList allDependencies;

            for (const auto& installer : manifest.Installers)
            {
                allDependencies.Add(installer.Dependencies);
            }

            context.Add<Execution::Data::Dependencies>(std::move(allDependencies));
        }
    }

    void GetDependenciesFromInstaller(Execution::Context& context)
    {
        if (Settings::ExperimentalFeature::IsEnabled(Settings::ExperimentalFeature::Feature::Dependencies))
        {
            const auto& installer = context.Get<Execution::Data::Installer>();
            if (installer)
            {
                context.Add<Execution::Data::Dependencies>(installer->Dependencies);
            }
        }
    }

    void GetDependenciesInfoForUninstall(Execution::Context& context)
    {
        if (Settings::ExperimentalFeature::IsEnabled(Settings::ExperimentalFeature::Feature::Dependencies))
        {
            // TODO make best effort to get the correct installer information, it may be better to have a record of installations and save the correct installers
            context.Add<Execution::Data::Dependencies>(DependencyList()); // sending empty list of dependencies for now
        }
    }

    void OpenDependencySource(Execution::Context& context)
    {
        if (context.Contains(Execution::Data::PackageVersion))
        {
            const auto& packageVersion = context.Get<Execution::Data::PackageVersion>();
<<<<<<< HEAD
            context.Add<Execution::Data::DependencySource>(std::const_pointer_cast<Repository::ISource>(packageVersion->GetSource()));
=======
            context.Add<Execution::Data::DependencySource>(packageVersion->GetSource());
>>>>>>> aa954a4b
            context <<
                Workflow::OpenCompositeSource(Repository::PredefinedSource::Installed, true);
        }
        else
<<<<<<< HEAD
        { // install from manifest requires --dependency-source to be set
=======
        {
            // install from manifest requires --dependency-source to be set
>>>>>>> aa954a4b
            context <<
                Workflow::OpenSource(true) <<
                Workflow::OpenCompositeSource(Repository::PredefinedSource::Installed, true);
        }
    }


    void ManagePackageDependencies::operator()(Execution::Context& context) const
    {
        if (!Settings::ExperimentalFeature::IsEnabled(Settings::ExperimentalFeature::Feature::Dependencies))
        {
            return;
        }

        auto info = context.Reporter.Info();
        auto error = context.Reporter.Error();
        const auto& rootManifest = context.Get<Execution::Data::Manifest>();

        Dependency rootAsDependency = Dependency(DependencyType::Package, rootManifest.Id, rootManifest.Version);
        
        const auto& rootInstaller = context.Get<Execution::Data::Installer>();
        const auto& rootDependencies = rootInstaller->Dependencies;

        if (rootDependencies.Empty())
        {
            // If there's no dependencies there's nothing to do aside of logging the outcome
            return;
        }

        info << Resource::String::DependenciesFlowInstall << std::endl;

        context << OpenDependencySource;
        if (context.IsTerminated())
        {
            info << Resource::String::DependenciesFlowSourceNotFound << std::endl;
            AICLI_TERMINATE_CONTEXT(APPINSTALLER_CLI_ERROR_INTERNAL_ERROR); 
        }

        
        std::map<string_t, Execution::PackageToInstall> idToPackageMap;
        bool foundError = false;
        DependencyGraph dependencyGraph(rootAsDependency, rootDependencies, 
            [&](Dependency node) {
                DependencyNodeProcessor nodeProcessor(context);
                
                auto result = nodeProcessor.EvaluateDependencies(node);
                DependencyList list = nodeProcessor.GetDependencyList();
                foundError = foundError || (result == DependencyNodeProcessorResult::Error);

                if (result == DependencyNodeProcessorResult::Success)
                {
                    Execution::PackageToInstall packageToInstall{
                        std::move(nodeProcessor.GetPackageLatestVersion()),
                        std::move(nodeProcessor.GetPackageInstalledVersion()),
                        std::move(nodeProcessor.GetManifest()),
                        std::move(nodeProcessor.GetPreferredInstaller()) };
                    idToPackageMap.emplace(node.Id, std::move(packageToInstall));
                };

                return list;
            });

        dependencyGraph.BuildGraph();

        if (foundError)
        {
            error << Resource::String::DependenciesManagementExitMessage << std::endl;
            AICLI_TERMINATE_CONTEXT(APPINSTALLER_CLI_ERROR_INSTALL_MISSING_DEPENDENCY);
        }

        if (dependencyGraph.HasLoop())
        {
            context.Reporter.Warn() << Resource::String::DependenciesFlowContainsLoop;
        }

        const auto& installationOrder = dependencyGraph.GetInstallationOrder();

        std::vector<Execution::PackageToInstall> installers;

        for (auto const& node : installationOrder)
        {            
            auto itr = idToPackageMap.find(node.Id);
            // if the package was already installed (with a useful version) or is the root
            // then there will be no installer for it on the map.
            if (itr != idToPackageMap.end())
            {
                installers.push_back(std::move(itr->second));
            }
        }
        
        // Install dependencies in the correct order
        context.Add<Execution::Data::PackagesToInstall>(installers);
        context << Workflow::InstallMultiplePackages(m_dependencyReportMessage, APPINSTALLER_CLI_ERROR_INSTALL_DEPENDENCIES, {}, false, true);
    }
}<|MERGE_RESOLUTION|>--- conflicted
+++ resolved
@@ -1,213 +1,205 @@
-// Copyright (c) Microsoft Corporation.
-// Licensed under the MIT License.
-
-#include "pch.h"
-#include "DependenciesFlow.h"
-#include "ManifestComparator.h"
-#include "InstallFlow.h"
-#include "winget\DependenciesGraph.h"
-#include "DependencyNodeProcessor.h"
-
-using namespace AppInstaller::Repository;
-using namespace AppInstaller::Manifest;
-
-namespace AppInstaller::CLI::Workflow
-{
-    void ReportDependencies::operator()(Execution::Context& context) const
-    {
-        if (!Settings::ExperimentalFeature::IsEnabled(Settings::ExperimentalFeature::Feature::Dependencies))
-        {
-            return;
-        }
-        auto info = context.Reporter.Info();
-        
-        const auto& dependencies = context.Get<Execution::Data::Dependencies>();
-        if (dependencies.HasAny())
-        {
-            info << m_messageId << std::endl;
-
-            if (dependencies.HasAnyOf(DependencyType::WindowsFeature))
-            {
-                info << "  - " << Resource::String::WindowsFeaturesDependencies << std::endl;
-                dependencies.ApplyToType(DependencyType::WindowsFeature, [&info](Dependency dependency) {info << "      " << dependency.Id << std::endl; });
-            }
-
-            if (dependencies.HasAnyOf(DependencyType::WindowsLibrary))
-            {
-                info << "  - " << Resource::String::WindowsLibrariesDependencies << std::endl;
-                dependencies.ApplyToType(DependencyType::WindowsLibrary, [&info](Dependency dependency) {info << "      " << dependency.Id << std::endl; });
-            }
-
-            if (dependencies.HasAnyOf(DependencyType::Package))
-            {
-                info << "  - " << Resource::String::PackageDependencies << std::endl;
-                dependencies.ApplyToType(DependencyType::Package, [&info](Dependency dependency)
-                    {
-                        info << "      " << dependency.Id;
-                        if (dependency.MinVersion)
-                        {
-                            info << " [>= " << dependency.MinVersion.value().ToString() << "]";
-                        }
-                        info << std::endl;
-                    });
-            }
-
-            if (dependencies.HasAnyOf(DependencyType::External))
-            {
-                context.Reporter.Warn() << "  - " << Resource::String::ExternalDependencies << std::endl;
-                dependencies.ApplyToType(DependencyType::External, [&info](Dependency dependency) {info << "      " << dependency.Id << std::endl; });
-            }
-        }
-    }
-
-    void GetInstallersDependenciesFromManifest(Execution::Context& context) {
-        if (Settings::ExperimentalFeature::IsEnabled(Settings::ExperimentalFeature::Feature::Dependencies))
-        {
-            const auto& manifest = context.Get<Execution::Data::Manifest>();
-            DependencyList allDependencies;
-
-            for (const auto& installer : manifest.Installers)
-            {
-                allDependencies.Add(installer.Dependencies);
-            }
-
-            context.Add<Execution::Data::Dependencies>(std::move(allDependencies));
-        }
-    }
-
-    void GetDependenciesFromInstaller(Execution::Context& context)
-    {
-        if (Settings::ExperimentalFeature::IsEnabled(Settings::ExperimentalFeature::Feature::Dependencies))
-        {
-            const auto& installer = context.Get<Execution::Data::Installer>();
-            if (installer)
-            {
-                context.Add<Execution::Data::Dependencies>(installer->Dependencies);
-            }
-        }
-    }
-
-    void GetDependenciesInfoForUninstall(Execution::Context& context)
-    {
-        if (Settings::ExperimentalFeature::IsEnabled(Settings::ExperimentalFeature::Feature::Dependencies))
-        {
-            // TODO make best effort to get the correct installer information, it may be better to have a record of installations and save the correct installers
-            context.Add<Execution::Data::Dependencies>(DependencyList()); // sending empty list of dependencies for now
-        }
-    }
-
-    void OpenDependencySource(Execution::Context& context)
-    {
-        if (context.Contains(Execution::Data::PackageVersion))
-        {
-            const auto& packageVersion = context.Get<Execution::Data::PackageVersion>();
-<<<<<<< HEAD
-            context.Add<Execution::Data::DependencySource>(std::const_pointer_cast<Repository::ISource>(packageVersion->GetSource()));
-=======
-            context.Add<Execution::Data::DependencySource>(packageVersion->GetSource());
->>>>>>> aa954a4b
-            context <<
-                Workflow::OpenCompositeSource(Repository::PredefinedSource::Installed, true);
-        }
-        else
-<<<<<<< HEAD
-        { // install from manifest requires --dependency-source to be set
-=======
-        {
-            // install from manifest requires --dependency-source to be set
->>>>>>> aa954a4b
-            context <<
-                Workflow::OpenSource(true) <<
-                Workflow::OpenCompositeSource(Repository::PredefinedSource::Installed, true);
-        }
-    }
-
-
-    void ManagePackageDependencies::operator()(Execution::Context& context) const
-    {
-        if (!Settings::ExperimentalFeature::IsEnabled(Settings::ExperimentalFeature::Feature::Dependencies))
-        {
-            return;
-        }
-
-        auto info = context.Reporter.Info();
-        auto error = context.Reporter.Error();
-        const auto& rootManifest = context.Get<Execution::Data::Manifest>();
-
-        Dependency rootAsDependency = Dependency(DependencyType::Package, rootManifest.Id, rootManifest.Version);
-        
-        const auto& rootInstaller = context.Get<Execution::Data::Installer>();
-        const auto& rootDependencies = rootInstaller->Dependencies;
-
-        if (rootDependencies.Empty())
-        {
-            // If there's no dependencies there's nothing to do aside of logging the outcome
-            return;
-        }
-
-        info << Resource::String::DependenciesFlowInstall << std::endl;
-
-        context << OpenDependencySource;
-        if (context.IsTerminated())
-        {
-            info << Resource::String::DependenciesFlowSourceNotFound << std::endl;
-            AICLI_TERMINATE_CONTEXT(APPINSTALLER_CLI_ERROR_INTERNAL_ERROR); 
-        }
-
-        
-        std::map<string_t, Execution::PackageToInstall> idToPackageMap;
-        bool foundError = false;
-        DependencyGraph dependencyGraph(rootAsDependency, rootDependencies, 
-            [&](Dependency node) {
-                DependencyNodeProcessor nodeProcessor(context);
-                
-                auto result = nodeProcessor.EvaluateDependencies(node);
-                DependencyList list = nodeProcessor.GetDependencyList();
-                foundError = foundError || (result == DependencyNodeProcessorResult::Error);
-
-                if (result == DependencyNodeProcessorResult::Success)
-                {
-                    Execution::PackageToInstall packageToInstall{
-                        std::move(nodeProcessor.GetPackageLatestVersion()),
-                        std::move(nodeProcessor.GetPackageInstalledVersion()),
-                        std::move(nodeProcessor.GetManifest()),
-                        std::move(nodeProcessor.GetPreferredInstaller()) };
-                    idToPackageMap.emplace(node.Id, std::move(packageToInstall));
-                };
-
-                return list;
-            });
-
-        dependencyGraph.BuildGraph();
-
-        if (foundError)
-        {
-            error << Resource::String::DependenciesManagementExitMessage << std::endl;
-            AICLI_TERMINATE_CONTEXT(APPINSTALLER_CLI_ERROR_INSTALL_MISSING_DEPENDENCY);
-        }
-
-        if (dependencyGraph.HasLoop())
-        {
-            context.Reporter.Warn() << Resource::String::DependenciesFlowContainsLoop;
-        }
-
-        const auto& installationOrder = dependencyGraph.GetInstallationOrder();
-
-        std::vector<Execution::PackageToInstall> installers;
-
-        for (auto const& node : installationOrder)
-        {            
-            auto itr = idToPackageMap.find(node.Id);
-            // if the package was already installed (with a useful version) or is the root
-            // then there will be no installer for it on the map.
-            if (itr != idToPackageMap.end())
-            {
-                installers.push_back(std::move(itr->second));
-            }
-        }
-        
-        // Install dependencies in the correct order
-        context.Add<Execution::Data::PackagesToInstall>(installers);
-        context << Workflow::InstallMultiplePackages(m_dependencyReportMessage, APPINSTALLER_CLI_ERROR_INSTALL_DEPENDENCIES, {}, false, true);
-    }
+// Copyright (c) Microsoft Corporation.
+// Licensed under the MIT License.
+
+#include "pch.h"
+#include "DependenciesFlow.h"
+#include "ManifestComparator.h"
+#include "InstallFlow.h"
+#include "winget\DependenciesGraph.h"
+#include "DependencyNodeProcessor.h"
+
+using namespace AppInstaller::Repository;
+using namespace AppInstaller::Manifest;
+
+namespace AppInstaller::CLI::Workflow
+{
+    void ReportDependencies::operator()(Execution::Context& context) const
+    {
+        if (!Settings::ExperimentalFeature::IsEnabled(Settings::ExperimentalFeature::Feature::Dependencies))
+        {
+            return;
+        }
+        auto info = context.Reporter.Info();
+        
+        const auto& dependencies = context.Get<Execution::Data::Dependencies>();
+        if (dependencies.HasAny())
+        {
+            info << m_messageId << std::endl;
+
+            if (dependencies.HasAnyOf(DependencyType::WindowsFeature))
+            {
+                info << "  - " << Resource::String::WindowsFeaturesDependencies << std::endl;
+                dependencies.ApplyToType(DependencyType::WindowsFeature, [&info](Dependency dependency) {info << "      " << dependency.Id << std::endl; });
+            }
+
+            if (dependencies.HasAnyOf(DependencyType::WindowsLibrary))
+            {
+                info << "  - " << Resource::String::WindowsLibrariesDependencies << std::endl;
+                dependencies.ApplyToType(DependencyType::WindowsLibrary, [&info](Dependency dependency) {info << "      " << dependency.Id << std::endl; });
+            }
+
+            if (dependencies.HasAnyOf(DependencyType::Package))
+            {
+                info << "  - " << Resource::String::PackageDependencies << std::endl;
+                dependencies.ApplyToType(DependencyType::Package, [&info](Dependency dependency)
+                    {
+                        info << "      " << dependency.Id;
+                        if (dependency.MinVersion)
+                        {
+                            info << " [>= " << dependency.MinVersion.value().ToString() << "]";
+                        }
+                        info << std::endl;
+                    });
+            }
+
+            if (dependencies.HasAnyOf(DependencyType::External))
+            {
+                context.Reporter.Warn() << "  - " << Resource::String::ExternalDependencies << std::endl;
+                dependencies.ApplyToType(DependencyType::External, [&info](Dependency dependency) {info << "      " << dependency.Id << std::endl; });
+            }
+        }
+    }
+
+    void GetInstallersDependenciesFromManifest(Execution::Context& context) {
+        if (Settings::ExperimentalFeature::IsEnabled(Settings::ExperimentalFeature::Feature::Dependencies))
+        {
+            const auto& manifest = context.Get<Execution::Data::Manifest>();
+            DependencyList allDependencies;
+
+            for (const auto& installer : manifest.Installers)
+            {
+                allDependencies.Add(installer.Dependencies);
+            }
+
+            context.Add<Execution::Data::Dependencies>(std::move(allDependencies));
+        }
+    }
+
+    void GetDependenciesFromInstaller(Execution::Context& context)
+    {
+        if (Settings::ExperimentalFeature::IsEnabled(Settings::ExperimentalFeature::Feature::Dependencies))
+        {
+            const auto& installer = context.Get<Execution::Data::Installer>();
+            if (installer)
+            {
+                context.Add<Execution::Data::Dependencies>(installer->Dependencies);
+            }
+        }
+    }
+
+    void GetDependenciesInfoForUninstall(Execution::Context& context)
+    {
+        if (Settings::ExperimentalFeature::IsEnabled(Settings::ExperimentalFeature::Feature::Dependencies))
+        {
+            // TODO make best effort to get the correct installer information, it may be better to have a record of installations and save the correct installers
+            context.Add<Execution::Data::Dependencies>(DependencyList()); // sending empty list of dependencies for now
+        }
+    }
+
+    void OpenDependencySource(Execution::Context& context)
+    {
+        if (context.Contains(Execution::Data::PackageVersion))
+        {
+            const auto& packageVersion = context.Get<Execution::Data::PackageVersion>();
+            context.Add<Execution::Data::DependencySource>(packageVersion->GetSource());
+            context <<
+                Workflow::OpenCompositeSource(Repository::PredefinedSource::Installed, true);
+        }
+        else
+        {
+            // install from manifest requires --dependency-source to be set
+            context <<
+                Workflow::OpenSource(true) <<
+                Workflow::OpenCompositeSource(Repository::PredefinedSource::Installed, true);
+        }
+    }
+
+
+    void ManagePackageDependencies::operator()(Execution::Context& context) const
+    {
+        if (!Settings::ExperimentalFeature::IsEnabled(Settings::ExperimentalFeature::Feature::Dependencies))
+        {
+            return;
+        }
+
+        auto info = context.Reporter.Info();
+        auto error = context.Reporter.Error();
+        const auto& rootManifest = context.Get<Execution::Data::Manifest>();
+
+        Dependency rootAsDependency = Dependency(DependencyType::Package, rootManifest.Id, rootManifest.Version);
+        
+        const auto& rootInstaller = context.Get<Execution::Data::Installer>();
+        const auto& rootDependencies = rootInstaller->Dependencies;
+
+        if (rootDependencies.Empty())
+        {
+            // If there's no dependencies there's nothing to do aside of logging the outcome
+            return;
+        }
+
+        info << Resource::String::DependenciesFlowInstall << std::endl;
+
+        context << OpenDependencySource;
+        if (context.IsTerminated())
+        {
+            info << Resource::String::DependenciesFlowSourceNotFound << std::endl;
+            AICLI_TERMINATE_CONTEXT(APPINSTALLER_CLI_ERROR_INTERNAL_ERROR); 
+        }
+
+        
+        std::map<string_t, Execution::PackageToInstall> idToPackageMap;
+        bool foundError = false;
+        DependencyGraph dependencyGraph(rootAsDependency, rootDependencies, 
+            [&](Dependency node) {
+                DependencyNodeProcessor nodeProcessor(context);
+                
+                auto result = nodeProcessor.EvaluateDependencies(node);
+                DependencyList list = nodeProcessor.GetDependencyList();
+                foundError = foundError || (result == DependencyNodeProcessorResult::Error);
+
+                if (result == DependencyNodeProcessorResult::Success)
+                {
+                    Execution::PackageToInstall packageToInstall{
+                        std::move(nodeProcessor.GetPackageLatestVersion()),
+                        std::move(nodeProcessor.GetPackageInstalledVersion()),
+                        std::move(nodeProcessor.GetManifest()),
+                        std::move(nodeProcessor.GetPreferredInstaller()) };
+                    idToPackageMap.emplace(node.Id, std::move(packageToInstall));
+                };
+
+                return list;
+            });
+
+        dependencyGraph.BuildGraph();
+
+        if (foundError)
+        {
+            error << Resource::String::DependenciesManagementExitMessage << std::endl;
+            AICLI_TERMINATE_CONTEXT(APPINSTALLER_CLI_ERROR_INSTALL_MISSING_DEPENDENCY);
+        }
+
+        if (dependencyGraph.HasLoop())
+        {
+            context.Reporter.Warn() << Resource::String::DependenciesFlowContainsLoop;
+        }
+
+        const auto& installationOrder = dependencyGraph.GetInstallationOrder();
+
+        std::vector<Execution::PackageToInstall> installers;
+
+        for (auto const& node : installationOrder)
+        {            
+            auto itr = idToPackageMap.find(node.Id);
+            // if the package was already installed (with a useful version) or is the root
+            // then there will be no installer for it on the map.
+            if (itr != idToPackageMap.end())
+            {
+                installers.push_back(std::move(itr->second));
+            }
+        }
+        
+        // Install dependencies in the correct order
+        context.Add<Execution::Data::PackagesToInstall>(installers);
+        context << Workflow::InstallMultiplePackages(m_dependencyReportMessage, APPINSTALLER_CLI_ERROR_INSTALL_DEPENDENCIES, {}, false, true);
+    }
 }