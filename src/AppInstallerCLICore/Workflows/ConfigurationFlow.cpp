--- conflicted
+++ resolved
@@ -1,2288 +1,2285 @@
-// Copyright (c) Microsoft Corporation.
-// Licensed under the MIT License.
-#include "pch.h"
-#include "ConfigurationFlow.h"
-<<<<<<< HEAD
-#include "UriValidationFLow.h"
-=======
-#include "ImportExportFlow.h"
->>>>>>> bc217468
-#include "PromptFlow.h"
-#include "TableOutput.h"
-#include "Public/ConfigurationSetProcessorFactoryRemoting.h"
-#include "ConfigurationCommon.h"
-#include "ConfigurationWingetDscModuleUnitValidation.h"
-#include <AppInstallerDateTime.h>
-#include <AppInstallerDownloader.h>
-#include <AppInstallerErrors.h>
-#include <AppInstallerRuntime.h>
-#include <AppInstallerStrings.h>
-#include <winget/ExperimentalFeature.h>
-#include <winget/SelfManagement.h>
-#include <winrt/Microsoft.Management.Configuration.h>
-
-using namespace AppInstaller::CLI::Execution;
-using namespace winrt::Microsoft::Management::Configuration;
-using namespace winrt::Windows::Foundation;
-using namespace winrt::Windows::Foundation::Collections;
-using namespace winrt::Windows::Storage;
-using namespace AppInstaller::Utility::literals;
-using namespace AppInstaller::SelfManagement;
-
-namespace AppInstaller::CLI::Workflow
-{
-#ifndef AICLI_DISABLE_TEST_HOOKS
-    IConfigurationSetProcessorFactory s_override_IConfigurationSetProcessorFactory;
-
-    void SetTestConfigurationSetProcessorFactory(IConfigurationSetProcessorFactory factory)
-    {
-        s_override_IConfigurationSetProcessorFactory = std::move(factory);
-    }
-#endif
-
-    namespace anon
-    {
-        constexpr std::wstring_view s_Directive_Description = L"description";
-        constexpr std::wstring_view s_Directive_Module = L"module";
-        constexpr std::wstring_view s_Directive_AllowPrerelease = L"allowPrerelease";
-
-        constexpr std::wstring_view s_Unit_WinGetPackage = L"WinGetPackage";
-        constexpr std::wstring_view s_Unit_WinGetSource = L"WinGetSource";
-
-        constexpr std::wstring_view s_Module_WinGetClient = L"Microsoft.WinGet.DSC";
-
-        constexpr std::wstring_view s_Setting_WinGetPackage_Id = L"id";
-        constexpr std::wstring_view s_Setting_WinGetPackage_Source = L"source";
-        constexpr std::wstring_view s_Setting_WinGetPackage_Version = L"version";
-
-        constexpr std::wstring_view s_Setting_WinGetSource_Name = L"name";
-        constexpr std::wstring_view s_Setting_WinGetSource_Arg = L"argument";
-        constexpr std::wstring_view s_Setting_WinGetSource_Type = L"type";
-
-        Logging::Level ConvertLevel(DiagnosticLevel level)
-        {
-            switch (level)
-            {
-            case DiagnosticLevel::Verbose: return Logging::Level::Verbose;
-            case DiagnosticLevel::Informational: return Logging::Level::Info;
-            case DiagnosticLevel::Warning: return Logging::Level::Warning;
-            case DiagnosticLevel::Error: return Logging::Level::Error;
-            case DiagnosticLevel::Critical: return Logging::Level::Crit;
-            }
-
-            return Logging::Level::Info;
-        }
-
-        DiagnosticLevel ConvertLevel(Logging::Level level)
-        {
-            switch (level)
-            {
-            case Logging::Level::Verbose: return DiagnosticLevel::Verbose;
-            case Logging::Level::Info: return DiagnosticLevel::Informational;
-            case Logging::Level::Warning: return DiagnosticLevel::Warning;
-            case Logging::Level::Error: return DiagnosticLevel::Error;
-            case Logging::Level::Crit: return DiagnosticLevel::Critical;
-            }
-
-            return DiagnosticLevel::Informational;
-        }
-
-        Resource::StringId ToResource(ConfigurationUnitIntent intent)
-        {
-            switch (intent)
-            {
-            case ConfigurationUnitIntent::Assert: return Resource::String::ConfigurationAssert;
-            case ConfigurationUnitIntent::Inform: return Resource::String::ConfigurationInform;
-            case ConfigurationUnitIntent::Apply: return Resource::String::ConfigurationApply;
-            default: return Resource::StringId::Empty();
-            }
-        }
-
-        IConfigurationSetProcessorFactory CreateConfigurationSetProcessorFactory(Execution::Context& context)
-        {
-#ifndef AICLI_DISABLE_TEST_HOOKS
-            // Test could override the entire workflow task, but that may require keeping more in sync than simply setting the factory.
-            if (s_override_IConfigurationSetProcessorFactory)
-            {
-                return s_override_IConfigurationSetProcessorFactory;
-            }
-#endif
-
-            IConfigurationSetProcessorFactory factory;
-
-            // Since downgrading is not currently supported, only use dynamic if running limited.
-            if (Runtime::IsRunningWithLimitedToken())
-            {
-                factory = ConfigurationRemoting::CreateDynamicRuntimeFactory();
-            }
-            else
-            {
-                factory = ConfigurationRemoting::CreateOutOfProcessFactory();
-            }
-
-            Configuration::SetModulePath(context, factory);
-            return factory;
-        }
-
-        void ConfigureProcessorForUse(Execution::Context& context, ConfigurationProcessor&& processor)
-        {
-            // Set the processor to the current level of the logging.
-            processor.MinimumLevel(anon::ConvertLevel(Logging::Log().GetLevel()));
-            processor.Caller(L"winget");
-            // Use same activity as the overall winget command
-            processor.ActivityIdentifier(*Logging::Telemetry().GetActivityId());
-            // Apply winget telemetry setting to configuration
-            processor.GenerateTelemetryEvents(!Settings::User().Get<Settings::Setting::TelemetryDisable>());
-
-            // Route the configuration diagnostics into the context's diagnostics logging
-            processor.Diagnostics([&context](const winrt::Windows::Foundation::IInspectable&, const IDiagnosticInformation& diagnostics)
-                {
-                    context.GetThreadGlobals().GetDiagnosticLogger().Write(Logging::Channel::Config, anon::ConvertLevel(diagnostics.Level()), Utility::ConvertToUTF8(diagnostics.Message()));
-                });
-
-            ConfigurationContext configurationContext;
-            configurationContext.Processor(std::move(processor));
-
-            context.Add<Data::ConfigurationContext>(std::move(configurationContext));
-        }
-
-        winrt::hstring GetValueSetString(const ValueSet& valueSet, std::wstring_view value)
-        {
-            if (valueSet.HasKey(value))
-            {
-                auto object = valueSet.Lookup(value);
-                IPropertyValue property = object.try_as<IPropertyValue>();
-                if (property && property.Type() == PropertyType::String)
-                {
-                    return property.GetString();
-                }
-            }
-
-            return {};
-        }
-
-        std::optional<bool> GetValueSetBool(const ValueSet& valueSet, std::wstring_view value)
-        {
-            if (valueSet.HasKey(value))
-            {
-                auto object = valueSet.Lookup(value);
-                IPropertyValue property = object.try_as<IPropertyValue>();
-                if (property && property.Type() == PropertyType::Boolean)
-                {
-                    return property.GetBoolean();
-                }
-            }
-
-            return {};
-        }
-
-        // Contains the output functions and tracks whether any fields needed to be truncated.
-        struct OutputHelper
-        {
-            OutputHelper(Execution::Context& context) : m_context(context) {}
-
-            size_t ValuesTruncated = 0;
-
-            // Converts a string from the configuration API surface for output.
-            // All strings coming from the API are external data and not localizable by us.
-            Utility::LocIndString ConvertForOutput(const std::string& input, size_t maxLines)
-            {
-                bool truncated = false;
-                auto lines = Utility::SplitIntoLines(input);
-
-                if (maxLines == 1 && lines.size() > 1)
-                {
-                    // If the limit was one line, don't allow line breaks but do allow a second line of overflow
-                    lines.resize(1);
-                    maxLines = 2;
-                    truncated = true;
-                }
-
-                if (Utility::LimitOutputLines(lines, GetConsoleWidth(), maxLines))
-                {
-                    truncated = true;
-                }
-
-                if (truncated)
-                {
-                    ++ValuesTruncated;
-                }
-
-                return Utility::LocIndString{ Utility::Join("\n", lines) };
-            }
-
-            Utility::LocIndString ConvertForOutput(const winrt::hstring& input, size_t maxLines)
-            {
-                return ConvertForOutput(Utility::ConvertToUTF8(input), maxLines);
-            }
-
-            Utility::LocIndString ConvertIdentifier(const winrt::hstring& input)
-            {
-                return ConvertForOutput(input, 1);
-            }
-
-            Utility::LocIndString ConvertURI(const winrt::hstring& input)
-            {
-                return ConvertForOutput(input, 1);
-            }
-
-            Utility::LocIndString ConvertValue(const winrt::hstring& input)
-            {
-                return ConvertForOutput(input, 5);
-            }
-
-            Utility::LocIndString ConvertDetailsIdentifier(const winrt::hstring& input)
-            {
-                return ConvertForOutput(Utility::ConvertControlCodesToPictures(Utility::ConvertToUTF8(input)), 1);
-            }
-
-            Utility::LocIndString ConvertDetailsURI(const winrt::hstring& input)
-            {
-                return ConvertForOutput(Utility::ConvertControlCodesToPictures(Utility::ConvertToUTF8(input)), 1);
-            }
-
-            Utility::LocIndString ConvertDetailsValue(const winrt::hstring& input)
-            {
-                return ConvertForOutput(Utility::ConvertControlCodesToPictures(Utility::ConvertToUTF8(input)), 5);
-            }
-
-            void OutputValueWithTruncationWarningIfNeeded(const winrt::hstring& input)
-            {
-                size_t truncatedBefore = ValuesTruncated;
-                m_context.Reporter.Info() << ConvertValue(input) << '\n';
-
-                if (ValuesTruncated > truncatedBefore)
-                {
-                    m_context.Reporter.Warn() << Resource::String::ConfigurationWarningValueTruncated << std::endl;
-                }
-            }
-
-            void OutputPropertyValue(const IPropertyValue property)
-            {
-                switch (property.Type())
-                {
-                case PropertyType::String:
-                    m_context.Reporter.Info() << ' ';
-                    OutputValueWithTruncationWarningIfNeeded(property.GetString());
-                    break;
-                case PropertyType::Boolean:
-                    m_context.Reporter.Info() << ' ' << (property.GetBoolean() ? Utility::LocIndView("true") : Utility::LocIndView("false")) << '\n';
-                    break;
-                case PropertyType::Int64:
-                    m_context.Reporter.Info() << ' ' << property.GetInt64() << '\n';
-                    break;
-                default:
-                    m_context.Reporter.Info() << " [Debug:PropertyType="_liv << property.Type() << "]\n"_liv;
-                    break;
-                }
-            }
-
-            void OutputValueSetAsArray(const ValueSet& valueSetArray, size_t indent)
-            {
-                Utility::LocIndString indentString{ std::string(indent, ' ') };
-
-                std::vector<std::pair<int, winrt::Windows::Foundation::IInspectable>> arrayValues;
-                for (const auto& arrayValue : valueSetArray)
-                {
-                    if (arrayValue.Key() != L"treatAsArray")
-                    {
-                        arrayValues.emplace_back(std::make_pair(std::stoi(arrayValue.Key().c_str()), arrayValue.Value()));
-                    }
-                }
-
-                std::sort(
-                    arrayValues.begin(),
-                    arrayValues.end(),
-                    [](const std::pair<int, winrt::Windows::Foundation::IInspectable>& a, const std::pair<int, winrt::Windows::Foundation::IInspectable>& b)
-                    {
-                        return a.first < b.first;
-                    });
-
-                for (const auto& arrayValue : arrayValues)
-                {
-                    auto arrayObject = arrayValue.second;
-                    IPropertyValue arrayProperty = arrayObject.try_as<IPropertyValue>();
-
-                    m_context.Reporter.Info() << indentString << "-";
-                    if (arrayProperty)
-                    {
-                        OutputPropertyValue(arrayProperty);
-                    }
-                    else
-                    {
-                        ValueSet arraySubset = arrayObject.as<ValueSet>();
-                        auto size = arraySubset.Size();
-                        if (size > 0)
-                        {
-                            // First one is special.
-                            auto first = arraySubset.First().Current();
-                            m_context.Reporter.Info() << ' ' << ConvertIdentifier(first.Key()) << ':';
-
-                            auto object = first.Value();
-                            IPropertyValue property = object.try_as<IPropertyValue>();
-                            if (property)
-                            {
-                                OutputPropertyValue(property);
-                            }
-                            else
-                            {
-                                // If not an IPropertyValue, it must be a ValueSet
-                                ValueSet subset = object.as<ValueSet>();
-                                m_context.Reporter.Info() << '\n';
-                                OutputValueSet(subset, indent + 4);
-                            }
-
-                            if (size > 1)
-                            {
-                                arraySubset.Remove(first.Key());
-                                OutputValueSet(arraySubset, indent + 2);
-                                arraySubset.Insert(first.Key(), first.Value());
-                            }
-                        }
-                    }
-                }
-            }
-
-            void OutputValueSet(const ValueSet& valueSet, size_t indent)
-            {
-                Utility::LocIndString indentString{ std::string(indent, ' ') };
-
-                for (const auto& value : valueSet)
-                {
-                    m_context.Reporter.Info() << indentString << ConvertIdentifier(value.Key()) << ':';
-
-                    auto object = value.Value();
-
-                    IPropertyValue property = object.try_as<IPropertyValue>();
-                    if (property)
-                    {
-                        OutputPropertyValue(property);
-                    }
-                    else
-                    {
-                        // If not an IPropertyValue, it must be a ValueSet
-                        ValueSet subset = object.as<ValueSet>();
-                        m_context.Reporter.Info() << '\n';
-                        if (subset.HasKey(L"treatAsArray"))
-                        {
-                            OutputValueSetAsArray(subset, indent + 2);
-                        }
-                        else
-                        {
-                            OutputValueSet(subset, indent + 2);
-                        }
-                    }
-                }
-            }
-
-            void OutputConfigurationUnitHeader(const ConfigurationUnit& unit, const winrt::hstring& name)
-            {
-                m_context.Reporter.Info() << ConfigurationIntentEmphasis << ToResource(unit.Intent()) << " :: "_liv << ConfigurationUnitEmphasis << ConvertIdentifier(name);
-
-                winrt::hstring identifier = unit.Identifier();
-                if (!identifier.empty())
-                {
-                    m_context.Reporter.Info() << " ["_liv << ConvertIdentifier(identifier) << ']';
-                }
-
-                m_context.Reporter.Info() << '\n';
-            }
-
-            void OutputConfigurationUnitInformation(const ConfigurationUnit& unit)
-            {
-                IConfigurationUnitProcessorDetails details = unit.Details();
-                ValueSet metadata = unit.Metadata();
-
-                if (details)
-                {
-                    // -- Sample output when IConfigurationUnitProcessorDetails present --
-                    // Intent :: UnitType <from details> [Identifier]
-                    //   UnitDocumentationUri <if present>
-                    //   Description <from details first, directives second>
-                    //   "Module": ModuleName "by" Author / Publisher (IsLocal / ModuleSource)
-                    //     "Signed by": SigningCertificateChain (leaf subject CN)
-                    //     PublishedModuleUri / ModuleDocumentationUri <if present>
-                    //     ModuleDescription
-                    OutputConfigurationUnitHeader(unit, details.UnitType());
-
-                    auto unitDocumentationUri = details.UnitDocumentationUri();
-                    if (unitDocumentationUri)
-                    {
-                        m_context.Reporter.Info() << "  "_liv << ConvertDetailsURI(unitDocumentationUri.DisplayUri()) << '\n';
-                    }
-
-                    winrt::hstring unitDescriptionFromDetails = details.UnitDescription();
-                    if (!unitDescriptionFromDetails.empty())
-                    {
-                        m_context.Reporter.Info() << "  "_liv << ConvertDetailsValue(unitDescriptionFromDetails) << '\n';
-                    }
-                    else
-                    {
-                        auto unitDescriptionFromDirectives = GetValueSetString(metadata, s_Directive_Description);
-                        if (!unitDescriptionFromDirectives.empty())
-                        {
-                            m_context.Reporter.Info() << "  "_liv;
-                            OutputValueWithTruncationWarningIfNeeded(unitDescriptionFromDirectives);
-                        }
-                    }
-
-                    auto author = ConvertDetailsIdentifier(details.Author());
-                    if (author.empty())
-                    {
-                        author = ConvertDetailsIdentifier(details.Publisher());
-                    }
-                    if (details.IsLocal())
-                    {
-                        m_context.Reporter.Info() << "  "_liv << Resource::String::ConfigurationModuleWithDetails(ConvertDetailsIdentifier(details.ModuleName()), author, Resource::String::ConfigurationLocal) << '\n';
-                    }
-                    else
-                    {
-                        m_context.Reporter.Info() << "  "_liv << Resource::String::ConfigurationModuleWithDetails(ConvertDetailsIdentifier(details.ModuleName()), author, ConvertDetailsIdentifier(details.ModuleSource())) << '\n';
-                    }
-
-                    // TODO: Currently the signature information is only for the top files. Maybe each item should be tagged?
-                    // TODO: Output signing information with additional details (like whether the certificate is trusted). Doing this with the validate command
-                    //       seems like a good time, as that will also need to do the check in order to inform the user on the validation.
-                    //       Just saying "Signed By: Foo" is going to lead to a false sense of trust if the signature is valid but not actually trusted.
-
-                    auto moduleUri = details.PublishedModuleUri();
-                    if (!moduleUri)
-                    {
-                        moduleUri = details.ModuleDocumentationUri();
-                    }
-                    if (moduleUri)
-                    {
-                        m_context.Reporter.Info() << "    "_liv << ConvertDetailsURI(moduleUri.DisplayUri()) << '\n';
-                    }
-
-                    winrt::hstring moduleDescription = details.ModuleDescription();
-                    if (!moduleDescription.empty())
-                    {
-                        m_context.Reporter.Info() << "    "_liv << ConvertDetailsValue(moduleDescription) << '\n';
-                    }
-                }
-                else
-                {
-                    // -- Sample output when no IConfigurationUnitProcessorDetails present --
-                    // Intent :: Type <from unit> [identifier]
-                    //   Description (from directives)
-                    //   "Module": module <directive>
-                    OutputConfigurationUnitHeader(unit, unit.Type());
-
-                    auto description = GetValueSetString(metadata, s_Directive_Description);
-                    if (!description.empty())
-                    {
-                        m_context.Reporter.Info() << "  "_liv;
-                        OutputValueWithTruncationWarningIfNeeded(description);
-                    }
-
-                    auto module = GetValueSetString(metadata, s_Directive_Module);
-                    if (!module.empty())
-                    {
-                        m_context.Reporter.Info() << "  "_liv << Resource::String::ConfigurationModuleNameOnly(ConvertIdentifier(module)) << '\n';
-                    }
-                }
-
-                // -- Sample output footer --
-                //   Dependencies: dep1, dep2, ...
-                //   Settings:
-                //     <... settings splat>
-                auto dependencies = unit.Dependencies();
-                if (dependencies.Size() > 0)
-                {
-                    std::ostringstream allDependencies;
-                    for (const winrt::hstring& dependency : dependencies)
-                    {
-                        allDependencies << ' ' << ConvertIdentifier(dependency);
-                    }
-                    m_context.Reporter.Info() << "  "_liv << Resource::String::ConfigurationDependencies(Utility::LocIndString{ std::move(allDependencies).str() }) << '\n';
-                }
-
-                ValueSet settings = unit.Settings();
-                if (settings.Size() > 0)
-                {
-                    m_context.Reporter.Info() << "  "_liv << Resource::String::ConfigurationSettings << '\n';
-                    OutputValueSet(settings, 4);
-                }
-            }
-
-        private:
-            Execution::Context& m_context;
-        };
-
-        void OutputConfigurationUnitHeader(Execution::Context& context, const ConfigurationUnit& unit, const winrt::hstring& name)
-        {
-            OutputHelper helper{ context };
-            helper.OutputConfigurationUnitHeader(unit, name);
-        }
-
-        void LogFailedGetConfigurationUnitDetails(const ConfigurationUnit& unit, const IConfigurationUnitResultInformation& resultInformation)
-        {
-            if (FAILED(resultInformation.ResultCode()))
-            {
-                AICLI_LOG(Config, Error, << "Failed to get unit details for " << Utility::ConvertToUTF8(unit.Type()) << " : 0x" <<
-                    Logging::SetHRFormat << resultInformation.ResultCode() << '\n' << Utility::ConvertToUTF8(resultInformation.Description()) << '\n' <<
-                    Utility::ConvertToUTF8(resultInformation.Details()));
-            }
-        }
-
-        struct UnitFailedMessageData
-        {
-            Utility::LocIndString Message;
-            bool ShowDescription = true;
-        };
-
-        // TODO: We may need a detailed result code to enable the internal error to be exposed.
-        //       Additionally, some of the processor exceptions that generate these errors should be enlightened to produce better, localized descriptions.
-        UnitFailedMessageData GetUnitFailedData(const ConfigurationUnit& unit, const IConfigurationUnitResultInformation& resultInformation)
-        {
-            int32_t resultCode = resultInformation.ResultCode();
-
-            switch (resultCode)
-            {
-            case WINGET_CONFIG_ERROR_DUPLICATE_IDENTIFIER: return { Resource::String::ConfigurationUnitHasDuplicateIdentifier(Utility::LocIndString{ Utility::ConvertToUTF8(unit.Identifier()) }), false };
-            case WINGET_CONFIG_ERROR_MISSING_DEPENDENCY: return { Resource::String::ConfigurationUnitHasMissingDependency(Utility::LocIndString{ Utility::ConvertToUTF8(resultInformation.Details()) }), false };
-            case WINGET_CONFIG_ERROR_ASSERTION_FAILED: return { Resource::String::ConfigurationUnitAssertHadNegativeResult(), false };
-            case WINGET_CONFIG_ERROR_UNIT_NOT_INSTALLED: return { Resource::String::ConfigurationUnitNotFoundInModule(), false };
-            case WINGET_CONFIG_ERROR_UNIT_NOT_FOUND_REPOSITORY: return { Resource::String::ConfigurationUnitNotFound(), false };
-            case WINGET_CONFIG_ERROR_UNIT_MULTIPLE_MATCHES: return { Resource::String::ConfigurationUnitMultipleMatches(), false };
-            case WINGET_CONFIG_ERROR_UNIT_INVOKE_GET: return { Resource::String::ConfigurationUnitFailedDuringGet(), true };
-            case WINGET_CONFIG_ERROR_UNIT_INVOKE_TEST: return { Resource::String::ConfigurationUnitFailedDuringTest(), true };
-            case WINGET_CONFIG_ERROR_UNIT_INVOKE_SET: return { Resource::String::ConfigurationUnitFailedDuringSet(), true };
-            case WINGET_CONFIG_ERROR_UNIT_MODULE_CONFLICT: return { Resource::String::ConfigurationUnitModuleConflict(), false };
-            case WINGET_CONFIG_ERROR_UNIT_IMPORT_MODULE: return { Resource::String::ConfigurationUnitModuleImportFailed(), false };
-            case WINGET_CONFIG_ERROR_UNIT_INVOKE_INVALID_RESULT: return { Resource::String::ConfigurationUnitReturnedInvalidResult(), false };
-            case WINGET_CONFIG_ERROR_UNIT_SETTING_CONFIG_ROOT: return { Resource::String::ConfigurationUnitSettingConfigRoot(), false };
-            case WINGET_CONFIG_ERROR_UNIT_IMPORT_MODULE_ADMIN: return { Resource::String::ConfigurationUnitImportModuleAdmin(), false };
-            }
-
-            switch (resultInformation.ResultSource())
-            {
-            case ConfigurationUnitResultSource::ConfigurationSet: return { Resource::String::ConfigurationUnitFailedConfigSet(resultCode), true };
-            case ConfigurationUnitResultSource::Internal: return { Resource::String::ConfigurationUnitFailedInternal(resultCode), true };
-            case ConfigurationUnitResultSource::Precondition: return { Resource::String::ConfigurationUnitFailedPrecondition(resultCode), true };
-            case ConfigurationUnitResultSource::SystemState: return { Resource::String::ConfigurationUnitFailedSystemState(resultCode), true };
-            case ConfigurationUnitResultSource::UnitProcessing: return { Resource::String::ConfigurationUnitFailedUnitProcessing(resultCode), true };
-            }
-
-            // All other errors use a generic message
-            return { Resource::String::ConfigurationUnitFailed(resultCode), true };
-        }
-
-        Utility::LocIndString GetUnitSkippedMessage(const IConfigurationUnitResultInformation& resultInformation)
-        {
-            int32_t resultCode = resultInformation.ResultCode();
-
-            switch (resultInformation.ResultCode())
-            {
-            case WINGET_CONFIG_ERROR_MANUALLY_SKIPPED: return Resource::String::ConfigurationUnitManuallySkipped();
-            case WINGET_CONFIG_ERROR_DEPENDENCY_UNSATISFIED: return Resource::String::ConfigurationUnitNotRunDueToDependency();
-            case WINGET_CONFIG_ERROR_ASSERTION_FAILED: return Resource::String::ConfigurationUnitNotRunDueToFailedAssert();
-            }
-
-            // If new cases arise and are not handled here, at least have a generic backstop message.
-            return Resource::String::ConfigurationUnitSkipped(resultCode);
-        }
-
-        void OutputUnitRunFailure(Context& context, const ConfigurationUnit& unit, const IConfigurationUnitResultInformation& resultInformation)
-        {
-            std::string description = Utility::Trim(Utility::ConvertToUTF8(resultInformation.Description()));
-
-            AICLI_LOG_LARGE_STRING(Config, Error, << "Configuration unit " << Utility::ConvertToUTF8(unit.Type()) << "[" << Utility::ConvertToUTF8(unit.Identifier()) << "] failed with code 0x"
-                << Logging::SetHRFormat << resultInformation.ResultCode() << " and error message:\n" << description, Utility::ConvertToUTF8(resultInformation.Details()));
-
-            UnitFailedMessageData messageData = GetUnitFailedData(unit, resultInformation);
-            auto error = context.Reporter.Error();
-            error << "  "_liv << messageData.Message << std::endl;
-
-            if (messageData.ShowDescription && !description.empty())
-            {
-                constexpr size_t maximumDescriptionLines = 3;
-                size_t consoleWidth = GetConsoleWidth();
-                std::vector<std::string> lines = Utility::SplitIntoLines(description, maximumDescriptionLines + 1);
-                bool wasLimited = Utility::LimitOutputLines(lines, consoleWidth, maximumDescriptionLines);
-
-                for (const auto& line : lines)
-                {
-                    error << line << std::endl;
-                }
-
-                if (wasLimited || !resultInformation.Details().empty())
-                {
-                    error << Resource::String::ConfigurationDescriptionWasTruncated << std::endl;
-                }
-            }
-        }
-
-        // Coordinates an active progress scope and cancellation of the operation.
-        template<typename OperationT>
-        struct ProgressCancellationUnification
-        {
-            ProgressCancellationUnification(std::unique_ptr<Reporter::AsyncProgressScope>&& progressScope, const OperationT& operation) :
-                m_progressScope(std::move(progressScope)), m_operation(operation)
-            {
-                SetCancellationFunction();
-            }
-
-            void Reset()
-            {
-                m_cancelScope.reset();
-                m_progressScope.reset();
-            }
-
-            Reporter::AsyncProgressScope& Progress() const { return *m_progressScope; }
-
-            void Progress(std::unique_ptr<Reporter::AsyncProgressScope>&& progressScope)
-            {
-                m_cancelScope.reset();
-                m_progressScope = std::move(progressScope);
-                SetCancellationFunction();
-            }
-
-            OperationT& Operation() const { return m_operation; }
-
-        private:
-            void SetCancellationFunction()
-            {
-                if (m_progressScope)
-                {
-                    m_cancelScope = m_progressScope->Callback().SetCancellationFunction([this]() { m_operation.Cancel(); });
-                }
-            }
-
-            std::unique_ptr<Reporter::AsyncProgressScope> m_progressScope;
-            OperationT m_operation;
-            IProgressCallback::CancelFunctionRemoval m_cancelScope;
-        };
-
-        template<typename Operation>
-        ProgressCancellationUnification<Operation> CreateProgressCancellationUnification(
-            std::unique_ptr<Reporter::AsyncProgressScope>&& progressScope,
-            const Operation& operation)
-        {
-            return { std::move(progressScope), operation };
-        }
-
-        // The base type for progress reporting
-        template<typename ResultType, typename ProgressType>
-        struct ConfigurationSetProgressOutputBase
-        {
-            using Operation = IAsyncOperationWithProgress<ResultType, ProgressType>;
-
-            ConfigurationSetProgressOutputBase(Context& context, const Operation& operation) :
-                m_context(context), m_unification({}, operation)
-            {
-                operation.Progress([&](const Operation& operation, const ProgressType& data)
-                    {
-                        Progress(operation, data);
-                    });
-            }
-
-            virtual void Progress(const Operation& operation, const ProgressType& data) = 0;
-
-        protected:
-            void MarkCompleted(const ConfigurationUnit& unit)
-            {
-                winrt::guid unitInstance = unit.InstanceIdentifier();
-                m_unitsCompleted.insert(unitInstance);
-            }
-
-            bool UnitHasPreviouslyCompleted(const ConfigurationUnit& unit)
-            {
-                winrt::guid unitInstance = unit.InstanceIdentifier();
-                return m_unitsCompleted.count(unitInstance) != 0;
-            }
-
-            // Sends VT progress to the console
-            void OutputUnitCompletionProgress()
-            {
-                // TODO: Change progress reporting to enable separation of spinner and VT progress reporting
-                //  Preferably we want to be able to have:
-                //      1. Spinner with indefinite progress VT before set application begins
-                //      2. 1/N VT progress reporting for configuration units while also showing a spinner for the unit itself
-            }
-
-            void BeginProgress()
-            {
-                m_unification.Progress(m_context.Reporter.BeginAsyncProgress(true));
-            }
-
-            void EndProgress()
-            {
-                m_unification.Reset();
-            }
-
-            Context& m_context;
-
-        private:
-            ProgressCancellationUnification<Operation> m_unification;
-            std::set<winrt::guid> m_unitsCompleted;
-        };
-
-        // Helper to handle progress callbacks from ApplyConfigurationSetAsync
-        struct ApplyConfigurationSetProgressOutput final : public ConfigurationSetProgressOutputBase<ApplyConfigurationSetResult, ConfigurationSetChangeData>
-        {
-            using Operation = ConfigurationSetProgressOutputBase<ApplyConfigurationSetResult, ConfigurationSetChangeData>::Operation;
-
-            ApplyConfigurationSetProgressOutput(Context& context, const Operation& operation) :
-                ConfigurationSetProgressOutputBase(context, operation)
-            {
-            }
-
-            void Progress(const Operation& operation, const ConfigurationSetChangeData& data) override
-            {
-                auto threadContext = m_context.SetForCurrentThread();
-
-                if (m_isFirstProgress)
-                {
-                    HandleUnreportedProgress(operation.GetResults());
-                }
-
-                switch (data.Change())
-                {
-                case ConfigurationSetChangeEventType::SetStateChanged:
-                {
-                    switch (data.SetState())
-                    {
-                    case ConfigurationSetState::Pending:
-                        m_context.Reporter.Info() << Resource::String::ConfigurationWaitingOnAnother << std::endl;
-                        BeginProgress();
-                        break;
-                    case ConfigurationSetState::InProgress:
-                        EndProgress();
-                        break;
-                    case ConfigurationSetState::Completed:
-                        EndProgress();
-                        break;
-                    }
-                }
-                    break;
-                case ConfigurationSetChangeEventType::UnitStateChanged:
-                    HandleUnitProgress(data.Unit(), data.UnitState(), data.ResultInformation());
-                    break;
-                }
-            }
-
-            // If no progress has been reported, this function will report the given results
-            void HandleUnreportedProgress(const ApplyConfigurationSetResult& result)
-            {
-                if (m_isFirstProgress)
-                {
-                    m_isFirstProgress = false;
-
-                    for (const ApplyConfigurationUnitResult& unitResult : result.UnitResults())
-                    {
-                        HandleUnitProgress(unitResult.Unit(), unitResult.State(), unitResult.ResultInformation());
-                    }
-                }
-            }
-
-        private:
-            void HandleUnitProgress(const ConfigurationUnit& unit, ConfigurationUnitState state, const IConfigurationUnitResultInformation& resultInformation)
-            {
-                if (UnitHasPreviouslyCompleted(unit))
-                {
-                    return;
-                }
-
-                switch (state)
-                {
-                case ConfigurationUnitState::Pending:
-                    // The unreported progress handler may send pending units, just ignore them
-                    break;
-                case ConfigurationUnitState::InProgress:
-                    OutputUnitInProgressIfNeeded(unit);
-                    BeginProgress();
-                    break;
-                case ConfigurationUnitState::Completed:
-                    OutputUnitInProgressIfNeeded(unit);
-                    EndProgress();
-                    if (SUCCEEDED(resultInformation.ResultCode()))
-                    {
-                        m_context.Reporter.Info() << "  "_liv << Resource::String::ConfigurationUnitSuccessfullyApplied << std::endl;
-                    }
-                    else
-                    {
-                        OutputUnitRunFailure(m_context, unit, resultInformation);
-                    }
-                    MarkCompleted(unit);
-                    OutputUnitCompletionProgress();
-                    break;
-                case ConfigurationUnitState::Skipped:
-                    OutputUnitInProgressIfNeeded(unit);
-                    AICLI_LOG(Config, Warning, << "Configuration unit " << Utility::ConvertToUTF8(unit.Type()) << "[" << Utility::ConvertToUTF8(unit.Identifier()) << "] was skipped with code 0x"
-                        << Logging::SetHRFormat << resultInformation.ResultCode());
-                    m_context.Reporter.Warn() << "  "_liv << GetUnitSkippedMessage(resultInformation) << std::endl;
-                    MarkCompleted(unit);
-                    OutputUnitCompletionProgress();
-                    break;
-                }
-            }
-
-            void OutputUnitInProgressIfNeeded(const ConfigurationUnit& unit)
-            {
-                winrt::guid unitInstance = unit.InstanceIdentifier();
-                if (m_unitsSeen.count(unitInstance) == 0)
-                {
-                    m_unitsSeen.insert(unitInstance);
-
-                    OutputConfigurationUnitHeader(m_context, unit, unit.Details() ? unit.Details().UnitType() : unit.Type());
-                }
-            }
-
-            std::set<winrt::guid> m_unitsSeen;
-            bool m_isFirstProgress = true;
-        };
-
-        // Helper to handle progress callbacks from TestConfigurationSetAsync
-        struct TestConfigurationSetProgressOutput final : public ConfigurationSetProgressOutputBase<TestConfigurationSetResult, TestConfigurationUnitResult>
-        {
-            using Operation = ConfigurationSetProgressOutputBase<TestConfigurationSetResult, TestConfigurationUnitResult>::Operation;
-
-            TestConfigurationSetProgressOutput(Context& context, const Operation& operation) :
-                ConfigurationSetProgressOutputBase(context, operation)
-            {
-                // Start the spinner for the first unit being tested since we only receive completions
-                BeginProgress();
-            }
-
-            void Progress(const Operation& operation, const TestConfigurationUnitResult& data) override
-            {
-                auto threadContext = m_context.SetForCurrentThread();
-
-                if (m_isFirstProgress)
-                {
-                    HandleUnreportedProgress(operation.GetResults());
-                }
-
-                HandleUnitProgress(data.Unit(), data.TestResult(), data.ResultInformation());
-            }
-
-            // If no progress has been reported, this function will report the given results
-            void HandleUnreportedProgress(const TestConfigurationSetResult& result)
-            {
-                if (m_isFirstProgress)
-                {
-                    m_isFirstProgress = false;
-
-                    for (const TestConfigurationUnitResult& unitResult : result.UnitResults())
-                    {
-                        HandleUnitProgress(unitResult.Unit(), unitResult.TestResult(), unitResult.ResultInformation());
-                    }
-                }
-            }
-
-        private:
-            void HandleUnitProgress(const ConfigurationUnit& unit, ConfigurationTestResult testResult, const IConfigurationUnitResultInformation& resultInformation)
-            {
-                if (UnitHasPreviouslyCompleted(unit))
-                {
-                    return;
-                }
-
-                EndProgress();
-
-                OutputConfigurationUnitHeader(m_context, unit, unit.Details() ? unit.Details().UnitType() : unit.Type());
-
-                switch (testResult)
-                {
-                case ConfigurationTestResult::Failed:
-                    OutputUnitRunFailure(m_context, unit, resultInformation);
-                    break;
-                case ConfigurationTestResult::Negative:
-                    m_context.Reporter.Warn() << "  "_liv << Resource::String::ConfigurationNotInDesiredState << std::endl;
-                    break;
-                case ConfigurationTestResult::NotRun:
-                    m_context.Reporter.Warn() << "  "_liv << Resource::String::ConfigurationNoTestRun << std::endl;
-                    break;
-                case ConfigurationTestResult::Positive:
-                    m_context.Reporter.Info() << "  "_liv << Resource::String::ConfigurationInDesiredState << std::endl;
-                    break;
-                default: // ConfigurationTestResult::Unknown
-                    m_context.Reporter.Error() << "  "_liv << Resource::String::ConfigurationUnexpectedTestResult(ToIntegral(testResult)) << std::endl;
-                    break;
-                }
-
-                MarkCompleted(unit);
-                OutputUnitCompletionProgress();
-                BeginProgress();
-            }
-
-            bool m_isFirstProgress = true;
-        };
-
-        std::string GetNormalizedIdentifier(const winrt::hstring& identifier)
-        {
-            return Utility::FoldCase(Utility::NormalizedString{ identifier });
-        }
-
-        // Get unit validation order. Make sure dependency units are before units depending on them.
-        std::vector<uint32_t> GetConfigurationSetUnitValidationOrder(winrt::Windows::Foundation::Collections::IVectorView<ConfigurationUnit> units)
-        {
-            // Create id to index map for easier processing.
-            std::map<std::string, uint32_t> idToUnitIndex;
-            for (uint32_t i = 0; i < units.Size(); ++i)
-            {
-                auto id = GetNormalizedIdentifier(units.GetAt(i).Identifier());
-                if (!id.empty())
-                {
-                    idToUnitIndex.emplace(std::move(id), i);
-                }
-            }
-
-            // We do not need to worry about duplicate id, missing dependency or loops
-            // since dependency integrity is already validated in earlier semantic checks.
-
-            std::vector<uint32_t> validationOrder;
-
-            std::function<void(const ConfigurationUnit&, uint32_t)> addUnitToValidationOrder =
-                [&](const ConfigurationUnit& unit, uint32_t index)
-                {
-                    if (std::find(validationOrder.begin(), validationOrder.end(), index) == validationOrder.end())
-                    {
-                        for (auto const& dependencyId : unit.Dependencies())
-                        {
-                            auto dependencyIndex = idToUnitIndex.find(GetNormalizedIdentifier(dependencyId))->second;
-                            addUnitToValidationOrder(units.GetAt(dependencyIndex), dependencyIndex);
-                        }
-                        validationOrder.emplace_back(index);
-                    }
-                };
-
-            for (uint32_t i = 0; i < units.Size(); ++i)
-            {
-                addUnitToValidationOrder(units.GetAt(i), i);
-            }
-
-            THROW_HR_IF(E_UNEXPECTED, units.Size() != validationOrder.size());
-
-            return validationOrder;
-        }
-
-        void SetNameAndOrigin(ConfigurationSet& set, std::filesystem::path& absolutePath)
-        {
-            // TODO: Consider how to properly determine a good value for name and origin.
-            set.Name(absolutePath.filename().wstring());
-            set.Origin(absolutePath.parent_path().wstring());
-            set.Path(absolutePath.wstring());
-        }
-
-        void OpenConfigurationSet(Execution::Context& context, const std::string& argPath, bool allowRemote)
-        {
-            auto progressScope = context.Reporter.BeginAsyncProgress(true);
-            progressScope->Callback().SetProgressMessage(Resource::String::ConfigurationReadingConfigFile());
-
-            std::wstring argPathWide = Utility::ConvertToUTF16(argPath);
-            bool isRemote = Utility::IsUrlRemote(argPath);
-            std::filesystem::path absolutePath;
-            Streams::IInputStream inputStream = nullptr;
-
-            if (isRemote)
-            {
-                if (!allowRemote)
-                {
-                    AICLI_LOG(Config, Error, << "Remote files are not supported");
-                    AICLI_TERMINATE_CONTEXT(ERROR_NOT_SUPPORTED);
-                }
-
-                std::ostringstream stringStream;
-                ProgressCallback emptyCallback;
-                Utility::DownloadToStream(argPath, stringStream, Utility::DownloadType::ConfigurationFile, emptyCallback);
-
-                auto strContent = stringStream.str();
-                std::vector<BYTE> byteContent{ strContent.begin(), strContent.end() };
-
-                Streams::InMemoryRandomAccessStream memoryStream;
-                Streams::DataWriter streamWriter{ memoryStream };
-                streamWriter.WriteBytes(byteContent);
-                streamWriter.StoreAsync().get();
-                streamWriter.DetachStream();
-                memoryStream.Seek(0);
-                inputStream = memoryStream;
-            }
-            else
-            {
-                absolutePath = std::filesystem::weakly_canonical(std::filesystem::path{ argPathWide });
-                auto openAction = Streams::FileRandomAccessStream::OpenAsync(absolutePath.wstring(), FileAccessMode::Read);
-                auto cancellationScope = progressScope->Callback().SetCancellationFunction([&]() { openAction.Cancel(); });
-                inputStream = openAction.get();
-            }
-
-            OpenConfigurationSetResult openResult = nullptr;
-            {
-                auto openAction = context.Get<Data::ConfigurationContext>().Processor().OpenConfigurationSetAsync(inputStream);
-                auto cancellationScope = progressScope->Callback().SetCancellationFunction([&]() { openAction.Cancel(); });
-                openResult = openAction.get();
-            }
-
-            progressScope.reset();
-
-            if (FAILED_LOG(static_cast<HRESULT>(openResult.ResultCode().value)))
-            {
-                AICLI_LOG(Config, Error, << "Failed to open configuration set at " << (isRemote ? argPath : absolutePath.u8string()) << " with error 0x" << Logging::SetHRFormat << static_cast<HRESULT>(openResult.ResultCode().value));
-
-                switch (openResult.ResultCode())
-                {
-                case WINGET_CONFIG_ERROR_INVALID_FIELD_TYPE:
-                    context.Reporter.Error() << Resource::String::ConfigurationFieldInvalidType(Utility::LocIndString{ Utility::ConvertToUTF8(openResult.Field()) }) << std::endl;
-                    break;
-                case WINGET_CONFIG_ERROR_INVALID_FIELD_VALUE:
-                    context.Reporter.Error() << Resource::String::ConfigurationFieldInvalidValue(Utility::LocIndString{ Utility::ConvertToUTF8(openResult.Field()) }, Utility::LocIndString{ Utility::ConvertToUTF8(openResult.Value()) }) << std::endl;
-                    break;
-                case WINGET_CONFIG_ERROR_MISSING_FIELD:
-                    context.Reporter.Error() << Resource::String::ConfigurationFieldMissing(Utility::LocIndString{ Utility::ConvertToUTF8(openResult.Field()) }) << std::endl;
-                    break;
-                case WINGET_CONFIG_ERROR_UNKNOWN_CONFIGURATION_FILE_VERSION:
-                    context.Reporter.Error() << Resource::String::ConfigurationFileVersionUnknown(Utility::LocIndString{ Utility::ConvertToUTF8(openResult.Value()) }) << std::endl;
-                    break;
-                case WINGET_CONFIG_ERROR_INVALID_CONFIGURATION_FILE:
-                case WINGET_CONFIG_ERROR_INVALID_YAML:
-                default:
-                    context.Reporter.Error() << Resource::String::ConfigurationFileInvalidYAML << std::endl;
-                    break;
-                }
-
-                if (openResult.Line() != 0)
-                {
-                    context.Reporter.Error() << Resource::String::SeeLineAndColumn(openResult.Line(), openResult.Column()) << std::endl;
-                }
-
-                AICLI_TERMINATE_CONTEXT(openResult.ResultCode());
-            }
-
-            ConfigurationSet result = openResult.Set();
-
-            // Temporary block on using schema 0.3 while experimental
-            if (result.SchemaVersion() == L"0.3")
-            {
-                AICLI_RETURN_IF_TERMINATED(context << EnsureFeatureEnabled(Settings::ExperimentalFeature::Feature::Configuration03));
-            }
-
-            // Fill out the information about the set based on it coming from a file.
-            if (isRemote)
-            {
-                result.Name(Utility::GetFileNameFromURI(argPath).wstring());
-                result.Origin(argPathWide);
-                // Do not set path. This means ${WinGetConfigRoot} not supported in remote configs.
-            }
-            else
-            {
-                SetNameAndOrigin(result, absolutePath);
-            }
-
-            context.Get<Data::ConfigurationContext>().Set(result);
-        }
-
-        ConfigurationUnit CreateWinGetSourceUnit(const PackageCollection::Source& source)
-        {
-            std::string sourceUnitId = source.Details.Name + '_' + source.Details.Type;
-            std::wstring sourceUnitIdWide = Utility::ConvertToUTF16(sourceUnitId);
-
-            ConfigurationUnit unit;
-            unit.Type(s_Unit_WinGetSource);
-            unit.Identifier(sourceUnitIdWide);
-            unit.Intent(ConfigurationUnitIntent::Apply);
-
-            auto description = Resource::String::ConfigureExportUnitDescription(Utility::LocIndView{ sourceUnitId });
-
-            ValueSet directives;
-            directives.Insert(s_Directive_Module, PropertyValue::CreateString(s_Module_WinGetClient));
-            directives.Insert(s_Directive_Description, PropertyValue::CreateString(winrt::to_hstring(description.get())));
-            unit.Metadata(directives);
-
-            ValueSet settings;
-            settings.Insert(s_Setting_WinGetSource_Name, PropertyValue::CreateString(Utility::ConvertToUTF16(source.Details.Name)));
-            settings.Insert(s_Setting_WinGetSource_Arg, PropertyValue::CreateString(Utility::ConvertToUTF16(source.Details.Arg)));
-            settings.Insert(s_Setting_WinGetSource_Type, PropertyValue::CreateString(Utility::ConvertToUTF16(source.Details.Type)));
-            unit.Settings(settings);
-
-            unit.Environment().Context(SecurityContext::Elevated);
-
-            return unit;
-        }
-
-        ConfigurationUnit CreateWinGetPackageUnit(const PackageCollection::Package& package, const PackageCollection::Source& source, bool includeVersion, const std::optional<ConfigurationUnit>& dependentUnit)
-        {
-            std::wstring packageIdWide = Utility::ConvertToUTF16(package.Id);
-            std::wstring sourceNameWide = Utility::ConvertToUTF16(source.Details.Name);
-
-            ConfigurationUnit unit;
-            unit.Type(s_Unit_WinGetPackage);
-            unit.Identifier(sourceNameWide + L'_' + packageIdWide);
-            unit.Intent(ConfigurationUnitIntent::Apply);
-
-            auto description = Resource::String::ConfigureExportUnitInstallDescription(Utility::LocIndView{ package.Id });
-
-            ValueSet directives;
-            directives.Insert(s_Directive_Module, PropertyValue::CreateString(s_Module_WinGetClient));
-            directives.Insert(s_Directive_Description, PropertyValue::CreateString(winrt::to_hstring(description.get())));
-            unit.Metadata(directives);
-
-            ValueSet settings;
-            settings.Insert(s_Setting_WinGetPackage_Id, PropertyValue::CreateString(packageIdWide));
-            settings.Insert(s_Setting_WinGetPackage_Source, PropertyValue::CreateString(sourceNameWide));
-            if (includeVersion)
-            {
-                settings.Insert(s_Setting_WinGetPackage_Version, PropertyValue::CreateString(Utility::ConvertToUTF16(package.VersionAndChannel.GetVersion().ToString())));
-            }
-            unit.Settings(settings);
-
-            // TODO: We may consider setting security environment based on installer elevation requirements?
-
-            // Add dependency if needed.
-            if (dependentUnit.has_value())
-            {
-                auto dependencies = winrt::single_threaded_vector<winrt::hstring>();
-                dependencies.Append(dependentUnit.value().Identifier());
-                unit.Dependencies(std::move(dependencies));
-            }
-
-            return unit;
-        }
-
-        GetConfigurationUnitSettingsResult GetUnitSettings(Execution::Context& context, ConfigurationUnit& unit)
-        {
-            // This assumes there are no required properties for Get, but for example WinGetPackage requires the Id.
-            // It is obviously wrong and will be wrong until Export is implemented for DSC v2 and a proper way to inform
-            // about input to winget configure export is implemented. Drink the kool-aid and transcend.
-            unit.Intent(ConfigurationUnitIntent::Inform);
-
-            auto progressScope = context.Reporter.BeginAsyncProgress(true);
-
-            progressScope->Callback().SetProgressMessage(Resource::String::ConfigurationGettingResourceSettings());
-
-            GetConfigurationUnitSettingsResult getResult = nullptr;
-            {
-                auto getAction = context.Get<Data::ConfigurationContext>().Processor().GetUnitSettingsAsync(unit);
-                auto cancellationScope = progressScope->Callback().SetCancellationFunction([&]() { getAction.Cancel(); });
-                getResult = getAction.get();
-            }
-
-            progressScope.reset();
-            return getResult;
-        }
-
-        ConfigurationUnit CreateConfigurationUnit(Execution::Context& context, std::string_view moduleName, std::string_view resourceName, const std::optional<ConfigurationUnit>& dependentUnit)
-        {
-            std::wstring moduleNameWide = Utility::ConvertToUTF16(moduleName);
-            std::wstring resourceNameWide = Utility::ConvertToUTF16(resourceName);
-
-            ConfigurationUnit unit;
-            unit.Type(resourceNameWide);
-
-            ValueSet directives;
-            directives.Insert(s_Directive_Module, PropertyValue::CreateString(moduleNameWide));
-
-            Utility::LocIndString description;
-            if (dependentUnit.has_value())
-            {
-                description = Resource::String::ConfigureExportUnitDescription(Utility::LocIndView{ Utility::ConvertToUTF8(dependentUnit.value().Identifier()) });
-            }
-            else
-            {
-                description = Resource::String::ConfigureExportUnitDescription(Utility::LocIndView{ resourceName });
-            }
-
-            directives.Insert(s_Directive_Description, PropertyValue::CreateString(winrt::to_hstring(description.get())));
-            unit.Metadata(directives);
-
-            // Call processor to get settings for the unit.
-            auto getResult = GetUnitSettings(context, unit);
-            winrt::hresult resultCode = getResult.ResultInformation().ResultCode();
-            if (FAILED(resultCode))
-            {
-                // Retry if it fails with not found in the case the module is a pre-released one.
-                bool isPreRelease = false;
-                if (resultCode == WINGET_CONFIG_ERROR_UNIT_NOT_FOUND_REPOSITORY)
-                {
-                    directives.Insert(s_Directive_AllowPrerelease, PropertyValue::CreateBoolean(true));
-                    unit.Metadata(directives);
-
-                    auto preReleaseResult = GetUnitSettings(context, unit);
-                    if (SUCCEEDED(preReleaseResult.ResultInformation().ResultCode()))
-                    {
-                        isPreRelease = true;
-                        getResult = preReleaseResult;
-                    }
-                    else
-                    {
-                        AICLI_LOG(Config, Error, << "Failed Get allowing prerelease modules");
-                        LogFailedGetConfigurationUnitDetails(unit, preReleaseResult.ResultInformation());
-                    }
-                }
-
-                if (!isPreRelease)
-                {
-                    OutputUnitRunFailure(context, unit, getResult.ResultInformation());
-                    THROW_HR(WINGET_CONFIG_ERROR_GET_FAILED);
-                }
-            }
-
-            unit.Settings(getResult.Settings());
-
-            // GetUnitSettings will set it to Inform.
-            unit.Intent(ConfigurationUnitIntent::Apply);
-
-            // Add dependency if needed.
-            if (dependentUnit.has_value())
-            {
-                auto dependencies = winrt::single_threaded_vector<winrt::hstring>();
-                dependencies.Append(dependentUnit.value().Identifier());
-                unit.Dependencies(std::move(dependencies));
-            }
-
-            return unit;
-        }
-
-        bool HistorySetMatchesInput(const ConfigurationSet& set, const std::string& foldedInput)
-        {
-            if (foldedInput.empty())
-            {
-                return false;
-            }
-
-            if (Utility::FoldCase(Utility::NormalizedString{ set.Name() }) == foldedInput)
-            {
-                return true;
-            }
-
-            std::ostringstream identifierStream;
-            identifierStream << set.InstanceIdentifier();
-            std::string identifier = identifierStream.str();
-            THROW_HR_IF(E_UNEXPECTED, identifier.empty());
-
-            std::size_t startPosition = 0;
-            if (identifier[0] == '{' && foldedInput[0] != '{')
-            {
-                startPosition = 1;
-            }
-
-            std::string_view identifierView = identifier;
-            identifierView = identifierView.substr(startPosition);
-
-            return Utility::CaseInsensitiveStartsWith(identifierView, foldedInput);
-        }
-
-        Resource::LocString ToLocString(ConfigurationSetState state)
-        {
-            switch (state)
-            {
-            case ConfigurationSetState::Pending:
-                return Resource::String::ConfigurationSetStatePending;
-            case ConfigurationSetState::InProgress:
-                return Resource::String::ConfigurationSetStateInProgress;
-            case ConfigurationSetState::Completed:
-                return Resource::String::ConfigurationSetStateCompleted;
-            case ConfigurationSetState::Unknown:
-            default:
-                return Resource::String::ConfigurationSetStateUnknown;
-            }
-        }
-
-        Resource::LocString ToLocString(ConfigurationUnitState state)
-        {
-            switch (state)
-            {
-            case ConfigurationUnitState::Pending:
-                return Resource::String::ConfigurationUnitStatePending;
-            case ConfigurationUnitState::InProgress:
-                return Resource::String::ConfigurationUnitStateInProgress;
-            case ConfigurationUnitState::Completed:
-                return Resource::String::ConfigurationUnitStateCompleted;
-            case ConfigurationUnitState::Skipped:
-                return Resource::String::ConfigurationUnitStateSkipped;
-            case ConfigurationUnitState::Unknown:
-            default:
-                return Resource::String::ConfigurationUnitStateUnknown;
-            }
-        }
-
-        std::string_view ToString(ConfigurationChangeEventType type)
-        {
-            switch (type)
-            {
-            case ConfigurationChangeEventType::SetAdded:
-                return "SetAdded";
-            case ConfigurationChangeEventType::SetStateChanged:
-                return "SetStateChanged";
-            case ConfigurationChangeEventType::SetRemoved:
-                return "SetRemoved";
-            case ConfigurationChangeEventType::Unknown:
-            default:
-                return "Unknown";
-            }
-        }
-
-        std::string_view ToString(ConfigurationUnitResultSource source)
-        {
-            switch (source)
-            {
-            case ConfigurationUnitResultSource::Internal:
-                return "Internal";
-            case ConfigurationUnitResultSource::ConfigurationSet:
-                return "ConfigurationSet";
-            case ConfigurationUnitResultSource::UnitProcessing:
-                return "UnitProcessing";
-            case ConfigurationUnitResultSource::SystemState:
-                return "SystemState";
-            case ConfigurationUnitResultSource::Precondition:
-                return "Precondition";
-            case ConfigurationUnitResultSource::None:
-            default:
-                return "None";
-            }
-        }
-    }
-
-    void CreateConfigurationProcessorInternal(Context& context)
-    {
-        auto progressScope = context.Reporter.BeginAsyncProgress(true);
-        progressScope->Callback().SetProgressMessage(Resource::String::ConfigurationInitializing());
-
-        anon::ConfigureProcessorForUse(context, ConfigurationProcessor{ anon::CreateConfigurationSetProcessorFactory(context) });
-    }
-
-    void CreateConfigurationProcessor(Context& context)
-    {
-        context <<
-            ExecuteUriValidation(UriValidationSource::ConfigurationSource) <<
-            CreateConfigurationProcessorInternal;
-    }
-
-    void CreateConfigurationProcessorWithoutFactory(Execution::Context& context)
-    {
-        anon::ConfigureProcessorForUse(context, ConfigurationProcessor{ IConfigurationSetProcessorFactory{ nullptr } });
-    }
-
-    void OpenConfigurationSet(Context& context)
-    {
-        if (context.Args.Contains(Args::Type::ConfigurationFile))
-        {
-            std::string argPath{ context.Args.GetArg(Args::Type::ConfigurationFile) };
-            anon::OpenConfigurationSet(context, argPath, true);
-        }
-        else
-        {
-            THROW_HR_IF(E_UNEXPECTED, !context.Args.Contains(Args::Type::ConfigurationHistoryItem));
-
-            context <<
-                GetConfigurationSetHistory <<
-                SelectSetFromHistory;
-        }
-    }
-
-    void CreateOrOpenConfigurationSet(Context& context)
-    {
-        std::string argPath{ context.Args.GetArg(Args::Type::OutputFile) };
-
-        if (std::filesystem::exists(argPath))
-        {
-            anon::OpenConfigurationSet(context, argPath, false);
-        }
-        else
-        {
-            // TODO: support other schema versions or pick up latest.
-            ConfigurationSet set;
-            set.SchemaVersion(L"0.2");
-
-            std::wstring argPathWide = Utility::ConvertToUTF16(argPath);
-            auto absolutePath = std::filesystem::weakly_canonical(std::filesystem::path{ argPathWide });
-            anon::SetNameAndOrigin(set, absolutePath);
-
-            context.Get<Data::ConfigurationContext>().Set(set);
-        }
-    }
-
-    void ShowConfigurationSet(Context& context)
-    {
-        ConfigurationContext& configContext = context.Get<Data::ConfigurationContext>();
-
-        if (configContext.Set().Units().Size() == 0)
-        {
-            context.Reporter.Warn() << Resource::String::ConfigurationFileEmpty << std::endl;
-            // This isn't an error termination, but there is no reason to proceed.
-            AICLI_TERMINATE_CONTEXT(S_FALSE);
-        }
-
-        auto gettingDetailString = Resource::String::ConfigurationGettingDetails();
-        auto progressScope = context.Reporter.BeginAsyncProgress(true);
-        progressScope->Callback().SetProgressMessage(gettingDetailString);
-
-        auto getDetailsOperation = configContext.Processor().GetSetDetailsAsync(configContext.Set(), ConfigurationUnitDetailFlags::ReadOnly);
-        auto unification = anon::CreateProgressCancellationUnification(std::move(progressScope), getDetailsOperation);
-
-        bool suppressDetailsOutput = context.Args.Contains(Args::Type::ConfigurationAcceptWarning) && context.Args.Contains(Args::Type::ConfigurationSuppressPrologue);
-        anon::OutputHelper outputHelper{ context };
-        uint32_t unitsShown = 0;
-
-        if (!suppressDetailsOutput)
-        {
-            getDetailsOperation.Progress([&](const IAsyncOperationWithProgress<GetConfigurationSetDetailsResult, GetConfigurationUnitDetailsResult>& operation, const GetConfigurationUnitDetailsResult&)
-                {
-                    auto threadContext = context.SetForCurrentThread();
-
-                    unification.Reset();
-
-                    auto unitResults = operation.GetResults().UnitResults();
-                    for (unitsShown; unitsShown < unitResults.Size(); ++unitsShown)
-                    {
-                        GetConfigurationUnitDetailsResult unitResult = unitResults.GetAt(unitsShown);
-                        anon::LogFailedGetConfigurationUnitDetails(unitResult.Unit(), unitResult.ResultInformation());
-                        outputHelper.OutputConfigurationUnitInformation(unitResult.Unit());
-                    }
-
-                    progressScope = context.Reporter.BeginAsyncProgress(true);
-                    progressScope->Callback().SetProgressMessage(gettingDetailString);
-                    unification.Progress(std::move(progressScope));
-                });
-        }
-
-        HRESULT hr = S_OK;
-        GetConfigurationSetDetailsResult result = nullptr;
-
-        try
-        {
-            result = getDetailsOperation.get();
-        }
-        catch (...)
-        {
-            hr = LOG_CAUGHT_EXCEPTION();
-        }
-
-        unification.Reset();
-
-        if (context.IsTerminated())
-        {
-            // The context should only be terminated on us due to cancellation
-            context.Reporter.Error() << Resource::String::Cancelled << std::endl;
-            return;
-        }
-
-        if (FAILED(hr))
-        {
-            // Failing to get details might not be fatal, warn about it but proceed
-            context.Reporter.Warn() << Resource::String::ConfigurationFailedToGetDetails << std::endl;
-        }
-
-        // Handle any missing progress callbacks that are in the results
-        if (result && !suppressDetailsOutput)
-        {
-            auto unitResults = result.UnitResults();
-            if (unitResults)
-            {
-                for (unitsShown; unitsShown < unitResults.Size(); ++unitsShown)
-                {
-                    GetConfigurationUnitDetailsResult unitResult = unitResults.GetAt(unitsShown);
-                    anon::LogFailedGetConfigurationUnitDetails(unitResult.Unit(), unitResult.ResultInformation());
-                    outputHelper.OutputConfigurationUnitInformation(unitResult.Unit());
-                }
-            }
-        }
-
-        // Handle any units that are NOT in the results (due to an exception part of the way through)
-        if (!suppressDetailsOutput)
-        {
-            auto allUnits = configContext.Set().Units();
-            for (unitsShown; unitsShown < allUnits.Size(); ++unitsShown)
-            {
-                ConfigurationUnit unit = allUnits.GetAt(unitsShown);
-                outputHelper.OutputConfigurationUnitInformation(unit);
-            }
-        }
-
-        if (outputHelper.ValuesTruncated)
-        {
-            // Using error to make this stand out from other warnings
-            context.Reporter.Error() << Resource::String::ConfigurationWarningSetViewTruncated << std::endl;
-        }
-    }
-
-    void ShowConfigurationSetConflicts(Execution::Context& context)
-    {
-        UNREFERENCED_PARAMETER(context);
-    }
-
-    void ConfirmConfigurationProcessing::operator()(Execution::Context& context) const
-    {
-        context.Reporter.Warn() << Resource::String::ConfigurationWarning << std::endl;
-
-        if (!context.Args.Contains(Args::Type::ConfigurationAcceptWarning))
-        {
-            context << RequireInteractivity(WINGET_CONFIG_ERROR_WARNING_NOT_ACCEPTED);
-            if (context.IsTerminated())
-            {
-                return;
-            }
-
-            auto promptString = m_isApply ? Resource::String::ConfigurationWarningPromptApply : Resource::String::ConfigurationWarningPromptTest;
-            if (!context.Reporter.PromptForBoolResponse(promptString, Reporter::Level::Warning, false))
-            {
-                AICLI_TERMINATE_CONTEXT(WINGET_CONFIG_ERROR_WARNING_NOT_ACCEPTED);
-            }
-        }
-    }
-
-    void ApplyConfigurationSet(Execution::Context& context)
-    {
-        ApplyConfigurationSetResult result = nullptr;
-        ConfigurationContext& configContext = context.Get<Data::ConfigurationContext>();
-
-        {
-            auto applyOperation = configContext.Processor().ApplySetAsync(configContext.Set(), ApplyConfigurationSetFlags::None);
-            anon::ApplyConfigurationSetProgressOutput progress{ context, applyOperation };
-
-            result = applyOperation.get();
-            progress.HandleUnreportedProgress(result);
-        }
-
-        if (FAILED(result.ResultCode()))
-        {
-            context.Reporter.Error() << Resource::String::ConfigurationFailedToApply << std::endl;
-
-            // TODO: Summarize failed configuration units, especially if we put more output for each one during execution
-
-            AICLI_TERMINATE_CONTEXT(result.ResultCode());
-        }
-        else
-        {
-            context.Reporter.Info() << Resource::String::ConfigurationSuccessfullyApplied << std::endl;
-        }
-    }
-
-    void TestConfigurationSet(Execution::Context& context)
-    {
-        TestConfigurationSetResult result = nullptr;
-        ConfigurationContext& configContext = context.Get<Data::ConfigurationContext>();
-
-        {
-            auto testOperation = configContext.Processor().TestSetAsync(configContext.Set());
-            anon::TestConfigurationSetProgressOutput progress{ context, testOperation };
-
-            result = testOperation.get();
-            progress.HandleUnreportedProgress(result);
-        }
-
-        switch (result.TestResult())
-        {
-        case ConfigurationTestResult::Failed:
-            context.Reporter.Error() << Resource::String::ConfigurationFailedToTest << std::endl;
-            AICLI_TERMINATE_CONTEXT(WINGET_CONFIG_ERROR_TEST_FAILED);
-            break;
-        case ConfigurationTestResult::Negative:
-            context.Reporter.Warn() << Resource::String::ConfigurationNotInDesiredState << std::endl;
-            context.SetTerminationHR(S_FALSE);
-            break;
-        case ConfigurationTestResult::NotRun:
-            context.Reporter.Warn() << Resource::String::ConfigurationNoTestRun << std::endl;
-            AICLI_TERMINATE_CONTEXT(WINGET_CONFIG_ERROR_TEST_NOT_RUN);
-            break;
-        case ConfigurationTestResult::Positive:
-            context.Reporter.Info() << Resource::String::ConfigurationInDesiredState << std::endl;
-            break;
-        default: // ConfigurationTestResult::Unknown
-            context.Reporter.Error() << Resource::String::ConfigurationUnexpectedTestResult(ToIntegral(result.TestResult())) << std::endl;
-            AICLI_TERMINATE_CONTEXT(E_FAIL);
-            break;
-        }
-    }
-
-    void VerifyIsFullPackage(Execution::Context& context)
-    {
-        if (IsStubPackage())
-        {
-            context.Reporter.Error() << Resource::String::ConfigurationNotEnabledMessage << std::endl;
-            AICLI_TERMINATE_CONTEXT(APPINSTALLER_CLI_ERROR_PACKAGE_IS_STUB);
-        }
-    }
-
-    void ValidateConfigurationSetSemantics(Execution::Context& context)
-    {
-        ConfigurationContext& configContext = context.Get<Data::ConfigurationContext>();
-
-        if (configContext.Set().Units().Size() == 0)
-        {
-            context.Reporter.Warn() << Resource::String::ConfigurationFileEmpty << std::endl;
-            // This isn't an error termination, but there is no reason to proceed.
-            AICLI_TERMINATE_CONTEXT(S_FALSE);
-        }
-
-        ApplyConfigurationSetResult result = configContext.Processor().ApplySet(configContext.Set(), ApplyConfigurationSetFlags::PerformConsistencyCheckOnly);
-
-        if (FAILED(result.ResultCode()))
-        {
-            for (const auto& unitResult : result.UnitResults())
-            {
-                IConfigurationUnitResultInformation resultInformation = unitResult.ResultInformation();
-                winrt::hresult resultCode = resultInformation.ResultCode();
-
-                if (FAILED(resultCode))
-                {
-                    ConfigurationUnit unit = unitResult.Unit();
-
-                    anon::OutputConfigurationUnitHeader(context, unit, unit.Type());
-
-                    switch (resultCode)
-                    {
-                    case WINGET_CONFIG_ERROR_DUPLICATE_IDENTIFIER:
-                        context.Reporter.Error() << "  "_liv << Resource::String::ConfigurationUnitHasDuplicateIdentifier(Utility::LocIndString{ Utility::ConvertToUTF8(unit.Identifier()) }) << std::endl;
-                        break;
-                    case WINGET_CONFIG_ERROR_MISSING_DEPENDENCY:
-                        context.Reporter.Error() << "  "_liv << Resource::String::ConfigurationUnitHasMissingDependency(Utility::LocIndString{ Utility::ConvertToUTF8(resultInformation.Details()) }) << std::endl;
-                        break;
-                    case WINGET_CONFIG_ERROR_DEPENDENCY_UNSATISFIED:
-                        context.Reporter.Error() << "  "_liv << Resource::String::ConfigurationUnitIsPartOfDependencyCycle << std::endl;
-                        break;
-                    default:
-                        context.Reporter.Error() << "  "_liv << Resource::String::ConfigurationUnitFailed(static_cast<int32_t>(resultCode)) << std::endl;
-                        break;
-                    }
-                }
-            }
-
-            AICLI_TERMINATE_CONTEXT(result.ResultCode());
-        }
-    }
-
-    void ValidateConfigurationSetUnitProcessors(Execution::Context& context)
-    {
-        ConfigurationContext& configContext = context.Get<Data::ConfigurationContext>();
-
-        // TODO: We could optimize this by creating a set with unique resource units
-
-        // First get the local details
-        auto gettingDetailString = Resource::String::ConfigurationGettingDetails();
-        auto progressScope = context.Reporter.BeginAsyncProgress(true);
-        progressScope->Callback().SetProgressMessage(gettingDetailString);
-
-        auto getLocalDetailsOperation = configContext.Processor().GetSetDetailsAsync(configContext.Set(), ConfigurationUnitDetailFlags::Local);
-        auto unification = anon::CreateProgressCancellationUnification(std::move(progressScope), getLocalDetailsOperation);
-
-        HRESULT getLocalHR = S_OK;
-        GetConfigurationSetDetailsResult getLocalResult = nullptr;
-
-        try
-        {
-            getLocalResult = getLocalDetailsOperation.get();
-        }
-        catch (...)
-        {
-            getLocalHR = LOG_CAUGHT_EXCEPTION();
-        }
-
-        unification.Reset();
-
-        if (context.IsTerminated())
-        {
-            // The context should only be terminated on us due to cancellation
-            context.Reporter.Error() << Resource::String::Cancelled << std::endl;
-            return;
-        }
-
-        if (FAILED(getLocalHR))
-        {
-            // Failing to get details might not be fatal, warn about it but proceed
-            context.Reporter.Warn() << Resource::String::ConfigurationFailedToGetDetails << std::endl;
-        }
-
-        // Next get the details from the catalog
-        progressScope = context.Reporter.BeginAsyncProgress(true);
-        progressScope->Callback().SetProgressMessage(gettingDetailString);
-
-        auto getCatalogDetailsOperation = configContext.Processor().GetSetDetailsAsync(configContext.Set(), ConfigurationUnitDetailFlags::Catalog);
-        unification = anon::CreateProgressCancellationUnification(std::move(progressScope), getCatalogDetailsOperation);
-
-        HRESULT getCatalogHR = S_OK;
-        GetConfigurationSetDetailsResult getCatalogResult = nullptr;
-
-        try
-        {
-            getCatalogResult = getCatalogDetailsOperation.get();
-        }
-        catch (...)
-        {
-            getCatalogHR = LOG_CAUGHT_EXCEPTION();
-        }
-
-        unification.Reset();
-
-        if (context.IsTerminated())
-        {
-            // The context should only be terminated on us due to cancellation
-            context.Reporter.Error() << Resource::String::Cancelled << std::endl;
-            return;
-        }
-
-        if (FAILED(getCatalogHR))
-        {
-            // Failing to get the catalog details means that we can't really get give much of a meaningful response.
-            context.Reporter.Error() << Resource::String::ConfigurationFailedToGetDetails << std::endl;
-            AICLI_TERMINATE_CONTEXT(getCatalogHR);
-        }
-
-        auto units = configContext.Set().Units();
-        auto localUnitResults = getLocalResult ? getLocalResult.UnitResults() : nullptr;
-        if (localUnitResults && units.Size() != localUnitResults.Size())
-        {
-            AICLI_LOG(Config, Error, << "The details result size did not match the set size: Set[" << units.Size() << "], Local[" << localUnitResults.Size() << "]");
-            THROW_HR(WINGET_CONFIG_ERROR_ASSERTION_FAILED);
-        }
-
-        auto catalogUnitResults = getCatalogResult.UnitResults();
-        if (units.Size() != catalogUnitResults.Size())
-        {
-            AICLI_LOG(Config, Error, << "The details result sizes did not match the set size: Set[" << units.Size() << "], Catalog[" << catalogUnitResults.Size() << "]");
-            THROW_HR(WINGET_CONFIG_ERROR_ASSERTION_FAILED);
-        }
-
-        bool foundIssue = false;
-
-        // Now that we have the entire set of local and catalog details, process each unit
-        for (uint32_t i = 0; i < units.Size(); ++i)
-        {
-            const ConfigurationUnit& unit = units.GetAt(i);
-            GetConfigurationUnitDetailsResult localUnitResult = localUnitResults ? localUnitResults.GetAt(i) : nullptr;
-            GetConfigurationUnitDetailsResult catalogUnitResult = catalogUnitResults.GetAt(i);
-            IConfigurationUnitProcessorDetails catalogDetails = catalogUnitResult.Details();
-
-            bool needsHeader = true;
-            auto outputHeaderIfNeeded = [&]()
-            {
-                if (needsHeader)
-                {
-                    anon::OutputConfigurationUnitHeader(context, unit, unit.Type());
-
-                    needsHeader = false;
-                    foundIssue = true;
-                }
-            };
-
-            if (anon::GetValueSetString(unit.Metadata(), anon::s_Directive_Module).empty())
-            {
-                outputHeaderIfNeeded();
-                context.Reporter.Warn() << "  "_liv << Resource::String::ConfigurationUnitModuleNotProvidedWarning << std::endl;
-            }
-
-            if (catalogDetails)
-            {
-                // Warn if unit is not public
-                if (!catalogDetails.IsPublic())
-                {
-                    outputHeaderIfNeeded();
-                    context.Reporter.Warn() << "  "_liv << Resource::String::ConfigurationUnitNotPublicWarning << std::endl;
-                }
-
-                // Since it is available, no more checks are needed
-                continue;
-            }
-            // Everything below here is due to not finding in the catalog search
-
-            if (FAILED(catalogUnitResult.ResultInformation().ResultCode()))
-            {
-                outputHeaderIfNeeded();
-                anon::OutputUnitRunFailure(context, unit, catalogUnitResult.ResultInformation());
-                continue;
-            }
-
-            // If not already prerelease, try with prerelease and warn if found
-            std::optional<bool> allowPrereleaseDirective = anon::GetValueSetBool(unit.Metadata(), anon::s_Directive_AllowPrerelease);
-            if (!allowPrereleaseDirective || !allowPrereleaseDirective.value())
-            {
-                // Check if the configuration unit is prerelease but the author forgot it
-                ConfigurationUnit clone = unit.Copy();
-                clone.Metadata().Insert(anon::s_Directive_AllowPrerelease, PropertyValue::CreateBoolean(true));
-
-                progressScope = context.Reporter.BeginAsyncProgress(true);
-                progressScope->Callback().SetProgressMessage(gettingDetailString);
-
-                auto getUnitDetailsOperation = configContext.Processor().GetUnitDetailsAsync(clone, ConfigurationUnitDetailFlags::Catalog);
-                auto unitUnification = anon::CreateProgressCancellationUnification(std::move(progressScope), getUnitDetailsOperation);
-
-                IConfigurationUnitProcessorDetails prereleaseDetails;
-
-                try
-                {
-                    prereleaseDetails = getUnitDetailsOperation.get().Details();
-                }
-                CATCH_LOG();
-
-                unification.Reset();
-
-                if (prereleaseDetails)
-                {
-                    outputHeaderIfNeeded();
-                    context.Reporter.Warn() << "  "_liv << Resource::String::ConfigurationUnitNeedsPrereleaseWarning << std::endl;
-                    continue;
-                }
-            }
-
-            // If module is local, warn that we couldn't find it in the catalog
-            if (localUnitResult && localUnitResult.Details())
-            {
-                outputHeaderIfNeeded();
-                context.Reporter.Warn() << "  "_liv << Resource::String::ConfigurationUnitNotInCatalogWarning << std::endl;
-                continue;
-            }
-
-            // Finally, error that we couldn't find it at all
-            outputHeaderIfNeeded();
-            context.Reporter.Error() << "  "_liv << Resource::String::ConfigurationUnitNotFound << std::endl;
-        }
-
-        if (foundIssue)
-        {
-            // Indicate that it was not a total success
-            AICLI_TERMINATE_CONTEXT(S_FALSE);
-        }
-    }
-
-    void ValidateConfigurationSetUnitContents(Execution::Context& context)
-    {
-        ConfigurationContext& configContext = context.Get<Data::ConfigurationContext>();
-        auto units = configContext.Set().Units();
-        auto validationOrder = anon::GetConfigurationSetUnitValidationOrder(units.GetView());
-
-        Configuration::WingetDscModuleUnitValidator wingetUnitValidator;
-
-        bool foundIssues = false;
-        for (const auto index : validationOrder)
-        {
-            const ConfigurationUnit& unit = units.GetAt(index);
-            auto moduleName = Utility::ConvertToUTF8(unit.Details().ModuleName());
-            if (Utility::CaseInsensitiveEquals(wingetUnitValidator.ModuleName(), moduleName))
-            {
-                bool result = wingetUnitValidator.ValidateConfigurationSetUnit(context, unit);
-                if (!result)
-                {
-                    foundIssues = true;
-                }
-            }
-        }
-
-        if (foundIssues)
-        {
-            // Indicate that it was not a total success
-            AICLI_TERMINATE_CONTEXT(S_FALSE);
-        }
-    }
-
-    void ValidateAllGoodMessage(Execution::Context& context)
-    {
-        context.Reporter.Info() << Resource::String::ConfigurationValidationFoundNoIssues << std::endl;
-    }
-
-    void SearchSourceForPackageExport(Execution::Context& context)
-    {
-        if (!context.Args.Contains(Args::Type::ConfigurationExportAll) && !context.Args.Contains(Args::Type::ConfigurationExportPackageId))
-        {
-            // No package export needed.
-            return;
-        }
-
-        context <<
-            OpenSource() <<
-            OpenCompositeSource(Repository::PredefinedSource::Installed);
-
-        if (context.Args.Contains(Args::Type::ConfigurationExportAll))
-        {
-            context <<
-                SearchSourceForMany <<
-                HandleSearchResultFailures <<
-                EnsureMatchesFromSearchResult(OperationType::Export) <<
-                SelectVersionsToExport;
-        }
-        else if (context.Args.Contains(Args::Type::ConfigurationExportPackageId))
-        {
-            context.Args.AddArg(Args::Type::Id, context.Args.GetArg(Args::Type::ConfigurationExportPackageId));
-            context <<
-                SearchSourceForSingle <<
-                Workflow::HandleSearchResultFailures <<
-                Workflow::EnsureOneMatchFromSearchResult(OperationType::Export) <<
-                SelectVersionsToExport;
-        }
-    }
-
-    void PopulateConfigurationSetForExport(Execution::Context& context)
-    {
-        ConfigurationContext& configContext = context.Get<Data::ConfigurationContext>();
-
-        // When exporting single WinGetPackage unit, the WinGetPackage unit can be used as a dependent unit for following configuration unit.
-        // This is not used in export all scenario.
-        std::optional<ConfigurationUnit> singlePackageUnit;
-
-        for (const auto& source : context.Get<Execution::Data::PackageCollection>().Sources)
-        {
-            // Create WinGetSource unit for non well known source.
-            std::optional<ConfigurationUnit> sourceUnit;
-            if (!CheckForWellKnownSource(source.Details))
-            {
-                sourceUnit = anon::CreateWinGetSourceUnit(source);
-                configContext.Set().Units().Append(sourceUnit.value());
-            }
-
-            for (const auto& package : source.Packages)
-            {
-                auto packageUnit = anon::CreateWinGetPackageUnit(package, source, context.Args.Contains(Args::Type::IncludeVersions), sourceUnit);
-                configContext.Set().Units().Append(packageUnit);
-                if (!singlePackageUnit)
-                {
-                    singlePackageUnit = packageUnit;
-                }
-            }
-        }
-
-        if (context.Args.Contains(Execution::Args::Type::ConfigurationExportModule, Execution::Args::Type::ConfigurationExportResource))
-        {
-            auto configUnit = anon::CreateConfigurationUnit(
-                context,
-                context.Args.GetArg(Args::Type::ConfigurationExportModule),
-                context.Args.GetArg(Args::Type::ConfigurationExportResource),
-                singlePackageUnit);
-
-            configContext.Set().Units().Append(configUnit);
-        }
-    }
-
-    void WriteConfigFile(Execution::Context& context)
-    {
-        try
-        {
-            std::string argPath{ context.Args.GetArg(Args::Type::OutputFile) };
-
-            context.Reporter.Info() << Resource::String::ConfigurationExportAddingToFile(Utility::LocIndView{ argPath }) << std::endl;
-
-            auto tempFilePath = Runtime::GetNewTempFilePath();
-
-            {
-                std::ofstream tempStream{ tempFilePath };
-                tempStream << "# Created using winget configure export " << Runtime::GetClientVersion().get() << std::endl;
-            }
-
-            auto openAction = Streams::FileRandomAccessStream::OpenAsync(
-                tempFilePath.wstring(),
-                FileAccessMode::ReadWrite);
-
-            auto stream = openAction.get();
-            stream.Seek(stream.Size());
-
-            ConfigurationContext& configContext = context.Get<Data::ConfigurationContext>();
-            configContext.Set().Serialize(openAction.get());
-
-            auto absolutePath = std::filesystem::weakly_canonical(std::filesystem::path{ argPath });
-            std::filesystem::rename(tempFilePath, absolutePath);
-
-            context.Reporter.Info() << Resource::String::ConfigurationExportSuccessful << std::endl;
-        }
-        catch (...)
-        {
-            context.Reporter.Error() << Resource::String::ConfigurationExportFailed << std::endl;
-            throw;
-        }
-    }
-
-    void GetConfigurationSetHistory(Execution::Context& context)
-    {
-        auto progressScope = context.Reporter.BeginAsyncProgress(true);
-
-        ConfigurationContext& configContext = context.Get<Data::ConfigurationContext>();
-        configContext.History(configContext.Processor().GetConfigurationHistory());
-    }
-
-    void ShowConfigurationSetHistory(Execution::Context& context)
-    {
-        const auto& history = context.Get<Data::ConfigurationContext>().History();
-
-        if (history.empty())
-        {
-            context.Reporter.Info() << Resource::String::ConfigurationHistoryEmpty << std::endl;
-        }
-        else
-        {
-            TableOutput<4> historyTable{ context.Reporter, { Resource::String::ConfigureListIdentifier, Resource::String::ConfigureListName, Resource::String::ConfigureListState, Resource::String::ConfigureListOrigin } };
-
-            for (const auto& set : history)
-            {
-                winrt::hstring origin = set.Path();
-                if (origin.empty())
-                {
-                    origin = set.Origin();
-                }
-
-                historyTable.OutputLine({ Utility::ConvertGuidToString(set.InstanceIdentifier()), Utility::ConvertToUTF8(set.Name()), anon::ToLocString(set.State()), Utility::ConvertToUTF8(origin)});
-            }
-
-            historyTable.Complete();
-        }
-    }
-
-    void SelectSetFromHistory(Execution::Context& context)
-    {
-        ConfigurationContext& configContext = context.Get<Data::ConfigurationContext>();
-        ConfigurationSet selectedSet{ nullptr };
-
-        std::string foldedInput = Utility::FoldCase(context.Args.GetArg(Execution::Args::Type::ConfigurationHistoryItem));
-
-        for (const ConfigurationSet& historySet : configContext.History())
-        {
-            if (anon::HistorySetMatchesInput(historySet, foldedInput))
-            {
-                if (selectedSet)
-                {
-                    selectedSet = nullptr;
-                    break;
-                }
-                else
-                {
-                    selectedSet = historySet;
-                }
-            }
-        }
-
-        if (!selectedSet)
-        {
-            context.Reporter.Warn() << Resource::String::ConfigurationHistoryItemNotFound << std::endl;
-            context << ShowConfigurationSetHistory;
-            AICLI_TERMINATE_CONTEXT(WINGET_CONFIG_ERROR_HISTORY_ITEM_NOT_FOUND);
-        }
-
-        configContext.Set(std::move(selectedSet));
-    }
-
-    void RemoveConfigurationSetHistory(Execution::Context& context)
-    {
-        auto progressScope = context.Reporter.BeginAsyncProgress(true);
-        context.Get<Data::ConfigurationContext>().Set().Remove();
-    }
-
-    void SerializeConfigurationSetHistory(Execution::Context& context)
-    {
-        auto progressScope = context.Reporter.BeginAsyncProgress(true);
-        std::filesystem::path absolutePath = std::filesystem::weakly_canonical(std::filesystem::path{ Utility::ConvertToUTF16(context.Args.GetArg(Execution::Args::Type::OutputFile)) });
-        auto openAction = Streams::FileRandomAccessStream::OpenAsync(absolutePath.wstring(), FileAccessMode::ReadWrite, StorageOpenOptions::None, Streams::FileOpenDisposition::CreateAlways);
-        auto cancellationScope = progressScope->Callback().SetCancellationFunction([&]() { openAction.Cancel(); });
-        auto outputStream = openAction.get();
-
-        context.Get<Data::ConfigurationContext>().Set().Serialize(outputStream);
-    }
-
-    void ShowSingleConfigurationSetHistory(Execution::Context& context)
-    {
-        const auto& set = context.Get<Data::ConfigurationContext>().Set();
-
-        // Output a table with name/value pairs for some of the set's properties. Example:
-        // 
-        // Field         Value
-        // ----------------------------------------------------
-        // Identifier    {7D5CF50E-F3C6-4333-BFE6-5A806F9EBA4E}
-        // Name          Test Name
-        // Origin        Test Origin
-        // Path          Test Path
-        // State         Completed
-        // First Applied 2024-07-16 21:15:13.000
-        // Apply Begun   2024-07-16 21:15:13.000
-        // Apply Ended   2024-07-16 21:15:13.000
-        Execution::TableOutput<2> table(context.Reporter, { Resource::String::SourceListField, Resource::String::SourceListValue });
-
-        table.OutputLine({ Resource::LocString{ Resource::String::ConfigureListIdentifier }, Utility::ConvertGuidToString(set.InstanceIdentifier()) });
-        table.OutputLine({ Resource::LocString{ Resource::String::ConfigureListName }, Utility::ConvertToUTF8(set.Name()) });
-        table.OutputLine({ Resource::LocString{ Resource::String::ConfigureListOrigin }, Utility::ConvertToUTF8(set.Origin()) });
-        table.OutputLine({ Resource::LocString{ Resource::String::ConfigureListPath }, Utility::ConvertToUTF8(set.Path()) });
-        table.OutputLine({ Resource::LocString{ Resource::String::ConfigureListState }, anon::ToLocString(set.State()) });
-        table.OutputLine({ Resource::LocString{ Resource::String::ConfigureListFirstApplied }, Utility::TimePointToString(winrt::clock::to_sys(set.FirstApply())) });
-
-        auto applyBegun = set.ApplyBegun();
-        if (applyBegun != winrt::clock::time_point{})
-        {
-            table.OutputLine({ Resource::LocString{ Resource::String::ConfigureListApplyBegun }, Utility::TimePointToString(winrt::clock::to_sys(applyBegun)) });
-        }
-
-        auto applyEnded = set.ApplyEnded();
-        if (applyEnded != winrt::clock::time_point{})
-        {
-            table.OutputLine({ Resource::LocString{ Resource::String::ConfigureListApplyEnded }, Utility::TimePointToString(winrt::clock::to_sys(applyEnded)) });
-        }
-
-        table.Complete();
-
-        context.Reporter.Info() << std::endl;
-
-        // Output a table with unit state information. Groups are represented by indentation beneath their parent unit. Example:
-        //
-        // Unit                        State     Result     Details
-        // ------------------------------------------------------------
-        // Module/Resource [Name]      Completed 0x00000000
-        // Module2/Resource [Group]    Completed 0x00000000
-        // |-Module3/Resource [Child1] Completed 0x00000000
-        // |---Module4/Resource2       Completed 0x80004005 I failed :(
-        // |-Module3/Resource [Child2] Completed 0x00000000
-        Execution::TableOutput<4> unitTable(context.Reporter, { Resource::String::ConfigureListUnit, Resource::String::ConfigureListState, Resource::String::ConfigureListResult, Resource::String::ConfigureListResultDescription });
-
-        struct UnitSiblings
-        {
-            size_t Depth = 0;
-            size_t Current = 0;
-            std::vector<ConfigurationUnit> Siblings;
-        };
-
-        std::vector<UnitSiblings> stack;
-
-        {
-            UnitSiblings initial;
-            auto units = set.Units();
-            initial.Siblings.resize(units.Size());
-            units.GetMany(0, initial.Siblings);
-            stack.emplace_back(std::move(initial));
-        }
-
-        // Each item on the stack is a list of sibling units.
-        // Each iteration, we process the Current sibling from the group on top of the stack.
-        // If it is a group, we add its children as a new stack item to be processed next.
-        while (!stack.empty())
-        {
-            UnitSiblings& currentSiblings = stack.back();
-
-            if (currentSiblings.Current >= currentSiblings.Siblings.size())
-            {
-                stack.pop_back();
-                continue;
-            }
-
-            ConfigurationUnit& currentUnit = currentSiblings.Siblings[currentSiblings.Current++];
-
-            std::ostringstream unitStream;
-
-            if (currentSiblings.Depth)
-            {
-                unitStream << '|' << std::string((currentSiblings.Depth * 2) - 1, '-');
-            }
-
-            unitStream << Utility::ConvertToUTF8(currentUnit.Type());
-
-            auto identifier = currentUnit.Identifier();
-            if (!identifier.empty())
-            {
-                unitStream << " [" << Utility::ConvertControlCodesToPictures(Utility::ConvertToUTF8(identifier)) << ']';
-            }
-
-            auto resultInformation = currentUnit.ResultInformation();
-            std::ostringstream resultStream;
-            std::string resultDetails;
-
-            if (resultInformation)
-            {
-                resultStream << "0x" << Logging::SetHRFormat << resultInformation.ResultCode();
-
-                auto description = resultInformation.Description();
-                if (description.empty())
-                {
-                    description = resultInformation.Details();
-                }
-
-                resultDetails = Utility::ConvertControlCodesToPictures(Utility::ConvertToUTF8(description));
-            }
-
-            unitTable.OutputLine({ std::move(unitStream).str(), anon::ToLocString(currentUnit.State()), std::move(resultStream).str(), std::move(resultDetails) });
-
-            if (currentUnit.IsGroup())
-            {
-                UnitSiblings unitChildren;
-                unitChildren.Depth = currentSiblings.Depth + 1;
-                auto units = currentUnit.Units();
-                unitChildren.Siblings.resize(units.Size());
-                units.GetMany(0, unitChildren.Siblings);
-                stack.emplace_back(std::move(unitChildren));
-            }
-        }
-
-        unitTable.Complete();
-    }
-
-    void CompleteConfigurationHistoryItem(Execution::Context& context)
-    {
-        const std::string& word = context.Get<Data::CompletionData>().Word();
-        auto stream = context.Reporter.Completion();
-
-        for (const auto& historyItem : ConfigurationProcessor{ IConfigurationSetProcessorFactory{ nullptr } }.GetConfigurationHistory())
-        {
-            std::ostringstream identifierStream;
-            identifierStream << historyItem.InstanceIdentifier();
-            std::string identifier = identifierStream.str();
-
-            if (word.empty() || Utility::CaseInsensitiveContainsSubstring(identifier, word))
-            {
-                stream << '"' << identifier << '"' << std::endl;
-            }
-
-            std::string name = Utility::ConvertToUTF8(historyItem.Name());
-
-            if (word.empty() || Utility::CaseInsensitiveStartsWith(name, word))
-            {
-                stream << '"' << name << '"' << std::endl;
-            }
-        }
-    }
-
-    void MonitorConfigurationStatus(Execution::Context& context)
-    {
-        auto& configurationContext = context.Get<Data::ConfigurationContext>();
-
-        std::mutex activeSetMutex;
-        ConfigurationSet activeSet{ nullptr };
-        decltype(activeSet.ConfigurationSetChange(winrt::auto_revoke, nullptr)) activeSetRevoker;
-
-        auto setChangeHandler = [&](const ConfigurationSet& set, const ConfigurationSetChangeData& changeData)
-            {
-                if (changeData.Change() == ConfigurationSetChangeEventType::SetStateChanged)
-                {
-                    context.Reporter.Info() << "(SetStateChanged) " << set.InstanceIdentifier() << " :: " << anon::ToLocString(changeData.SetState()) << std::endl;
-                }
-                else if (changeData.Change() == ConfigurationSetChangeEventType::UnitStateChanged)
-                {
-                    context.Reporter.Info() << "(UnitStateChanged) " << changeData.Unit().InstanceIdentifier() << " :: " << anon::ToLocString(changeData.UnitState()) << std::endl;
-
-                    auto resultInformation = changeData.ResultInformation();
-                    if (resultInformation)
-                    {
-                        context.Reporter.Info() << "    [" << anon::ToString(resultInformation.ResultSource()) << "] :: 0x" << Logging::SetHRFormat << resultInformation.ResultCode() << std::endl;
-                    }
-                }
-            };
-
-        auto setActiveSet = [&](const ConfigurationSet& set, bool force)
-            {
-                std::lock_guard<std::mutex> lock{ activeSetMutex };
-
-                if (force || !activeSet)
-                {
-                    activeSet = set;
-                    activeSetRevoker = activeSet.ConfigurationSetChange(winrt::auto_revoke, setChangeHandler);
-                }
-            };
-
-        auto processorRevoker = configurationContext.Processor().ConfigurationChange(winrt::auto_revoke, [&](const ConfigurationSet& set, const ConfigurationChangeData& changeData)
-            {
-                context.Reporter.Info() << '[' << anon::ToString(changeData.Change()) << "] " << changeData.InstanceIdentifier() << " :: " << anon::ToLocString(changeData.State()) << std::endl;
-
-                if (changeData.Change() == ConfigurationChangeEventType::SetStateChanged && changeData.State() == ConfigurationSetState::InProgress)
-                {
-                    setActiveSet(set, true);
-                }
-            });
-
-        for (ConfigurationSet& historySet : configurationContext.History())
-        {
-            if (historySet.State() == ConfigurationSetState::InProgress)
-            {
-                setActiveSet(historySet, false);
-            }
-        }
-
-        for (;;)
-        {
-            std::this_thread::sleep_for(250ms);
-            if (context.IsTerminated())
-            {
-                return;
-            }
-        }
-    }
-}
+// Copyright (c) Microsoft Corporation.
+// Licensed under the MIT License.
+#include "pch.h"
+#include "ConfigurationFlow.h"
+#include "UriValidationFLow.h"
+#include "ImportExportFlow.h"
+#include "PromptFlow.h"
+#include "TableOutput.h"
+#include "Public/ConfigurationSetProcessorFactoryRemoting.h"
+#include "ConfigurationCommon.h"
+#include "ConfigurationWingetDscModuleUnitValidation.h"
+#include <AppInstallerDateTime.h>
+#include <AppInstallerDownloader.h>
+#include <AppInstallerErrors.h>
+#include <AppInstallerRuntime.h>
+#include <AppInstallerStrings.h>
+#include <winget/ExperimentalFeature.h>
+#include <winget/SelfManagement.h>
+#include <winrt/Microsoft.Management.Configuration.h>
+
+using namespace AppInstaller::CLI::Execution;
+using namespace winrt::Microsoft::Management::Configuration;
+using namespace winrt::Windows::Foundation;
+using namespace winrt::Windows::Foundation::Collections;
+using namespace winrt::Windows::Storage;
+using namespace AppInstaller::Utility::literals;
+using namespace AppInstaller::SelfManagement;
+
+namespace AppInstaller::CLI::Workflow
+{
+#ifndef AICLI_DISABLE_TEST_HOOKS
+    IConfigurationSetProcessorFactory s_override_IConfigurationSetProcessorFactory;
+
+    void SetTestConfigurationSetProcessorFactory(IConfigurationSetProcessorFactory factory)
+    {
+        s_override_IConfigurationSetProcessorFactory = std::move(factory);
+    }
+#endif
+
+    namespace anon
+    {
+        constexpr std::wstring_view s_Directive_Description = L"description";
+        constexpr std::wstring_view s_Directive_Module = L"module";
+        constexpr std::wstring_view s_Directive_AllowPrerelease = L"allowPrerelease";
+
+        constexpr std::wstring_view s_Unit_WinGetPackage = L"WinGetPackage";
+        constexpr std::wstring_view s_Unit_WinGetSource = L"WinGetSource";
+
+        constexpr std::wstring_view s_Module_WinGetClient = L"Microsoft.WinGet.DSC";
+
+        constexpr std::wstring_view s_Setting_WinGetPackage_Id = L"id";
+        constexpr std::wstring_view s_Setting_WinGetPackage_Source = L"source";
+        constexpr std::wstring_view s_Setting_WinGetPackage_Version = L"version";
+
+        constexpr std::wstring_view s_Setting_WinGetSource_Name = L"name";
+        constexpr std::wstring_view s_Setting_WinGetSource_Arg = L"argument";
+        constexpr std::wstring_view s_Setting_WinGetSource_Type = L"type";
+
+        Logging::Level ConvertLevel(DiagnosticLevel level)
+        {
+            switch (level)
+            {
+            case DiagnosticLevel::Verbose: return Logging::Level::Verbose;
+            case DiagnosticLevel::Informational: return Logging::Level::Info;
+            case DiagnosticLevel::Warning: return Logging::Level::Warning;
+            case DiagnosticLevel::Error: return Logging::Level::Error;
+            case DiagnosticLevel::Critical: return Logging::Level::Crit;
+            }
+
+            return Logging::Level::Info;
+        }
+
+        DiagnosticLevel ConvertLevel(Logging::Level level)
+        {
+            switch (level)
+            {
+            case Logging::Level::Verbose: return DiagnosticLevel::Verbose;
+            case Logging::Level::Info: return DiagnosticLevel::Informational;
+            case Logging::Level::Warning: return DiagnosticLevel::Warning;
+            case Logging::Level::Error: return DiagnosticLevel::Error;
+            case Logging::Level::Crit: return DiagnosticLevel::Critical;
+            }
+
+            return DiagnosticLevel::Informational;
+        }
+
+        Resource::StringId ToResource(ConfigurationUnitIntent intent)
+        {
+            switch (intent)
+            {
+            case ConfigurationUnitIntent::Assert: return Resource::String::ConfigurationAssert;
+            case ConfigurationUnitIntent::Inform: return Resource::String::ConfigurationInform;
+            case ConfigurationUnitIntent::Apply: return Resource::String::ConfigurationApply;
+            default: return Resource::StringId::Empty();
+            }
+        }
+
+        IConfigurationSetProcessorFactory CreateConfigurationSetProcessorFactory(Execution::Context& context)
+        {
+#ifndef AICLI_DISABLE_TEST_HOOKS
+            // Test could override the entire workflow task, but that may require keeping more in sync than simply setting the factory.
+            if (s_override_IConfigurationSetProcessorFactory)
+            {
+                return s_override_IConfigurationSetProcessorFactory;
+            }
+#endif
+
+            IConfigurationSetProcessorFactory factory;
+
+            // Since downgrading is not currently supported, only use dynamic if running limited.
+            if (Runtime::IsRunningWithLimitedToken())
+            {
+                factory = ConfigurationRemoting::CreateDynamicRuntimeFactory();
+            }
+            else
+            {
+                factory = ConfigurationRemoting::CreateOutOfProcessFactory();
+            }
+
+            Configuration::SetModulePath(context, factory);
+            return factory;
+        }
+
+        void ConfigureProcessorForUse(Execution::Context& context, ConfigurationProcessor&& processor)
+        {
+            // Set the processor to the current level of the logging.
+            processor.MinimumLevel(anon::ConvertLevel(Logging::Log().GetLevel()));
+            processor.Caller(L"winget");
+            // Use same activity as the overall winget command
+            processor.ActivityIdentifier(*Logging::Telemetry().GetActivityId());
+            // Apply winget telemetry setting to configuration
+            processor.GenerateTelemetryEvents(!Settings::User().Get<Settings::Setting::TelemetryDisable>());
+
+            // Route the configuration diagnostics into the context's diagnostics logging
+            processor.Diagnostics([&context](const winrt::Windows::Foundation::IInspectable&, const IDiagnosticInformation& diagnostics)
+                {
+                    context.GetThreadGlobals().GetDiagnosticLogger().Write(Logging::Channel::Config, anon::ConvertLevel(diagnostics.Level()), Utility::ConvertToUTF8(diagnostics.Message()));
+                });
+
+            ConfigurationContext configurationContext;
+            configurationContext.Processor(std::move(processor));
+
+            context.Add<Data::ConfigurationContext>(std::move(configurationContext));
+        }
+
+        winrt::hstring GetValueSetString(const ValueSet& valueSet, std::wstring_view value)
+        {
+            if (valueSet.HasKey(value))
+            {
+                auto object = valueSet.Lookup(value);
+                IPropertyValue property = object.try_as<IPropertyValue>();
+                if (property && property.Type() == PropertyType::String)
+                {
+                    return property.GetString();
+                }
+            }
+
+            return {};
+        }
+
+        std::optional<bool> GetValueSetBool(const ValueSet& valueSet, std::wstring_view value)
+        {
+            if (valueSet.HasKey(value))
+            {
+                auto object = valueSet.Lookup(value);
+                IPropertyValue property = object.try_as<IPropertyValue>();
+                if (property && property.Type() == PropertyType::Boolean)
+                {
+                    return property.GetBoolean();
+                }
+            }
+
+            return {};
+        }
+
+        // Contains the output functions and tracks whether any fields needed to be truncated.
+        struct OutputHelper
+        {
+            OutputHelper(Execution::Context& context) : m_context(context) {}
+
+            size_t ValuesTruncated = 0;
+
+            // Converts a string from the configuration API surface for output.
+            // All strings coming from the API are external data and not localizable by us.
+            Utility::LocIndString ConvertForOutput(const std::string& input, size_t maxLines)
+            {
+                bool truncated = false;
+                auto lines = Utility::SplitIntoLines(input);
+
+                if (maxLines == 1 && lines.size() > 1)
+                {
+                    // If the limit was one line, don't allow line breaks but do allow a second line of overflow
+                    lines.resize(1);
+                    maxLines = 2;
+                    truncated = true;
+                }
+
+                if (Utility::LimitOutputLines(lines, GetConsoleWidth(), maxLines))
+                {
+                    truncated = true;
+                }
+
+                if (truncated)
+                {
+                    ++ValuesTruncated;
+                }
+
+                return Utility::LocIndString{ Utility::Join("\n", lines) };
+            }
+
+            Utility::LocIndString ConvertForOutput(const winrt::hstring& input, size_t maxLines)
+            {
+                return ConvertForOutput(Utility::ConvertToUTF8(input), maxLines);
+            }
+
+            Utility::LocIndString ConvertIdentifier(const winrt::hstring& input)
+            {
+                return ConvertForOutput(input, 1);
+            }
+
+            Utility::LocIndString ConvertURI(const winrt::hstring& input)
+            {
+                return ConvertForOutput(input, 1);
+            }
+
+            Utility::LocIndString ConvertValue(const winrt::hstring& input)
+            {
+                return ConvertForOutput(input, 5);
+            }
+
+            Utility::LocIndString ConvertDetailsIdentifier(const winrt::hstring& input)
+            {
+                return ConvertForOutput(Utility::ConvertControlCodesToPictures(Utility::ConvertToUTF8(input)), 1);
+            }
+
+            Utility::LocIndString ConvertDetailsURI(const winrt::hstring& input)
+            {
+                return ConvertForOutput(Utility::ConvertControlCodesToPictures(Utility::ConvertToUTF8(input)), 1);
+            }
+
+            Utility::LocIndString ConvertDetailsValue(const winrt::hstring& input)
+            {
+                return ConvertForOutput(Utility::ConvertControlCodesToPictures(Utility::ConvertToUTF8(input)), 5);
+            }
+
+            void OutputValueWithTruncationWarningIfNeeded(const winrt::hstring& input)
+            {
+                size_t truncatedBefore = ValuesTruncated;
+                m_context.Reporter.Info() << ConvertValue(input) << '\n';
+
+                if (ValuesTruncated > truncatedBefore)
+                {
+                    m_context.Reporter.Warn() << Resource::String::ConfigurationWarningValueTruncated << std::endl;
+                }
+            }
+
+            void OutputPropertyValue(const IPropertyValue property)
+            {
+                switch (property.Type())
+                {
+                case PropertyType::String:
+                    m_context.Reporter.Info() << ' ';
+                    OutputValueWithTruncationWarningIfNeeded(property.GetString());
+                    break;
+                case PropertyType::Boolean:
+                    m_context.Reporter.Info() << ' ' << (property.GetBoolean() ? Utility::LocIndView("true") : Utility::LocIndView("false")) << '\n';
+                    break;
+                case PropertyType::Int64:
+                    m_context.Reporter.Info() << ' ' << property.GetInt64() << '\n';
+                    break;
+                default:
+                    m_context.Reporter.Info() << " [Debug:PropertyType="_liv << property.Type() << "]\n"_liv;
+                    break;
+                }
+            }
+
+            void OutputValueSetAsArray(const ValueSet& valueSetArray, size_t indent)
+            {
+                Utility::LocIndString indentString{ std::string(indent, ' ') };
+
+                std::vector<std::pair<int, winrt::Windows::Foundation::IInspectable>> arrayValues;
+                for (const auto& arrayValue : valueSetArray)
+                {
+                    if (arrayValue.Key() != L"treatAsArray")
+                    {
+                        arrayValues.emplace_back(std::make_pair(std::stoi(arrayValue.Key().c_str()), arrayValue.Value()));
+                    }
+                }
+
+                std::sort(
+                    arrayValues.begin(),
+                    arrayValues.end(),
+                    [](const std::pair<int, winrt::Windows::Foundation::IInspectable>& a, const std::pair<int, winrt::Windows::Foundation::IInspectable>& b)
+                    {
+                        return a.first < b.first;
+                    });
+
+                for (const auto& arrayValue : arrayValues)
+                {
+                    auto arrayObject = arrayValue.second;
+                    IPropertyValue arrayProperty = arrayObject.try_as<IPropertyValue>();
+
+                    m_context.Reporter.Info() << indentString << "-";
+                    if (arrayProperty)
+                    {
+                        OutputPropertyValue(arrayProperty);
+                    }
+                    else
+                    {
+                        ValueSet arraySubset = arrayObject.as<ValueSet>();
+                        auto size = arraySubset.Size();
+                        if (size > 0)
+                        {
+                            // First one is special.
+                            auto first = arraySubset.First().Current();
+                            m_context.Reporter.Info() << ' ' << ConvertIdentifier(first.Key()) << ':';
+
+                            auto object = first.Value();
+                            IPropertyValue property = object.try_as<IPropertyValue>();
+                            if (property)
+                            {
+                                OutputPropertyValue(property);
+                            }
+                            else
+                            {
+                                // If not an IPropertyValue, it must be a ValueSet
+                                ValueSet subset = object.as<ValueSet>();
+                                m_context.Reporter.Info() << '\n';
+                                OutputValueSet(subset, indent + 4);
+                            }
+
+                            if (size > 1)
+                            {
+                                arraySubset.Remove(first.Key());
+                                OutputValueSet(arraySubset, indent + 2);
+                                arraySubset.Insert(first.Key(), first.Value());
+                            }
+                        }
+                    }
+                }
+            }
+
+            void OutputValueSet(const ValueSet& valueSet, size_t indent)
+            {
+                Utility::LocIndString indentString{ std::string(indent, ' ') };
+
+                for (const auto& value : valueSet)
+                {
+                    m_context.Reporter.Info() << indentString << ConvertIdentifier(value.Key()) << ':';
+
+                    auto object = value.Value();
+
+                    IPropertyValue property = object.try_as<IPropertyValue>();
+                    if (property)
+                    {
+                        OutputPropertyValue(property);
+                    }
+                    else
+                    {
+                        // If not an IPropertyValue, it must be a ValueSet
+                        ValueSet subset = object.as<ValueSet>();
+                        m_context.Reporter.Info() << '\n';
+                        if (subset.HasKey(L"treatAsArray"))
+                        {
+                            OutputValueSetAsArray(subset, indent + 2);
+                        }
+                        else
+                        {
+                            OutputValueSet(subset, indent + 2);
+                        }
+                    }
+                }
+            }
+
+            void OutputConfigurationUnitHeader(const ConfigurationUnit& unit, const winrt::hstring& name)
+            {
+                m_context.Reporter.Info() << ConfigurationIntentEmphasis << ToResource(unit.Intent()) << " :: "_liv << ConfigurationUnitEmphasis << ConvertIdentifier(name);
+
+                winrt::hstring identifier = unit.Identifier();
+                if (!identifier.empty())
+                {
+                    m_context.Reporter.Info() << " ["_liv << ConvertIdentifier(identifier) << ']';
+                }
+
+                m_context.Reporter.Info() << '\n';
+            }
+
+            void OutputConfigurationUnitInformation(const ConfigurationUnit& unit)
+            {
+                IConfigurationUnitProcessorDetails details = unit.Details();
+                ValueSet metadata = unit.Metadata();
+
+                if (details)
+                {
+                    // -- Sample output when IConfigurationUnitProcessorDetails present --
+                    // Intent :: UnitType <from details> [Identifier]
+                    //   UnitDocumentationUri <if present>
+                    //   Description <from details first, directives second>
+                    //   "Module": ModuleName "by" Author / Publisher (IsLocal / ModuleSource)
+                    //     "Signed by": SigningCertificateChain (leaf subject CN)
+                    //     PublishedModuleUri / ModuleDocumentationUri <if present>
+                    //     ModuleDescription
+                    OutputConfigurationUnitHeader(unit, details.UnitType());
+
+                    auto unitDocumentationUri = details.UnitDocumentationUri();
+                    if (unitDocumentationUri)
+                    {
+                        m_context.Reporter.Info() << "  "_liv << ConvertDetailsURI(unitDocumentationUri.DisplayUri()) << '\n';
+                    }
+
+                    winrt::hstring unitDescriptionFromDetails = details.UnitDescription();
+                    if (!unitDescriptionFromDetails.empty())
+                    {
+                        m_context.Reporter.Info() << "  "_liv << ConvertDetailsValue(unitDescriptionFromDetails) << '\n';
+                    }
+                    else
+                    {
+                        auto unitDescriptionFromDirectives = GetValueSetString(metadata, s_Directive_Description);
+                        if (!unitDescriptionFromDirectives.empty())
+                        {
+                            m_context.Reporter.Info() << "  "_liv;
+                            OutputValueWithTruncationWarningIfNeeded(unitDescriptionFromDirectives);
+                        }
+                    }
+
+                    auto author = ConvertDetailsIdentifier(details.Author());
+                    if (author.empty())
+                    {
+                        author = ConvertDetailsIdentifier(details.Publisher());
+                    }
+                    if (details.IsLocal())
+                    {
+                        m_context.Reporter.Info() << "  "_liv << Resource::String::ConfigurationModuleWithDetails(ConvertDetailsIdentifier(details.ModuleName()), author, Resource::String::ConfigurationLocal) << '\n';
+                    }
+                    else
+                    {
+                        m_context.Reporter.Info() << "  "_liv << Resource::String::ConfigurationModuleWithDetails(ConvertDetailsIdentifier(details.ModuleName()), author, ConvertDetailsIdentifier(details.ModuleSource())) << '\n';
+                    }
+
+                    // TODO: Currently the signature information is only for the top files. Maybe each item should be tagged?
+                    // TODO: Output signing information with additional details (like whether the certificate is trusted). Doing this with the validate command
+                    //       seems like a good time, as that will also need to do the check in order to inform the user on the validation.
+                    //       Just saying "Signed By: Foo" is going to lead to a false sense of trust if the signature is valid but not actually trusted.
+
+                    auto moduleUri = details.PublishedModuleUri();
+                    if (!moduleUri)
+                    {
+                        moduleUri = details.ModuleDocumentationUri();
+                    }
+                    if (moduleUri)
+                    {
+                        m_context.Reporter.Info() << "    "_liv << ConvertDetailsURI(moduleUri.DisplayUri()) << '\n';
+                    }
+
+                    winrt::hstring moduleDescription = details.ModuleDescription();
+                    if (!moduleDescription.empty())
+                    {
+                        m_context.Reporter.Info() << "    "_liv << ConvertDetailsValue(moduleDescription) << '\n';
+                    }
+                }
+                else
+                {
+                    // -- Sample output when no IConfigurationUnitProcessorDetails present --
+                    // Intent :: Type <from unit> [identifier]
+                    //   Description (from directives)
+                    //   "Module": module <directive>
+                    OutputConfigurationUnitHeader(unit, unit.Type());
+
+                    auto description = GetValueSetString(metadata, s_Directive_Description);
+                    if (!description.empty())
+                    {
+                        m_context.Reporter.Info() << "  "_liv;
+                        OutputValueWithTruncationWarningIfNeeded(description);
+                    }
+
+                    auto module = GetValueSetString(metadata, s_Directive_Module);
+                    if (!module.empty())
+                    {
+                        m_context.Reporter.Info() << "  "_liv << Resource::String::ConfigurationModuleNameOnly(ConvertIdentifier(module)) << '\n';
+                    }
+                }
+
+                // -- Sample output footer --
+                //   Dependencies: dep1, dep2, ...
+                //   Settings:
+                //     <... settings splat>
+                auto dependencies = unit.Dependencies();
+                if (dependencies.Size() > 0)
+                {
+                    std::ostringstream allDependencies;
+                    for (const winrt::hstring& dependency : dependencies)
+                    {
+                        allDependencies << ' ' << ConvertIdentifier(dependency);
+                    }
+                    m_context.Reporter.Info() << "  "_liv << Resource::String::ConfigurationDependencies(Utility::LocIndString{ std::move(allDependencies).str() }) << '\n';
+                }
+
+                ValueSet settings = unit.Settings();
+                if (settings.Size() > 0)
+                {
+                    m_context.Reporter.Info() << "  "_liv << Resource::String::ConfigurationSettings << '\n';
+                    OutputValueSet(settings, 4);
+                }
+            }
+
+        private:
+            Execution::Context& m_context;
+        };
+
+        void OutputConfigurationUnitHeader(Execution::Context& context, const ConfigurationUnit& unit, const winrt::hstring& name)
+        {
+            OutputHelper helper{ context };
+            helper.OutputConfigurationUnitHeader(unit, name);
+        }
+
+        void LogFailedGetConfigurationUnitDetails(const ConfigurationUnit& unit, const IConfigurationUnitResultInformation& resultInformation)
+        {
+            if (FAILED(resultInformation.ResultCode()))
+            {
+                AICLI_LOG(Config, Error, << "Failed to get unit details for " << Utility::ConvertToUTF8(unit.Type()) << " : 0x" <<
+                    Logging::SetHRFormat << resultInformation.ResultCode() << '\n' << Utility::ConvertToUTF8(resultInformation.Description()) << '\n' <<
+                    Utility::ConvertToUTF8(resultInformation.Details()));
+            }
+        }
+
+        struct UnitFailedMessageData
+        {
+            Utility::LocIndString Message;
+            bool ShowDescription = true;
+        };
+
+        // TODO: We may need a detailed result code to enable the internal error to be exposed.
+        //       Additionally, some of the processor exceptions that generate these errors should be enlightened to produce better, localized descriptions.
+        UnitFailedMessageData GetUnitFailedData(const ConfigurationUnit& unit, const IConfigurationUnitResultInformation& resultInformation)
+        {
+            int32_t resultCode = resultInformation.ResultCode();
+
+            switch (resultCode)
+            {
+            case WINGET_CONFIG_ERROR_DUPLICATE_IDENTIFIER: return { Resource::String::ConfigurationUnitHasDuplicateIdentifier(Utility::LocIndString{ Utility::ConvertToUTF8(unit.Identifier()) }), false };
+            case WINGET_CONFIG_ERROR_MISSING_DEPENDENCY: return { Resource::String::ConfigurationUnitHasMissingDependency(Utility::LocIndString{ Utility::ConvertToUTF8(resultInformation.Details()) }), false };
+            case WINGET_CONFIG_ERROR_ASSERTION_FAILED: return { Resource::String::ConfigurationUnitAssertHadNegativeResult(), false };
+            case WINGET_CONFIG_ERROR_UNIT_NOT_INSTALLED: return { Resource::String::ConfigurationUnitNotFoundInModule(), false };
+            case WINGET_CONFIG_ERROR_UNIT_NOT_FOUND_REPOSITORY: return { Resource::String::ConfigurationUnitNotFound(), false };
+            case WINGET_CONFIG_ERROR_UNIT_MULTIPLE_MATCHES: return { Resource::String::ConfigurationUnitMultipleMatches(), false };
+            case WINGET_CONFIG_ERROR_UNIT_INVOKE_GET: return { Resource::String::ConfigurationUnitFailedDuringGet(), true };
+            case WINGET_CONFIG_ERROR_UNIT_INVOKE_TEST: return { Resource::String::ConfigurationUnitFailedDuringTest(), true };
+            case WINGET_CONFIG_ERROR_UNIT_INVOKE_SET: return { Resource::String::ConfigurationUnitFailedDuringSet(), true };
+            case WINGET_CONFIG_ERROR_UNIT_MODULE_CONFLICT: return { Resource::String::ConfigurationUnitModuleConflict(), false };
+            case WINGET_CONFIG_ERROR_UNIT_IMPORT_MODULE: return { Resource::String::ConfigurationUnitModuleImportFailed(), false };
+            case WINGET_CONFIG_ERROR_UNIT_INVOKE_INVALID_RESULT: return { Resource::String::ConfigurationUnitReturnedInvalidResult(), false };
+            case WINGET_CONFIG_ERROR_UNIT_SETTING_CONFIG_ROOT: return { Resource::String::ConfigurationUnitSettingConfigRoot(), false };
+            case WINGET_CONFIG_ERROR_UNIT_IMPORT_MODULE_ADMIN: return { Resource::String::ConfigurationUnitImportModuleAdmin(), false };
+            }
+
+            switch (resultInformation.ResultSource())
+            {
+            case ConfigurationUnitResultSource::ConfigurationSet: return { Resource::String::ConfigurationUnitFailedConfigSet(resultCode), true };
+            case ConfigurationUnitResultSource::Internal: return { Resource::String::ConfigurationUnitFailedInternal(resultCode), true };
+            case ConfigurationUnitResultSource::Precondition: return { Resource::String::ConfigurationUnitFailedPrecondition(resultCode), true };
+            case ConfigurationUnitResultSource::SystemState: return { Resource::String::ConfigurationUnitFailedSystemState(resultCode), true };
+            case ConfigurationUnitResultSource::UnitProcessing: return { Resource::String::ConfigurationUnitFailedUnitProcessing(resultCode), true };
+            }
+
+            // All other errors use a generic message
+            return { Resource::String::ConfigurationUnitFailed(resultCode), true };
+        }
+
+        Utility::LocIndString GetUnitSkippedMessage(const IConfigurationUnitResultInformation& resultInformation)
+        {
+            int32_t resultCode = resultInformation.ResultCode();
+
+            switch (resultInformation.ResultCode())
+            {
+            case WINGET_CONFIG_ERROR_MANUALLY_SKIPPED: return Resource::String::ConfigurationUnitManuallySkipped();
+            case WINGET_CONFIG_ERROR_DEPENDENCY_UNSATISFIED: return Resource::String::ConfigurationUnitNotRunDueToDependency();
+            case WINGET_CONFIG_ERROR_ASSERTION_FAILED: return Resource::String::ConfigurationUnitNotRunDueToFailedAssert();
+            }
+
+            // If new cases arise and are not handled here, at least have a generic backstop message.
+            return Resource::String::ConfigurationUnitSkipped(resultCode);
+        }
+
+        void OutputUnitRunFailure(Context& context, const ConfigurationUnit& unit, const IConfigurationUnitResultInformation& resultInformation)
+        {
+            std::string description = Utility::Trim(Utility::ConvertToUTF8(resultInformation.Description()));
+
+            AICLI_LOG_LARGE_STRING(Config, Error, << "Configuration unit " << Utility::ConvertToUTF8(unit.Type()) << "[" << Utility::ConvertToUTF8(unit.Identifier()) << "] failed with code 0x"
+                << Logging::SetHRFormat << resultInformation.ResultCode() << " and error message:\n" << description, Utility::ConvertToUTF8(resultInformation.Details()));
+
+            UnitFailedMessageData messageData = GetUnitFailedData(unit, resultInformation);
+            auto error = context.Reporter.Error();
+            error << "  "_liv << messageData.Message << std::endl;
+
+            if (messageData.ShowDescription && !description.empty())
+            {
+                constexpr size_t maximumDescriptionLines = 3;
+                size_t consoleWidth = GetConsoleWidth();
+                std::vector<std::string> lines = Utility::SplitIntoLines(description, maximumDescriptionLines + 1);
+                bool wasLimited = Utility::LimitOutputLines(lines, consoleWidth, maximumDescriptionLines);
+
+                for (const auto& line : lines)
+                {
+                    error << line << std::endl;
+                }
+
+                if (wasLimited || !resultInformation.Details().empty())
+                {
+                    error << Resource::String::ConfigurationDescriptionWasTruncated << std::endl;
+                }
+            }
+        }
+
+        // Coordinates an active progress scope and cancellation of the operation.
+        template<typename OperationT>
+        struct ProgressCancellationUnification
+        {
+            ProgressCancellationUnification(std::unique_ptr<Reporter::AsyncProgressScope>&& progressScope, const OperationT& operation) :
+                m_progressScope(std::move(progressScope)), m_operation(operation)
+            {
+                SetCancellationFunction();
+            }
+
+            void Reset()
+            {
+                m_cancelScope.reset();
+                m_progressScope.reset();
+            }
+
+            Reporter::AsyncProgressScope& Progress() const { return *m_progressScope; }
+
+            void Progress(std::unique_ptr<Reporter::AsyncProgressScope>&& progressScope)
+            {
+                m_cancelScope.reset();
+                m_progressScope = std::move(progressScope);
+                SetCancellationFunction();
+            }
+
+            OperationT& Operation() const { return m_operation; }
+
+        private:
+            void SetCancellationFunction()
+            {
+                if (m_progressScope)
+                {
+                    m_cancelScope = m_progressScope->Callback().SetCancellationFunction([this]() { m_operation.Cancel(); });
+                }
+            }
+
+            std::unique_ptr<Reporter::AsyncProgressScope> m_progressScope;
+            OperationT m_operation;
+            IProgressCallback::CancelFunctionRemoval m_cancelScope;
+        };
+
+        template<typename Operation>
+        ProgressCancellationUnification<Operation> CreateProgressCancellationUnification(
+            std::unique_ptr<Reporter::AsyncProgressScope>&& progressScope,
+            const Operation& operation)
+        {
+            return { std::move(progressScope), operation };
+        }
+
+        // The base type for progress reporting
+        template<typename ResultType, typename ProgressType>
+        struct ConfigurationSetProgressOutputBase
+        {
+            using Operation = IAsyncOperationWithProgress<ResultType, ProgressType>;
+
+            ConfigurationSetProgressOutputBase(Context& context, const Operation& operation) :
+                m_context(context), m_unification({}, operation)
+            {
+                operation.Progress([&](const Operation& operation, const ProgressType& data)
+                    {
+                        Progress(operation, data);
+                    });
+            }
+
+            virtual void Progress(const Operation& operation, const ProgressType& data) = 0;
+
+        protected:
+            void MarkCompleted(const ConfigurationUnit& unit)
+            {
+                winrt::guid unitInstance = unit.InstanceIdentifier();
+                m_unitsCompleted.insert(unitInstance);
+            }
+
+            bool UnitHasPreviouslyCompleted(const ConfigurationUnit& unit)
+            {
+                winrt::guid unitInstance = unit.InstanceIdentifier();
+                return m_unitsCompleted.count(unitInstance) != 0;
+            }
+
+            // Sends VT progress to the console
+            void OutputUnitCompletionProgress()
+            {
+                // TODO: Change progress reporting to enable separation of spinner and VT progress reporting
+                //  Preferably we want to be able to have:
+                //      1. Spinner with indefinite progress VT before set application begins
+                //      2. 1/N VT progress reporting for configuration units while also showing a spinner for the unit itself
+            }
+
+            void BeginProgress()
+            {
+                m_unification.Progress(m_context.Reporter.BeginAsyncProgress(true));
+            }
+
+            void EndProgress()
+            {
+                m_unification.Reset();
+            }
+
+            Context& m_context;
+
+        private:
+            ProgressCancellationUnification<Operation> m_unification;
+            std::set<winrt::guid> m_unitsCompleted;
+        };
+
+        // Helper to handle progress callbacks from ApplyConfigurationSetAsync
+        struct ApplyConfigurationSetProgressOutput final : public ConfigurationSetProgressOutputBase<ApplyConfigurationSetResult, ConfigurationSetChangeData>
+        {
+            using Operation = ConfigurationSetProgressOutputBase<ApplyConfigurationSetResult, ConfigurationSetChangeData>::Operation;
+
+            ApplyConfigurationSetProgressOutput(Context& context, const Operation& operation) :
+                ConfigurationSetProgressOutputBase(context, operation)
+            {
+            }
+
+            void Progress(const Operation& operation, const ConfigurationSetChangeData& data) override
+            {
+                auto threadContext = m_context.SetForCurrentThread();
+
+                if (m_isFirstProgress)
+                {
+                    HandleUnreportedProgress(operation.GetResults());
+                }
+
+                switch (data.Change())
+                {
+                case ConfigurationSetChangeEventType::SetStateChanged:
+                {
+                    switch (data.SetState())
+                    {
+                    case ConfigurationSetState::Pending:
+                        m_context.Reporter.Info() << Resource::String::ConfigurationWaitingOnAnother << std::endl;
+                        BeginProgress();
+                        break;
+                    case ConfigurationSetState::InProgress:
+                        EndProgress();
+                        break;
+                    case ConfigurationSetState::Completed:
+                        EndProgress();
+                        break;
+                    }
+                }
+                    break;
+                case ConfigurationSetChangeEventType::UnitStateChanged:
+                    HandleUnitProgress(data.Unit(), data.UnitState(), data.ResultInformation());
+                    break;
+                }
+            }
+
+            // If no progress has been reported, this function will report the given results
+            void HandleUnreportedProgress(const ApplyConfigurationSetResult& result)
+            {
+                if (m_isFirstProgress)
+                {
+                    m_isFirstProgress = false;
+
+                    for (const ApplyConfigurationUnitResult& unitResult : result.UnitResults())
+                    {
+                        HandleUnitProgress(unitResult.Unit(), unitResult.State(), unitResult.ResultInformation());
+                    }
+                }
+            }
+
+        private:
+            void HandleUnitProgress(const ConfigurationUnit& unit, ConfigurationUnitState state, const IConfigurationUnitResultInformation& resultInformation)
+            {
+                if (UnitHasPreviouslyCompleted(unit))
+                {
+                    return;
+                }
+
+                switch (state)
+                {
+                case ConfigurationUnitState::Pending:
+                    // The unreported progress handler may send pending units, just ignore them
+                    break;
+                case ConfigurationUnitState::InProgress:
+                    OutputUnitInProgressIfNeeded(unit);
+                    BeginProgress();
+                    break;
+                case ConfigurationUnitState::Completed:
+                    OutputUnitInProgressIfNeeded(unit);
+                    EndProgress();
+                    if (SUCCEEDED(resultInformation.ResultCode()))
+                    {
+                        m_context.Reporter.Info() << "  "_liv << Resource::String::ConfigurationUnitSuccessfullyApplied << std::endl;
+                    }
+                    else
+                    {
+                        OutputUnitRunFailure(m_context, unit, resultInformation);
+                    }
+                    MarkCompleted(unit);
+                    OutputUnitCompletionProgress();
+                    break;
+                case ConfigurationUnitState::Skipped:
+                    OutputUnitInProgressIfNeeded(unit);
+                    AICLI_LOG(Config, Warning, << "Configuration unit " << Utility::ConvertToUTF8(unit.Type()) << "[" << Utility::ConvertToUTF8(unit.Identifier()) << "] was skipped with code 0x"
+                        << Logging::SetHRFormat << resultInformation.ResultCode());
+                    m_context.Reporter.Warn() << "  "_liv << GetUnitSkippedMessage(resultInformation) << std::endl;
+                    MarkCompleted(unit);
+                    OutputUnitCompletionProgress();
+                    break;
+                }
+            }
+
+            void OutputUnitInProgressIfNeeded(const ConfigurationUnit& unit)
+            {
+                winrt::guid unitInstance = unit.InstanceIdentifier();
+                if (m_unitsSeen.count(unitInstance) == 0)
+                {
+                    m_unitsSeen.insert(unitInstance);
+
+                    OutputConfigurationUnitHeader(m_context, unit, unit.Details() ? unit.Details().UnitType() : unit.Type());
+                }
+            }
+
+            std::set<winrt::guid> m_unitsSeen;
+            bool m_isFirstProgress = true;
+        };
+
+        // Helper to handle progress callbacks from TestConfigurationSetAsync
+        struct TestConfigurationSetProgressOutput final : public ConfigurationSetProgressOutputBase<TestConfigurationSetResult, TestConfigurationUnitResult>
+        {
+            using Operation = ConfigurationSetProgressOutputBase<TestConfigurationSetResult, TestConfigurationUnitResult>::Operation;
+
+            TestConfigurationSetProgressOutput(Context& context, const Operation& operation) :
+                ConfigurationSetProgressOutputBase(context, operation)
+            {
+                // Start the spinner for the first unit being tested since we only receive completions
+                BeginProgress();
+            }
+
+            void Progress(const Operation& operation, const TestConfigurationUnitResult& data) override
+            {
+                auto threadContext = m_context.SetForCurrentThread();
+
+                if (m_isFirstProgress)
+                {
+                    HandleUnreportedProgress(operation.GetResults());
+                }
+
+                HandleUnitProgress(data.Unit(), data.TestResult(), data.ResultInformation());
+            }
+
+            // If no progress has been reported, this function will report the given results
+            void HandleUnreportedProgress(const TestConfigurationSetResult& result)
+            {
+                if (m_isFirstProgress)
+                {
+                    m_isFirstProgress = false;
+
+                    for (const TestConfigurationUnitResult& unitResult : result.UnitResults())
+                    {
+                        HandleUnitProgress(unitResult.Unit(), unitResult.TestResult(), unitResult.ResultInformation());
+                    }
+                }
+            }
+
+        private:
+            void HandleUnitProgress(const ConfigurationUnit& unit, ConfigurationTestResult testResult, const IConfigurationUnitResultInformation& resultInformation)
+            {
+                if (UnitHasPreviouslyCompleted(unit))
+                {
+                    return;
+                }
+
+                EndProgress();
+
+                OutputConfigurationUnitHeader(m_context, unit, unit.Details() ? unit.Details().UnitType() : unit.Type());
+
+                switch (testResult)
+                {
+                case ConfigurationTestResult::Failed:
+                    OutputUnitRunFailure(m_context, unit, resultInformation);
+                    break;
+                case ConfigurationTestResult::Negative:
+                    m_context.Reporter.Warn() << "  "_liv << Resource::String::ConfigurationNotInDesiredState << std::endl;
+                    break;
+                case ConfigurationTestResult::NotRun:
+                    m_context.Reporter.Warn() << "  "_liv << Resource::String::ConfigurationNoTestRun << std::endl;
+                    break;
+                case ConfigurationTestResult::Positive:
+                    m_context.Reporter.Info() << "  "_liv << Resource::String::ConfigurationInDesiredState << std::endl;
+                    break;
+                default: // ConfigurationTestResult::Unknown
+                    m_context.Reporter.Error() << "  "_liv << Resource::String::ConfigurationUnexpectedTestResult(ToIntegral(testResult)) << std::endl;
+                    break;
+                }
+
+                MarkCompleted(unit);
+                OutputUnitCompletionProgress();
+                BeginProgress();
+            }
+
+            bool m_isFirstProgress = true;
+        };
+
+        std::string GetNormalizedIdentifier(const winrt::hstring& identifier)
+        {
+            return Utility::FoldCase(Utility::NormalizedString{ identifier });
+        }
+
+        // Get unit validation order. Make sure dependency units are before units depending on them.
+        std::vector<uint32_t> GetConfigurationSetUnitValidationOrder(winrt::Windows::Foundation::Collections::IVectorView<ConfigurationUnit> units)
+        {
+            // Create id to index map for easier processing.
+            std::map<std::string, uint32_t> idToUnitIndex;
+            for (uint32_t i = 0; i < units.Size(); ++i)
+            {
+                auto id = GetNormalizedIdentifier(units.GetAt(i).Identifier());
+                if (!id.empty())
+                {
+                    idToUnitIndex.emplace(std::move(id), i);
+                }
+            }
+
+            // We do not need to worry about duplicate id, missing dependency or loops
+            // since dependency integrity is already validated in earlier semantic checks.
+
+            std::vector<uint32_t> validationOrder;
+
+            std::function<void(const ConfigurationUnit&, uint32_t)> addUnitToValidationOrder =
+                [&](const ConfigurationUnit& unit, uint32_t index)
+                {
+                    if (std::find(validationOrder.begin(), validationOrder.end(), index) == validationOrder.end())
+                    {
+                        for (auto const& dependencyId : unit.Dependencies())
+                        {
+                            auto dependencyIndex = idToUnitIndex.find(GetNormalizedIdentifier(dependencyId))->second;
+                            addUnitToValidationOrder(units.GetAt(dependencyIndex), dependencyIndex);
+                        }
+                        validationOrder.emplace_back(index);
+                    }
+                };
+
+            for (uint32_t i = 0; i < units.Size(); ++i)
+            {
+                addUnitToValidationOrder(units.GetAt(i), i);
+            }
+
+            THROW_HR_IF(E_UNEXPECTED, units.Size() != validationOrder.size());
+
+            return validationOrder;
+        }
+
+        void SetNameAndOrigin(ConfigurationSet& set, std::filesystem::path& absolutePath)
+        {
+            // TODO: Consider how to properly determine a good value for name and origin.
+            set.Name(absolutePath.filename().wstring());
+            set.Origin(absolutePath.parent_path().wstring());
+            set.Path(absolutePath.wstring());
+        }
+
+        void OpenConfigurationSet(Execution::Context& context, const std::string& argPath, bool allowRemote)
+        {
+            auto progressScope = context.Reporter.BeginAsyncProgress(true);
+            progressScope->Callback().SetProgressMessage(Resource::String::ConfigurationReadingConfigFile());
+
+            std::wstring argPathWide = Utility::ConvertToUTF16(argPath);
+            bool isRemote = Utility::IsUrlRemote(argPath);
+            std::filesystem::path absolutePath;
+            Streams::IInputStream inputStream = nullptr;
+
+            if (isRemote)
+            {
+                if (!allowRemote)
+                {
+                    AICLI_LOG(Config, Error, << "Remote files are not supported");
+                    AICLI_TERMINATE_CONTEXT(ERROR_NOT_SUPPORTED);
+                }
+
+                std::ostringstream stringStream;
+                ProgressCallback emptyCallback;
+                Utility::DownloadToStream(argPath, stringStream, Utility::DownloadType::ConfigurationFile, emptyCallback);
+
+                auto strContent = stringStream.str();
+                std::vector<BYTE> byteContent{ strContent.begin(), strContent.end() };
+
+                Streams::InMemoryRandomAccessStream memoryStream;
+                Streams::DataWriter streamWriter{ memoryStream };
+                streamWriter.WriteBytes(byteContent);
+                streamWriter.StoreAsync().get();
+                streamWriter.DetachStream();
+                memoryStream.Seek(0);
+                inputStream = memoryStream;
+            }
+            else
+            {
+                absolutePath = std::filesystem::weakly_canonical(std::filesystem::path{ argPathWide });
+                auto openAction = Streams::FileRandomAccessStream::OpenAsync(absolutePath.wstring(), FileAccessMode::Read);
+                auto cancellationScope = progressScope->Callback().SetCancellationFunction([&]() { openAction.Cancel(); });
+                inputStream = openAction.get();
+            }
+
+            OpenConfigurationSetResult openResult = nullptr;
+            {
+                auto openAction = context.Get<Data::ConfigurationContext>().Processor().OpenConfigurationSetAsync(inputStream);
+                auto cancellationScope = progressScope->Callback().SetCancellationFunction([&]() { openAction.Cancel(); });
+                openResult = openAction.get();
+            }
+
+            progressScope.reset();
+
+            if (FAILED_LOG(static_cast<HRESULT>(openResult.ResultCode().value)))
+            {
+                AICLI_LOG(Config, Error, << "Failed to open configuration set at " << (isRemote ? argPath : absolutePath.u8string()) << " with error 0x" << Logging::SetHRFormat << static_cast<HRESULT>(openResult.ResultCode().value));
+
+                switch (openResult.ResultCode())
+                {
+                case WINGET_CONFIG_ERROR_INVALID_FIELD_TYPE:
+                    context.Reporter.Error() << Resource::String::ConfigurationFieldInvalidType(Utility::LocIndString{ Utility::ConvertToUTF8(openResult.Field()) }) << std::endl;
+                    break;
+                case WINGET_CONFIG_ERROR_INVALID_FIELD_VALUE:
+                    context.Reporter.Error() << Resource::String::ConfigurationFieldInvalidValue(Utility::LocIndString{ Utility::ConvertToUTF8(openResult.Field()) }, Utility::LocIndString{ Utility::ConvertToUTF8(openResult.Value()) }) << std::endl;
+                    break;
+                case WINGET_CONFIG_ERROR_MISSING_FIELD:
+                    context.Reporter.Error() << Resource::String::ConfigurationFieldMissing(Utility::LocIndString{ Utility::ConvertToUTF8(openResult.Field()) }) << std::endl;
+                    break;
+                case WINGET_CONFIG_ERROR_UNKNOWN_CONFIGURATION_FILE_VERSION:
+                    context.Reporter.Error() << Resource::String::ConfigurationFileVersionUnknown(Utility::LocIndString{ Utility::ConvertToUTF8(openResult.Value()) }) << std::endl;
+                    break;
+                case WINGET_CONFIG_ERROR_INVALID_CONFIGURATION_FILE:
+                case WINGET_CONFIG_ERROR_INVALID_YAML:
+                default:
+                    context.Reporter.Error() << Resource::String::ConfigurationFileInvalidYAML << std::endl;
+                    break;
+                }
+
+                if (openResult.Line() != 0)
+                {
+                    context.Reporter.Error() << Resource::String::SeeLineAndColumn(openResult.Line(), openResult.Column()) << std::endl;
+                }
+
+                AICLI_TERMINATE_CONTEXT(openResult.ResultCode());
+            }
+
+            ConfigurationSet result = openResult.Set();
+
+            // Temporary block on using schema 0.3 while experimental
+            if (result.SchemaVersion() == L"0.3")
+            {
+                AICLI_RETURN_IF_TERMINATED(context << EnsureFeatureEnabled(Settings::ExperimentalFeature::Feature::Configuration03));
+            }
+
+            // Fill out the information about the set based on it coming from a file.
+            if (isRemote)
+            {
+                result.Name(Utility::GetFileNameFromURI(argPath).wstring());
+                result.Origin(argPathWide);
+                // Do not set path. This means ${WinGetConfigRoot} not supported in remote configs.
+            }
+            else
+            {
+                SetNameAndOrigin(result, absolutePath);
+            }
+
+            context.Get<Data::ConfigurationContext>().Set(result);
+        }
+
+        ConfigurationUnit CreateWinGetSourceUnit(const PackageCollection::Source& source)
+        {
+            std::string sourceUnitId = source.Details.Name + '_' + source.Details.Type;
+            std::wstring sourceUnitIdWide = Utility::ConvertToUTF16(sourceUnitId);
+
+            ConfigurationUnit unit;
+            unit.Type(s_Unit_WinGetSource);
+            unit.Identifier(sourceUnitIdWide);
+            unit.Intent(ConfigurationUnitIntent::Apply);
+
+            auto description = Resource::String::ConfigureExportUnitDescription(Utility::LocIndView{ sourceUnitId });
+
+            ValueSet directives;
+            directives.Insert(s_Directive_Module, PropertyValue::CreateString(s_Module_WinGetClient));
+            directives.Insert(s_Directive_Description, PropertyValue::CreateString(winrt::to_hstring(description.get())));
+            unit.Metadata(directives);
+
+            ValueSet settings;
+            settings.Insert(s_Setting_WinGetSource_Name, PropertyValue::CreateString(Utility::ConvertToUTF16(source.Details.Name)));
+            settings.Insert(s_Setting_WinGetSource_Arg, PropertyValue::CreateString(Utility::ConvertToUTF16(source.Details.Arg)));
+            settings.Insert(s_Setting_WinGetSource_Type, PropertyValue::CreateString(Utility::ConvertToUTF16(source.Details.Type)));
+            unit.Settings(settings);
+
+            unit.Environment().Context(SecurityContext::Elevated);
+
+            return unit;
+        }
+
+        ConfigurationUnit CreateWinGetPackageUnit(const PackageCollection::Package& package, const PackageCollection::Source& source, bool includeVersion, const std::optional<ConfigurationUnit>& dependentUnit)
+        {
+            std::wstring packageIdWide = Utility::ConvertToUTF16(package.Id);
+            std::wstring sourceNameWide = Utility::ConvertToUTF16(source.Details.Name);
+
+            ConfigurationUnit unit;
+            unit.Type(s_Unit_WinGetPackage);
+            unit.Identifier(sourceNameWide + L'_' + packageIdWide);
+            unit.Intent(ConfigurationUnitIntent::Apply);
+
+            auto description = Resource::String::ConfigureExportUnitInstallDescription(Utility::LocIndView{ package.Id });
+
+            ValueSet directives;
+            directives.Insert(s_Directive_Module, PropertyValue::CreateString(s_Module_WinGetClient));
+            directives.Insert(s_Directive_Description, PropertyValue::CreateString(winrt::to_hstring(description.get())));
+            unit.Metadata(directives);
+
+            ValueSet settings;
+            settings.Insert(s_Setting_WinGetPackage_Id, PropertyValue::CreateString(packageIdWide));
+            settings.Insert(s_Setting_WinGetPackage_Source, PropertyValue::CreateString(sourceNameWide));
+            if (includeVersion)
+            {
+                settings.Insert(s_Setting_WinGetPackage_Version, PropertyValue::CreateString(Utility::ConvertToUTF16(package.VersionAndChannel.GetVersion().ToString())));
+            }
+            unit.Settings(settings);
+
+            // TODO: We may consider setting security environment based on installer elevation requirements?
+
+            // Add dependency if needed.
+            if (dependentUnit.has_value())
+            {
+                auto dependencies = winrt::single_threaded_vector<winrt::hstring>();
+                dependencies.Append(dependentUnit.value().Identifier());
+                unit.Dependencies(std::move(dependencies));
+            }
+
+            return unit;
+        }
+
+        GetConfigurationUnitSettingsResult GetUnitSettings(Execution::Context& context, ConfigurationUnit& unit)
+        {
+            // This assumes there are no required properties for Get, but for example WinGetPackage requires the Id.
+            // It is obviously wrong and will be wrong until Export is implemented for DSC v2 and a proper way to inform
+            // about input to winget configure export is implemented. Drink the kool-aid and transcend.
+            unit.Intent(ConfigurationUnitIntent::Inform);
+
+            auto progressScope = context.Reporter.BeginAsyncProgress(true);
+
+            progressScope->Callback().SetProgressMessage(Resource::String::ConfigurationGettingResourceSettings());
+
+            GetConfigurationUnitSettingsResult getResult = nullptr;
+            {
+                auto getAction = context.Get<Data::ConfigurationContext>().Processor().GetUnitSettingsAsync(unit);
+                auto cancellationScope = progressScope->Callback().SetCancellationFunction([&]() { getAction.Cancel(); });
+                getResult = getAction.get();
+            }
+
+            progressScope.reset();
+            return getResult;
+        }
+
+        ConfigurationUnit CreateConfigurationUnit(Execution::Context& context, std::string_view moduleName, std::string_view resourceName, const std::optional<ConfigurationUnit>& dependentUnit)
+        {
+            std::wstring moduleNameWide = Utility::ConvertToUTF16(moduleName);
+            std::wstring resourceNameWide = Utility::ConvertToUTF16(resourceName);
+
+            ConfigurationUnit unit;
+            unit.Type(resourceNameWide);
+
+            ValueSet directives;
+            directives.Insert(s_Directive_Module, PropertyValue::CreateString(moduleNameWide));
+
+            Utility::LocIndString description;
+            if (dependentUnit.has_value())
+            {
+                description = Resource::String::ConfigureExportUnitDescription(Utility::LocIndView{ Utility::ConvertToUTF8(dependentUnit.value().Identifier()) });
+            }
+            else
+            {
+                description = Resource::String::ConfigureExportUnitDescription(Utility::LocIndView{ resourceName });
+            }
+
+            directives.Insert(s_Directive_Description, PropertyValue::CreateString(winrt::to_hstring(description.get())));
+            unit.Metadata(directives);
+
+            // Call processor to get settings for the unit.
+            auto getResult = GetUnitSettings(context, unit);
+            winrt::hresult resultCode = getResult.ResultInformation().ResultCode();
+            if (FAILED(resultCode))
+            {
+                // Retry if it fails with not found in the case the module is a pre-released one.
+                bool isPreRelease = false;
+                if (resultCode == WINGET_CONFIG_ERROR_UNIT_NOT_FOUND_REPOSITORY)
+                {
+                    directives.Insert(s_Directive_AllowPrerelease, PropertyValue::CreateBoolean(true));
+                    unit.Metadata(directives);
+
+                    auto preReleaseResult = GetUnitSettings(context, unit);
+                    if (SUCCEEDED(preReleaseResult.ResultInformation().ResultCode()))
+                    {
+                        isPreRelease = true;
+                        getResult = preReleaseResult;
+                    }
+                    else
+                    {
+                        AICLI_LOG(Config, Error, << "Failed Get allowing prerelease modules");
+                        LogFailedGetConfigurationUnitDetails(unit, preReleaseResult.ResultInformation());
+                    }
+                }
+
+                if (!isPreRelease)
+                {
+                    OutputUnitRunFailure(context, unit, getResult.ResultInformation());
+                    THROW_HR(WINGET_CONFIG_ERROR_GET_FAILED);
+                }
+            }
+
+            unit.Settings(getResult.Settings());
+
+            // GetUnitSettings will set it to Inform.
+            unit.Intent(ConfigurationUnitIntent::Apply);
+
+            // Add dependency if needed.
+            if (dependentUnit.has_value())
+            {
+                auto dependencies = winrt::single_threaded_vector<winrt::hstring>();
+                dependencies.Append(dependentUnit.value().Identifier());
+                unit.Dependencies(std::move(dependencies));
+            }
+
+            return unit;
+        }
+
+        bool HistorySetMatchesInput(const ConfigurationSet& set, const std::string& foldedInput)
+        {
+            if (foldedInput.empty())
+            {
+                return false;
+            }
+
+            if (Utility::FoldCase(Utility::NormalizedString{ set.Name() }) == foldedInput)
+            {
+                return true;
+            }
+
+            std::ostringstream identifierStream;
+            identifierStream << set.InstanceIdentifier();
+            std::string identifier = identifierStream.str();
+            THROW_HR_IF(E_UNEXPECTED, identifier.empty());
+
+            std::size_t startPosition = 0;
+            if (identifier[0] == '{' && foldedInput[0] != '{')
+            {
+                startPosition = 1;
+            }
+
+            std::string_view identifierView = identifier;
+            identifierView = identifierView.substr(startPosition);
+
+            return Utility::CaseInsensitiveStartsWith(identifierView, foldedInput);
+        }
+
+        Resource::LocString ToLocString(ConfigurationSetState state)
+        {
+            switch (state)
+            {
+            case ConfigurationSetState::Pending:
+                return Resource::String::ConfigurationSetStatePending;
+            case ConfigurationSetState::InProgress:
+                return Resource::String::ConfigurationSetStateInProgress;
+            case ConfigurationSetState::Completed:
+                return Resource::String::ConfigurationSetStateCompleted;
+            case ConfigurationSetState::Unknown:
+            default:
+                return Resource::String::ConfigurationSetStateUnknown;
+            }
+        }
+
+        Resource::LocString ToLocString(ConfigurationUnitState state)
+        {
+            switch (state)
+            {
+            case ConfigurationUnitState::Pending:
+                return Resource::String::ConfigurationUnitStatePending;
+            case ConfigurationUnitState::InProgress:
+                return Resource::String::ConfigurationUnitStateInProgress;
+            case ConfigurationUnitState::Completed:
+                return Resource::String::ConfigurationUnitStateCompleted;
+            case ConfigurationUnitState::Skipped:
+                return Resource::String::ConfigurationUnitStateSkipped;
+            case ConfigurationUnitState::Unknown:
+            default:
+                return Resource::String::ConfigurationUnitStateUnknown;
+            }
+        }
+
+        std::string_view ToString(ConfigurationChangeEventType type)
+        {
+            switch (type)
+            {
+            case ConfigurationChangeEventType::SetAdded:
+                return "SetAdded";
+            case ConfigurationChangeEventType::SetStateChanged:
+                return "SetStateChanged";
+            case ConfigurationChangeEventType::SetRemoved:
+                return "SetRemoved";
+            case ConfigurationChangeEventType::Unknown:
+            default:
+                return "Unknown";
+            }
+        }
+
+        std::string_view ToString(ConfigurationUnitResultSource source)
+        {
+            switch (source)
+            {
+            case ConfigurationUnitResultSource::Internal:
+                return "Internal";
+            case ConfigurationUnitResultSource::ConfigurationSet:
+                return "ConfigurationSet";
+            case ConfigurationUnitResultSource::UnitProcessing:
+                return "UnitProcessing";
+            case ConfigurationUnitResultSource::SystemState:
+                return "SystemState";
+            case ConfigurationUnitResultSource::Precondition:
+                return "Precondition";
+            case ConfigurationUnitResultSource::None:
+            default:
+                return "None";
+            }
+        }
+    }
+
+    void CreateConfigurationProcessorInternal(Context& context)
+    {
+        auto progressScope = context.Reporter.BeginAsyncProgress(true);
+        progressScope->Callback().SetProgressMessage(Resource::String::ConfigurationInitializing());
+
+        anon::ConfigureProcessorForUse(context, ConfigurationProcessor{ anon::CreateConfigurationSetProcessorFactory(context) });
+    }
+
+    void CreateConfigurationProcessor(Context& context)
+    {
+        context <<
+            ExecuteUriValidation(UriValidationSource::ConfigurationSource) <<
+            CreateConfigurationProcessorInternal;
+    }
+
+    void CreateConfigurationProcessorWithoutFactory(Execution::Context& context)
+    {
+        anon::ConfigureProcessorForUse(context, ConfigurationProcessor{ IConfigurationSetProcessorFactory{ nullptr } });
+    }
+
+    void OpenConfigurationSet(Context& context)
+    {
+        if (context.Args.Contains(Args::Type::ConfigurationFile))
+        {
+            std::string argPath{ context.Args.GetArg(Args::Type::ConfigurationFile) };
+            anon::OpenConfigurationSet(context, argPath, true);
+        }
+        else
+        {
+            THROW_HR_IF(E_UNEXPECTED, !context.Args.Contains(Args::Type::ConfigurationHistoryItem));
+
+            context <<
+                GetConfigurationSetHistory <<
+                SelectSetFromHistory;
+        }
+    }
+
+    void CreateOrOpenConfigurationSet(Context& context)
+    {
+        std::string argPath{ context.Args.GetArg(Args::Type::OutputFile) };
+
+        if (std::filesystem::exists(argPath))
+        {
+            anon::OpenConfigurationSet(context, argPath, false);
+        }
+        else
+        {
+            // TODO: support other schema versions or pick up latest.
+            ConfigurationSet set;
+            set.SchemaVersion(L"0.2");
+
+            std::wstring argPathWide = Utility::ConvertToUTF16(argPath);
+            auto absolutePath = std::filesystem::weakly_canonical(std::filesystem::path{ argPathWide });
+            anon::SetNameAndOrigin(set, absolutePath);
+
+            context.Get<Data::ConfigurationContext>().Set(set);
+        }
+    }
+
+    void ShowConfigurationSet(Context& context)
+    {
+        ConfigurationContext& configContext = context.Get<Data::ConfigurationContext>();
+
+        if (configContext.Set().Units().Size() == 0)
+        {
+            context.Reporter.Warn() << Resource::String::ConfigurationFileEmpty << std::endl;
+            // This isn't an error termination, but there is no reason to proceed.
+            AICLI_TERMINATE_CONTEXT(S_FALSE);
+        }
+
+        auto gettingDetailString = Resource::String::ConfigurationGettingDetails();
+        auto progressScope = context.Reporter.BeginAsyncProgress(true);
+        progressScope->Callback().SetProgressMessage(gettingDetailString);
+
+        auto getDetailsOperation = configContext.Processor().GetSetDetailsAsync(configContext.Set(), ConfigurationUnitDetailFlags::ReadOnly);
+        auto unification = anon::CreateProgressCancellationUnification(std::move(progressScope), getDetailsOperation);
+
+        bool suppressDetailsOutput = context.Args.Contains(Args::Type::ConfigurationAcceptWarning) && context.Args.Contains(Args::Type::ConfigurationSuppressPrologue);
+        anon::OutputHelper outputHelper{ context };
+        uint32_t unitsShown = 0;
+
+        if (!suppressDetailsOutput)
+        {
+            getDetailsOperation.Progress([&](const IAsyncOperationWithProgress<GetConfigurationSetDetailsResult, GetConfigurationUnitDetailsResult>& operation, const GetConfigurationUnitDetailsResult&)
+                {
+                    auto threadContext = context.SetForCurrentThread();
+
+                    unification.Reset();
+
+                    auto unitResults = operation.GetResults().UnitResults();
+                    for (unitsShown; unitsShown < unitResults.Size(); ++unitsShown)
+                    {
+                        GetConfigurationUnitDetailsResult unitResult = unitResults.GetAt(unitsShown);
+                        anon::LogFailedGetConfigurationUnitDetails(unitResult.Unit(), unitResult.ResultInformation());
+                        outputHelper.OutputConfigurationUnitInformation(unitResult.Unit());
+                    }
+
+                    progressScope = context.Reporter.BeginAsyncProgress(true);
+                    progressScope->Callback().SetProgressMessage(gettingDetailString);
+                    unification.Progress(std::move(progressScope));
+                });
+        }
+
+        HRESULT hr = S_OK;
+        GetConfigurationSetDetailsResult result = nullptr;
+
+        try
+        {
+            result = getDetailsOperation.get();
+        }
+        catch (...)
+        {
+            hr = LOG_CAUGHT_EXCEPTION();
+        }
+
+        unification.Reset();
+
+        if (context.IsTerminated())
+        {
+            // The context should only be terminated on us due to cancellation
+            context.Reporter.Error() << Resource::String::Cancelled << std::endl;
+            return;
+        }
+
+        if (FAILED(hr))
+        {
+            // Failing to get details might not be fatal, warn about it but proceed
+            context.Reporter.Warn() << Resource::String::ConfigurationFailedToGetDetails << std::endl;
+        }
+
+        // Handle any missing progress callbacks that are in the results
+        if (result && !suppressDetailsOutput)
+        {
+            auto unitResults = result.UnitResults();
+            if (unitResults)
+            {
+                for (unitsShown; unitsShown < unitResults.Size(); ++unitsShown)
+                {
+                    GetConfigurationUnitDetailsResult unitResult = unitResults.GetAt(unitsShown);
+                    anon::LogFailedGetConfigurationUnitDetails(unitResult.Unit(), unitResult.ResultInformation());
+                    outputHelper.OutputConfigurationUnitInformation(unitResult.Unit());
+                }
+            }
+        }
+
+        // Handle any units that are NOT in the results (due to an exception part of the way through)
+        if (!suppressDetailsOutput)
+        {
+            auto allUnits = configContext.Set().Units();
+            for (unitsShown; unitsShown < allUnits.Size(); ++unitsShown)
+            {
+                ConfigurationUnit unit = allUnits.GetAt(unitsShown);
+                outputHelper.OutputConfigurationUnitInformation(unit);
+            }
+        }
+
+        if (outputHelper.ValuesTruncated)
+        {
+            // Using error to make this stand out from other warnings
+            context.Reporter.Error() << Resource::String::ConfigurationWarningSetViewTruncated << std::endl;
+        }
+    }
+
+    void ShowConfigurationSetConflicts(Execution::Context& context)
+    {
+        UNREFERENCED_PARAMETER(context);
+    }
+
+    void ConfirmConfigurationProcessing::operator()(Execution::Context& context) const
+    {
+        context.Reporter.Warn() << Resource::String::ConfigurationWarning << std::endl;
+
+        if (!context.Args.Contains(Args::Type::ConfigurationAcceptWarning))
+        {
+            context << RequireInteractivity(WINGET_CONFIG_ERROR_WARNING_NOT_ACCEPTED);
+            if (context.IsTerminated())
+            {
+                return;
+            }
+
+            auto promptString = m_isApply ? Resource::String::ConfigurationWarningPromptApply : Resource::String::ConfigurationWarningPromptTest;
+            if (!context.Reporter.PromptForBoolResponse(promptString, Reporter::Level::Warning, false))
+            {
+                AICLI_TERMINATE_CONTEXT(WINGET_CONFIG_ERROR_WARNING_NOT_ACCEPTED);
+            }
+        }
+    }
+
+    void ApplyConfigurationSet(Execution::Context& context)
+    {
+        ApplyConfigurationSetResult result = nullptr;
+        ConfigurationContext& configContext = context.Get<Data::ConfigurationContext>();
+
+        {
+            auto applyOperation = configContext.Processor().ApplySetAsync(configContext.Set(), ApplyConfigurationSetFlags::None);
+            anon::ApplyConfigurationSetProgressOutput progress{ context, applyOperation };
+
+            result = applyOperation.get();
+            progress.HandleUnreportedProgress(result);
+        }
+
+        if (FAILED(result.ResultCode()))
+        {
+            context.Reporter.Error() << Resource::String::ConfigurationFailedToApply << std::endl;
+
+            // TODO: Summarize failed configuration units, especially if we put more output for each one during execution
+
+            AICLI_TERMINATE_CONTEXT(result.ResultCode());
+        }
+        else
+        {
+            context.Reporter.Info() << Resource::String::ConfigurationSuccessfullyApplied << std::endl;
+        }
+    }
+
+    void TestConfigurationSet(Execution::Context& context)
+    {
+        TestConfigurationSetResult result = nullptr;
+        ConfigurationContext& configContext = context.Get<Data::ConfigurationContext>();
+
+        {
+            auto testOperation = configContext.Processor().TestSetAsync(configContext.Set());
+            anon::TestConfigurationSetProgressOutput progress{ context, testOperation };
+
+            result = testOperation.get();
+            progress.HandleUnreportedProgress(result);
+        }
+
+        switch (result.TestResult())
+        {
+        case ConfigurationTestResult::Failed:
+            context.Reporter.Error() << Resource::String::ConfigurationFailedToTest << std::endl;
+            AICLI_TERMINATE_CONTEXT(WINGET_CONFIG_ERROR_TEST_FAILED);
+            break;
+        case ConfigurationTestResult::Negative:
+            context.Reporter.Warn() << Resource::String::ConfigurationNotInDesiredState << std::endl;
+            context.SetTerminationHR(S_FALSE);
+            break;
+        case ConfigurationTestResult::NotRun:
+            context.Reporter.Warn() << Resource::String::ConfigurationNoTestRun << std::endl;
+            AICLI_TERMINATE_CONTEXT(WINGET_CONFIG_ERROR_TEST_NOT_RUN);
+            break;
+        case ConfigurationTestResult::Positive:
+            context.Reporter.Info() << Resource::String::ConfigurationInDesiredState << std::endl;
+            break;
+        default: // ConfigurationTestResult::Unknown
+            context.Reporter.Error() << Resource::String::ConfigurationUnexpectedTestResult(ToIntegral(result.TestResult())) << std::endl;
+            AICLI_TERMINATE_CONTEXT(E_FAIL);
+            break;
+        }
+    }
+
+    void VerifyIsFullPackage(Execution::Context& context)
+    {
+        if (IsStubPackage())
+        {
+            context.Reporter.Error() << Resource::String::ConfigurationNotEnabledMessage << std::endl;
+            AICLI_TERMINATE_CONTEXT(APPINSTALLER_CLI_ERROR_PACKAGE_IS_STUB);
+        }
+    }
+
+    void ValidateConfigurationSetSemantics(Execution::Context& context)
+    {
+        ConfigurationContext& configContext = context.Get<Data::ConfigurationContext>();
+
+        if (configContext.Set().Units().Size() == 0)
+        {
+            context.Reporter.Warn() << Resource::String::ConfigurationFileEmpty << std::endl;
+            // This isn't an error termination, but there is no reason to proceed.
+            AICLI_TERMINATE_CONTEXT(S_FALSE);
+        }
+
+        ApplyConfigurationSetResult result = configContext.Processor().ApplySet(configContext.Set(), ApplyConfigurationSetFlags::PerformConsistencyCheckOnly);
+
+        if (FAILED(result.ResultCode()))
+        {
+            for (const auto& unitResult : result.UnitResults())
+            {
+                IConfigurationUnitResultInformation resultInformation = unitResult.ResultInformation();
+                winrt::hresult resultCode = resultInformation.ResultCode();
+
+                if (FAILED(resultCode))
+                {
+                    ConfigurationUnit unit = unitResult.Unit();
+
+                    anon::OutputConfigurationUnitHeader(context, unit, unit.Type());
+
+                    switch (resultCode)
+                    {
+                    case WINGET_CONFIG_ERROR_DUPLICATE_IDENTIFIER:
+                        context.Reporter.Error() << "  "_liv << Resource::String::ConfigurationUnitHasDuplicateIdentifier(Utility::LocIndString{ Utility::ConvertToUTF8(unit.Identifier()) }) << std::endl;
+                        break;
+                    case WINGET_CONFIG_ERROR_MISSING_DEPENDENCY:
+                        context.Reporter.Error() << "  "_liv << Resource::String::ConfigurationUnitHasMissingDependency(Utility::LocIndString{ Utility::ConvertToUTF8(resultInformation.Details()) }) << std::endl;
+                        break;
+                    case WINGET_CONFIG_ERROR_DEPENDENCY_UNSATISFIED:
+                        context.Reporter.Error() << "  "_liv << Resource::String::ConfigurationUnitIsPartOfDependencyCycle << std::endl;
+                        break;
+                    default:
+                        context.Reporter.Error() << "  "_liv << Resource::String::ConfigurationUnitFailed(static_cast<int32_t>(resultCode)) << std::endl;
+                        break;
+                    }
+                }
+            }
+
+            AICLI_TERMINATE_CONTEXT(result.ResultCode());
+        }
+    }
+
+    void ValidateConfigurationSetUnitProcessors(Execution::Context& context)
+    {
+        ConfigurationContext& configContext = context.Get<Data::ConfigurationContext>();
+
+        // TODO: We could optimize this by creating a set with unique resource units
+
+        // First get the local details
+        auto gettingDetailString = Resource::String::ConfigurationGettingDetails();
+        auto progressScope = context.Reporter.BeginAsyncProgress(true);
+        progressScope->Callback().SetProgressMessage(gettingDetailString);
+
+        auto getLocalDetailsOperation = configContext.Processor().GetSetDetailsAsync(configContext.Set(), ConfigurationUnitDetailFlags::Local);
+        auto unification = anon::CreateProgressCancellationUnification(std::move(progressScope), getLocalDetailsOperation);
+
+        HRESULT getLocalHR = S_OK;
+        GetConfigurationSetDetailsResult getLocalResult = nullptr;
+
+        try
+        {
+            getLocalResult = getLocalDetailsOperation.get();
+        }
+        catch (...)
+        {
+            getLocalHR = LOG_CAUGHT_EXCEPTION();
+        }
+
+        unification.Reset();
+
+        if (context.IsTerminated())
+        {
+            // The context should only be terminated on us due to cancellation
+            context.Reporter.Error() << Resource::String::Cancelled << std::endl;
+            return;
+        }
+
+        if (FAILED(getLocalHR))
+        {
+            // Failing to get details might not be fatal, warn about it but proceed
+            context.Reporter.Warn() << Resource::String::ConfigurationFailedToGetDetails << std::endl;
+        }
+
+        // Next get the details from the catalog
+        progressScope = context.Reporter.BeginAsyncProgress(true);
+        progressScope->Callback().SetProgressMessage(gettingDetailString);
+
+        auto getCatalogDetailsOperation = configContext.Processor().GetSetDetailsAsync(configContext.Set(), ConfigurationUnitDetailFlags::Catalog);
+        unification = anon::CreateProgressCancellationUnification(std::move(progressScope), getCatalogDetailsOperation);
+
+        HRESULT getCatalogHR = S_OK;
+        GetConfigurationSetDetailsResult getCatalogResult = nullptr;
+
+        try
+        {
+            getCatalogResult = getCatalogDetailsOperation.get();
+        }
+        catch (...)
+        {
+            getCatalogHR = LOG_CAUGHT_EXCEPTION();
+        }
+
+        unification.Reset();
+
+        if (context.IsTerminated())
+        {
+            // The context should only be terminated on us due to cancellation
+            context.Reporter.Error() << Resource::String::Cancelled << std::endl;
+            return;
+        }
+
+        if (FAILED(getCatalogHR))
+        {
+            // Failing to get the catalog details means that we can't really get give much of a meaningful response.
+            context.Reporter.Error() << Resource::String::ConfigurationFailedToGetDetails << std::endl;
+            AICLI_TERMINATE_CONTEXT(getCatalogHR);
+        }
+
+        auto units = configContext.Set().Units();
+        auto localUnitResults = getLocalResult ? getLocalResult.UnitResults() : nullptr;
+        if (localUnitResults && units.Size() != localUnitResults.Size())
+        {
+            AICLI_LOG(Config, Error, << "The details result size did not match the set size: Set[" << units.Size() << "], Local[" << localUnitResults.Size() << "]");
+            THROW_HR(WINGET_CONFIG_ERROR_ASSERTION_FAILED);
+        }
+
+        auto catalogUnitResults = getCatalogResult.UnitResults();
+        if (units.Size() != catalogUnitResults.Size())
+        {
+            AICLI_LOG(Config, Error, << "The details result sizes did not match the set size: Set[" << units.Size() << "], Catalog[" << catalogUnitResults.Size() << "]");
+            THROW_HR(WINGET_CONFIG_ERROR_ASSERTION_FAILED);
+        }
+
+        bool foundIssue = false;
+
+        // Now that we have the entire set of local and catalog details, process each unit
+        for (uint32_t i = 0; i < units.Size(); ++i)
+        {
+            const ConfigurationUnit& unit = units.GetAt(i);
+            GetConfigurationUnitDetailsResult localUnitResult = localUnitResults ? localUnitResults.GetAt(i) : nullptr;
+            GetConfigurationUnitDetailsResult catalogUnitResult = catalogUnitResults.GetAt(i);
+            IConfigurationUnitProcessorDetails catalogDetails = catalogUnitResult.Details();
+
+            bool needsHeader = true;
+            auto outputHeaderIfNeeded = [&]()
+            {
+                if (needsHeader)
+                {
+                    anon::OutputConfigurationUnitHeader(context, unit, unit.Type());
+
+                    needsHeader = false;
+                    foundIssue = true;
+                }
+            };
+
+            if (anon::GetValueSetString(unit.Metadata(), anon::s_Directive_Module).empty())
+            {
+                outputHeaderIfNeeded();
+                context.Reporter.Warn() << "  "_liv << Resource::String::ConfigurationUnitModuleNotProvidedWarning << std::endl;
+            }
+
+            if (catalogDetails)
+            {
+                // Warn if unit is not public
+                if (!catalogDetails.IsPublic())
+                {
+                    outputHeaderIfNeeded();
+                    context.Reporter.Warn() << "  "_liv << Resource::String::ConfigurationUnitNotPublicWarning << std::endl;
+                }
+
+                // Since it is available, no more checks are needed
+                continue;
+            }
+            // Everything below here is due to not finding in the catalog search
+
+            if (FAILED(catalogUnitResult.ResultInformation().ResultCode()))
+            {
+                outputHeaderIfNeeded();
+                anon::OutputUnitRunFailure(context, unit, catalogUnitResult.ResultInformation());
+                continue;
+            }
+
+            // If not already prerelease, try with prerelease and warn if found
+            std::optional<bool> allowPrereleaseDirective = anon::GetValueSetBool(unit.Metadata(), anon::s_Directive_AllowPrerelease);
+            if (!allowPrereleaseDirective || !allowPrereleaseDirective.value())
+            {
+                // Check if the configuration unit is prerelease but the author forgot it
+                ConfigurationUnit clone = unit.Copy();
+                clone.Metadata().Insert(anon::s_Directive_AllowPrerelease, PropertyValue::CreateBoolean(true));
+
+                progressScope = context.Reporter.BeginAsyncProgress(true);
+                progressScope->Callback().SetProgressMessage(gettingDetailString);
+
+                auto getUnitDetailsOperation = configContext.Processor().GetUnitDetailsAsync(clone, ConfigurationUnitDetailFlags::Catalog);
+                auto unitUnification = anon::CreateProgressCancellationUnification(std::move(progressScope), getUnitDetailsOperation);
+
+                IConfigurationUnitProcessorDetails prereleaseDetails;
+
+                try
+                {
+                    prereleaseDetails = getUnitDetailsOperation.get().Details();
+                }
+                CATCH_LOG();
+
+                unification.Reset();
+
+                if (prereleaseDetails)
+                {
+                    outputHeaderIfNeeded();
+                    context.Reporter.Warn() << "  "_liv << Resource::String::ConfigurationUnitNeedsPrereleaseWarning << std::endl;
+                    continue;
+                }
+            }
+
+            // If module is local, warn that we couldn't find it in the catalog
+            if (localUnitResult && localUnitResult.Details())
+            {
+                outputHeaderIfNeeded();
+                context.Reporter.Warn() << "  "_liv << Resource::String::ConfigurationUnitNotInCatalogWarning << std::endl;
+                continue;
+            }
+
+            // Finally, error that we couldn't find it at all
+            outputHeaderIfNeeded();
+            context.Reporter.Error() << "  "_liv << Resource::String::ConfigurationUnitNotFound << std::endl;
+        }
+
+        if (foundIssue)
+        {
+            // Indicate that it was not a total success
+            AICLI_TERMINATE_CONTEXT(S_FALSE);
+        }
+    }
+
+    void ValidateConfigurationSetUnitContents(Execution::Context& context)
+    {
+        ConfigurationContext& configContext = context.Get<Data::ConfigurationContext>();
+        auto units = configContext.Set().Units();
+        auto validationOrder = anon::GetConfigurationSetUnitValidationOrder(units.GetView());
+
+        Configuration::WingetDscModuleUnitValidator wingetUnitValidator;
+
+        bool foundIssues = false;
+        for (const auto index : validationOrder)
+        {
+            const ConfigurationUnit& unit = units.GetAt(index);
+            auto moduleName = Utility::ConvertToUTF8(unit.Details().ModuleName());
+            if (Utility::CaseInsensitiveEquals(wingetUnitValidator.ModuleName(), moduleName))
+            {
+                bool result = wingetUnitValidator.ValidateConfigurationSetUnit(context, unit);
+                if (!result)
+                {
+                    foundIssues = true;
+                }
+            }
+        }
+
+        if (foundIssues)
+        {
+            // Indicate that it was not a total success
+            AICLI_TERMINATE_CONTEXT(S_FALSE);
+        }
+    }
+
+    void ValidateAllGoodMessage(Execution::Context& context)
+    {
+        context.Reporter.Info() << Resource::String::ConfigurationValidationFoundNoIssues << std::endl;
+    }
+
+    void SearchSourceForPackageExport(Execution::Context& context)
+    {
+        if (!context.Args.Contains(Args::Type::ConfigurationExportAll) && !context.Args.Contains(Args::Type::ConfigurationExportPackageId))
+        {
+            // No package export needed.
+            return;
+        }
+
+        context <<
+            OpenSource() <<
+            OpenCompositeSource(Repository::PredefinedSource::Installed);
+
+        if (context.Args.Contains(Args::Type::ConfigurationExportAll))
+        {
+            context <<
+                SearchSourceForMany <<
+                HandleSearchResultFailures <<
+                EnsureMatchesFromSearchResult(OperationType::Export) <<
+                SelectVersionsToExport;
+        }
+        else if (context.Args.Contains(Args::Type::ConfigurationExportPackageId))
+        {
+            context.Args.AddArg(Args::Type::Id, context.Args.GetArg(Args::Type::ConfigurationExportPackageId));
+            context <<
+                SearchSourceForSingle <<
+                Workflow::HandleSearchResultFailures <<
+                Workflow::EnsureOneMatchFromSearchResult(OperationType::Export) <<
+                SelectVersionsToExport;
+        }
+    }
+
+    void PopulateConfigurationSetForExport(Execution::Context& context)
+    {
+        ConfigurationContext& configContext = context.Get<Data::ConfigurationContext>();
+
+        // When exporting single WinGetPackage unit, the WinGetPackage unit can be used as a dependent unit for following configuration unit.
+        // This is not used in export all scenario.
+        std::optional<ConfigurationUnit> singlePackageUnit;
+
+        for (const auto& source : context.Get<Execution::Data::PackageCollection>().Sources)
+        {
+            // Create WinGetSource unit for non well known source.
+            std::optional<ConfigurationUnit> sourceUnit;
+            if (!CheckForWellKnownSource(source.Details))
+            {
+                sourceUnit = anon::CreateWinGetSourceUnit(source);
+                configContext.Set().Units().Append(sourceUnit.value());
+            }
+
+            for (const auto& package : source.Packages)
+            {
+                auto packageUnit = anon::CreateWinGetPackageUnit(package, source, context.Args.Contains(Args::Type::IncludeVersions), sourceUnit);
+                configContext.Set().Units().Append(packageUnit);
+                if (!singlePackageUnit)
+                {
+                    singlePackageUnit = packageUnit;
+                }
+            }
+        }
+
+        if (context.Args.Contains(Execution::Args::Type::ConfigurationExportModule, Execution::Args::Type::ConfigurationExportResource))
+        {
+            auto configUnit = anon::CreateConfigurationUnit(
+                context,
+                context.Args.GetArg(Args::Type::ConfigurationExportModule),
+                context.Args.GetArg(Args::Type::ConfigurationExportResource),
+                singlePackageUnit);
+
+            configContext.Set().Units().Append(configUnit);
+        }
+    }
+
+    void WriteConfigFile(Execution::Context& context)
+    {
+        try
+        {
+            std::string argPath{ context.Args.GetArg(Args::Type::OutputFile) };
+
+            context.Reporter.Info() << Resource::String::ConfigurationExportAddingToFile(Utility::LocIndView{ argPath }) << std::endl;
+
+            auto tempFilePath = Runtime::GetNewTempFilePath();
+
+            {
+                std::ofstream tempStream{ tempFilePath };
+                tempStream << "# Created using winget configure export " << Runtime::GetClientVersion().get() << std::endl;
+            }
+
+            auto openAction = Streams::FileRandomAccessStream::OpenAsync(
+                tempFilePath.wstring(),
+                FileAccessMode::ReadWrite);
+
+            auto stream = openAction.get();
+            stream.Seek(stream.Size());
+
+            ConfigurationContext& configContext = context.Get<Data::ConfigurationContext>();
+            configContext.Set().Serialize(openAction.get());
+
+            auto absolutePath = std::filesystem::weakly_canonical(std::filesystem::path{ argPath });
+            std::filesystem::rename(tempFilePath, absolutePath);
+
+            context.Reporter.Info() << Resource::String::ConfigurationExportSuccessful << std::endl;
+        }
+        catch (...)
+        {
+            context.Reporter.Error() << Resource::String::ConfigurationExportFailed << std::endl;
+            throw;
+        }
+    }
+
+    void GetConfigurationSetHistory(Execution::Context& context)
+    {
+        auto progressScope = context.Reporter.BeginAsyncProgress(true);
+
+        ConfigurationContext& configContext = context.Get<Data::ConfigurationContext>();
+        configContext.History(configContext.Processor().GetConfigurationHistory());
+    }
+
+    void ShowConfigurationSetHistory(Execution::Context& context)
+    {
+        const auto& history = context.Get<Data::ConfigurationContext>().History();
+
+        if (history.empty())
+        {
+            context.Reporter.Info() << Resource::String::ConfigurationHistoryEmpty << std::endl;
+        }
+        else
+        {
+            TableOutput<4> historyTable{ context.Reporter, { Resource::String::ConfigureListIdentifier, Resource::String::ConfigureListName, Resource::String::ConfigureListState, Resource::String::ConfigureListOrigin } };
+
+            for (const auto& set : history)
+            {
+                winrt::hstring origin = set.Path();
+                if (origin.empty())
+                {
+                    origin = set.Origin();
+                }
+
+                historyTable.OutputLine({ Utility::ConvertGuidToString(set.InstanceIdentifier()), Utility::ConvertToUTF8(set.Name()), anon::ToLocString(set.State()), Utility::ConvertToUTF8(origin)});
+            }
+
+            historyTable.Complete();
+        }
+    }
+
+    void SelectSetFromHistory(Execution::Context& context)
+    {
+        ConfigurationContext& configContext = context.Get<Data::ConfigurationContext>();
+        ConfigurationSet selectedSet{ nullptr };
+
+        std::string foldedInput = Utility::FoldCase(context.Args.GetArg(Execution::Args::Type::ConfigurationHistoryItem));
+
+        for (const ConfigurationSet& historySet : configContext.History())
+        {
+            if (anon::HistorySetMatchesInput(historySet, foldedInput))
+            {
+                if (selectedSet)
+                {
+                    selectedSet = nullptr;
+                    break;
+                }
+                else
+                {
+                    selectedSet = historySet;
+                }
+            }
+        }
+
+        if (!selectedSet)
+        {
+            context.Reporter.Warn() << Resource::String::ConfigurationHistoryItemNotFound << std::endl;
+            context << ShowConfigurationSetHistory;
+            AICLI_TERMINATE_CONTEXT(WINGET_CONFIG_ERROR_HISTORY_ITEM_NOT_FOUND);
+        }
+
+        configContext.Set(std::move(selectedSet));
+    }
+
+    void RemoveConfigurationSetHistory(Execution::Context& context)
+    {
+        auto progressScope = context.Reporter.BeginAsyncProgress(true);
+        context.Get<Data::ConfigurationContext>().Set().Remove();
+    }
+
+    void SerializeConfigurationSetHistory(Execution::Context& context)
+    {
+        auto progressScope = context.Reporter.BeginAsyncProgress(true);
+        std::filesystem::path absolutePath = std::filesystem::weakly_canonical(std::filesystem::path{ Utility::ConvertToUTF16(context.Args.GetArg(Execution::Args::Type::OutputFile)) });
+        auto openAction = Streams::FileRandomAccessStream::OpenAsync(absolutePath.wstring(), FileAccessMode::ReadWrite, StorageOpenOptions::None, Streams::FileOpenDisposition::CreateAlways);
+        auto cancellationScope = progressScope->Callback().SetCancellationFunction([&]() { openAction.Cancel(); });
+        auto outputStream = openAction.get();
+
+        context.Get<Data::ConfigurationContext>().Set().Serialize(outputStream);
+    }
+
+    void ShowSingleConfigurationSetHistory(Execution::Context& context)
+    {
+        const auto& set = context.Get<Data::ConfigurationContext>().Set();
+
+        // Output a table with name/value pairs for some of the set's properties. Example:
+        // 
+        // Field         Value
+        // ----------------------------------------------------
+        // Identifier    {7D5CF50E-F3C6-4333-BFE6-5A806F9EBA4E}
+        // Name          Test Name
+        // Origin        Test Origin
+        // Path          Test Path
+        // State         Completed
+        // First Applied 2024-07-16 21:15:13.000
+        // Apply Begun   2024-07-16 21:15:13.000
+        // Apply Ended   2024-07-16 21:15:13.000
+        Execution::TableOutput<2> table(context.Reporter, { Resource::String::SourceListField, Resource::String::SourceListValue });
+
+        table.OutputLine({ Resource::LocString{ Resource::String::ConfigureListIdentifier }, Utility::ConvertGuidToString(set.InstanceIdentifier()) });
+        table.OutputLine({ Resource::LocString{ Resource::String::ConfigureListName }, Utility::ConvertToUTF8(set.Name()) });
+        table.OutputLine({ Resource::LocString{ Resource::String::ConfigureListOrigin }, Utility::ConvertToUTF8(set.Origin()) });
+        table.OutputLine({ Resource::LocString{ Resource::String::ConfigureListPath }, Utility::ConvertToUTF8(set.Path()) });
+        table.OutputLine({ Resource::LocString{ Resource::String::ConfigureListState }, anon::ToLocString(set.State()) });
+        table.OutputLine({ Resource::LocString{ Resource::String::ConfigureListFirstApplied }, Utility::TimePointToString(winrt::clock::to_sys(set.FirstApply())) });
+
+        auto applyBegun = set.ApplyBegun();
+        if (applyBegun != winrt::clock::time_point{})
+        {
+            table.OutputLine({ Resource::LocString{ Resource::String::ConfigureListApplyBegun }, Utility::TimePointToString(winrt::clock::to_sys(applyBegun)) });
+        }
+
+        auto applyEnded = set.ApplyEnded();
+        if (applyEnded != winrt::clock::time_point{})
+        {
+            table.OutputLine({ Resource::LocString{ Resource::String::ConfigureListApplyEnded }, Utility::TimePointToString(winrt::clock::to_sys(applyEnded)) });
+        }
+
+        table.Complete();
+
+        context.Reporter.Info() << std::endl;
+
+        // Output a table with unit state information. Groups are represented by indentation beneath their parent unit. Example:
+        //
+        // Unit                        State     Result     Details
+        // ------------------------------------------------------------
+        // Module/Resource [Name]      Completed 0x00000000
+        // Module2/Resource [Group]    Completed 0x00000000
+        // |-Module3/Resource [Child1] Completed 0x00000000
+        // |---Module4/Resource2       Completed 0x80004005 I failed :(
+        // |-Module3/Resource [Child2] Completed 0x00000000
+        Execution::TableOutput<4> unitTable(context.Reporter, { Resource::String::ConfigureListUnit, Resource::String::ConfigureListState, Resource::String::ConfigureListResult, Resource::String::ConfigureListResultDescription });
+
+        struct UnitSiblings
+        {
+            size_t Depth = 0;
+            size_t Current = 0;
+            std::vector<ConfigurationUnit> Siblings;
+        };
+
+        std::vector<UnitSiblings> stack;
+
+        {
+            UnitSiblings initial;
+            auto units = set.Units();
+            initial.Siblings.resize(units.Size());
+            units.GetMany(0, initial.Siblings);
+            stack.emplace_back(std::move(initial));
+        }
+
+        // Each item on the stack is a list of sibling units.
+        // Each iteration, we process the Current sibling from the group on top of the stack.
+        // If it is a group, we add its children as a new stack item to be processed next.
+        while (!stack.empty())
+        {
+            UnitSiblings& currentSiblings = stack.back();
+
+            if (currentSiblings.Current >= currentSiblings.Siblings.size())
+            {
+                stack.pop_back();
+                continue;
+            }
+
+            ConfigurationUnit& currentUnit = currentSiblings.Siblings[currentSiblings.Current++];
+
+            std::ostringstream unitStream;
+
+            if (currentSiblings.Depth)
+            {
+                unitStream << '|' << std::string((currentSiblings.Depth * 2) - 1, '-');
+            }
+
+            unitStream << Utility::ConvertToUTF8(currentUnit.Type());
+
+            auto identifier = currentUnit.Identifier();
+            if (!identifier.empty())
+            {
+                unitStream << " [" << Utility::ConvertControlCodesToPictures(Utility::ConvertToUTF8(identifier)) << ']';
+            }
+
+            auto resultInformation = currentUnit.ResultInformation();
+            std::ostringstream resultStream;
+            std::string resultDetails;
+
+            if (resultInformation)
+            {
+                resultStream << "0x" << Logging::SetHRFormat << resultInformation.ResultCode();
+
+                auto description = resultInformation.Description();
+                if (description.empty())
+                {
+                    description = resultInformation.Details();
+                }
+
+                resultDetails = Utility::ConvertControlCodesToPictures(Utility::ConvertToUTF8(description));
+            }
+
+            unitTable.OutputLine({ std::move(unitStream).str(), anon::ToLocString(currentUnit.State()), std::move(resultStream).str(), std::move(resultDetails) });
+
+            if (currentUnit.IsGroup())
+            {
+                UnitSiblings unitChildren;
+                unitChildren.Depth = currentSiblings.Depth + 1;
+                auto units = currentUnit.Units();
+                unitChildren.Siblings.resize(units.Size());
+                units.GetMany(0, unitChildren.Siblings);
+                stack.emplace_back(std::move(unitChildren));
+            }
+        }
+
+        unitTable.Complete();
+    }
+
+    void CompleteConfigurationHistoryItem(Execution::Context& context)
+    {
+        const std::string& word = context.Get<Data::CompletionData>().Word();
+        auto stream = context.Reporter.Completion();
+
+        for (const auto& historyItem : ConfigurationProcessor{ IConfigurationSetProcessorFactory{ nullptr } }.GetConfigurationHistory())
+        {
+            std::ostringstream identifierStream;
+            identifierStream << historyItem.InstanceIdentifier();
+            std::string identifier = identifierStream.str();
+
+            if (word.empty() || Utility::CaseInsensitiveContainsSubstring(identifier, word))
+            {
+                stream << '"' << identifier << '"' << std::endl;
+            }
+
+            std::string name = Utility::ConvertToUTF8(historyItem.Name());
+
+            if (word.empty() || Utility::CaseInsensitiveStartsWith(name, word))
+            {
+                stream << '"' << name << '"' << std::endl;
+            }
+        }
+    }
+
+    void MonitorConfigurationStatus(Execution::Context& context)
+    {
+        auto& configurationContext = context.Get<Data::ConfigurationContext>();
+
+        std::mutex activeSetMutex;
+        ConfigurationSet activeSet{ nullptr };
+        decltype(activeSet.ConfigurationSetChange(winrt::auto_revoke, nullptr)) activeSetRevoker;
+
+        auto setChangeHandler = [&](const ConfigurationSet& set, const ConfigurationSetChangeData& changeData)
+            {
+                if (changeData.Change() == ConfigurationSetChangeEventType::SetStateChanged)
+                {
+                    context.Reporter.Info() << "(SetStateChanged) " << set.InstanceIdentifier() << " :: " << anon::ToLocString(changeData.SetState()) << std::endl;
+                }
+                else if (changeData.Change() == ConfigurationSetChangeEventType::UnitStateChanged)
+                {
+                    context.Reporter.Info() << "(UnitStateChanged) " << changeData.Unit().InstanceIdentifier() << " :: " << anon::ToLocString(changeData.UnitState()) << std::endl;
+
+                    auto resultInformation = changeData.ResultInformation();
+                    if (resultInformation)
+                    {
+                        context.Reporter.Info() << "    [" << anon::ToString(resultInformation.ResultSource()) << "] :: 0x" << Logging::SetHRFormat << resultInformation.ResultCode() << std::endl;
+                    }
+                }
+            };
+
+        auto setActiveSet = [&](const ConfigurationSet& set, bool force)
+            {
+                std::lock_guard<std::mutex> lock{ activeSetMutex };
+
+                if (force || !activeSet)
+                {
+                    activeSet = set;
+                    activeSetRevoker = activeSet.ConfigurationSetChange(winrt::auto_revoke, setChangeHandler);
+                }
+            };
+
+        auto processorRevoker = configurationContext.Processor().ConfigurationChange(winrt::auto_revoke, [&](const ConfigurationSet& set, const ConfigurationChangeData& changeData)
+            {
+                context.Reporter.Info() << '[' << anon::ToString(changeData.Change()) << "] " << changeData.InstanceIdentifier() << " :: " << anon::ToLocString(changeData.State()) << std::endl;
+
+                if (changeData.Change() == ConfigurationChangeEventType::SetStateChanged && changeData.State() == ConfigurationSetState::InProgress)
+                {
+                    setActiveSet(set, true);
+                }
+            });
+
+        for (ConfigurationSet& historySet : configurationContext.History())
+        {
+            if (historySet.State() == ConfigurationSetState::InProgress)
+            {
+                setActiveSet(historySet, false);
+            }
+        }
+
+        for (;;)
+        {
+            std::this_thread::sleep_for(250ms);
+            if (context.IsTerminated())
+            {
+                return;
+            }
+        }
+    }
+}