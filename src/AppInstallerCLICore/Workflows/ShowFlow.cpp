// Copyright (c) Microsoft Corporation.
// Licensed under the MIT License.

#include "pch.h"
#include "ShowFlow.h"
#include "ManifestComparator.h"
#include "TableOutput.h"

using namespace AppInstaller::Repository;
using namespace AppInstaller::CLI;
using namespace AppInstaller::Utility::literals;

namespace AppInstaller::CLI::Workflow
{
    void ShowManifestInfo(Execution::Context& context)
    {
        context << ShowPackageInfo << ShowInstallerInfo;
    }

    void ShowPackageInfo(Execution::Context& context)
    {
        const auto& manifest = context.Get<Execution::Data::Manifest>();
        auto info = context.Reporter.Info();

        // TODO: Come up with a prettier format
        info << Execution::ManifestInfoEmphasis << Resource::String::ShowLabelVersion << ' ' << manifest.Version << std::endl;
        info << Execution::ManifestInfoEmphasis << Resource::String::ShowLabelPublisher << ' ' << manifest.CurrentLocalization.Get<Manifest::Localization::Publisher>() << std::endl;
        auto publisherUrl = manifest.CurrentLocalization.Get<Manifest::Localization::PublisherUrl>();
        if (!publisherUrl.empty())
        {
            info << Execution::ManifestInfoEmphasis << Resource::String::ShowLabelPublisherUrl << ' ' << publisherUrl << std::endl;
        }
        auto publisherSupportUrl = manifest.CurrentLocalization.Get<Manifest::Localization::PublisherSupportUrl>();
        if (!publisherSupportUrl.empty())
        {
            info << Execution::ManifestInfoEmphasis << Resource::String::ShowLabelPublisherSupportUrl << ' ' << publisherSupportUrl << std::endl;
        }
        auto author = manifest.CurrentLocalization.Get<Manifest::Localization::Author>();
        if (!author.empty())
        {
            info << Execution::ManifestInfoEmphasis << Resource::String::ShowLabelAuthor << ' ' << author << std::endl;
        }
        if (!manifest.Moniker.empty())
        {
            info << Execution::ManifestInfoEmphasis << Resource::String::ShowLabelMoniker << ' ' << manifest.Moniker << std::endl;
        }
        auto description = manifest.CurrentLocalization.Get<Manifest::Localization::Description>();
        if (description.empty())
        {
            // Fall back to short description
            description = manifest.CurrentLocalization.Get<Manifest::Localization::ShortDescription>();
        }
        if (!description.empty())
        {
            info << Execution::ManifestInfoEmphasis << Resource::String::ShowLabelDescription << ' ' << description << std::endl;
        }
        auto homepage = manifest.CurrentLocalization.Get<Manifest::Localization::PackageUrl>();
        if (!homepage.empty())
        {
            info << Execution::ManifestInfoEmphasis << Resource::String::ShowLabelPackageUrl << ' ' << homepage << std::endl;
        }
        info << Execution::ManifestInfoEmphasis << Resource::String::ShowLabelLicense << ' ' << manifest.CurrentLocalization.Get<Manifest::Localization::License>() << std::endl;
        auto licenseUrl = manifest.CurrentLocalization.Get<Manifest::Localization::LicenseUrl>();
        if (!licenseUrl.empty())
        {
            info << Execution::ManifestInfoEmphasis << Resource::String::ShowLabelLicenseUrl << ' ' << licenseUrl << std::endl;
        }
        auto privacyUrl = manifest.CurrentLocalization.Get<Manifest::Localization::PrivacyUrl>();
        if (!privacyUrl.empty())
        {
            info << Execution::ManifestInfoEmphasis << Resource::String::ShowLabelPrivacyUrl << ' ' << privacyUrl << std::endl;
        }
        auto copyright = manifest.CurrentLocalization.Get<Manifest::Localization::Copyright>();
        if (!copyright.empty())
        {
            info << Execution::ManifestInfoEmphasis << Resource::String::ShowLabelCopyright << ' ' << copyright << std::endl;
        }
        auto copyrightUrl = manifest.CurrentLocalization.Get<Manifest::Localization::CopyrightUrl>();
        if (!copyrightUrl.empty())
        {
            info << Execution::ManifestInfoEmphasis << Resource::String::ShowLabelCopyrightUrl << ' ' << copyrightUrl << std::endl;
        }
        auto releaseNotes = manifest.CurrentLocalization.Get<Manifest::Localization::ReleaseNotes>();
        if (!releaseNotes.empty())
        {
            info << Execution::ManifestInfoEmphasis << Resource::String::ShowLabelReleaseNotes << ' ' << releaseNotes << std::endl;
        }
        auto releaseNotesUrl = manifest.CurrentLocalization.Get<Manifest::Localization::ReleaseNotesUrl>();
        if (!releaseNotesUrl.empty())
        {
            info << Execution::ManifestInfoEmphasis << Resource::String::ShowLabelReleaseNotesUrl << ' ' << releaseNotesUrl << std::endl;
        }
<<<<<<< HEAD
        const auto& documentations = manifest.CurrentLocalization.Get<Manifest::Localization::Documentations>();
        if (!documentations.empty())
        {
            context.Reporter.Info() << Execution::ManifestInfoEmphasis << Resource::String::ShowLabelDocumentation << std::endl;
            for (const auto& documentation : documentations)
            {
                if (!documentation.DocumentUrl.empty())
                {
                    if (!documentation.DocumentLabel.empty())
                    {
                        info << Execution::ManifestInfoEmphasis << documentation.DocumentLabel << ": "_liv;
                    }

                    info << documentation.DocumentUrl << std::endl;
                }
            }
        }
        const auto& agreements = manifest.CurrentLocalization.Get<Manifest::Localization::Agreements>();
=======
        auto installationNotes = manifest.CurrentLocalization.Get<Manifest::Localization::InstallationNotes>();
        if (!installationNotes.empty())
        {
            info << Execution::ManifestInfoEmphasis << Resource::String::ShowLabelInstallationNotes << ' ' << installationNotes << std::endl;
        }
        auto agreements = manifest.CurrentLocalization.Get<Manifest::Localization::Agreements>();
>>>>>>> 43af2815
        if (!agreements.empty())
        {
            context.Reporter.Info() << Execution::ManifestInfoEmphasis << Resource::String::ShowLabelAgreements << std::endl;
            for (const auto& agreement : agreements)
            {
                if (!agreement.Label.empty())
                {
                    info << Execution::ManifestInfoEmphasis << agreement.Label << ": "_liv;
                }

                if (!agreement.AgreementText.empty())
                {
                    info << agreement.AgreementText << std::endl;
                }

                if (!agreement.AgreementUrl.empty())
                {
                    info << agreement.AgreementUrl << std::endl;
                }
            }

            info << std::endl;
        }
    }

    void ShowInstallerInfo(Execution::Context& context)
    {
        const auto& installer = context.Get<Execution::Data::Installer>();
        auto info = context.Reporter.Info();

        info << Execution::ManifestInfoEmphasis << Resource::String::ShowLabelInstaller << std::endl;
        if (installer)
        {
            info << "  "_liv << Execution::ManifestInfoEmphasis << Resource::String::ShowLabelInstallerType << ' ' << Manifest::InstallerTypeToString(installer->InstallerType) << std::endl;
            if (!installer->Locale.empty())
            {
                info << "  "_liv << Execution::ManifestInfoEmphasis << Resource::String::ShowLabelInstallerLocale << ' ' << installer->Locale << std::endl;
            }
            if (!installer->Url.empty())
            {
                info << "  "_liv << Execution::ManifestInfoEmphasis << Resource::String::ShowLabelInstallerUrl << ' ' << installer->Url << std::endl;
            }
            if (!installer->Sha256.empty())
            {
                info << "  "_liv << Execution::ManifestInfoEmphasis << Resource::String::ShowLabelInstallerSha256 << ' ' << Utility::SHA256::ConvertToString(installer->Sha256) << std::endl;
            }
            if (!installer->ProductId.empty())
            {
                info << "  "_liv << Execution::ManifestInfoEmphasis << Resource::String::ShowLabelInstallerProductId << ' ' << installer->ProductId << std::endl;
            }
            if (!installer->ReleaseDate.empty())
            {
                info << "  "_liv << Execution::ManifestInfoEmphasis << Resource::String::ShowLabelInstallerReleaseDate << ' ' << installer->ReleaseDate << std::endl;
            }

            if (Settings::ExperimentalFeature::IsEnabled(Settings::ExperimentalFeature::Feature::Dependencies))
            {
                const auto& dependencies = installer->Dependencies;

                if (dependencies.HasAny())
                {
                    info << Execution::ManifestInfoEmphasis << "  "_liv << Resource::String::ShowLabelDependencies << ' ' << std::endl;

                    if (dependencies.HasAnyOf(Manifest::DependencyType::WindowsFeature))
                    {
                        info << "    - "_liv << Resource::String::ShowLabelWindowsFeaturesDependencies << ' ' << std::endl;
                        dependencies.ApplyToType(Manifest::DependencyType::WindowsFeature, [&info](Manifest::Dependency dependency) {info << "        "_liv << dependency.Id << std::endl; });
                    }

                    if (dependencies.HasAnyOf(Manifest::DependencyType::WindowsLibrary))
                    {
                        info << "    - "_liv << Resource::String::ShowLabelWindowsLibrariesDependencies << ' ' << std::endl;
                        dependencies.ApplyToType(Manifest::DependencyType::WindowsLibrary, [&info](Manifest::Dependency dependency) {info << "        "_liv << dependency.Id << std::endl; });
                    }

                    if (dependencies.HasAnyOf(Manifest::DependencyType::Package))
                    {
                        info << "    - "_liv << Resource::String::ShowLabelPackageDependencies << ' ' << std::endl;
                        dependencies.ApplyToType(Manifest::DependencyType::Package, [&info](Manifest::Dependency dependency)
                            {
                                info << "        "_liv << dependency.Id;
                                if (dependency.MinVersion)
                                {
                                    info << " [>= " << dependency.MinVersion.value().ToString() << "]";
                                }
                                info << std::endl;
                            });
                    }

                    if (dependencies.HasAnyOf(Manifest::DependencyType::External))
                    {
                        info << "    - "_liv << Resource::String::ShowLabelExternalDependencies << ' ' << std::endl;
                        dependencies.ApplyToType(Manifest::DependencyType::External, [&info](Manifest::Dependency dependency) {info << "        "_liv << dependency.Id << std::endl; });
                    }
                }
            }
        }
        else
        {
            context.Reporter.Warn() << "  "_liv << Resource::String::NoApplicableInstallers << std::endl;
        }
    }

    void ShowManifestVersion(Execution::Context& context)
    {
        const auto& manifest = context.Get<Execution::Data::Manifest>();
        Execution::TableOutput<2> table(context.Reporter, { Resource::String::ShowVersion, Resource::String::ShowChannel });
        table.OutputLine({ manifest.Version, manifest.Channel });
        table.Complete();
    }

    void ShowAppVersions(Execution::Context& context)
    {
        auto versions = context.Get<Execution::Data::Package>()->GetAvailableVersionKeys();

        Execution::TableOutput<2> table(context.Reporter, { Resource::String::ShowVersion, Resource::String::ShowChannel });
        for (const auto& version : versions)
        {
            table.OutputLine({ version.Version, version.Channel });
        }
        table.Complete();
    }
}<|MERGE_RESOLUTION|>--- conflicted
+++ resolved
@@ -1,242 +1,238 @@
-// Copyright (c) Microsoft Corporation.
-// Licensed under the MIT License.
-
-#include "pch.h"
-#include "ShowFlow.h"
-#include "ManifestComparator.h"
-#include "TableOutput.h"
-
-using namespace AppInstaller::Repository;
-using namespace AppInstaller::CLI;
-using namespace AppInstaller::Utility::literals;
-
-namespace AppInstaller::CLI::Workflow
-{
-    void ShowManifestInfo(Execution::Context& context)
-    {
-        context << ShowPackageInfo << ShowInstallerInfo;
-    }
-
-    void ShowPackageInfo(Execution::Context& context)
-    {
-        const auto& manifest = context.Get<Execution::Data::Manifest>();
-        auto info = context.Reporter.Info();
-
-        // TODO: Come up with a prettier format
-        info << Execution::ManifestInfoEmphasis << Resource::String::ShowLabelVersion << ' ' << manifest.Version << std::endl;
-        info << Execution::ManifestInfoEmphasis << Resource::String::ShowLabelPublisher << ' ' << manifest.CurrentLocalization.Get<Manifest::Localization::Publisher>() << std::endl;
-        auto publisherUrl = manifest.CurrentLocalization.Get<Manifest::Localization::PublisherUrl>();
-        if (!publisherUrl.empty())
-        {
-            info << Execution::ManifestInfoEmphasis << Resource::String::ShowLabelPublisherUrl << ' ' << publisherUrl << std::endl;
-        }
-        auto publisherSupportUrl = manifest.CurrentLocalization.Get<Manifest::Localization::PublisherSupportUrl>();
-        if (!publisherSupportUrl.empty())
-        {
-            info << Execution::ManifestInfoEmphasis << Resource::String::ShowLabelPublisherSupportUrl << ' ' << publisherSupportUrl << std::endl;
-        }
-        auto author = manifest.CurrentLocalization.Get<Manifest::Localization::Author>();
-        if (!author.empty())
-        {
-            info << Execution::ManifestInfoEmphasis << Resource::String::ShowLabelAuthor << ' ' << author << std::endl;
-        }
-        if (!manifest.Moniker.empty())
-        {
-            info << Execution::ManifestInfoEmphasis << Resource::String::ShowLabelMoniker << ' ' << manifest.Moniker << std::endl;
-        }
-        auto description = manifest.CurrentLocalization.Get<Manifest::Localization::Description>();
-        if (description.empty())
-        {
-            // Fall back to short description
-            description = manifest.CurrentLocalization.Get<Manifest::Localization::ShortDescription>();
-        }
-        if (!description.empty())
-        {
-            info << Execution::ManifestInfoEmphasis << Resource::String::ShowLabelDescription << ' ' << description << std::endl;
-        }
-        auto homepage = manifest.CurrentLocalization.Get<Manifest::Localization::PackageUrl>();
-        if (!homepage.empty())
-        {
-            info << Execution::ManifestInfoEmphasis << Resource::String::ShowLabelPackageUrl << ' ' << homepage << std::endl;
-        }
-        info << Execution::ManifestInfoEmphasis << Resource::String::ShowLabelLicense << ' ' << manifest.CurrentLocalization.Get<Manifest::Localization::License>() << std::endl;
-        auto licenseUrl = manifest.CurrentLocalization.Get<Manifest::Localization::LicenseUrl>();
-        if (!licenseUrl.empty())
-        {
-            info << Execution::ManifestInfoEmphasis << Resource::String::ShowLabelLicenseUrl << ' ' << licenseUrl << std::endl;
-        }
-        auto privacyUrl = manifest.CurrentLocalization.Get<Manifest::Localization::PrivacyUrl>();
-        if (!privacyUrl.empty())
-        {
-            info << Execution::ManifestInfoEmphasis << Resource::String::ShowLabelPrivacyUrl << ' ' << privacyUrl << std::endl;
-        }
-        auto copyright = manifest.CurrentLocalization.Get<Manifest::Localization::Copyright>();
-        if (!copyright.empty())
-        {
-            info << Execution::ManifestInfoEmphasis << Resource::String::ShowLabelCopyright << ' ' << copyright << std::endl;
-        }
-        auto copyrightUrl = manifest.CurrentLocalization.Get<Manifest::Localization::CopyrightUrl>();
-        if (!copyrightUrl.empty())
-        {
-            info << Execution::ManifestInfoEmphasis << Resource::String::ShowLabelCopyrightUrl << ' ' << copyrightUrl << std::endl;
-        }
-        auto releaseNotes = manifest.CurrentLocalization.Get<Manifest::Localization::ReleaseNotes>();
-        if (!releaseNotes.empty())
-        {
-            info << Execution::ManifestInfoEmphasis << Resource::String::ShowLabelReleaseNotes << ' ' << releaseNotes << std::endl;
-        }
-        auto releaseNotesUrl = manifest.CurrentLocalization.Get<Manifest::Localization::ReleaseNotesUrl>();
-        if (!releaseNotesUrl.empty())
-        {
-            info << Execution::ManifestInfoEmphasis << Resource::String::ShowLabelReleaseNotesUrl << ' ' << releaseNotesUrl << std::endl;
-        }
-<<<<<<< HEAD
-        const auto& documentations = manifest.CurrentLocalization.Get<Manifest::Localization::Documentations>();
-        if (!documentations.empty())
-        {
-            context.Reporter.Info() << Execution::ManifestInfoEmphasis << Resource::String::ShowLabelDocumentation << std::endl;
-            for (const auto& documentation : documentations)
-            {
-                if (!documentation.DocumentUrl.empty())
-                {
-                    if (!documentation.DocumentLabel.empty())
-                    {
-                        info << Execution::ManifestInfoEmphasis << documentation.DocumentLabel << ": "_liv;
-                    }
-
-                    info << documentation.DocumentUrl << std::endl;
-                }
-            }
-        }
-        const auto& agreements = manifest.CurrentLocalization.Get<Manifest::Localization::Agreements>();
-=======
-        auto installationNotes = manifest.CurrentLocalization.Get<Manifest::Localization::InstallationNotes>();
-        if (!installationNotes.empty())
-        {
-            info << Execution::ManifestInfoEmphasis << Resource::String::ShowLabelInstallationNotes << ' ' << installationNotes << std::endl;
-        }
-        auto agreements = manifest.CurrentLocalization.Get<Manifest::Localization::Agreements>();
->>>>>>> 43af2815
-        if (!agreements.empty())
-        {
-            context.Reporter.Info() << Execution::ManifestInfoEmphasis << Resource::String::ShowLabelAgreements << std::endl;
-            for (const auto& agreement : agreements)
-            {
-                if (!agreement.Label.empty())
-                {
-                    info << Execution::ManifestInfoEmphasis << agreement.Label << ": "_liv;
-                }
-
-                if (!agreement.AgreementText.empty())
-                {
-                    info << agreement.AgreementText << std::endl;
-                }
-
-                if (!agreement.AgreementUrl.empty())
-                {
-                    info << agreement.AgreementUrl << std::endl;
-                }
-            }
-
-            info << std::endl;
-        }
-    }
-
-    void ShowInstallerInfo(Execution::Context& context)
-    {
-        const auto& installer = context.Get<Execution::Data::Installer>();
-        auto info = context.Reporter.Info();
-
-        info << Execution::ManifestInfoEmphasis << Resource::String::ShowLabelInstaller << std::endl;
-        if (installer)
-        {
-            info << "  "_liv << Execution::ManifestInfoEmphasis << Resource::String::ShowLabelInstallerType << ' ' << Manifest::InstallerTypeToString(installer->InstallerType) << std::endl;
-            if (!installer->Locale.empty())
-            {
-                info << "  "_liv << Execution::ManifestInfoEmphasis << Resource::String::ShowLabelInstallerLocale << ' ' << installer->Locale << std::endl;
-            }
-            if (!installer->Url.empty())
-            {
-                info << "  "_liv << Execution::ManifestInfoEmphasis << Resource::String::ShowLabelInstallerUrl << ' ' << installer->Url << std::endl;
-            }
-            if (!installer->Sha256.empty())
-            {
-                info << "  "_liv << Execution::ManifestInfoEmphasis << Resource::String::ShowLabelInstallerSha256 << ' ' << Utility::SHA256::ConvertToString(installer->Sha256) << std::endl;
-            }
-            if (!installer->ProductId.empty())
-            {
-                info << "  "_liv << Execution::ManifestInfoEmphasis << Resource::String::ShowLabelInstallerProductId << ' ' << installer->ProductId << std::endl;
-            }
-            if (!installer->ReleaseDate.empty())
-            {
-                info << "  "_liv << Execution::ManifestInfoEmphasis << Resource::String::ShowLabelInstallerReleaseDate << ' ' << installer->ReleaseDate << std::endl;
-            }
-
-            if (Settings::ExperimentalFeature::IsEnabled(Settings::ExperimentalFeature::Feature::Dependencies))
-            {
-                const auto& dependencies = installer->Dependencies;
-
-                if (dependencies.HasAny())
-                {
-                    info << Execution::ManifestInfoEmphasis << "  "_liv << Resource::String::ShowLabelDependencies << ' ' << std::endl;
-
-                    if (dependencies.HasAnyOf(Manifest::DependencyType::WindowsFeature))
-                    {
-                        info << "    - "_liv << Resource::String::ShowLabelWindowsFeaturesDependencies << ' ' << std::endl;
-                        dependencies.ApplyToType(Manifest::DependencyType::WindowsFeature, [&info](Manifest::Dependency dependency) {info << "        "_liv << dependency.Id << std::endl; });
-                    }
-
-                    if (dependencies.HasAnyOf(Manifest::DependencyType::WindowsLibrary))
-                    {
-                        info << "    - "_liv << Resource::String::ShowLabelWindowsLibrariesDependencies << ' ' << std::endl;
-                        dependencies.ApplyToType(Manifest::DependencyType::WindowsLibrary, [&info](Manifest::Dependency dependency) {info << "        "_liv << dependency.Id << std::endl; });
-                    }
-
-                    if (dependencies.HasAnyOf(Manifest::DependencyType::Package))
-                    {
-                        info << "    - "_liv << Resource::String::ShowLabelPackageDependencies << ' ' << std::endl;
-                        dependencies.ApplyToType(Manifest::DependencyType::Package, [&info](Manifest::Dependency dependency)
-                            {
-                                info << "        "_liv << dependency.Id;
-                                if (dependency.MinVersion)
-                                {
-                                    info << " [>= " << dependency.MinVersion.value().ToString() << "]";
-                                }
-                                info << std::endl;
-                            });
-                    }
-
-                    if (dependencies.HasAnyOf(Manifest::DependencyType::External))
-                    {
-                        info << "    - "_liv << Resource::String::ShowLabelExternalDependencies << ' ' << std::endl;
-                        dependencies.ApplyToType(Manifest::DependencyType::External, [&info](Manifest::Dependency dependency) {info << "        "_liv << dependency.Id << std::endl; });
-                    }
-                }
-            }
-        }
-        else
-        {
-            context.Reporter.Warn() << "  "_liv << Resource::String::NoApplicableInstallers << std::endl;
-        }
-    }
-
-    void ShowManifestVersion(Execution::Context& context)
-    {
-        const auto& manifest = context.Get<Execution::Data::Manifest>();
-        Execution::TableOutput<2> table(context.Reporter, { Resource::String::ShowVersion, Resource::String::ShowChannel });
-        table.OutputLine({ manifest.Version, manifest.Channel });
-        table.Complete();
-    }
-
-    void ShowAppVersions(Execution::Context& context)
-    {
-        auto versions = context.Get<Execution::Data::Package>()->GetAvailableVersionKeys();
-
-        Execution::TableOutput<2> table(context.Reporter, { Resource::String::ShowVersion, Resource::String::ShowChannel });
-        for (const auto& version : versions)
-        {
-            table.OutputLine({ version.Version, version.Channel });
-        }
-        table.Complete();
-    }
+// Copyright (c) Microsoft Corporation.
+// Licensed under the MIT License.
+
+#include "pch.h"
+#include "ShowFlow.h"
+#include "ManifestComparator.h"
+#include "TableOutput.h"
+
+using namespace AppInstaller::Repository;
+using namespace AppInstaller::CLI;
+using namespace AppInstaller::Utility::literals;
+
+namespace AppInstaller::CLI::Workflow
+{
+    void ShowManifestInfo(Execution::Context& context)
+    {
+        context << ShowPackageInfo << ShowInstallerInfo;
+    }
+
+    void ShowPackageInfo(Execution::Context& context)
+    {
+        const auto& manifest = context.Get<Execution::Data::Manifest>();
+        auto info = context.Reporter.Info();
+
+        // TODO: Come up with a prettier format
+        info << Execution::ManifestInfoEmphasis << Resource::String::ShowLabelVersion << ' ' << manifest.Version << std::endl;
+        info << Execution::ManifestInfoEmphasis << Resource::String::ShowLabelPublisher << ' ' << manifest.CurrentLocalization.Get<Manifest::Localization::Publisher>() << std::endl;
+        auto publisherUrl = manifest.CurrentLocalization.Get<Manifest::Localization::PublisherUrl>();
+        if (!publisherUrl.empty())
+        {
+            info << Execution::ManifestInfoEmphasis << Resource::String::ShowLabelPublisherUrl << ' ' << publisherUrl << std::endl;
+        }
+        auto publisherSupportUrl = manifest.CurrentLocalization.Get<Manifest::Localization::PublisherSupportUrl>();
+        if (!publisherSupportUrl.empty())
+        {
+            info << Execution::ManifestInfoEmphasis << Resource::String::ShowLabelPublisherSupportUrl << ' ' << publisherSupportUrl << std::endl;
+        }
+        auto author = manifest.CurrentLocalization.Get<Manifest::Localization::Author>();
+        if (!author.empty())
+        {
+            info << Execution::ManifestInfoEmphasis << Resource::String::ShowLabelAuthor << ' ' << author << std::endl;
+        }
+        if (!manifest.Moniker.empty())
+        {
+            info << Execution::ManifestInfoEmphasis << Resource::String::ShowLabelMoniker << ' ' << manifest.Moniker << std::endl;
+        }
+        auto description = manifest.CurrentLocalization.Get<Manifest::Localization::Description>();
+        if (description.empty())
+        {
+            // Fall back to short description
+            description = manifest.CurrentLocalization.Get<Manifest::Localization::ShortDescription>();
+        }
+        if (!description.empty())
+        {
+            info << Execution::ManifestInfoEmphasis << Resource::String::ShowLabelDescription << ' ' << description << std::endl;
+        }
+        auto homepage = manifest.CurrentLocalization.Get<Manifest::Localization::PackageUrl>();
+        if (!homepage.empty())
+        {
+            info << Execution::ManifestInfoEmphasis << Resource::String::ShowLabelPackageUrl << ' ' << homepage << std::endl;
+        }
+        info << Execution::ManifestInfoEmphasis << Resource::String::ShowLabelLicense << ' ' << manifest.CurrentLocalization.Get<Manifest::Localization::License>() << std::endl;
+        auto licenseUrl = manifest.CurrentLocalization.Get<Manifest::Localization::LicenseUrl>();
+        if (!licenseUrl.empty())
+        {
+            info << Execution::ManifestInfoEmphasis << Resource::String::ShowLabelLicenseUrl << ' ' << licenseUrl << std::endl;
+        }
+        auto privacyUrl = manifest.CurrentLocalization.Get<Manifest::Localization::PrivacyUrl>();
+        if (!privacyUrl.empty())
+        {
+            info << Execution::ManifestInfoEmphasis << Resource::String::ShowLabelPrivacyUrl << ' ' << privacyUrl << std::endl;
+        }
+        auto copyright = manifest.CurrentLocalization.Get<Manifest::Localization::Copyright>();
+        if (!copyright.empty())
+        {
+            info << Execution::ManifestInfoEmphasis << Resource::String::ShowLabelCopyright << ' ' << copyright << std::endl;
+        }
+        auto copyrightUrl = manifest.CurrentLocalization.Get<Manifest::Localization::CopyrightUrl>();
+        if (!copyrightUrl.empty())
+        {
+            info << Execution::ManifestInfoEmphasis << Resource::String::ShowLabelCopyrightUrl << ' ' << copyrightUrl << std::endl;
+        }
+        auto releaseNotes = manifest.CurrentLocalization.Get<Manifest::Localization::ReleaseNotes>();
+        if (!releaseNotes.empty())
+        {
+            info << Execution::ManifestInfoEmphasis << Resource::String::ShowLabelReleaseNotes << ' ' << releaseNotes << std::endl;
+        }
+        auto releaseNotesUrl = manifest.CurrentLocalization.Get<Manifest::Localization::ReleaseNotesUrl>();
+        if (!releaseNotesUrl.empty())
+        {
+            info << Execution::ManifestInfoEmphasis << Resource::String::ShowLabelReleaseNotesUrl << ' ' << releaseNotesUrl << std::endl;
+        }
+        auto installationNotes = manifest.CurrentLocalization.Get<Manifest::Localization::InstallationNotes>();
+        if (!installationNotes.empty())
+        {
+            info << Execution::ManifestInfoEmphasis << Resource::String::ShowLabelInstallationNotes << ' ' << installationNotes << std::endl;
+        }
+        const auto& documentations = manifest.CurrentLocalization.Get<Manifest::Localization::Documentations>();
+        if (!documentations.empty())
+        {
+            context.Reporter.Info() << Execution::ManifestInfoEmphasis << Resource::String::ShowLabelDocumentation << std::endl;
+            for (const auto& documentation : documentations)
+            {
+                if (!documentation.DocumentUrl.empty())
+                {
+                    if (!documentation.DocumentLabel.empty())
+                    {
+                        info << Execution::ManifestInfoEmphasis << documentation.DocumentLabel << ": "_liv;
+                    }
+
+                    info << documentation.DocumentUrl << std::endl;
+                }
+            }
+        }
+        const auto& agreements = manifest.CurrentLocalization.Get<Manifest::Localization::Agreements>();
+        if (!agreements.empty())
+        {
+            context.Reporter.Info() << Execution::ManifestInfoEmphasis << Resource::String::ShowLabelAgreements << std::endl;
+            for (const auto& agreement : agreements)
+            {
+                if (!agreement.Label.empty())
+                {
+                    info << Execution::ManifestInfoEmphasis << agreement.Label << ": "_liv;
+                }
+
+                if (!agreement.AgreementText.empty())
+                {
+                    info << agreement.AgreementText << std::endl;
+                }
+
+                if (!agreement.AgreementUrl.empty())
+                {
+                    info << agreement.AgreementUrl << std::endl;
+                }
+            }
+
+            info << std::endl;
+        }
+    }
+
+    void ShowInstallerInfo(Execution::Context& context)
+    {
+        const auto& installer = context.Get<Execution::Data::Installer>();
+        auto info = context.Reporter.Info();
+
+        info << Execution::ManifestInfoEmphasis << Resource::String::ShowLabelInstaller << std::endl;
+        if (installer)
+        {
+            info << "  "_liv << Execution::ManifestInfoEmphasis << Resource::String::ShowLabelInstallerType << ' ' << Manifest::InstallerTypeToString(installer->InstallerType) << std::endl;
+            if (!installer->Locale.empty())
+            {
+                info << "  "_liv << Execution::ManifestInfoEmphasis << Resource::String::ShowLabelInstallerLocale << ' ' << installer->Locale << std::endl;
+            }
+            if (!installer->Url.empty())
+            {
+                info << "  "_liv << Execution::ManifestInfoEmphasis << Resource::String::ShowLabelInstallerUrl << ' ' << installer->Url << std::endl;
+            }
+            if (!installer->Sha256.empty())
+            {
+                info << "  "_liv << Execution::ManifestInfoEmphasis << Resource::String::ShowLabelInstallerSha256 << ' ' << Utility::SHA256::ConvertToString(installer->Sha256) << std::endl;
+            }
+            if (!installer->ProductId.empty())
+            {
+                info << "  "_liv << Execution::ManifestInfoEmphasis << Resource::String::ShowLabelInstallerProductId << ' ' << installer->ProductId << std::endl;
+            }
+            if (!installer->ReleaseDate.empty())
+            {
+                info << "  "_liv << Execution::ManifestInfoEmphasis << Resource::String::ShowLabelInstallerReleaseDate << ' ' << installer->ReleaseDate << std::endl;
+            }
+
+            if (Settings::ExperimentalFeature::IsEnabled(Settings::ExperimentalFeature::Feature::Dependencies))
+            {
+                const auto& dependencies = installer->Dependencies;
+
+                if (dependencies.HasAny())
+                {
+                    info << Execution::ManifestInfoEmphasis << "  "_liv << Resource::String::ShowLabelDependencies << ' ' << std::endl;
+
+                    if (dependencies.HasAnyOf(Manifest::DependencyType::WindowsFeature))
+                    {
+                        info << "    - "_liv << Resource::String::ShowLabelWindowsFeaturesDependencies << ' ' << std::endl;
+                        dependencies.ApplyToType(Manifest::DependencyType::WindowsFeature, [&info](Manifest::Dependency dependency) {info << "        "_liv << dependency.Id << std::endl; });
+                    }
+
+                    if (dependencies.HasAnyOf(Manifest::DependencyType::WindowsLibrary))
+                    {
+                        info << "    - "_liv << Resource::String::ShowLabelWindowsLibrariesDependencies << ' ' << std::endl;
+                        dependencies.ApplyToType(Manifest::DependencyType::WindowsLibrary, [&info](Manifest::Dependency dependency) {info << "        "_liv << dependency.Id << std::endl; });
+                    }
+
+                    if (dependencies.HasAnyOf(Manifest::DependencyType::Package))
+                    {
+                        info << "    - "_liv << Resource::String::ShowLabelPackageDependencies << ' ' << std::endl;
+                        dependencies.ApplyToType(Manifest::DependencyType::Package, [&info](Manifest::Dependency dependency)
+                            {
+                                info << "        "_liv << dependency.Id;
+                                if (dependency.MinVersion)
+                                {
+                                    info << " [>= " << dependency.MinVersion.value().ToString() << "]";
+                                }
+                                info << std::endl;
+                            });
+                    }
+
+                    if (dependencies.HasAnyOf(Manifest::DependencyType::External))
+                    {
+                        info << "    - "_liv << Resource::String::ShowLabelExternalDependencies << ' ' << std::endl;
+                        dependencies.ApplyToType(Manifest::DependencyType::External, [&info](Manifest::Dependency dependency) {info << "        "_liv << dependency.Id << std::endl; });
+                    }
+                }
+            }
+        }
+        else
+        {
+            context.Reporter.Warn() << "  "_liv << Resource::String::NoApplicableInstallers << std::endl;
+        }
+    }
+
+    void ShowManifestVersion(Execution::Context& context)
+    {
+        const auto& manifest = context.Get<Execution::Data::Manifest>();
+        Execution::TableOutput<2> table(context.Reporter, { Resource::String::ShowVersion, Resource::String::ShowChannel });
+        table.OutputLine({ manifest.Version, manifest.Channel });
+        table.Complete();
+    }
+
+    void ShowAppVersions(Execution::Context& context)
+    {
+        auto versions = context.Get<Execution::Data::Package>()->GetAvailableVersionKeys();
+
+        Execution::TableOutput<2> table(context.Reporter, { Resource::String::ShowVersion, Resource::String::ShowChannel });
+        for (const auto& version : versions)
+        {
+            table.OutputLine({ version.Version, version.Channel });
+        }
+        table.Complete();
+    }
 }