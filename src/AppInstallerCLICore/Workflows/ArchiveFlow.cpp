--- conflicted
+++ resolved
@@ -79,18 +79,6 @@
 
         for (const auto& nestedInstallerFile : installer.NestedInstallerFiles)
         {
-<<<<<<< HEAD
-            AICLI_LOG(CLI, Error, << "Unable to locate nested installer at: " << nestedInstallerPath);
-            context.Reporter.Error()
-                << Resource::String::NestedInstallerNotFound(Utility::LocIndView{ nestedInstallerPath.u8string() })
-                << std::endl;
-            AICLI_TERMINATE_CONTEXT(APPINSTALLER_CLI_ERROR_NESTEDINSTALLER_NOT_FOUND);
-        }
-        else
-        {
-            AICLI_LOG(CLI, Info, << "Setting installerPath to: " << nestedInstallerPath);
-            context.Add<Execution::Data::InstallerPath>(nestedInstallerPath);
-=======
             const std::filesystem::path& nestedInstallerPath = targetInstallerPath / ConvertToUTF16(nestedInstallerFile.RelativeFilePath);
             
             if (Filesystem::PathEscapesBaseDirectory(nestedInstallerPath, targetInstallerPath))
@@ -111,7 +99,6 @@
                 AICLI_LOG(CLI, Info, << "Setting installerPath to: " << nestedInstallerPath);
                 targetInstallerPath = nestedInstallerPath;
             }
->>>>>>> 34e8cbd3
         }
 
         context.Add<Execution::Data::InstallerPath>(targetInstallerPath);
