--- conflicted
+++ resolved
@@ -1,364 +1,138 @@
-// Copyright (c) Microsoft Corporation.
-// Licensed under the MIT License.
-#include "pch.h"
-#include "WorkflowBase.h"
-#include "DependenciesFlow.h"
-#include "InstallFlow.h"
-#include "UpdateFlow.h"
-#include "ManifestComparator.h"
-#include <winget/PinningData.h>
-#include <winget/PackageVersionSelection.h>
-
-using namespace AppInstaller::Repository;
-using namespace AppInstaller::Repository::Microsoft;
-using namespace AppInstaller::Pinning;
-
-namespace AppInstaller::CLI::Workflow
-{
-    namespace
-    {
-        bool IsUpdateVersionAvailable(const Utility::Version& installedVersion, const Utility::Version& updateVersion)
-        {
-            return installedVersion < updateVersion;
-        }
-
-        void AddToPackageSubContextsIfNotPresent(std::vector<std::unique_ptr<Execution::Context>>& packageSubContexts, std::unique_ptr<Execution::Context> packageContext)
-        {
-            for (auto const& existing : packageSubContexts)
-            {
-                if (existing->Get<Execution::Data::Manifest>().Id == packageContext->Get<Execution::Data::Manifest>().Id &&
-                    existing->Get<Execution::Data::Manifest>().Version == packageContext->Get<Execution::Data::Manifest>().Version &&
-                    existing->Get<Execution::Data::PackageVersion>()->GetProperty(PackageVersionProperty::SourceIdentifier) == packageContext->Get<Execution::Data::PackageVersion>()->GetProperty(PackageVersionProperty::SourceIdentifier))
-                {
-                    return;
-                }
-            }
-
-            packageSubContexts.emplace_back(std::move(packageContext));
-        }
-    }
-
-    void SelectLatestApplicableVersion::operator()(Execution::Context& context) const
-    {
-        auto package = context.Get<Execution::Data::Package>();
-        auto installedPackage = context.Get<Execution::Data::InstalledPackageVersion>();
-        const bool reportVersionNotFound = m_isSinglePackage;
-
-        bool isUpgrade = WI_IsFlagSet(context.GetFlags(), Execution::ContextFlag::InstallerExecutionUseUpdate);;
-        Utility::Version installedVersion;
-        if (isUpgrade)
-        {
-            installedVersion = Utility::Version(installedPackage->GetProperty(PackageVersionProperty::Version));
-        }
-
-        ManifestComparator manifestComparator(context, isUpgrade ? installedPackage->GetMetadata() : IPackageVersion::Metadata{});
-        bool versionFound = false;
-        bool installedTypeInapplicable = false;
-        bool packagePinned = false;
-
-        if (isUpgrade && installedVersion.IsUnknown() && !context.Args.Contains(Execution::Args::Type::IncludeUnknown))
-        {
-            // the package has an unknown version and the user did not request to upgrade it anyway
-            if (reportVersionNotFound)
-            {
-                context.Reporter.Info() << Resource::String::UpgradeUnknownVersionExplanation << std::endl;
-            }
-
-            AICLI_TERMINATE_CONTEXT(APPINSTALLER_CLI_ERROR_UPDATE_NOT_APPLICABLE);
-        }
-
-        // If we are updating a single package or we got the --include-pinned flag,
-        // we include packages with Pinning pins
-        const bool includePinned = m_isSinglePackage || context.Args.Contains(Execution::Args::Type::IncludePinned);
-
-        PinningData pinningData{ PinningData::Disposition::ReadOnly };
-        auto evaluator = pinningData.CreatePinStateEvaluator(includePinned ? PinBehavior::IncludePinned : PinBehavior::ConsiderPins, GetInstalledVersion(package));
-
-        // The version keys should have already been sorted by version
-        auto availableVersions = GetAvailableVersionsForInstalledVersion(package);
-        const auto& versionKeys = availableVersions->GetVersionKeys();
-        // Assume that no update versions are applicable
-        bool upgradeVersionAvailable = false;
-        for (const auto& key : versionKeys)
-        {
-            // Check Applicable Version
-            if (!isUpgrade || IsUpdateVersionAvailable(installedVersion, Utility::Version(key.Version)))
-            {
-                // The only way to enter this portion of the statement with isUpgrade is if the version is available
-                if (isUpgrade)
-                {
-                    AICLI_LOG(CLI, Verbose, << "Updating from [" << installedVersion.ToString() << "] to [" << key.Version << "]");
-                    upgradeVersionAvailable = true;
-                }
-
-                auto packageVersion = availableVersions->GetVersion(key);
-
-                // Check if the package is pinned
-                PinType pinType = evaluator.EvaluatePinType(packageVersion);
-                if (pinType != Pinning::PinType::Unknown)
-                {
-                    AICLI_LOG(CLI, Info, << "Package [" << package->GetProperty(PackageProperty::Id) << " with Version[" << key.Version << "] from Source[" << key.SourceId << "] has a Pin with type[" << ToString(pinType) << "]");
-                    if (context.Args.Contains(Execution::Args::Type::Force))
-                    {
-                        AICLI_LOG(CLI, Info, << "Ignoring pin due to --force argument");
-                    }
-                    else
-                    {
-                        packagePinned = true;
-                        continue;
-                    }
-                }
-
-                auto manifest = packageVersion->GetManifest();
-
-                // Check applicable Installer
-                auto [installer, inapplicabilities] = manifestComparator.GetPreferredInstaller(manifest);
-                if (!installer.has_value())
-                {
-                    // If there is at least one installer whose only reason is InstalledType.
-                    auto onlyInstalledType = std::find(inapplicabilities.begin(), inapplicabilities.end(), InapplicabilityFlags::InstalledType);
-                    if (onlyInstalledType != inapplicabilities.end())
-                    {
-                        installedTypeInapplicable = true;
-                    }
-
-                    continue;
-                }
-
-                Logging::Telemetry().LogSelectedInstaller(
-                    static_cast<int>(installer->Arch),
-                    installer->Url,
-                    Manifest::InstallerTypeToString(installer->EffectiveInstallerType()),
-                    Manifest::ScopeToString(installer->Scope),
-                    installer->Locale);
-
-                Logging::Telemetry().LogManifestFields(
-                    manifest.Id,
-                    manifest.DefaultLocalization.Get<Manifest::Localization::PackageName>(),
-                    manifest.Version);
-
-                // Since we already did installer selection, just populate the context Data
-                manifest.ApplyLocale(installer->Locale);
-                context.Add<Execution::Data::Manifest>(std::move(manifest));
-                context.Add<Execution::Data::PackageVersion>(std::move(packageVersion));
-                context.Add<Execution::Data::Installer>(std::move(installer));
-
-                versionFound = true;
-                break;
-            }
-            else
-            {
-                // Any following versions are not applicable
-                break;
-            }
-        }
-
-        if (!versionFound)
-        {
-            if (reportVersionNotFound)
-            {
-                if (installedTypeInapplicable)
-                {
-                    context.Reporter.Info() << Resource::String::UpgradeDifferentInstallTechnologyInNewerVersions << std::endl;
-                }
-                else if (packagePinned)
-                {
-                    context.Reporter.Info() << Resource::String::UpgradeIsPinned << std::endl;
-                    AICLI_TERMINATE_CONTEXT(APPINSTALLER_CLI_ERROR_PACKAGE_IS_PINNED);
-                }
-                else if (isUpgrade)
-                {
-                    if (!upgradeVersionAvailable)
-                    {
-                        // This is the case when no newer versions are available in a configured source
-                        context.Reporter.Info() << Resource::String::UpdateNoPackagesFound << std::endl
-                            << Resource::String::UpdateNoPackagesFoundReason << std::endl;
-                    }
-                    else
-                    {
-                        // This is the case when newer versions are available in a configured source, but none are applicable due to OS Version, user requirement, etc.
-                        context.Reporter.Info() << Resource::String::UpdateNotApplicable << std::endl
-                            << Resource::String::UpdateNotApplicableReason << std::endl;
-                    }
-                }
-                else
-                {
-                    context.Reporter.Error() << Resource::String::NoApplicableInstallers << std::endl;
-                }
-            }
-
-            AICLI_TERMINATE_CONTEXT(isUpgrade ? APPINSTALLER_CLI_ERROR_UPDATE_NOT_APPLICABLE : APPINSTALLER_CLI_ERROR_NO_APPLICABLE_INSTALLER);
-        }
-    }
-
-    void EnsureUpdateVersionApplicable(Execution::Context& context)
-    {
-        auto installedPackage = context.Get<Execution::Data::InstalledPackageVersion>();
-        Utility::Version installedVersion = Utility::Version(installedPackage->GetProperty(PackageVersionProperty::Version));
-        Utility::Version updateVersion(context.Get<Execution::Data::Manifest>().Version);
-
-        if (!IsUpdateVersionAvailable(installedVersion, updateVersion))
-        {
-            context.Reporter.Info() << Resource::String::UpdateNoPackagesFound << std::endl
-                << Resource::String::UpdateNoPackagesFoundReason << std::endl;
-            AICLI_TERMINATE_CONTEXT(APPINSTALLER_CLI_ERROR_UPDATE_NOT_APPLICABLE);
-        }
-    }
-
-    void UpdateAllApplicable(Execution::Context& context)
-    {
-        const auto& matches = context.Get<Execution::Data::SearchResult>().Matches;
-        std::vector<std::unique_ptr<Execution::Context>> packageSubContexts;
-        bool updateAllFoundUpdate = false;
-        int packagesWithUnknownVersionSkipped = 0;
-        int packagesThatRequireExplicitSkipped = 0;
-
-        for (const auto& match : matches)
-        {
-            // We want to do best effort to update all applicable updates regardless on previous update failure
-            auto updateContextPtr = context.CreateSubContext();
-            Execution::Context& updateContext = *updateContextPtr;
-            auto previousThreadGlobals = updateContext.SetForCurrentThread();
-            auto installedVersion = GetInstalledVersion(match.Package);
-
-            updateContext.Add<Execution::Data::Package>(match.Package);
-
-            // Filter out packages with unknown installed versions
-            if (Utility::Version(installedVersion->GetProperty(PackageVersionProperty::Version)).IsUnknown() &&
-                !context.Args.Contains(Execution::Args::Type::IncludeUnknown))
-            {
-                // we don't know what the package's version is and the user didn't ask to upgrade it anyway.
-                AICLI_LOG(CLI, Info, << "Skipping " << match.Package->GetProperty(PackageProperty::Id) << " as it has unknown installed version");
-                ++packagesWithUnknownVersionSkipped;
-                continue;
-            }
-
-            updateContext <<
-                Workflow::GetInstalledPackageVersion <<
-                Workflow::ReportExecutionStage(ExecutionStage::Discovery) <<
-                SelectLatestApplicableVersion(false);
-
-            if (updateContext.GetTerminationHR() == APPINSTALLER_CLI_ERROR_UPDATE_NOT_APPLICABLE)
-            {
-                continue;
-            }
-
-            // Filter out packages that require explicit upgrade.
-            // User-defined pins are handled when selecting the version to use.
-            auto installedMetadata = updateContext.Get<Execution::Data::InstalledPackageVersion>()->GetMetadata();
-            auto pinnedState = ConvertToPinTypeEnum(installedMetadata[PackageVersionMetadata::PinnedState]);
-            if (pinnedState == PinType::PinnedByManifest)
-            {
-                // Note that for packages pinned by the manifest
-                // this does not consider whether the update to be installed has
-                // RequireExplicitUpgrade. While this has the downside of not working with
-                // packages installed from another source, it ensures consistency with the
-                // list of available updates (there we don't have the selected installer)
-                // and at most we will update each package like this once.
-                AICLI_LOG(CLI, Info, << "Skipping " << match.Package->GetProperty(PackageProperty::Id) << " as it requires explicit upgrade");
-                ++packagesThatRequireExplicitSkipped;
-                continue;
-            }
-
-            updateAllFoundUpdate = true;
-
-<<<<<<< HEAD
-            AddToPackageSubContextsIfNotPresent(packageSubContexts, std::move(updateContextPtr));
-        }
-
-        if (updateAllFoundUpdate)
-        {
-            context.Add<Execution::Data::PackageSubContexts>(std::move(packageSubContexts));
-            context.Reporter.Info() << std::endl;
-            bool skipDependencies = Settings::User().Get<Settings::Setting::InstallSkipDependencies>() || context.Args.Contains(Execution::Args::Type::SkipDependencies);
-            context <<
-                ProcessMultiplePackages(
-                    Resource::String::PackageRequiresDependencies,
-                    APPINSTALLER_CLI_ERROR_UPDATE_ALL_HAS_FAILURE,
-                    { APPINSTALLER_CLI_ERROR_UPDATE_NOT_APPLICABLE },
-                    true, skipDependencies);
-        }
-
-        if (packagesWithUnknownVersionSkipped > 0)
-        {
-            AICLI_LOG(CLI, Info, << packagesWithUnknownVersionSkipped << " package(s) skipped due to unknown installed version");
-            context.Reporter.Info() << Resource::String::UpgradeUnknownVersionCount(packagesWithUnknownVersionSkipped) << std::endl;
-        }
-
-        if (packagesThatRequireExplicitSkipped > 0)
-        {
-            AICLI_LOG(CLI, Info, << packagesThatRequireExplicitSkipped << " package(s) skipped due to requiring explicit upgrade");
-            context.Reporter.Info() << Resource::String::UpgradeRequireExplicitCount(packagesThatRequireExplicitSkipped) << std::endl;
-        }
-    }
-
-    void SelectSinglePackageVersionForInstallOrUpgrade::operator()(Execution::Context& context) const
-    {
-        THROW_HR_IF(HRESULT_FROM_WIN32(ERROR_INVALID_STATE), m_operationType != OperationType::Install && m_operationType != OperationType::Upgrade);
-
-        context <<
-            HandleSearchResultFailures <<
-            EnsureOneMatchFromSearchResult(m_operationType) <<
-            GetInstalledPackageVersion;
-
-        if ( m_operationType != OperationType::Upgrade && 
-            context.Contains(Execution::Data::InstalledPackageVersion) &&
-            context.Get<Execution::Data::InstalledPackageVersion>() != nullptr )
-        {
-            if (context.Args.Contains(Execution::Args::Type::NoUpgrade))
-            {
-                AICLI_LOG(CLI, Warning, << "Found installed package, exiting installation.");
-                context.Reporter.Warn() << Resource::String::PackageAlreadyInstalled << std::endl;
-                AICLI_TERMINATE_CONTEXT(APPINSTALLER_CLI_ERROR_PACKAGE_ALREADY_INSTALLED);
-            }
-            else
-            {
-                AICLI_LOG(CLI, Info, << "Found installed package, converting to upgrade flow");
-                context.Reporter.Info() << Execution::ConvertToUpgradeFlowEmphasis << Resource::String::ConvertInstallFlowToUpgrade << std::endl;
-                context.SetFlags(Execution::ContextFlag::InstallerExecutionUseUpdate);
-                m_operationType = OperationType::Upgrade;
-            }
-=======
-            Execution::PackageToInstall package{
-                std::move(updateContext.Get<Execution::Data::PackageVersion>()),
-                std::move(updateContext.Get<Execution::Data::InstalledPackageVersion>()),
-                std::move(updateContext.Get<Execution::Data::Manifest>()),
-                std::move(updateContext.Get<Execution::Data::Installer>().value()) };
-            package.PackageSubExecutionId = subExecution.GetCurrentSubExecutionId();
-
-            packagesToInstall.emplace_back(std::move(package));
->>>>>>> 8dde99c2
-        }
-
-        if (context.Args.Contains(Execution::Args::Type::Version))
-        {
-            // If version specified, use the version and verify applicability
-            context << GetManifestFromPackage(/* considerPins */ true);
-
-            if (m_operationType == OperationType::Upgrade)
-            {
-                context << EnsureUpdateVersionApplicable;
-            }
-
-            context << SelectInstaller;
-        }
-        else
-        {
-            // Iterate through available versions to find latest applicable version.
-            // This step also populates Manifest and Installer in context data.
-            context << SelectLatestApplicableVersion(true);
-        }
-
-        context << EnsureApplicableInstaller;
-    }
-
-    void InstallOrUpgradeSinglePackage::operator()(Execution::Context& context) const
-    {
-        THROW_HR_IF(HRESULT_FROM_WIN32(ERROR_INVALID_STATE), m_operationType != OperationType::Install && m_operationType != OperationType::Upgrade);
-
-        context <<
-            SearchSourceForSingle <<
-            SelectSinglePackageVersionForInstallOrUpgrade(m_operationType) <<
-            InstallSinglePackage;
-    }
-}
+// Copyright (c) Microsoft Corporation.
+// Licensed under the MIT License.
+
+#include "pch.h"
+#include "WorkflowBase.h"
+#include "DependenciesFlow.h"
+#include "InstallFlow.h"
+#include "UpdateFlow.h"
+#include "ManifestComparator.h"
+
+using namespace AppInstaller::Repository;
+
+namespace AppInstaller::CLI::Workflow
+{
+    namespace
+    {
+        bool IsUpdateVersionApplicable(const Utility::Version& installedVersion, const Utility::Version& updateVersion)
+        {
+            return (installedVersion < updateVersion || updateVersion.IsLatest());
+        }
+    }
+
+    void SelectLatestApplicableUpdate::operator()(Execution::Context& context) const
+    {
+        auto package = context.Get<Execution::Data::Package>();
+        auto installedPackage = context.Get<Execution::Data::InstalledPackageVersion>();
+        Utility::Version installedVersion = Utility::Version(installedPackage->GetProperty(PackageVersionProperty::Version));
+        ManifestComparator manifestComparator(context, installedPackage->GetMetadata());
+        bool updateFound = false;
+
+        // The version keys should have already been sorted by version
+        const auto& versionKeys = package->GetAvailableVersionKeys();
+        for (const auto& key : versionKeys)
+        {
+            // Check Update Version
+            if (IsUpdateVersionApplicable(installedVersion, Utility::Version(key.Version)))
+            {
+                auto packageVersion = package->GetAvailableVersion(key);
+                auto manifest = packageVersion->GetManifest();
+
+                // Check applicable Installer
+                auto installer = manifestComparator.GetPreferredInstaller(manifest);
+                if (!installer.has_value())
+                {
+                    continue;
+                }
+
+                // Since we already did installer selection, just populate the context Data
+                manifest.ApplyLocale(installer->Locale);
+                context.Add<Execution::Data::Manifest>(std::move(manifest));
+                context.Add<Execution::Data::PackageVersion>(std::move(packageVersion));
+                context.Add<Execution::Data::Installer>(std::move(installer));
+
+                updateFound = true;
+                break;
+            }
+            else
+            {
+                // Any following versions are not applicable
+                break;
+            }
+        }
+
+        if (!updateFound)
+        {
+            if (m_reportUpdateNotFound)
+            {
+                context.Reporter.Info() << Resource::String::UpdateNotApplicable << std::endl;
+            }
+            AICLI_TERMINATE_CONTEXT(APPINSTALLER_CLI_ERROR_UPDATE_NOT_APPLICABLE);
+        }
+    }
+
+    void EnsureUpdateVersionApplicable(Execution::Context& context)
+    {
+        auto installedPackage = context.Get<Execution::Data::InstalledPackageVersion>();
+        Utility::Version installedVersion = Utility::Version(installedPackage->GetProperty(PackageVersionProperty::Version));
+        Utility::Version updateVersion(context.Get<Execution::Data::Manifest>().Version);
+
+        if (!IsUpdateVersionApplicable(installedVersion, updateVersion))
+        {
+            context.Reporter.Info() << Resource::String::UpdateNotApplicable << std::endl;
+            AICLI_TERMINATE_CONTEXT(APPINSTALLER_CLI_ERROR_UPDATE_NOT_APPLICABLE);
+        }
+    }
+
+    void UpdateAllApplicable(Execution::Context& context)
+    {
+        const auto& matches = context.Get<Execution::Data::SearchResult>().Matches;
+        std::vector<Execution::PackageToInstall> packagesToInstall;
+        bool updateAllFoundUpdate = false;
+
+        for (const auto& match : matches)
+        {
+            Logging::SubExecutionTelemetryScope subExecution;
+
+            // We want to do best effort to update all applicable updates regardless on previous update failure
+            auto updateContextPtr = context.Clone();
+            Execution::Context& updateContext = *updateContextPtr;
+
+            updateContext.Add<Execution::Data::Package>(match.Package);
+
+            updateContext <<
+                Workflow::GetInstalledPackageVersion <<
+                Workflow::ReportExecutionStage(ExecutionStage::Discovery) <<
+                SelectLatestApplicableUpdate(false);
+
+            if (updateContext.GetTerminationHR() == APPINSTALLER_CLI_ERROR_UPDATE_NOT_APPLICABLE)
+            {
+                continue;
+            }
+
+            updateAllFoundUpdate = true;
+
+            Execution::PackageToInstall package{
+                std::move(updateContext.Get<Execution::Data::PackageVersion>()),
+                std::move(updateContext.Get<Execution::Data::InstalledPackageVersion>()),
+                std::move(updateContext.Get<Execution::Data::Manifest>()),
+                std::move(updateContext.Get<Execution::Data::Installer>().value()) };
+            package.PackageSubExecutionId = subExecution.GetCurrentSubExecutionId();
+
+            packagesToInstall.emplace_back(std::move(package));
+        }
+
+        if (!updateAllFoundUpdate)
+        {
+            context.Reporter.Info() << Resource::String::UpdateNotApplicable << std::endl;
+            return;
+        }
+
+        context.Add<Execution::Data::PackagesToInstall>(std::move(packagesToInstall));
+        context <<
+            InstallMultiplePackages(
+                Resource::String::InstallAndUpgradeCommandsReportDependencies,
+                APPINSTALLER_CLI_ERROR_UPDATE_ALL_HAS_FAILURE,
+                { APPINSTALLER_CLI_ERROR_UPDATE_NOT_APPLICABLE });
+    }
+}