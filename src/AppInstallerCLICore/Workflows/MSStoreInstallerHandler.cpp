// Copyright (c) Microsoft Corporation.
// Licensed under the MIT License.
#include "pch.h"
#include "MSStoreInstallerHandler.h"

namespace AppInstaller::CLI::Workflow
{
    using namespace std::string_view_literals;
    using namespace winrt::Windows::Foundation;
    using namespace winrt::Windows::Foundation::Collections;
    using namespace winrt::Windows::ApplicationModel::Store::Preview::InstallControl;

    namespace
    {
        HRESULT WaitForMSStoreOperation(Execution::Context& context, IVectorView<AppInstallItem>& installItems)
        {
            bool isSilentMode = context.Args.Contains(Execution::Args::Type::Silent);

            for (auto const& installItem : installItems)
            {
                AICLI_LOG(CLI, Info, <<
                    "Started MSStore package execution. ProductId: " << Utility::ConvertToUTF8(installItem.ProductId()) <<
                    " PackageFamilyName: " << Utility::ConvertToUTF8(installItem.PackageFamilyName()));

                if (isSilentMode)
                {
                    installItem.InstallInProgressToastNotificationMode(AppInstallationToastNotificationMode::NoToast);
                    installItem.CompletedInstallToastNotificationMode(AppInstallationToastNotificationMode::NoToast);
                }
            }

            HRESULT errorCode = S_OK;
            context.Reporter.ExecuteWithProgress(
                [&](IProgressCallback& progress)
                {
                    // We are aggregating all AppInstallItem progresses into one.
                    // Averaging every progress for now until we have a better way to find overall progress.
                    uint64_t overallProgressMax = 100 * static_cast<uint64_t>(installItems.Size());
                    uint64_t currentProgress = 0;

                    while (currentProgress < overallProgressMax)
                    {
                        currentProgress = 0;

                        for (auto const& installItem : installItems)
                        {
                            const auto& status = installItem.GetCurrentStatus();
                            currentProgress += static_cast<uint64_t>(status.PercentComplete());

                            errorCode = status.ErrorCode();

                            if (!SUCCEEDED(errorCode))
                            {
                                return;
                            }
                        }

                        // It may take a while for Store client to pick up the install request.
                        // So we show indefinite progress here to avoid a progress bar stuck at 0.
                        if (currentProgress > 0)
                        {
                            progress.OnProgress(currentProgress, overallProgressMax, ProgressType::Percent);
                        }

                        if (progress.IsCancelled())
                        {
                            for (auto const& installItem : installItems)
                            {
                                installItem.Cancel();
                            }
                        }

                        Sleep(100);
                    }
                });

            return errorCode;
        }

        bool GetFreeEntitlement(Execution::Context& context, const std::wstring& productId)
        {
            AppInstallManager installManager;

            // Verifying/Acquiring product ownership
            context.Reporter.Info() << Resource::String::MSStoreInstallTryGetEntitlement << std::endl;

            AICLI_LOG(CLI, Info, << "Get user entitlement.");
            GetEntitlementResult result = installManager.GetFreeUserEntitlementAsync(productId, winrt::hstring(), winrt::hstring()).get();
            if (result.Status() == GetEntitlementStatus::NoStoreAccount)
            {
                AICLI_LOG(CLI, Info, << "Get device entitlement.");
                result = installManager.GetFreeDeviceEntitlementAsync(productId, winrt::hstring(), winrt::hstring()).get();
            }

            if (result.Status() == GetEntitlementStatus::Succeeded)
            {
                context.Reporter.Info() << Resource::String::MSStoreInstallGetEntitlementSuccess << std::endl;
                AICLI_LOG(CLI, Info, << "Get entitlement succeeded.");
            }
            else if (result.Status() == GetEntitlementStatus::NetworkError)
            {
                context.Reporter.Info() << Resource::String::MSStoreInstallGetEntitlementNetworkError << std::endl;
                AICLI_LOG(CLI, Error, << "Get entitlement failed. Network error.");
            }
            else if (result.Status() == GetEntitlementStatus::ServerError)
            {
                context.Reporter.Info() << Resource::String::MSStoreInstallGetEntitlementServerError << std::endl;
                AICLI_LOG(CLI, Error, << "Get entitlement succeeded. Server error. ProductId: " << Utility::ConvertToUTF8(productId));
            }

            return result.Status() == GetEntitlementStatus::Succeeded;
        }
    }

    void MSStoreInstall(Execution::Context& context)
    {
        auto productId = Utility::ConvertToUTF16(context.Get<Execution::Data::Installer>()->ProductId);

        // Verifying/Acquiring product ownership
        if (!GetFreeEntitlement(context, productId))
        {
            AICLI_TERMINATE_CONTEXT(APPINSTALLER_CLI_ERROR_MSSTORE_INSTALL_FAILED);
        }

        AppInstallManager installManager;
        AppInstallOptions installOptions;

        context.Reporter.Info() << Resource::String::InstallFlowStartingPackageInstall << std::endl;

        if (context.Args.Contains(Execution::Args::Type::Silent))
        {
            installOptions.InstallInProgressToastNotificationMode(AppInstallationToastNotificationMode::NoToast);
            installOptions.CompletedInstallToastNotificationMode(AppInstallationToastNotificationMode::NoToast);
        }

        IVectorView<AppInstallItem> installItems = installManager.StartProductInstallAsync(
            productId,              // ProductId
            winrt::hstring(),       // FlightId
            L"WinGetCli",           // ClientId
            winrt::hstring(),
            installOptions).get();

        HRESULT errorCode = WaitForMSStoreOperation(context, installItems);

        if (SUCCEEDED(errorCode))
        {
            context.Reporter.Info() << Resource::String::InstallFlowInstallSuccess << std::endl;
        }
        else
        {
<<<<<<< HEAD
            // TODO: Replace with GetUserPresentableMessage?
            std::ostringstream ssError;
            ssError << WINGET_OSTREAM_FORMAT_HRESULT(errorCode);
            auto errorCodeString = Utility::LocIndString{ ssError.str() };

            context.Reporter.Info() << Resource::String::MSStoreInstallOrUpdateFailed(errorCodeString) << std::endl;
            AICLI_LOG(CLI, Error, << "MSStore install failed. ProductId: " << Utility::ConvertToUTF8(productId) << " HResult: " << errorCodeString);
=======
            context.Reporter.Info() << Resource::String::MSStoreInstallOrUpdateFailed << ' ' << WINGET_OSTREAM_FORMAT_HRESULT(errorCode) << std::endl;
            context.Add<Execution::Data::OperationReturnCode>(errorCode);
            AICLI_LOG(CLI, Error, << "MSStore install failed. ProductId: " << Utility::ConvertToUTF8(productId) << " HResult: " << WINGET_OSTREAM_FORMAT_HRESULT(errorCode));
>>>>>>> 34e8cbd3
            AICLI_TERMINATE_CONTEXT(errorCode);
        }
    }

    void MSStoreUpdate(Execution::Context& context)
    {
        auto productId = Utility::ConvertToUTF16(context.Get<Execution::Data::Installer>()->ProductId);

        // Verifying/Acquiring product ownership
        if (!GetFreeEntitlement(context, productId))
        {
            AICLI_TERMINATE_CONTEXT(APPINSTALLER_CLI_ERROR_MSSTORE_INSTALL_FAILED);
        }

        AppInstallManager installManager;
        AppUpdateOptions updateOptions;

        context.Reporter.Info() << Resource::String::InstallFlowStartingPackageInstall << std::endl;

        // SearchForUpdateAsync will automatically trigger update if found.
        AppInstallItem installItem = installManager.SearchForUpdatesAsync(
            productId,          // ProductId
            winrt::hstring(),   // SkuId
            winrt::hstring(),
            winrt::hstring(),   // ClientId
            updateOptions
        ).get();

        if (!installItem)
        {
            context.Reporter.Info() << Resource::String::UpdateNotApplicable << std::endl;
            AICLI_TERMINATE_CONTEXT(APPINSTALLER_CLI_ERROR_UPDATE_NOT_APPLICABLE);
        }

        std::vector<AppInstallItem> installItemVector{ installItem };
        IVectorView<AppInstallItem> installItems = winrt::single_threaded_vector(std::move(installItemVector)).GetView();

        HRESULT errorCode = WaitForMSStoreOperation(context, installItems);

        if (SUCCEEDED(errorCode))
        {
            context.Reporter.Info() << Resource::String::InstallFlowInstallSuccess << std::endl;
        }
        else
        {
<<<<<<< HEAD
            // TODO: Replace with GetUserPresentableMessage?
            std::ostringstream ssError;
            ssError << WINGET_OSTREAM_FORMAT_HRESULT(errorCode);
            auto errorCodeString = Utility::LocIndString{ ssError.str() };

            context.Reporter.Info() << Resource::String::MSStoreInstallOrUpdateFailed(errorCodeString) << std::endl;
            AICLI_LOG(CLI, Error, << "MSStore execution failed. ProductId: " << Utility::ConvertToUTF8(productId) << " HResult: " << errorCodeString);
=======
            context.Reporter.Info() << Resource::String::MSStoreInstallOrUpdateFailed << ' ' << WINGET_OSTREAM_FORMAT_HRESULT(errorCode) << std::endl;
            context.Add<Execution::Data::OperationReturnCode>(errorCode);
            AICLI_LOG(CLI, Error, << "MSStore execution failed. ProductId: " << Utility::ConvertToUTF8(productId) << " HResult: " << WINGET_OSTREAM_FORMAT_HRESULT(errorCode));
>>>>>>> 34e8cbd3
            AICLI_TERMINATE_CONTEXT(errorCode);
        }
    }

    void EnsureStorePolicySatisfied(Execution::Context& context)
    {
        auto productId = Utility::ConvertToUTF16(context.Get<Execution::Data::Installer>()->ProductId);

        constexpr std::wstring_view s_StoreClientName = L"Microsoft.WindowsStore"sv;
        constexpr std::wstring_view s_StoreClientPublisher = L"CN=Microsoft Corporation, O=Microsoft Corporation, L=Redmond, S=Washington, C=US"sv;

        // Policy check
        AppInstallManager installManager;
        if (installManager.IsStoreBlockedByPolicyAsync(s_StoreClientName, s_StoreClientPublisher).get())
        {
            context.Reporter.Error() << Resource::String::MSStoreStoreClientBlocked << std::endl;
            AICLI_LOG(CLI, Error, << "Store client is blocked by policy. MSStore execution failed.");
            AICLI_TERMINATE_CONTEXT(APPINSTALLER_CLI_ERROR_MSSTORE_BLOCKED_BY_POLICY);
        }

        if (!installManager.GetIsAppAllowedToInstallAsync(productId).get())
        {
            context.Reporter.Error() << Resource::String::MSStoreAppBlocked << std::endl;
            AICLI_LOG(CLI, Error, << "App is blocked by policy. MSStore execution failed. ProductId: " << Utility::ConvertToUTF8(productId));
            AICLI_TERMINATE_CONTEXT(APPINSTALLER_CLI_ERROR_MSSTORE_APP_BLOCKED_BY_POLICY);
        }
    }
}<|MERGE_RESOLUTION|>--- conflicted
+++ resolved
@@ -1,249 +1,237 @@
-// Copyright (c) Microsoft Corporation.
-// Licensed under the MIT License.
-#include "pch.h"
-#include "MSStoreInstallerHandler.h"
-
-namespace AppInstaller::CLI::Workflow
-{
-    using namespace std::string_view_literals;
-    using namespace winrt::Windows::Foundation;
-    using namespace winrt::Windows::Foundation::Collections;
-    using namespace winrt::Windows::ApplicationModel::Store::Preview::InstallControl;
-
-    namespace
-    {
-        HRESULT WaitForMSStoreOperation(Execution::Context& context, IVectorView<AppInstallItem>& installItems)
-        {
-            bool isSilentMode = context.Args.Contains(Execution::Args::Type::Silent);
-
-            for (auto const& installItem : installItems)
-            {
-                AICLI_LOG(CLI, Info, <<
-                    "Started MSStore package execution. ProductId: " << Utility::ConvertToUTF8(installItem.ProductId()) <<
-                    " PackageFamilyName: " << Utility::ConvertToUTF8(installItem.PackageFamilyName()));
-
-                if (isSilentMode)
-                {
-                    installItem.InstallInProgressToastNotificationMode(AppInstallationToastNotificationMode::NoToast);
-                    installItem.CompletedInstallToastNotificationMode(AppInstallationToastNotificationMode::NoToast);
-                }
-            }
-
-            HRESULT errorCode = S_OK;
-            context.Reporter.ExecuteWithProgress(
-                [&](IProgressCallback& progress)
-                {
-                    // We are aggregating all AppInstallItem progresses into one.
-                    // Averaging every progress for now until we have a better way to find overall progress.
-                    uint64_t overallProgressMax = 100 * static_cast<uint64_t>(installItems.Size());
-                    uint64_t currentProgress = 0;
-
-                    while (currentProgress < overallProgressMax)
-                    {
-                        currentProgress = 0;
-
-                        for (auto const& installItem : installItems)
-                        {
-                            const auto& status = installItem.GetCurrentStatus();
-                            currentProgress += static_cast<uint64_t>(status.PercentComplete());
-
-                            errorCode = status.ErrorCode();
-
-                            if (!SUCCEEDED(errorCode))
-                            {
-                                return;
-                            }
-                        }
-
-                        // It may take a while for Store client to pick up the install request.
-                        // So we show indefinite progress here to avoid a progress bar stuck at 0.
-                        if (currentProgress > 0)
-                        {
-                            progress.OnProgress(currentProgress, overallProgressMax, ProgressType::Percent);
-                        }
-
-                        if (progress.IsCancelled())
-                        {
-                            for (auto const& installItem : installItems)
-                            {
-                                installItem.Cancel();
-                            }
-                        }
-
-                        Sleep(100);
-                    }
-                });
-
-            return errorCode;
-        }
-
-        bool GetFreeEntitlement(Execution::Context& context, const std::wstring& productId)
-        {
-            AppInstallManager installManager;
-
-            // Verifying/Acquiring product ownership
-            context.Reporter.Info() << Resource::String::MSStoreInstallTryGetEntitlement << std::endl;
-
-            AICLI_LOG(CLI, Info, << "Get user entitlement.");
-            GetEntitlementResult result = installManager.GetFreeUserEntitlementAsync(productId, winrt::hstring(), winrt::hstring()).get();
-            if (result.Status() == GetEntitlementStatus::NoStoreAccount)
-            {
-                AICLI_LOG(CLI, Info, << "Get device entitlement.");
-                result = installManager.GetFreeDeviceEntitlementAsync(productId, winrt::hstring(), winrt::hstring()).get();
-            }
-
-            if (result.Status() == GetEntitlementStatus::Succeeded)
-            {
-                context.Reporter.Info() << Resource::String::MSStoreInstallGetEntitlementSuccess << std::endl;
-                AICLI_LOG(CLI, Info, << "Get entitlement succeeded.");
-            }
-            else if (result.Status() == GetEntitlementStatus::NetworkError)
-            {
-                context.Reporter.Info() << Resource::String::MSStoreInstallGetEntitlementNetworkError << std::endl;
-                AICLI_LOG(CLI, Error, << "Get entitlement failed. Network error.");
-            }
-            else if (result.Status() == GetEntitlementStatus::ServerError)
-            {
-                context.Reporter.Info() << Resource::String::MSStoreInstallGetEntitlementServerError << std::endl;
-                AICLI_LOG(CLI, Error, << "Get entitlement succeeded. Server error. ProductId: " << Utility::ConvertToUTF8(productId));
-            }
-
-            return result.Status() == GetEntitlementStatus::Succeeded;
-        }
-    }
-
-    void MSStoreInstall(Execution::Context& context)
-    {
-        auto productId = Utility::ConvertToUTF16(context.Get<Execution::Data::Installer>()->ProductId);
-
-        // Verifying/Acquiring product ownership
-        if (!GetFreeEntitlement(context, productId))
-        {
-            AICLI_TERMINATE_CONTEXT(APPINSTALLER_CLI_ERROR_MSSTORE_INSTALL_FAILED);
-        }
-
-        AppInstallManager installManager;
-        AppInstallOptions installOptions;
-
-        context.Reporter.Info() << Resource::String::InstallFlowStartingPackageInstall << std::endl;
-
-        if (context.Args.Contains(Execution::Args::Type::Silent))
-        {
-            installOptions.InstallInProgressToastNotificationMode(AppInstallationToastNotificationMode::NoToast);
-            installOptions.CompletedInstallToastNotificationMode(AppInstallationToastNotificationMode::NoToast);
-        }
-
-        IVectorView<AppInstallItem> installItems = installManager.StartProductInstallAsync(
-            productId,              // ProductId
-            winrt::hstring(),       // FlightId
-            L"WinGetCli",           // ClientId
-            winrt::hstring(),
-            installOptions).get();
-
-        HRESULT errorCode = WaitForMSStoreOperation(context, installItems);
-
-        if (SUCCEEDED(errorCode))
-        {
-            context.Reporter.Info() << Resource::String::InstallFlowInstallSuccess << std::endl;
-        }
-        else
-        {
-<<<<<<< HEAD
-            // TODO: Replace with GetUserPresentableMessage?
-            std::ostringstream ssError;
-            ssError << WINGET_OSTREAM_FORMAT_HRESULT(errorCode);
-            auto errorCodeString = Utility::LocIndString{ ssError.str() };
-
-            context.Reporter.Info() << Resource::String::MSStoreInstallOrUpdateFailed(errorCodeString) << std::endl;
-            AICLI_LOG(CLI, Error, << "MSStore install failed. ProductId: " << Utility::ConvertToUTF8(productId) << " HResult: " << errorCodeString);
-=======
-            context.Reporter.Info() << Resource::String::MSStoreInstallOrUpdateFailed << ' ' << WINGET_OSTREAM_FORMAT_HRESULT(errorCode) << std::endl;
-            context.Add<Execution::Data::OperationReturnCode>(errorCode);
-            AICLI_LOG(CLI, Error, << "MSStore install failed. ProductId: " << Utility::ConvertToUTF8(productId) << " HResult: " << WINGET_OSTREAM_FORMAT_HRESULT(errorCode));
->>>>>>> 34e8cbd3
-            AICLI_TERMINATE_CONTEXT(errorCode);
-        }
-    }
-
-    void MSStoreUpdate(Execution::Context& context)
-    {
-        auto productId = Utility::ConvertToUTF16(context.Get<Execution::Data::Installer>()->ProductId);
-
-        // Verifying/Acquiring product ownership
-        if (!GetFreeEntitlement(context, productId))
-        {
-            AICLI_TERMINATE_CONTEXT(APPINSTALLER_CLI_ERROR_MSSTORE_INSTALL_FAILED);
-        }
-
-        AppInstallManager installManager;
-        AppUpdateOptions updateOptions;
-
-        context.Reporter.Info() << Resource::String::InstallFlowStartingPackageInstall << std::endl;
-
-        // SearchForUpdateAsync will automatically trigger update if found.
-        AppInstallItem installItem = installManager.SearchForUpdatesAsync(
-            productId,          // ProductId
-            winrt::hstring(),   // SkuId
-            winrt::hstring(),
-            winrt::hstring(),   // ClientId
-            updateOptions
-        ).get();
-
-        if (!installItem)
-        {
-            context.Reporter.Info() << Resource::String::UpdateNotApplicable << std::endl;
-            AICLI_TERMINATE_CONTEXT(APPINSTALLER_CLI_ERROR_UPDATE_NOT_APPLICABLE);
-        }
-
-        std::vector<AppInstallItem> installItemVector{ installItem };
-        IVectorView<AppInstallItem> installItems = winrt::single_threaded_vector(std::move(installItemVector)).GetView();
-
-        HRESULT errorCode = WaitForMSStoreOperation(context, installItems);
-
-        if (SUCCEEDED(errorCode))
-        {
-            context.Reporter.Info() << Resource::String::InstallFlowInstallSuccess << std::endl;
-        }
-        else
-        {
-<<<<<<< HEAD
-            // TODO: Replace with GetUserPresentableMessage?
-            std::ostringstream ssError;
-            ssError << WINGET_OSTREAM_FORMAT_HRESULT(errorCode);
-            auto errorCodeString = Utility::LocIndString{ ssError.str() };
-
-            context.Reporter.Info() << Resource::String::MSStoreInstallOrUpdateFailed(errorCodeString) << std::endl;
-            AICLI_LOG(CLI, Error, << "MSStore execution failed. ProductId: " << Utility::ConvertToUTF8(productId) << " HResult: " << errorCodeString);
-=======
-            context.Reporter.Info() << Resource::String::MSStoreInstallOrUpdateFailed << ' ' << WINGET_OSTREAM_FORMAT_HRESULT(errorCode) << std::endl;
-            context.Add<Execution::Data::OperationReturnCode>(errorCode);
-            AICLI_LOG(CLI, Error, << "MSStore execution failed. ProductId: " << Utility::ConvertToUTF8(productId) << " HResult: " << WINGET_OSTREAM_FORMAT_HRESULT(errorCode));
->>>>>>> 34e8cbd3
-            AICLI_TERMINATE_CONTEXT(errorCode);
-        }
-    }
-
-    void EnsureStorePolicySatisfied(Execution::Context& context)
-    {
-        auto productId = Utility::ConvertToUTF16(context.Get<Execution::Data::Installer>()->ProductId);
-
-        constexpr std::wstring_view s_StoreClientName = L"Microsoft.WindowsStore"sv;
-        constexpr std::wstring_view s_StoreClientPublisher = L"CN=Microsoft Corporation, O=Microsoft Corporation, L=Redmond, S=Washington, C=US"sv;
-
-        // Policy check
-        AppInstallManager installManager;
-        if (installManager.IsStoreBlockedByPolicyAsync(s_StoreClientName, s_StoreClientPublisher).get())
-        {
-            context.Reporter.Error() << Resource::String::MSStoreStoreClientBlocked << std::endl;
-            AICLI_LOG(CLI, Error, << "Store client is blocked by policy. MSStore execution failed.");
-            AICLI_TERMINATE_CONTEXT(APPINSTALLER_CLI_ERROR_MSSTORE_BLOCKED_BY_POLICY);
-        }
-
-        if (!installManager.GetIsAppAllowedToInstallAsync(productId).get())
-        {
-            context.Reporter.Error() << Resource::String::MSStoreAppBlocked << std::endl;
-            AICLI_LOG(CLI, Error, << "App is blocked by policy. MSStore execution failed. ProductId: " << Utility::ConvertToUTF8(productId));
-            AICLI_TERMINATE_CONTEXT(APPINSTALLER_CLI_ERROR_MSSTORE_APP_BLOCKED_BY_POLICY);
-        }
-    }
+// Copyright (c) Microsoft Corporation.
+// Licensed under the MIT License.
+#include "pch.h"
+#include "MSStoreInstallerHandler.h"
+
+namespace AppInstaller::CLI::Workflow
+{
+    using namespace std::string_view_literals;
+    using namespace winrt::Windows::Foundation;
+    using namespace winrt::Windows::Foundation::Collections;
+    using namespace winrt::Windows::ApplicationModel::Store::Preview::InstallControl;
+
+    namespace
+    {
+        HRESULT WaitForMSStoreOperation(Execution::Context& context, IVectorView<AppInstallItem>& installItems)
+        {
+            bool isSilentMode = context.Args.Contains(Execution::Args::Type::Silent);
+
+            for (auto const& installItem : installItems)
+            {
+                AICLI_LOG(CLI, Info, <<
+                    "Started MSStore package execution. ProductId: " << Utility::ConvertToUTF8(installItem.ProductId()) <<
+                    " PackageFamilyName: " << Utility::ConvertToUTF8(installItem.PackageFamilyName()));
+
+                if (isSilentMode)
+                {
+                    installItem.InstallInProgressToastNotificationMode(AppInstallationToastNotificationMode::NoToast);
+                    installItem.CompletedInstallToastNotificationMode(AppInstallationToastNotificationMode::NoToast);
+                }
+            }
+
+            HRESULT errorCode = S_OK;
+            context.Reporter.ExecuteWithProgress(
+                [&](IProgressCallback& progress)
+                {
+                    // We are aggregating all AppInstallItem progresses into one.
+                    // Averaging every progress for now until we have a better way to find overall progress.
+                    uint64_t overallProgressMax = 100 * static_cast<uint64_t>(installItems.Size());
+                    uint64_t currentProgress = 0;
+
+                    while (currentProgress < overallProgressMax)
+                    {
+                        currentProgress = 0;
+
+                        for (auto const& installItem : installItems)
+                        {
+                            const auto& status = installItem.GetCurrentStatus();
+                            currentProgress += static_cast<uint64_t>(status.PercentComplete());
+
+                            errorCode = status.ErrorCode();
+
+                            if (!SUCCEEDED(errorCode))
+                            {
+                                return;
+                            }
+                        }
+
+                        // It may take a while for Store client to pick up the install request.
+                        // So we show indefinite progress here to avoid a progress bar stuck at 0.
+                        if (currentProgress > 0)
+                        {
+                            progress.OnProgress(currentProgress, overallProgressMax, ProgressType::Percent);
+                        }
+
+                        if (progress.IsCancelled())
+                        {
+                            for (auto const& installItem : installItems)
+                            {
+                                installItem.Cancel();
+                            }
+                        }
+
+                        Sleep(100);
+                    }
+                });
+
+            return errorCode;
+        }
+
+        bool GetFreeEntitlement(Execution::Context& context, const std::wstring& productId)
+        {
+            AppInstallManager installManager;
+
+            // Verifying/Acquiring product ownership
+            context.Reporter.Info() << Resource::String::MSStoreInstallTryGetEntitlement << std::endl;
+
+            AICLI_LOG(CLI, Info, << "Get user entitlement.");
+            GetEntitlementResult result = installManager.GetFreeUserEntitlementAsync(productId, winrt::hstring(), winrt::hstring()).get();
+            if (result.Status() == GetEntitlementStatus::NoStoreAccount)
+            {
+                AICLI_LOG(CLI, Info, << "Get device entitlement.");
+                result = installManager.GetFreeDeviceEntitlementAsync(productId, winrt::hstring(), winrt::hstring()).get();
+            }
+
+            if (result.Status() == GetEntitlementStatus::Succeeded)
+            {
+                context.Reporter.Info() << Resource::String::MSStoreInstallGetEntitlementSuccess << std::endl;
+                AICLI_LOG(CLI, Info, << "Get entitlement succeeded.");
+            }
+            else if (result.Status() == GetEntitlementStatus::NetworkError)
+            {
+                context.Reporter.Info() << Resource::String::MSStoreInstallGetEntitlementNetworkError << std::endl;
+                AICLI_LOG(CLI, Error, << "Get entitlement failed. Network error.");
+            }
+            else if (result.Status() == GetEntitlementStatus::ServerError)
+            {
+                context.Reporter.Info() << Resource::String::MSStoreInstallGetEntitlementServerError << std::endl;
+                AICLI_LOG(CLI, Error, << "Get entitlement succeeded. Server error. ProductId: " << Utility::ConvertToUTF8(productId));
+            }
+
+            return result.Status() == GetEntitlementStatus::Succeeded;
+        }
+    }
+
+    void MSStoreInstall(Execution::Context& context)
+    {
+        auto productId = Utility::ConvertToUTF16(context.Get<Execution::Data::Installer>()->ProductId);
+
+        // Verifying/Acquiring product ownership
+        if (!GetFreeEntitlement(context, productId))
+        {
+            AICLI_TERMINATE_CONTEXT(APPINSTALLER_CLI_ERROR_MSSTORE_INSTALL_FAILED);
+        }
+
+        AppInstallManager installManager;
+        AppInstallOptions installOptions;
+
+        context.Reporter.Info() << Resource::String::InstallFlowStartingPackageInstall << std::endl;
+
+        if (context.Args.Contains(Execution::Args::Type::Silent))
+        {
+            installOptions.InstallInProgressToastNotificationMode(AppInstallationToastNotificationMode::NoToast);
+            installOptions.CompletedInstallToastNotificationMode(AppInstallationToastNotificationMode::NoToast);
+        }
+
+        IVectorView<AppInstallItem> installItems = installManager.StartProductInstallAsync(
+            productId,              // ProductId
+            winrt::hstring(),       // FlightId
+            L"WinGetCli",           // ClientId
+            winrt::hstring(),
+            installOptions).get();
+
+        HRESULT errorCode = WaitForMSStoreOperation(context, installItems);
+
+        if (SUCCEEDED(errorCode))
+        {
+            context.Reporter.Info() << Resource::String::InstallFlowInstallSuccess << std::endl;
+        }
+        else
+        {
+            std::ostringstream ssError;
+            ssError << WINGET_OSTREAM_FORMAT_HRESULT(errorCode);
+            auto errorCodeString = Utility::LocIndString{ ssError.str() };
+
+            context.Reporter.Info() << Resource::String::MSStoreInstallOrUpdateFailed(errorCodeString) << std::endl;
+            context.Add<Execution::Data::OperationReturnCode>(errorCode);
+            AICLI_LOG(CLI, Error, << "MSStore install failed. ProductId: " << Utility::ConvertToUTF8(productId) << " HResult: " << errorCodeString);
+            AICLI_TERMINATE_CONTEXT(errorCode);
+        }
+    }
+
+    void MSStoreUpdate(Execution::Context& context)
+    {
+        auto productId = Utility::ConvertToUTF16(context.Get<Execution::Data::Installer>()->ProductId);
+
+        // Verifying/Acquiring product ownership
+        if (!GetFreeEntitlement(context, productId))
+        {
+            AICLI_TERMINATE_CONTEXT(APPINSTALLER_CLI_ERROR_MSSTORE_INSTALL_FAILED);
+        }
+
+        AppInstallManager installManager;
+        AppUpdateOptions updateOptions;
+
+        context.Reporter.Info() << Resource::String::InstallFlowStartingPackageInstall << std::endl;
+
+        // SearchForUpdateAsync will automatically trigger update if found.
+        AppInstallItem installItem = installManager.SearchForUpdatesAsync(
+            productId,          // ProductId
+            winrt::hstring(),   // SkuId
+            winrt::hstring(),
+            winrt::hstring(),   // ClientId
+            updateOptions
+        ).get();
+
+        if (!installItem)
+        {
+            context.Reporter.Info() << Resource::String::UpdateNotApplicable << std::endl;
+            AICLI_TERMINATE_CONTEXT(APPINSTALLER_CLI_ERROR_UPDATE_NOT_APPLICABLE);
+        }
+
+        std::vector<AppInstallItem> installItemVector{ installItem };
+        IVectorView<AppInstallItem> installItems = winrt::single_threaded_vector(std::move(installItemVector)).GetView();
+
+        HRESULT errorCode = WaitForMSStoreOperation(context, installItems);
+
+        if (SUCCEEDED(errorCode))
+        {
+            context.Reporter.Info() << Resource::String::InstallFlowInstallSuccess << std::endl;
+        }
+        else
+        {
+            std::ostringstream ssError;
+            ssError << WINGET_OSTREAM_FORMAT_HRESULT(errorCode);
+            auto errorCodeString = Utility::LocIndString{ ssError.str() };
+
+            context.Reporter.Info() << Resource::String::MSStoreInstallOrUpdateFailed(errorCodeString) << std::endl;
+            context.Add<Execution::Data::OperationReturnCode>(errorCode);
+            AICLI_LOG(CLI, Error, << "MSStore execution failed. ProductId: " << Utility::ConvertToUTF8(productId) << " HResult: " << errorCodeString);
+            AICLI_TERMINATE_CONTEXT(errorCode);
+        }
+    }
+
+    void EnsureStorePolicySatisfied(Execution::Context& context)
+    {
+        auto productId = Utility::ConvertToUTF16(context.Get<Execution::Data::Installer>()->ProductId);
+
+        constexpr std::wstring_view s_StoreClientName = L"Microsoft.WindowsStore"sv;
+        constexpr std::wstring_view s_StoreClientPublisher = L"CN=Microsoft Corporation, O=Microsoft Corporation, L=Redmond, S=Washington, C=US"sv;
+
+        // Policy check
+        AppInstallManager installManager;
+        if (installManager.IsStoreBlockedByPolicyAsync(s_StoreClientName, s_StoreClientPublisher).get())
+        {
+            context.Reporter.Error() << Resource::String::MSStoreStoreClientBlocked << std::endl;
+            AICLI_LOG(CLI, Error, << "Store client is blocked by policy. MSStore execution failed.");
+            AICLI_TERMINATE_CONTEXT(APPINSTALLER_CLI_ERROR_MSSTORE_BLOCKED_BY_POLICY);
+        }
+
+        if (!installManager.GetIsAppAllowedToInstallAsync(productId).get())
+        {
+            context.Reporter.Error() << Resource::String::MSStoreAppBlocked << std::endl;
+            AICLI_LOG(CLI, Error, << "App is blocked by policy. MSStore execution failed. ProductId: " << Utility::ConvertToUTF8(productId));
+            AICLI_TERMINATE_CONTEXT(APPINSTALLER_CLI_ERROR_MSSTORE_APP_BLOCKED_BY_POLICY);
+        }
+    }
 }