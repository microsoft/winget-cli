// Copyright (c) Microsoft Corporation.
// Licensed under the MIT License.
#include "pch.h"
#include "InstallFlow.h"
#include "ImportExportFlow.h"
#include "UpdateFlow.h"
#include "PackageCollection.h"
#include "DependenciesFlow.h"
#include "WorkflowBase.h"
#include <winget/RepositorySearch.h>
#include <winget/Runtime.h>
#include <winget/PackageVersionSelection.h>

namespace AppInstaller::CLI::Workflow
{
    using namespace AppInstaller::Repository;

    namespace
    {
        SourceDetails GetSourceDetails(const SourceDetails& source)
        {
            return source;
        }

        SourceDetails GetSourceDetails(const PackageCollection::Source& source)
        {
            return source.Details;
        }

        SourceDetails GetSourceDetails(const Repository::Source& source)
        {
            return source.GetDetails();
        }

        // Creates a predicate that determines whether a source matches a description in a SourceDetails.
        template<class T>
        std::function<bool(const T&)> GetSourceDetailsEquivalencePredicate(const SourceDetails& details)
        {
            return [&](const T& source)
            {
                SourceDetails sourceDetails = GetSourceDetails(source);
                return sourceDetails.Type == details.Type && sourceDetails.Identifier == details.Identifier;
            };
        }

        // Finds a source equivalent to the one specified.
        template<class T>
        typename std::vector<T>::const_iterator FindSource(const std::vector<T>& sources, const SourceDetails& details)
        {
            return std::find_if(sources.begin(), sources.end(), GetSourceDetailsEquivalencePredicate<T>(details));
        }

        // Finds a source equivalent to the one specified.
        template<class T>
        typename std::vector<T>::iterator FindSource(std::vector<T>& sources, const SourceDetails& details)
        {
            return std::find_if(sources.begin(), sources.end(), GetSourceDetailsEquivalencePredicate<T>(details));
        }

        // Gets the available version of an installed package.
        // If requested, checks that the installed version is available and reports a warning if it is not.
        std::shared_ptr<IPackageVersion> GetAvailableVersionForInstalledPackage(
            Execution::Context& context,
            std::shared_ptr<ICompositePackage> package,
            Utility::LocIndView version,
            Utility::LocIndView channel,
            bool checkVersion)
        {
            std::shared_ptr<IPackageVersionCollection> availableVersions = GetAvailableVersionsForInstalledVersion(package);

            if (!checkVersion)
            {
                return availableVersions->GetLatestVersion();
            }

            auto availablePackageVersion = availableVersions->GetVersion({ "", version, channel });
            if (!availablePackageVersion)
            {
                availablePackageVersion = availableVersions->GetLatestVersion();
                if (availablePackageVersion)
                {
                    // Warn installed version is not available.
                    AICLI_LOG(
                        CLI,
                        Info,
                        << "Installed package version is not available."
                        << " Package Id [" << availablePackageVersion->GetProperty(PackageVersionProperty::Id) << "], Version [" << version << "], Channel [" << channel << "]"
                        << ". Found Version [" << availablePackageVersion->GetProperty(PackageVersionProperty::Version) << "], Channel [" << availablePackageVersion->GetProperty(PackageVersionProperty::Version) << "]");
                    context.Reporter.Warn() << Resource::String::InstalledPackageVersionNotAvailable(availablePackageVersion->GetProperty(PackageVersionProperty::Id), version, channel) << std::endl;
                }
            }

            return availablePackageVersion;
        }
    }

    void SelectVersionsToExport(Execution::Context& context)
    {
        const auto& searchResult = context.Get<Execution::Data::SearchResult>();
        const bool includeVersions = context.Args.Contains(Execution::Args::Type::IncludeVersions);
        PackageCollection exportedPackages;
        exportedPackages.ClientVersion = Runtime::GetClientVersion().get();
        auto& exportedSources = exportedPackages.Sources;
        for (const auto& packageMatch : searchResult.Matches)
        {
            auto installedPackageVersion = GetInstalledVersion(packageMatch.Package);
            auto version = installedPackageVersion->GetProperty(PackageVersionProperty::Version);
            auto channel = installedPackageVersion->GetProperty(PackageVersionProperty::Channel);

            // Find an available version of this package to determine its source.
            auto availablePackageVersion = GetAvailableVersionForInstalledPackage(context, packageMatch.Package, Utility::LocIndView{ version }, Utility::LocIndView{ channel }, includeVersions);
            if (!availablePackageVersion)
            {
                // Report package not found and move to next package.
                AICLI_LOG(CLI, Warning, << "No available version of package [" << installedPackageVersion->GetProperty(PackageVersionProperty::Name) << "] was found to export");
                context.Reporter.Warn() << Resource::String::InstalledPackageNotAvailable(installedPackageVersion->GetProperty(PackageVersionProperty::Name)) << std::endl;
                continue;
            }

            const auto& sourceDetails = availablePackageVersion->GetSource().GetDetails();
            AICLI_LOG(CLI, Info,
                << "Installed package is available. Package Id [" << availablePackageVersion->GetProperty(PackageVersionProperty::Id) << "], Source [" << sourceDetails.Identifier << "]");

            if (!availablePackageVersion->GetManifest().DefaultLocalization.Get<Manifest::Localization::Agreements>().empty())
            {
                // Report that the package requires accepting license terms
                AICLI_LOG(CLI, Warning, << "Package [" << installedPackageVersion->GetProperty(PackageVersionProperty::Name) << "] requires license agreement to install");
                context.Reporter.Warn() << Resource::String::ExportedPackageRequiresLicenseAgreement(installedPackageVersion->GetProperty(PackageVersionProperty::Name)) << std::endl;
            }

            // Find the exported source for this package
            auto sourceItr = FindSource(exportedSources, sourceDetails);
            if (sourceItr == exportedSources.end())
            {
                exportedSources.emplace_back(sourceDetails);
                sourceItr = std::prev(exportedSources.end());
            }

            // Take the Id from the available package because that is the one used in the source,
            // but take the exported version from the installed package if needed.
            if (includeVersions)
            {
                sourceItr->Packages.emplace_back(
                    availablePackageVersion->GetProperty(PackageVersionProperty::Id),
                    version.get(),
                    channel.get());
            }
            else
            {
                sourceItr->Packages.emplace_back(availablePackageVersion->GetProperty(PackageVersionProperty::Id));
            }
        }

        context.Add<Execution::Data::PackageCollection>(std::move(exportedPackages));
    }

    void WriteImportFile(Execution::Context& context)
    {
        auto packages = PackagesJson::CreateJson(context.Get<Execution::Data::PackageCollection>());

        std::filesystem::path outputFilePath{ context.Args.GetArg(Execution::Args::Type::OutputFile) };
        std::ofstream outputFileStream{ outputFilePath };
        outputFileStream << packages;
    }

    void ReadImportFile(Execution::Context& context)
    {
        std::ifstream importFile(Utility::ConvertToUTF16(context.Args.GetArg(Execution::Args::Type::ImportFile)));
        THROW_LAST_ERROR_IF(importFile.fail());

        Json::Value jsonRoot;
        Json::CharReaderBuilder builder;
        Json::String errors;
        if (!Json::parseFromStream(builder, importFile, &jsonRoot, &errors))
        {
            AICLI_LOG(CLI, Error, << "Failed to read JSON: " << errors);
            context.Reporter.Error() << Resource::String::InvalidJsonFile << std::endl;
            AICLI_TERMINATE_CONTEXT(APPINSTALLER_CLI_ERROR_JSON_INVALID_FILE);
        }

        PackagesJson::ParseResult parseResult = PackagesJson::TryParseJson(jsonRoot);
        if (parseResult.Result != PackagesJson::ParseResult::Type::Success)
        {
            context.Reporter.Error() << Resource::String::InvalidJsonFile << std::endl;
            if (parseResult.Result == PackagesJson::ParseResult::Type::MissingSchema ||
                parseResult.Result == PackagesJson::ParseResult::Type::UnrecognizedSchema)
            {
                context.Reporter.Error() << Resource::String::ImportFileHasInvalidSchema << std::endl;
            }
            else if (parseResult.Result == PackagesJson::ParseResult::Type::SchemaValidationFailed)
            {
                context.Reporter.Error() << parseResult.Errors << std::endl;
            }

            AICLI_TERMINATE_CONTEXT(APPINSTALLER_CLI_ERROR_JSON_INVALID_FILE);
        }

        PackageCollection& packages = parseResult.Packages;
        if (packages.Sources.empty())
        {
            AICLI_LOG(CLI, Warning, << "No packages to install");
            context.Reporter.Info() << Resource::String::NoPackagesFoundInImportFile << std::endl;
            AICLI_TERMINATE_CONTEXT(APPINSTALLER_CLI_ERROR_NO_APPLICATIONS_FOUND);
        }

        if (context.Args.Contains(Execution::Args::Type::IgnoreVersions))
        {
            // Strip out all the version information as we don't need it.
            for (auto& source : packages.Sources)
            {
                for (auto& package : source.Packages)
                {
                    package.VersionAndChannel = {};
                }
            }
        }

        context.Add<Execution::Data::PackageCollection>(std::move(packages));
    }

    void OpenSourcesForImport(Execution::Context& context)
    {
        auto availableSources = Repository::Source::GetCurrentSources();
        for (auto& requiredSource : context.Get<Execution::Data::PackageCollection>().Sources)
        {
            // Find the installed source matching the one described in the collection.
            AICLI_LOG(CLI, Info, << "Looking for source [" << requiredSource.Details.Identifier << "]");
            auto matchingSource = FindSource(availableSources, requiredSource.Details);
            if (matchingSource != availableSources.end())
            {
                requiredSource.Details.Name = matchingSource->Name;
            }
            else
            {
                AICLI_LOG(CLI, Error, << "Missing required source: " << requiredSource.Details.Name);
                context.Reporter.Warn()
                    << Resource::String::ImportSourceNotInstalled(Utility::LocIndView{ requiredSource.Details.Name })
                    << std::endl;
                AICLI_TERMINATE_CONTEXT(APPINSTALLER_CLI_ERROR_SOURCE_NAME_DOES_NOT_EXIST);
            }

            context << Workflow::OpenNamedSourceForSources(requiredSource.Details.Name);
            if (context.IsTerminated())
            {
                return;
            }
        }
    }

    void GetSearchRequestsForImport(Execution::Context& context)
    {
        const auto& sources = context.Get<Execution::Data::Sources>();
        std::vector<std::unique_ptr<Execution::Context>> packageSubContexts;

        // Look for the packages needed from each source independently.
        // If a package is available from multiple sources, this ensures we will get it from the right one.
        for (auto& requiredSource : context.Get<Execution::Data::PackageCollection>().Sources)
        {
            // Find the required source among the open sources. This must exist as we already found them.
            auto sourceItr = FindSource(sources, requiredSource.Details);
            if (sourceItr == sources.end())
            {
                AICLI_TERMINATE_CONTEXT(APPINSTALLER_CLI_ERROR_INTERNAL_ERROR);
            }

            // Search for all the packages in the source.
            // Each search is done in a sub context to search everything regardless of previous failures.
            Repository::Source source{ context.Get<Execution::Data::Source>(), *sourceItr, CompositeSearchBehavior::AllPackages };
            AICLI_LOG(CLI, Info, << "Identifying packages requested from source [" << requiredSource.Details.Identifier << "]");
            for (const auto& packageRequest : requiredSource.Packages)
            {
                AICLI_LOG(CLI, Info, << "Searching for package [" << packageRequest.Id << "]");

                // Search for the current package
                SearchRequest searchRequest;
                searchRequest.Filters.emplace_back(PackageMatchFilter(PackageMatchField::Id, MatchType::CaseInsensitive, packageRequest.Id.get()));

                auto searchContextPtr = context.CreateSubContext();
                Execution::Context& searchContext = *searchContextPtr;
                auto previousThreadGlobals = searchContext.SetForCurrentThread();

                searchContext.Add<Execution::Data::Source>(source);
                searchContext.Add<Execution::Data::SearchRequest>(std::move(searchRequest));

                if (packageRequest.Scope != Manifest::ScopeEnum::Unknown)
                {
                    // TODO: In the future, it would be better to not have to convert back and forth from a string
                    searchContext.Args.AddArg(Execution::Args::Type::InstallScope, ScopeToString(packageRequest.Scope));
                }

                auto versionString = packageRequest.VersionAndChannel.GetVersion().ToString();
                if (!versionString.empty())
                {
                    searchContext.Args.AddArg(Execution::Args::Type::Version, versionString);
                }

<<<<<<< HEAD
                auto channelString = packageRequest.VersionAndChannel.GetChannel().ToString();
                if (!channelString.empty())
                {
                    searchContext.Args.AddArg(Execution::Args::Type::Channel, channelString);
                }
=======
                packagesToInstall.emplace_back(
                    std::move(searchContext.Get<Execution::Data::PackageVersion>()),
                    std::move(searchContext.Get<Execution::Data::InstalledPackageVersion>()),
                    std::move(searchContext.Get<Execution::Data::Manifest>()),
                    std::move(searchContext.Get<Execution::Data::Installer>().value()),
                    packageRequest.Scope,
                    subExecution.GetCurrentSubExecutionId());
            }
        }
>>>>>>> 8dde99c2

                packageSubContexts.emplace_back(std::move(searchContextPtr));
            }
        }

        context.Add<Execution::Data::PackageSubContexts>(std::move(packageSubContexts));
    }

    void InstallImportedPackages(Execution::Context& context)
    {
        // Inform all dependencies here. During SubContexts processing, dependencies are ignored.
        auto& packageSubContexts = context.Get<Execution::Data::PackageSubContexts>();
        Manifest::DependencyList allDependencies;
        for (auto& packageContext : packageSubContexts)
        {
            allDependencies.Add(packageContext->Get<Execution::Data::Installer>().value().Dependencies);
        }
        context.Add<Execution::Data::Dependencies>(allDependencies);

        context <<
            Workflow::ReportDependencies(Resource::String::ImportCommandReportDependencies) <<
            Workflow::ProcessMultiplePackages(
                Resource::String::ImportCommandReportDependencies, APPINSTALLER_CLI_ERROR_IMPORT_INSTALL_FAILED, {}, true, true);

        if (context.GetTerminationHR() == APPINSTALLER_CLI_ERROR_IMPORT_INSTALL_FAILED)
        {
            context.Reporter.Error() << Resource::String::ImportInstallFailed << std::endl;
        }
    }
}
<|MERGE_RESOLUTION|>--- conflicted
+++ resolved
@@ -1,343 +1,358 @@
-// Copyright (c) Microsoft Corporation.
-// Licensed under the MIT License.
-#include "pch.h"
-#include "InstallFlow.h"
-#include "ImportExportFlow.h"
-#include "UpdateFlow.h"
-#include "PackageCollection.h"
-#include "DependenciesFlow.h"
-#include "WorkflowBase.h"
-#include <winget/RepositorySearch.h>
-#include <winget/Runtime.h>
-#include <winget/PackageVersionSelection.h>
-
-namespace AppInstaller::CLI::Workflow
-{
-    using namespace AppInstaller::Repository;
-
-    namespace
-    {
-        SourceDetails GetSourceDetails(const SourceDetails& source)
-        {
-            return source;
-        }
-
-        SourceDetails GetSourceDetails(const PackageCollection::Source& source)
-        {
-            return source.Details;
-        }
-
-        SourceDetails GetSourceDetails(const Repository::Source& source)
-        {
-            return source.GetDetails();
-        }
-
-        // Creates a predicate that determines whether a source matches a description in a SourceDetails.
-        template<class T>
-        std::function<bool(const T&)> GetSourceDetailsEquivalencePredicate(const SourceDetails& details)
-        {
-            return [&](const T& source)
-            {
-                SourceDetails sourceDetails = GetSourceDetails(source);
-                return sourceDetails.Type == details.Type && sourceDetails.Identifier == details.Identifier;
-            };
-        }
-
-        // Finds a source equivalent to the one specified.
-        template<class T>
-        typename std::vector<T>::const_iterator FindSource(const std::vector<T>& sources, const SourceDetails& details)
-        {
-            return std::find_if(sources.begin(), sources.end(), GetSourceDetailsEquivalencePredicate<T>(details));
-        }
-
-        // Finds a source equivalent to the one specified.
-        template<class T>
-        typename std::vector<T>::iterator FindSource(std::vector<T>& sources, const SourceDetails& details)
-        {
-            return std::find_if(sources.begin(), sources.end(), GetSourceDetailsEquivalencePredicate<T>(details));
-        }
-
-        // Gets the available version of an installed package.
-        // If requested, checks that the installed version is available and reports a warning if it is not.
-        std::shared_ptr<IPackageVersion> GetAvailableVersionForInstalledPackage(
-            Execution::Context& context,
-            std::shared_ptr<ICompositePackage> package,
-            Utility::LocIndView version,
-            Utility::LocIndView channel,
-            bool checkVersion)
-        {
-            std::shared_ptr<IPackageVersionCollection> availableVersions = GetAvailableVersionsForInstalledVersion(package);
-
-            if (!checkVersion)
-            {
-                return availableVersions->GetLatestVersion();
-            }
-
-            auto availablePackageVersion = availableVersions->GetVersion({ "", version, channel });
-            if (!availablePackageVersion)
-            {
-                availablePackageVersion = availableVersions->GetLatestVersion();
-                if (availablePackageVersion)
-                {
-                    // Warn installed version is not available.
-                    AICLI_LOG(
-                        CLI,
-                        Info,
-                        << "Installed package version is not available."
-                        << " Package Id [" << availablePackageVersion->GetProperty(PackageVersionProperty::Id) << "], Version [" << version << "], Channel [" << channel << "]"
-                        << ". Found Version [" << availablePackageVersion->GetProperty(PackageVersionProperty::Version) << "], Channel [" << availablePackageVersion->GetProperty(PackageVersionProperty::Version) << "]");
-                    context.Reporter.Warn() << Resource::String::InstalledPackageVersionNotAvailable(availablePackageVersion->GetProperty(PackageVersionProperty::Id), version, channel) << std::endl;
-                }
-            }
-
-            return availablePackageVersion;
-        }
-    }
-
-    void SelectVersionsToExport(Execution::Context& context)
-    {
-        const auto& searchResult = context.Get<Execution::Data::SearchResult>();
-        const bool includeVersions = context.Args.Contains(Execution::Args::Type::IncludeVersions);
-        PackageCollection exportedPackages;
-        exportedPackages.ClientVersion = Runtime::GetClientVersion().get();
-        auto& exportedSources = exportedPackages.Sources;
-        for (const auto& packageMatch : searchResult.Matches)
-        {
-            auto installedPackageVersion = GetInstalledVersion(packageMatch.Package);
-            auto version = installedPackageVersion->GetProperty(PackageVersionProperty::Version);
-            auto channel = installedPackageVersion->GetProperty(PackageVersionProperty::Channel);
-
-            // Find an available version of this package to determine its source.
-            auto availablePackageVersion = GetAvailableVersionForInstalledPackage(context, packageMatch.Package, Utility::LocIndView{ version }, Utility::LocIndView{ channel }, includeVersions);
-            if (!availablePackageVersion)
-            {
-                // Report package not found and move to next package.
-                AICLI_LOG(CLI, Warning, << "No available version of package [" << installedPackageVersion->GetProperty(PackageVersionProperty::Name) << "] was found to export");
-                context.Reporter.Warn() << Resource::String::InstalledPackageNotAvailable(installedPackageVersion->GetProperty(PackageVersionProperty::Name)) << std::endl;
-                continue;
-            }
-
-            const auto& sourceDetails = availablePackageVersion->GetSource().GetDetails();
-            AICLI_LOG(CLI, Info,
-                << "Installed package is available. Package Id [" << availablePackageVersion->GetProperty(PackageVersionProperty::Id) << "], Source [" << sourceDetails.Identifier << "]");
-
-            if (!availablePackageVersion->GetManifest().DefaultLocalization.Get<Manifest::Localization::Agreements>().empty())
-            {
-                // Report that the package requires accepting license terms
-                AICLI_LOG(CLI, Warning, << "Package [" << installedPackageVersion->GetProperty(PackageVersionProperty::Name) << "] requires license agreement to install");
-                context.Reporter.Warn() << Resource::String::ExportedPackageRequiresLicenseAgreement(installedPackageVersion->GetProperty(PackageVersionProperty::Name)) << std::endl;
-            }
-
-            // Find the exported source for this package
-            auto sourceItr = FindSource(exportedSources, sourceDetails);
-            if (sourceItr == exportedSources.end())
-            {
-                exportedSources.emplace_back(sourceDetails);
-                sourceItr = std::prev(exportedSources.end());
-            }
-
-            // Take the Id from the available package because that is the one used in the source,
-            // but take the exported version from the installed package if needed.
-            if (includeVersions)
-            {
-                sourceItr->Packages.emplace_back(
-                    availablePackageVersion->GetProperty(PackageVersionProperty::Id),
-                    version.get(),
-                    channel.get());
-            }
-            else
-            {
-                sourceItr->Packages.emplace_back(availablePackageVersion->GetProperty(PackageVersionProperty::Id));
-            }
-        }
-
-        context.Add<Execution::Data::PackageCollection>(std::move(exportedPackages));
-    }
-
-    void WriteImportFile(Execution::Context& context)
-    {
-        auto packages = PackagesJson::CreateJson(context.Get<Execution::Data::PackageCollection>());
-
-        std::filesystem::path outputFilePath{ context.Args.GetArg(Execution::Args::Type::OutputFile) };
-        std::ofstream outputFileStream{ outputFilePath };
-        outputFileStream << packages;
-    }
-
-    void ReadImportFile(Execution::Context& context)
-    {
-        std::ifstream importFile(Utility::ConvertToUTF16(context.Args.GetArg(Execution::Args::Type::ImportFile)));
-        THROW_LAST_ERROR_IF(importFile.fail());
-
-        Json::Value jsonRoot;
-        Json::CharReaderBuilder builder;
-        Json::String errors;
-        if (!Json::parseFromStream(builder, importFile, &jsonRoot, &errors))
-        {
-            AICLI_LOG(CLI, Error, << "Failed to read JSON: " << errors);
-            context.Reporter.Error() << Resource::String::InvalidJsonFile << std::endl;
-            AICLI_TERMINATE_CONTEXT(APPINSTALLER_CLI_ERROR_JSON_INVALID_FILE);
-        }
-
-        PackagesJson::ParseResult parseResult = PackagesJson::TryParseJson(jsonRoot);
-        if (parseResult.Result != PackagesJson::ParseResult::Type::Success)
-        {
-            context.Reporter.Error() << Resource::String::InvalidJsonFile << std::endl;
-            if (parseResult.Result == PackagesJson::ParseResult::Type::MissingSchema ||
-                parseResult.Result == PackagesJson::ParseResult::Type::UnrecognizedSchema)
-            {
-                context.Reporter.Error() << Resource::String::ImportFileHasInvalidSchema << std::endl;
-            }
-            else if (parseResult.Result == PackagesJson::ParseResult::Type::SchemaValidationFailed)
-            {
-                context.Reporter.Error() << parseResult.Errors << std::endl;
-            }
-
-            AICLI_TERMINATE_CONTEXT(APPINSTALLER_CLI_ERROR_JSON_INVALID_FILE);
-        }
-
-        PackageCollection& packages = parseResult.Packages;
-        if (packages.Sources.empty())
-        {
-            AICLI_LOG(CLI, Warning, << "No packages to install");
-            context.Reporter.Info() << Resource::String::NoPackagesFoundInImportFile << std::endl;
-            AICLI_TERMINATE_CONTEXT(APPINSTALLER_CLI_ERROR_NO_APPLICATIONS_FOUND);
-        }
-
-        if (context.Args.Contains(Execution::Args::Type::IgnoreVersions))
-        {
-            // Strip out all the version information as we don't need it.
-            for (auto& source : packages.Sources)
-            {
-                for (auto& package : source.Packages)
-                {
-                    package.VersionAndChannel = {};
-                }
-            }
-        }
-
-        context.Add<Execution::Data::PackageCollection>(std::move(packages));
-    }
-
-    void OpenSourcesForImport(Execution::Context& context)
-    {
-        auto availableSources = Repository::Source::GetCurrentSources();
-        for (auto& requiredSource : context.Get<Execution::Data::PackageCollection>().Sources)
-        {
-            // Find the installed source matching the one described in the collection.
-            AICLI_LOG(CLI, Info, << "Looking for source [" << requiredSource.Details.Identifier << "]");
-            auto matchingSource = FindSource(availableSources, requiredSource.Details);
-            if (matchingSource != availableSources.end())
-            {
-                requiredSource.Details.Name = matchingSource->Name;
-            }
-            else
-            {
-                AICLI_LOG(CLI, Error, << "Missing required source: " << requiredSource.Details.Name);
-                context.Reporter.Warn()
-                    << Resource::String::ImportSourceNotInstalled(Utility::LocIndView{ requiredSource.Details.Name })
-                    << std::endl;
-                AICLI_TERMINATE_CONTEXT(APPINSTALLER_CLI_ERROR_SOURCE_NAME_DOES_NOT_EXIST);
-            }
-
-            context << Workflow::OpenNamedSourceForSources(requiredSource.Details.Name);
-            if (context.IsTerminated())
-            {
-                return;
-            }
-        }
-    }
-
-    void GetSearchRequestsForImport(Execution::Context& context)
-    {
-        const auto& sources = context.Get<Execution::Data::Sources>();
-        std::vector<std::unique_ptr<Execution::Context>> packageSubContexts;
-
-        // Look for the packages needed from each source independently.
-        // If a package is available from multiple sources, this ensures we will get it from the right one.
-        for (auto& requiredSource : context.Get<Execution::Data::PackageCollection>().Sources)
-        {
-            // Find the required source among the open sources. This must exist as we already found them.
-            auto sourceItr = FindSource(sources, requiredSource.Details);
-            if (sourceItr == sources.end())
-            {
-                AICLI_TERMINATE_CONTEXT(APPINSTALLER_CLI_ERROR_INTERNAL_ERROR);
-            }
-
-            // Search for all the packages in the source.
-            // Each search is done in a sub context to search everything regardless of previous failures.
-            Repository::Source source{ context.Get<Execution::Data::Source>(), *sourceItr, CompositeSearchBehavior::AllPackages };
-            AICLI_LOG(CLI, Info, << "Identifying packages requested from source [" << requiredSource.Details.Identifier << "]");
-            for (const auto& packageRequest : requiredSource.Packages)
-            {
-                AICLI_LOG(CLI, Info, << "Searching for package [" << packageRequest.Id << "]");
-
-                // Search for the current package
-                SearchRequest searchRequest;
-                searchRequest.Filters.emplace_back(PackageMatchFilter(PackageMatchField::Id, MatchType::CaseInsensitive, packageRequest.Id.get()));
-
-                auto searchContextPtr = context.CreateSubContext();
-                Execution::Context& searchContext = *searchContextPtr;
-                auto previousThreadGlobals = searchContext.SetForCurrentThread();
-
-                searchContext.Add<Execution::Data::Source>(source);
-                searchContext.Add<Execution::Data::SearchRequest>(std::move(searchRequest));
-
-                if (packageRequest.Scope != Manifest::ScopeEnum::Unknown)
-                {
-                    // TODO: In the future, it would be better to not have to convert back and forth from a string
-                    searchContext.Args.AddArg(Execution::Args::Type::InstallScope, ScopeToString(packageRequest.Scope));
-                }
-
-                auto versionString = packageRequest.VersionAndChannel.GetVersion().ToString();
-                if (!versionString.empty())
-                {
-                    searchContext.Args.AddArg(Execution::Args::Type::Version, versionString);
-                }
-
-<<<<<<< HEAD
-                auto channelString = packageRequest.VersionAndChannel.GetChannel().ToString();
-                if (!channelString.empty())
-                {
-                    searchContext.Args.AddArg(Execution::Args::Type::Channel, channelString);
-                }
-=======
-                packagesToInstall.emplace_back(
-                    std::move(searchContext.Get<Execution::Data::PackageVersion>()),
-                    std::move(searchContext.Get<Execution::Data::InstalledPackageVersion>()),
-                    std::move(searchContext.Get<Execution::Data::Manifest>()),
-                    std::move(searchContext.Get<Execution::Data::Installer>().value()),
-                    packageRequest.Scope,
-                    subExecution.GetCurrentSubExecutionId());
-            }
-        }
->>>>>>> 8dde99c2
-
-                packageSubContexts.emplace_back(std::move(searchContextPtr));
-            }
-        }
-
-        context.Add<Execution::Data::PackageSubContexts>(std::move(packageSubContexts));
-    }
-
-    void InstallImportedPackages(Execution::Context& context)
-    {
-        // Inform all dependencies here. During SubContexts processing, dependencies are ignored.
-        auto& packageSubContexts = context.Get<Execution::Data::PackageSubContexts>();
-        Manifest::DependencyList allDependencies;
-        for (auto& packageContext : packageSubContexts)
-        {
-            allDependencies.Add(packageContext->Get<Execution::Data::Installer>().value().Dependencies);
-        }
-        context.Add<Execution::Data::Dependencies>(allDependencies);
-
-        context <<
-            Workflow::ReportDependencies(Resource::String::ImportCommandReportDependencies) <<
-            Workflow::ProcessMultiplePackages(
-                Resource::String::ImportCommandReportDependencies, APPINSTALLER_CLI_ERROR_IMPORT_INSTALL_FAILED, {}, true, true);
-
-        if (context.GetTerminationHR() == APPINSTALLER_CLI_ERROR_IMPORT_INSTALL_FAILED)
-        {
-            context.Reporter.Error() << Resource::String::ImportInstallFailed << std::endl;
-        }
-    }
-}
+// Copyright (c) Microsoft Corporation.
+// Licensed under the MIT License.
+#include "pch.h"
+#include "InstallFlow.h"
+#include "ImportExportFlow.h"
+#include "UpdateFlow.h"
+#include "PackageCollection.h"
+#include "WorkflowBase.h"
+#include "AppInstallerRepositorySearch.h"
+
+namespace AppInstaller::CLI::Workflow
+{
+    using namespace AppInstaller::Repository;
+
+    namespace
+    {
+        SourceDetails GetSourceDetails(const SourceDetails& source)
+        {
+            return source;
+        }
+
+        SourceDetails GetSourceDetails(const PackageCollection::Source& source)
+        {
+            return source.Details;
+        }
+
+        SourceDetails GetSourceDetails(const std::shared_ptr<ISource>& source)
+        {
+            return source->GetDetails();
+        }
+
+        // Creates a predicate that determines whether a source matches a description in a SourceDetails.
+        template<class T>
+        std::function<bool(const T&)> GetSourceDetailsEquivalencePredicate(const SourceDetails& details)
+        {
+            return [&](const T& source)
+            {
+                SourceDetails sourceDetails = GetSourceDetails(source);
+                return sourceDetails.Type == details.Type && sourceDetails.Identifier == details.Identifier;
+            };
+        }
+
+        // Finds a source equivalent to the one specified.
+        template<class T>
+        typename std::vector<T>::const_iterator FindSource(const std::vector<T>& sources, const SourceDetails& details)
+        {
+            return std::find_if(sources.begin(), sources.end(), GetSourceDetailsEquivalencePredicate<T>(details));
+        }
+
+        // Finds a source equivalent to the one specified.
+        template<class T>
+        typename std::vector<T>::iterator FindSource(std::vector<T>& sources, const SourceDetails& details)
+        {
+            return std::find_if(sources.begin(), sources.end(), GetSourceDetailsEquivalencePredicate<T>(details));
+        }
+
+        // Gets the available version of an installed package.
+        // If requested, checks that the installed version is available and reports a warning if it is not.
+        std::shared_ptr<IPackageVersion> GetAvailableVersionForInstalledPackage(
+            Execution::Context& context,
+            std::shared_ptr<IPackage> package,
+            std::string_view version,
+            std::string_view channel,
+            bool checkVersion)
+        {
+            if (!checkVersion)
+            {
+                return package->GetLatestAvailableVersion();
+            }
+
+            auto availablePackageVersion = package->GetAvailableVersion({ "", version, channel });
+            if (!availablePackageVersion)
+            {
+                availablePackageVersion = package->GetLatestAvailableVersion();
+                if (availablePackageVersion)
+                {
+                    // Warn installed version is not available.
+                    AICLI_LOG(
+                        CLI,
+                        Info,
+                        << "Installed package version is not available."
+                        << " Package Id [" << availablePackageVersion->GetProperty(PackageVersionProperty::Id) << "], Version [" << version << "], Channel [" << channel << "]"
+                        << ". Found Version [" << availablePackageVersion->GetProperty(PackageVersionProperty::Version) << "], Channel [" << availablePackageVersion->GetProperty(PackageVersionProperty::Version) << "]");
+                    context.Reporter.Warn()
+                        << Resource::String::InstalledPackageVersionNotAvailable
+                        << ' ' << availablePackageVersion->GetProperty(PackageVersionProperty::Id)
+                        << ' ' << version << ' ' << channel << std::endl;
+                }
+            }
+
+            return availablePackageVersion;
+        }
+    }
+
+    void SelectVersionsToExport(Execution::Context& context)
+    {
+        const auto& searchResult = context.Get<Execution::Data::SearchResult>();
+        const bool includeVersions = context.Args.Contains(Execution::Args::Type::IncludeVersions);
+        PackageCollection exportedPackages;
+        exportedPackages.ClientVersion = Runtime::GetClientVersion().get();
+        auto& exportedSources = exportedPackages.Sources;
+        for (const auto& packageMatch : searchResult.Matches)
+        {
+            auto installedPackageVersion = packageMatch.Package->GetInstalledVersion();
+            auto version = installedPackageVersion->GetProperty(PackageVersionProperty::Version);
+            auto channel = installedPackageVersion->GetProperty(PackageVersionProperty::Channel);
+
+            // Find an available version of this package to determine its source.
+            auto availablePackageVersion = GetAvailableVersionForInstalledPackage(context, packageMatch.Package, version, channel, includeVersions);
+            if (!availablePackageVersion)
+            {
+                // Report package not found and move to next package.
+                AICLI_LOG(CLI, Warning, << "No available version of package [" << installedPackageVersion->GetProperty(PackageVersionProperty::Name) << "] was found to export");
+                context.Reporter.Warn() << Resource::String::InstalledPackageNotAvailable << ' ' << installedPackageVersion->GetProperty(PackageVersionProperty::Name) << std::endl;
+                continue;
+            }
+
+            const auto& sourceDetails = availablePackageVersion->GetSource()->GetDetails();
+            AICLI_LOG(CLI, Info,
+                << "Installed package is available. Package Id [" << availablePackageVersion->GetProperty(PackageVersionProperty::Id) << "], Source [" << sourceDetails.Identifier << "]");
+
+            if (!availablePackageVersion->GetManifest().DefaultLocalization.Get<Manifest::Localization::Agreements>().empty())
+            {
+                // Report that the package requires accepting license terms
+                AICLI_LOG(CLI, Warning, << "Package [" << installedPackageVersion->GetProperty(PackageVersionProperty::Name) << "] requires license agreement to install");
+                context.Reporter.Warn() << Resource::String::ExportedPackageRequiresLicenseAgreement << ' ' << installedPackageVersion->GetProperty(PackageVersionProperty::Name) << std::endl;
+            }
+
+            // Find the exported source for this package
+            auto sourceItr = FindSource(exportedSources, sourceDetails);
+            if (sourceItr == exportedSources.end())
+            {
+                exportedSources.emplace_back(sourceDetails);
+                sourceItr = std::prev(exportedSources.end());
+            }
+
+            // Take the Id from the available package because that is the one used in the source,
+            // but take the exported version from the installed package if needed.
+            if (includeVersions)
+            {
+                sourceItr->Packages.emplace_back(
+                    availablePackageVersion->GetProperty(PackageVersionProperty::Id),
+                    version.get(),
+                    channel.get());
+            }
+            else
+            {
+                sourceItr->Packages.emplace_back(availablePackageVersion->GetProperty(PackageVersionProperty::Id));
+            }
+        }
+
+        context.Add<Execution::Data::PackageCollection>(std::move(exportedPackages));
+    }
+
+    void WriteImportFile(Execution::Context& context)
+    {
+        auto packages = PackagesJson::CreateJson(context.Get<Execution::Data::PackageCollection>());
+
+        std::filesystem::path outputFilePath{ context.Args.GetArg(Execution::Args::Type::OutputFile) };
+        std::ofstream outputFileStream{ outputFilePath };
+        outputFileStream << packages;
+    }
+
+    void ReadImportFile(Execution::Context& context)
+    {
+        std::ifstream importFile{ context.Args.GetArg(Execution::Args::Type::ImportFile) };
+        THROW_LAST_ERROR_IF(importFile.fail());
+
+        Json::Value jsonRoot;
+        Json::CharReaderBuilder builder;
+        Json::String errors;
+        if (!Json::parseFromStream(builder, importFile, &jsonRoot, &errors))
+        {
+            AICLI_LOG(CLI, Error, << "Failed to read JSON: " << errors);
+            context.Reporter.Error() << Resource::String::InvalidJsonFile << std::endl;
+            AICLI_TERMINATE_CONTEXT(APPINSTALLER_CLI_ERROR_JSON_INVALID_FILE);
+        }
+
+        PackagesJson::ParseResult parseResult = PackagesJson::TryParseJson(jsonRoot);
+        if (parseResult.Result != PackagesJson::ParseResult::Type::Success)
+        {
+            context.Reporter.Error() << Resource::String::InvalidJsonFile << std::endl;
+            if (parseResult.Result == PackagesJson::ParseResult::Type::MissingSchema ||
+                parseResult.Result == PackagesJson::ParseResult::Type::UnrecognizedSchema)
+            {
+                context.Reporter.Error() << Resource::String::ImportFileHasInvalidSchema << std::endl;
+            }
+            else if (parseResult.Result == PackagesJson::ParseResult::Type::SchemaValidationFailed)
+            {
+                context.Reporter.Error() << parseResult.Errors << std::endl;
+            }
+
+            AICLI_TERMINATE_CONTEXT(APPINSTALLER_CLI_ERROR_JSON_INVALID_FILE);
+        }
+
+        PackageCollection& packages = parseResult.Packages;
+        if (packages.Sources.empty())
+        {
+            AICLI_LOG(CLI, Warning, << "No packages to install");
+            context.Reporter.Info() << Resource::String::NoPackagesFoundInImportFile << std::endl;
+            AICLI_TERMINATE_CONTEXT(APPINSTALLER_CLI_ERROR_NO_APPLICATIONS_FOUND);
+        }
+
+        if (context.Args.Contains(Execution::Args::Type::IgnoreVersions))
+        {
+            // Strip out all the version information as we don't need it.
+            for (auto& source : packages.Sources)
+            {
+                for (auto& package : source.Packages)
+                {
+                    package.VersionAndChannel = {};
+                }
+            }
+        }
+
+        context.Add<Execution::Data::PackageCollection>(std::move(packages));
+    }
+
+    void OpenSourcesForImport(Execution::Context& context)
+    {
+        auto availableSources = Repository::GetSources();
+        for (auto& requiredSource : context.Get<Execution::Data::PackageCollection>().Sources)
+        {
+            // Find the installed source matching the one described in the collection.
+            AICLI_LOG(CLI, Info, << "Looking for source [" << requiredSource.Details.Identifier << "]");
+            auto matchingSource = FindSource(availableSources, requiredSource.Details);
+            if (matchingSource != availableSources.end())
+            {
+                requiredSource.Details.Name = matchingSource->Name;
+            }
+            else
+            {
+                AICLI_LOG(CLI, Error, << "Missing required source: " << requiredSource.Details.Name);
+                context.Reporter.Warn() << Resource::String::ImportSourceNotInstalled << ' ' << requiredSource.Details.Name << std::endl;
+                AICLI_TERMINATE_CONTEXT(APPINSTALLER_CLI_ERROR_SOURCE_NAME_DOES_NOT_EXIST);
+            }
+
+            context << Workflow::OpenNamedSourceForSources(requiredSource.Details.Name);
+            if (context.IsTerminated())
+            {
+                return;
+            }
+        }
+    }
+
+    void SearchPackagesForImport(Execution::Context& context)
+    {
+        const auto& sources = context.Get<Execution::Data::Sources>();
+        std::vector<Execution::PackageToInstall> packagesToInstall = {};
+        bool foundAll = true;
+
+        // Look for the packages needed from each source independently.
+        // If a package is available from multiple sources, this ensures we will get it from the right one.
+        for (auto& requiredSource : context.Get<Execution::Data::PackageCollection>().Sources)
+        {
+            // Find the required source among the open sources. This must exist as we already found them.
+            auto sourceItr = FindSource(sources, requiredSource.Details);
+            if (sourceItr == sources.end())
+            {
+                AICLI_TERMINATE_CONTEXT(APPINSTALLER_CLI_ERROR_INTERNAL_ERROR);
+            }
+
+            // Search for all the packages in the source.
+            // Each search is done in a sub context to search everything regardless of previous failures.
+            auto source = Repository::CreateCompositeSource(context.Get<Execution::Data::Source>(), *sourceItr, CompositeSearchBehavior::AllPackages);
+            AICLI_LOG(CLI, Info, << "Searching for packages requested from source [" << requiredSource.Details.Identifier << "]");
+            for (const auto& packageRequest : requiredSource.Packages)
+            {
+                Logging::SubExecutionTelemetryScope subExecution;
+                AICLI_LOG(CLI, Info, << "Searching for package [" << packageRequest.Id << "]");
+
+                // Search for the current package
+                SearchRequest searchRequest;
+                searchRequest.Filters.emplace_back(PackageMatchFilter(PackageMatchField::Id, MatchType::CaseInsensitive, packageRequest.Id.get()));
+
+                auto searchContextPtr = context.Clone();
+                Execution::Context& searchContext = *searchContextPtr;
+                searchContext.Add<Execution::Data::Source>(source);
+                searchContext.Add<Execution::Data::SearchResult>(source->Search(searchRequest));
+
+                // TODO: In the future, it would be better to not have to convert back and forth from a string
+                searchContext.Args.AddArg(Execution::Args::Type::InstallScope, ScopeToString(packageRequest.Scope));
+
+                // Find the single version we want is available
+                searchContext <<
+                    Workflow::HandleSearchResultFailures <<
+                    Workflow::EnsureOneMatchFromSearchResult(false) <<
+                    Workflow::GetManifestWithVersionFromPackage(packageRequest.VersionAndChannel) <<
+                    Workflow::GetInstalledPackageVersion <<
+                    Workflow::SelectInstaller <<
+                    Workflow::EnsureApplicableInstaller;
+
+                if (searchContext.Contains(Execution::Data::InstalledPackageVersion) && searchContext.Get<Execution::Data::InstalledPackageVersion>())
+                {
+                    searchContext << Workflow::EnsureUpdateVersionApplicable;
+                }
+
+                if (searchContext.IsTerminated())
+                {
+                    if (context.IsTerminated() && context.GetTerminationHR() == E_ABORT)
+                    {
+                        // This means that the subcontext being terminated is due to an overall abort
+                        context.Reporter.Info() << Resource::String::Cancelled << std::endl;
+                        return;
+                    }
+                    else if (searchContext.GetTerminationHR() == APPINSTALLER_CLI_ERROR_UPDATE_NOT_APPLICABLE)
+                    {
+                        AICLI_LOG(CLI, Info, << "Package is already installed: [" << packageRequest.Id << "]");
+                        context.Reporter.Info() << Resource::String::ImportPackageAlreadyInstalled << ' ' << packageRequest.Id << std::endl;
+                        continue;
+                    }
+                    else
+                    {
+                        AICLI_LOG(CLI, Info, << "Package not found for import: [" << packageRequest.Id << "], Version " << packageRequest.VersionAndChannel.ToString());
+                        context.Reporter.Info() << Resource::String::ImportSearchFailed << ' ' << packageRequest.Id << std::endl;
+
+                        // Keep searching for the remaining packages and only fail at the end.
+                        foundAll = false;
+                        continue;
+                    }
+                }
+
+                packagesToInstall.emplace_back(
+                    std::move(searchContext.Get<Execution::Data::PackageVersion>()),
+                    std::move(searchContext.Get<Execution::Data::InstalledPackageVersion>()),
+                    std::move(searchContext.Get<Execution::Data::Manifest>()),
+                    std::move(searchContext.Get<Execution::Data::Installer>().value()),
+                    packageRequest.Scope,
+                    subExecution.GetCurrentSubExecutionId());
+            }
+        }
+
+        if (!foundAll)
+        {
+            AICLI_LOG(CLI, Info, << "Could not find one or more packages for import");
+            if (context.Args.Contains(Execution::Args::Type::IgnoreUnavailable))
+            {
+                AICLI_LOG(CLI, Info, << "Ignoring unavailable packages due to command line argument");
+            }
+            else
+            {
+                AICLI_TERMINATE_CONTEXT(APPINSTALLER_CLI_ERROR_NOT_ALL_PACKAGES_FOUND);
+            }
+        }
+
+        context.Add<Execution::Data::PackagesToInstall>(std::move(packagesToInstall));
+    }
+
+    void InstallImportedPackages(Execution::Context& context)
+    {
+        context << Workflow::InstallMultiplePackages(Resource::String::ImportCommandReportDependencies, APPINSTALLER_CLI_ERROR_IMPORT_INSTALL_FAILED);
+
+        if (context.GetTerminationHR() == APPINSTALLER_CLI_ERROR_IMPORT_INSTALL_FAILED)
+        {
+            context.Reporter.Error() << Resource::String::ImportInstallFailed << std::endl;
+        }
+    }
+}