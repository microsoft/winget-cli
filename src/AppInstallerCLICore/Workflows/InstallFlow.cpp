--- conflicted
+++ resolved
@@ -1,560 +1,539 @@
-// Copyright (c) Microsoft Corporation.
-// Licensed under the MIT License.
-#include "pch.h"
-#include "InstallFlow.h"
-#include "Resources.h"
-#include "ShellExecuteInstallerHandler.h"
-#include "WorkflowBase.h"
-#include<stdlib.h>
-#include<stdio.h>
-#include<PathCch.h>
-//#include <windows.management.deployment.h>
-
-<<<<<<< HEAD
-//#include <winrt/Windows.Foundation.h>
-//#include <winrt/Windows.Management.Deployment.h>
-
-
-
-
-//using namespace winrt::Windows::Foundation;
-
-
-using namespace winrt;
-using namespace winrt::Windows::Foundation;
-using namespace winrt::Windows::Management::Deployment;
-//using namespace winrt::Windows::Management::Deployment;
-using namespace AppInstaller::Utility;
-using namespace AppInstaller::Manifest;
-
-//using IDeploymentOperation =
-//ABI::Windows::Foundation::__FIAsyncOperationWithProgress_2_Windows__CManagement__CDeployment__CDeploymentResult_Windows__CManagement__CDeployment__CDeploymentProgress_t;
-=======
->>>>>>> b79bf102
-namespace AppInstaller::CLI::Workflow
-{
-    using namespace winrt::Windows::ApplicationModel::Store::Preview::InstallControl;
-    using namespace winrt::Windows::Foundation;
-    using namespace winrt::Windows::Foundation::Collections;
-    using namespace winrt::Windows::Management::Deployment;
-    using namespace AppInstaller::Utility;
-    using namespace AppInstaller::Manifest;
-
-    void EnsureMinOSVersion(Execution::Context& context)
-    {
-        const auto& manifest = context.Get<Execution::Data::Manifest>();
-
-        if (!manifest.MinOSVersion.empty() &&
-            !Runtime::IsCurrentOSVersionGreaterThanOrEqual(Version(manifest.MinOSVersion)))
-        {
-            context.Reporter.Error() << Resource::String::InstallationRequiresHigherWindows << ' ' << manifest.MinOSVersion << std::endl;
-            AICLI_TERMINATE_CONTEXT(HRESULT_FROM_WIN32(ERROR_OLD_WIN_VERSION));
-        }
-    }
-
-    void EnsureApplicableInstaller(Execution::Context& context)
-    {
-        const auto& installer = context.Get<Execution::Data::Installer>();
-
-        if (!installer.has_value())
-        {
-            context.Reporter.Error() << Resource::String::NoApplicableInstallers << std::endl;
-            AICLI_TERMINATE_CONTEXT(APPINSTALLER_CLI_ERROR_NO_APPLICABLE_INSTALLER);
-        }
-    }
-
-    void ShowInstallationDisclaimer(Execution::Context& context)
-    {
-        auto installerType = context.Get<Execution::Data::Installer>().value().InstallerType;
-
-        if (installerType == ManifestInstaller::InstallerTypeEnum::MSStore)
-        {
-            context.Reporter.Info() << Resource::String::InstallationDisclaimerMSStore << std::endl;
-        }
-        else
-        {
-            context.Reporter.Info() <<
-                Resource::String::InstallationDisclaimer1 << std::endl <<
-                Resource::String::InstallationDisclaimer2 << std::endl;
-        }
-    }
-
-    void DownloadInstaller(Execution::Context& context)
-    {
-        const auto& installer = context.Get<Execution::Data::Installer>().value();
-
-        switch (installer.InstallerType)
-        {
-        case ManifestInstaller::InstallerTypeEnum::PWA:
-            context << GeneratePwaMsix;
-            break;
-        case ManifestInstaller::InstallerTypeEnum::Exe:
-        case ManifestInstaller::InstallerTypeEnum::Burn:
-        case ManifestInstaller::InstallerTypeEnum::Inno:
-        case ManifestInstaller::InstallerTypeEnum::Msi:
-        case ManifestInstaller::InstallerTypeEnum::Nullsoft:
-        case ManifestInstaller::InstallerTypeEnum::Wix:
-            context << DownloadInstallerFile << VerifyInstallerHash;
-            break;
-        case ManifestInstaller::InstallerTypeEnum::Msix:
-            if (installer.SignatureSha256.empty())
-            {
-                context << DownloadInstallerFile << VerifyInstallerHash;
-            }
-            else
-            {
-                // Signature hash provided. No download needed. Just verify signature hash.
-                context << GetMsixSignatureHash << VerifyInstallerHash;
-            }
-            break;
-        case ManifestInstaller::InstallerTypeEnum::MSStore:
-            // Nothing to do here
-            break;
-        default:
-            THROW_HR(HRESULT_FROM_WIN32(ERROR_NOT_SUPPORTED));
-        }
-    }
-
-
-    void InstallPWA(Execution::Context& context)
-    {
-        const auto& path = context.Get<Execution::Data::InstallerPath>();
-        Uri uri(path.c_str());
-        PackageManager packageManager;
-        AddPackageOptions options;
-        options.AllowUnsigned(true);
-        options.DeferRegistrationWhenPackagesAreInUse(true);
-        IPackageManager9 packageManager9 = packageManager.as<IPackageManager9>();
-        auto test = packageManager9.AddPackageByUriAsync(uri, options).get();
-    }
-    //Move to Utilities later
-    std::wstring GetPathToExecutable()
-    {
-        std::vector<wchar_t> pathBuf;
-        DWORD copied = 0;
-        do {
-            pathBuf.resize(pathBuf.size() + MAX_PATH);
-            copied = GetModuleFileName(0, &pathBuf.at(0), pathBuf.size());
-        } while (copied >= pathBuf.size());
-
-        pathBuf.resize(copied);
-
-  
-
-        return std::wstring(pathBuf.begin(), pathBuf.end());
-    }
-    void GeneratePwaMsix(Execution::Context& context)
-    {
-        const auto& manifest = context.Get<Execution::Data::Manifest>();
-        //const auto& installer = context.Get<Execution::Data::Installer>().value();
-       
-        std::filesystem::path tempInstallerPath = Runtime::GetPathTo(Runtime::PathName::Temp);
-        tempInstallerPath /= Utility::ConvertToUTF16(manifest.Id + '.' + manifest.Version);
-        AICLI_LOG(CLI, Info, << "Generated temp download path: " << tempInstallerPath);
-        std::filesystem::create_directories(tempInstallerPath);
-        const std::filesystem::path& filePath = tempInstallerPath;
-        //const std::filesystem::path& filePath = context.Get<Execution::Data::InstallerPath>();
-        std::wstring appPath = GetPathToExecutable();
-        PathCchRemoveFileSpec(&appPath[0], appPath.size());
-
-        int size_needed = WideCharToMultiByte(CP_UTF8, 0, &appPath[0], (int)appPath.size(), NULL, 0, NULL, NULL);
-        std::string strTo(size_needed, 0);
-        WideCharToMultiByte(CP_UTF8, 0, &appPath[0], (int)appPath.size(), &strTo[0], size_needed, NULL, NULL);
-        
-        strTo.erase(strTo.find('\0'));
-        const auto& installer = context.Get<Execution::Data::Installer>().value();
-        std::string url = installer.Url;
-        std::string target = filePath.string();
-        std::string pwabuilderexe = strTo + "\\pwa_builder\\pwa_builder.exe  --channel=stable --win32alacarte";
-        //std::string a1 = "\\pwa_builder\\pwa_builder.exe";
-      
-        std::string urlArgument = " --url=";
-        std::string targetArgument = " --target=";
-        std::string archArgument = " --arch";
-
-        AICLI_LOG(CLI, Info, << "Starting installer. Path: " << filePath);
-        // Architecture? What does InstallerPath mean?
-        std::string command = pwabuilderexe.append(urlArgument).append(url).append(targetArgument).append(target);
-        const char* command_cast = const_cast<char*>(command.c_str());
-        auto res = system(command_cast);
-        if (res != 0)
-        {
-            res = 0;
-        }
-
-        for (const std::filesystem::directory_entry& entry : std::filesystem::directory_iterator(filePath) ){
-            // Is it a file / directory?
-            //bool isNormalFile = is_regular_file(entry);
-            //bool isDirectory = is_directory(entry);
-            auto path = entry.path();
-
-            std::string extensionString = path.extension().string();
-            if (extensionString == ".msix")
-            {
-                context.Add<Execution::Data::InstallerPath>(std::move(path));
-                context << InstallPWA;
-            }
-        }
-
-    }
-    //void InstallPWA() 
-    //{
-    //    winrt::Windows::Foundation::Uri uri = nullptr;
-    //    //std::string command = "pwa_builder.exe --url=https://app.ft.com --target=C:\\Users\\Downloads";
-    //    //const char* command_cast = const_cast<char*>(command.c_str());
-    //    std::string path = "PWATest_resources\\app.ft.com-BC923C9_1.0.0.0.msix";
-    //    const WCHAR path_convert[57] = L"file:\\\\PWATest_resources\\app.ft.com-BC923C9_1.0.0.0.msix";
-    //    //system(command_cast);
-    //    IDeploymentOperation* deploymentOperation;
-    //    //Initialize a URI factory
-    //    ABI::Windows::Foundation::IUriRuntimeClassFactory* uriFactory;
-    //    
-
-    //    //Initialize a package manager instance
-    //    winrt::com_ptr<ABI::Windows::Management::Deployment::IPackageManager> package_manager;
-    //    winrt::com_ptr<ABI::Windows::Management::Deployment::IPackageManager9> package_manager9;
-
-    //    IInspectable* package_options_raw;
-    //    HSTRING add_package_options_str;
-    //    HSTRING package_manager_str;
-    //    HSTRING runtime_class;
-    //    HSTRING path_string;
-    //   
-    //    //Create HSTRINGs
-    //    WindowsCreateString(RuntimeClass_Windows_Management_Deployment_AddPackageOptions, 47, &add_package_options_str);
-    //    WindowsCreateString(RuntimeClass_Windows_Management_Deployment_PackageManager, 44, &package_manager_str);
-    //    WindowsCreateString(RuntimeClass_Windows_Foundation_Uri, 22, &runtime_class);
-    //    WindowsCreateString(path_convert, 56, &path_string);
-    //   
-    //    //Configure the package options
-    //    auto packageOptionsResult = RoActivateInstance(add_package_options_str, &package_options_raw);
-    //    winrt::com_ptr<IInspectable> package_options;
-    //    package_options.attach(package_options_raw);
-    //    auto add_package_options = package_options.as<ABI::Windows::Management::Deployment::IAddPackageOptions>();
-   
-    //    //Add package options
-    //    auto hr = add_package_options->put_AllowUnsigned(true);
-    //    auto hr1 = add_package_options->put_DeferRegistrationWhenPackagesAreInUse(true);
-    //    auto newResult = RoActivateInstance(package_manager_str, reinterpret_cast<IInspectable**> (&package_manager));
-    //    package_manager.as(package_manager9);
-    //    
-    //    //Create the file URI
-    //    ABI::Windows::Foundation::IUriRuntimeClass* appx_package_uri;
-    //    auto res = ABI::Windows::Foundation::GetActivationFactory(runtime_class, &uriFactory);
-    //    auto uriRes = uriFactory->CreateUri(path_string, &appx_package_uri);
-
-    //    //Call to Add package
-    //    auto result = package_manager9->AddPackageByUriAsync(appx_package_uri,
-    //        add_package_options.get(),
-    //        &deploymentOperation);
-
-    //    newResult = 0;
-    //    packageOptionsResult = 0;
-    //    res = 0;
-    //    result = 0;
-    //    uriRes = 0;
-    //    hr = 0;
-    //    hr1 = 0;
-
-    //}
-
-    void DownloadInstallerFile(Execution::Context& context)
-    {
-        const auto& manifest = context.Get<Execution::Data::Manifest>();
-        const auto& installer = context.Get<Execution::Data::Installer>().value();
-
-        std::filesystem::path tempInstallerPath = Runtime::GetPathTo(Runtime::PathName::Temp);
-        tempInstallerPath /= Utility::ConvertToUTF16(manifest.Id + '.' + manifest.Version);
-
-        AICLI_LOG(CLI, Info, << "Generated temp download path: " << tempInstallerPath);
-
-        context.Reporter.Info() << "Downloading " << Execution::UrlEmphasis << installer.Url << std::endl;
-
-        auto hash = context.Reporter.ExecuteWithProgress(std::bind(Utility::Download,
-            installer.Url,
-            tempInstallerPath,
-            std::placeholders::_1,
-            true));
-
-        if (!hash)
-        {
-            context.Reporter.Info() << "Package download canceled." << std::endl;
-            AICLI_TERMINATE_CONTEXT(E_ABORT);
-        }
-
-        context.Add<Execution::Data::HashPair>(std::make_pair(installer.Sha256, hash.value()));
-        context.Add<Execution::Data::InstallerPath>(std::move(tempInstallerPath));
-    }
-
-    void GetMsixSignatureHash(Execution::Context& context)
-    {
-        // We use this when the server won't support streaming install to swap to download.
-        bool downloadInstead = false;
-
-        try
-        {
-            const auto& installer = context.Get<Execution::Data::Installer>().value();
-
-            Msix::MsixInfo msixInfo(installer.Url);
-            auto signature = msixInfo.GetSignature();
-
-            auto signatureHash = SHA256::ComputeHash(signature.data(), static_cast<uint32_t>(signature.size()));
-
-            context.Add<Execution::Data::HashPair>(std::make_pair(installer.SignatureSha256, signatureHash));
-        }
-        catch (const winrt::hresult_error& e)
-        {
-            if (e.code() == HRESULT_FROM_WIN32(ERROR_NO_RANGES_PROCESSED))
-            {
-                // Server does not support range request, use download
-                downloadInstead = true;
-            }
-            else
-            {
-                throw;
-            }
-        }
-
-        if (downloadInstead)
-        {
-            context << DownloadInstallerFile;
-        }
-    }
-
-    void VerifyInstallerHash(Execution::Context& context)
-    {
-        const auto& hashPair = context.Get<Execution::Data::HashPair>();
-
-        if (!std::equal(
-            hashPair.first.begin(),
-            hashPair.first.end(),
-            hashPair.second.begin()))
-        {
-            bool overrideHashMismatch = context.Args.Contains(Execution::Args::Type::Force);
-
-            const auto& manifest = context.Get<Execution::Data::Manifest>();
-            Logging::Telemetry().LogInstallerHashMismatch(manifest.Id, manifest.Version, manifest.Channel, hashPair.first, hashPair.second, overrideHashMismatch);
-
-            // If running as admin, do not allow the user to override the hash failure.
-            if (Runtime::IsRunningAsAdmin())
-            {
-                context.Reporter.Error() << Resource::String::InstallerHashMismatchAdminBlock << std::endl;
-            }
-            else if (overrideHashMismatch)
-            {
-                context.Reporter.Warn() << Resource::String::InstallerHashMismatchOverridden << std::endl;
-                return;
-            }
-            else
-            {
-                context.Reporter.Error() << Resource::String::InstallerHashMismatchOverrideRequired << std::endl;
-            }
-
-            AICLI_TERMINATE_CONTEXT(APPINSTALLER_CLI_ERROR_INSTALLER_HASH_MISMATCH);
-        }
-        else
-        {
-            AICLI_LOG(CLI, Info, << "Installer hash verified");
-            context.Reporter.Info() << Resource::String::InstallerHashVerified << std::endl;
-        }
-    }
-
-    void ExecuteInstaller(Execution::Context& context)
-    {
-        const auto& installer = context.Get<Execution::Data::Installer>().value();
-
-        switch (installer.InstallerType)
-        {
-        case ManifestInstaller::InstallerTypeEnum::Exe:
-        case ManifestInstaller::InstallerTypeEnum::Burn:
-        case ManifestInstaller::InstallerTypeEnum::Inno:
-        case ManifestInstaller::InstallerTypeEnum::Msi:
-        case ManifestInstaller::InstallerTypeEnum::Nullsoft:
-        case ManifestInstaller::InstallerTypeEnum::Wix:
-            context << ShellExecuteInstall;
-            break;
-        case ManifestInstaller::InstallerTypeEnum::Msix:
-            context << MsixInstall;
-            break;
-        case ManifestInstaller::InstallerTypeEnum::MSStore:
-            context <<
-                EnsureFeatureEnabled(Settings::ExperimentalFeature::Feature::ExperimentalMSStore) <<
-                MSStoreInstall;
-            break;
-        default:
-            THROW_HR(HRESULT_FROM_WIN32(ERROR_NOT_SUPPORTED));
-        }
-    }
-
-    void ShellExecuteInstall(Execution::Context& context)
-    {
-        context <<
-            GetInstallerArgs <<
-            RenameDownloadedInstaller <<
-            ShellExecuteInstallImpl;
-    }
-
-    void MsixInstall(Execution::Context& context)
-    {
-        winrt::Windows::Foundation::Uri uri = nullptr;
-        if (context.Contains(Execution::Data::InstallerPath))
-        {
-            uri = winrt::Windows::Foundation::Uri(context.Get<Execution::Data::InstallerPath>().c_str());
-        }
-        else
-        {
-            uri = winrt::Windows::Foundation::Uri(Utility::ConvertToUTF16(context.Get<Execution::Data::Installer>()->Url));
-        }
-
-        context.Reporter.Info() << Resource::String::InstallFlowStartingPackageInstall << std::endl;
-
-        try
-        {
-            DeploymentOptions deploymentOptions =
-                DeploymentOptions::ForceApplicationShutdown |
-                DeploymentOptions::ForceTargetApplicationShutdown;
-            context.Reporter.ExecuteWithProgress(std::bind(Deployment::RequestAddPackage, uri, deploymentOptions, std::placeholders::_1));
-        }
-        catch (const wil::ResultException& re)
-        {
-            const auto& manifest = context.Get<Execution::Data::Manifest>();
-            Logging::Telemetry().LogInstallerFailure(manifest.Id, manifest.Version, manifest.Channel, "MSIX", re.GetErrorCode());
-
-            context.Reporter.Error() << GetUserPresentableMessage(re) << std::endl;
-            AICLI_TERMINATE_CONTEXT(re.GetErrorCode());
-        }
-
-        context.Reporter.Info() << Resource::String::InstallFlowInstallSuccess << std::endl;
-    }
-
-    void RemoveInstaller(Execution::Context& context)
-    {
-        // Path may not be present if installed from a URL for MSIX
-        if (context.Contains(Execution::Data::InstallerPath))
-        {
-            const auto& path = context.Get<Execution::Data::InstallerPath>();
-            AICLI_LOG(CLI, Info, << "Removing installer: " << path);
-            std::filesystem::remove(path);
-        }
-    }
-
-    void MSStoreInstall(Execution::Context& context)
-    {
-        auto productId = Utility::ConvertToUTF16(context.Get<Execution::Data::Installer>()->ProductId);
-
-        constexpr std::wstring_view s_StoreClientName = L"Microsoft.WindowsStore"sv;
-        constexpr std::wstring_view s_StoreClientPublisher = L"CN=Microsoft Corporation, O=Microsoft Corporation, L=Redmond, S=Washington, C=US"sv;
-
-        // Policy check
-        AppInstallManager installManager;
-        if (installManager.IsStoreBlockedByPolicyAsync(s_StoreClientName, s_StoreClientPublisher).get())
-        {
-            context.Reporter.Error() << Resource::String::MSStoreInstallStoreClientBlocked << std::endl;
-            AICLI_LOG(CLI, Error, << "Store client is blocked by policy. MSStore install failed.");
-            AICLI_TERMINATE_CONTEXT(APPINSTALLER_CLI_ERROR_MSSTORE_BLOCKED_BY_POLICY);
-        }
-
-        if (!installManager.GetIsAppAllowedToInstallAsync(productId).get())
-        {
-            context.Reporter.Error() << Resource::String::MSStoreInstallAppBlocked << std::endl;
-            AICLI_LOG(CLI, Error, << "App is blocked by policy. MSStore install failed. ProductId: " << Utility::ConvertToUTF8(productId));
-            AICLI_TERMINATE_CONTEXT(APPINSTALLER_CLI_ERROR_MSSTORE_APP_BLOCKED_BY_POLICY);
-        }
-
-        // Verifying/Acquiring product ownership
-        context.Reporter.Info() << Resource::String::MSStoreInstallTryGetEntitlement << std::endl;
-        GetEntitlementResult enr = installManager.GetFreeUserEntitlementAsync(productId, winrt::hstring(), winrt::hstring()).get();
-
-        if (enr.Status() == GetEntitlementStatus::Succeeded)
-        {
-            context.Reporter.Info() << Resource::String::MSStoreInstallGetEntitlementSuccess << std::endl;
-            AICLI_LOG(CLI, Error, << "Get entitlement succeeded.");
-        }
-        else
-        {
-            if (enr.Status() == GetEntitlementStatus::NoStoreAccount)
-            {
-                context.Reporter.Info() << Resource::String::MSStoreInstallGetEntitlementNoStoreAccount << std::endl;
-                AICLI_LOG(CLI, Error, << "Get entitlement failed. No Store account.");
-            }
-            else if (enr.Status() == GetEntitlementStatus::NetworkError)
-            {
-                context.Reporter.Info() << Resource::String::MSStoreInstallGetEntitlementNetworkError << std::endl;
-                AICLI_LOG(CLI, Error, << "Get entitlement failed. Network error.");
-            }
-            else if (enr.Status() == GetEntitlementStatus::ServerError)
-            {
-                context.Reporter.Info() << Resource::String::MSStoreInstallGetEntitlementServerError << std::endl;
-                AICLI_LOG(CLI, Error, << "Get entitlement succeeded. Server error. ProductId: " << Utility::ConvertToUTF8(productId));
-            }
-
-            AICLI_TERMINATE_CONTEXT(APPINSTALLER_CLI_ERROR_MSSTORE_INSTALL_FAILED);
-        }
-
-        context.Reporter.Info() << Resource::String::InstallFlowStartingPackageInstall << std::endl;
-
-        IVectorView<AppInstallItem> installItems = installManager.StartProductInstallAsync(
-            productId,              // ProductId
-            winrt::hstring(),       // CatalogId
-            winrt::hstring(),       // FlightId
-            L"WinGetCli",           // ClientId
-            false,                  // repair
-            false,
-            winrt::hstring(),
-            nullptr).get();
-
-        for (auto const& installItem : installItems)
-        {
-            AICLI_LOG(CLI, Info, <<
-                "Started MSStore package installation. ProductId: " << Utility::ConvertToUTF8(installItem.ProductId()) <<
-                " PackageFamilyName: " << Utility::ConvertToUTF8(installItem.PackageFamilyName()));
-        }
-
-        context.Reporter.ExecuteWithProgress(
-            [&](IProgressCallback& progress)
-            {
-                // We are aggregating all AppInstallItem progresses into one.
-                // Averaging every progress for now until we have a better way to find overall progress.
-                uint64_t overallProgressMax = 100 * installItems.Size();
-                uint64_t currentProgress = 0;
-
-                while (currentProgress < overallProgressMax)
-                {
-                    currentProgress = 0;
-
-                    for (auto const& installItem : installItems)
-                    {
-                        const auto& status = installItem.GetCurrentStatus();
-                        currentProgress += static_cast<uint64_t>(status.PercentComplete());
-
-                        HRESULT errorCode = status.ErrorCode();
-                        if (!SUCCEEDED(errorCode))
-                        {
-                            context.Reporter.Info() << Resource::String::MSStoreInstallFailed << ' ' << WINGET_OSTREAM_FORMAT_HRESULT(errorCode) << std::endl;
-                            AICLI_LOG(CLI, Error, << "MSStore install failed. ProductId: " << Utility::ConvertToUTF8(productId) << " HResult: " << WINGET_OSTREAM_FORMAT_HRESULT(errorCode));
-                            AICLI_TERMINATE_CONTEXT(errorCode);
-                        }
-                    }
-
-                    // It may take a while for Store client to pick up the install request.
-                    // So we show indefinite progress here to avoid a progress bar stuck at 0.
-                    if (currentProgress > 0)
-                    {
-                        progress.OnProgress(currentProgress, overallProgressMax, ProgressType::Percent);
-                    }
-
-                    if (progress.IsCancelled())
-                    {
-                        for (auto const& installItem : installItems)
-                        {
-                            installItem.Cancel();
-                        }
-                    }
-
-                    Sleep(100);
-                }
-            });
-
-        context.Reporter.Info() << Resource::String::InstallFlowInstallSuccess << std::endl;
-    }
-}
+// Copyright (c) Microsoft Corporation.
+// Licensed under the MIT License.
+#include "pch.h"
+#include "InstallFlow.h"
+#include "Resources.h"
+#include "ShellExecuteInstallerHandler.h"
+#include "WorkflowBase.h"
+#include<stdlib.h>
+#include<stdio.h>
+#include<PathCch.h>
+//#include <windows.management.deployment.h>
+
+namespace AppInstaller::CLI::Workflow
+{
+    using namespace winrt::Windows::ApplicationModel::Store::Preview::InstallControl;
+    using namespace winrt::Windows::Foundation;
+    using namespace winrt::Windows::Foundation::Collections;
+    using namespace winrt::Windows::Management::Deployment;
+    using namespace AppInstaller::Utility;
+    using namespace AppInstaller::Manifest;
+
+    void EnsureMinOSVersion(Execution::Context& context)
+    {
+        const auto& manifest = context.Get<Execution::Data::Manifest>();
+
+        if (!manifest.MinOSVersion.empty() &&
+            !Runtime::IsCurrentOSVersionGreaterThanOrEqual(Version(manifest.MinOSVersion)))
+        {
+            context.Reporter.Error() << Resource::String::InstallationRequiresHigherWindows << ' ' << manifest.MinOSVersion << std::endl;
+            AICLI_TERMINATE_CONTEXT(HRESULT_FROM_WIN32(ERROR_OLD_WIN_VERSION));
+        }
+    }
+
+    void EnsureApplicableInstaller(Execution::Context& context)
+    {
+        const auto& installer = context.Get<Execution::Data::Installer>();
+
+        if (!installer.has_value())
+        {
+            context.Reporter.Error() << Resource::String::NoApplicableInstallers << std::endl;
+            AICLI_TERMINATE_CONTEXT(APPINSTALLER_CLI_ERROR_NO_APPLICABLE_INSTALLER);
+        }
+    }
+
+    void ShowInstallationDisclaimer(Execution::Context& context)
+    {
+        auto installerType = context.Get<Execution::Data::Installer>().value().InstallerType;
+
+        if (installerType == ManifestInstaller::InstallerTypeEnum::MSStore)
+        {
+            context.Reporter.Info() << Resource::String::InstallationDisclaimerMSStore << std::endl;
+        }
+        else
+        {
+            context.Reporter.Info() <<
+                Resource::String::InstallationDisclaimer1 << std::endl <<
+                Resource::String::InstallationDisclaimer2 << std::endl;
+        }
+    }
+
+    void DownloadInstaller(Execution::Context& context)
+    {
+        const auto& installer = context.Get<Execution::Data::Installer>().value();
+
+        switch (installer.InstallerType)
+        {
+        case ManifestInstaller::InstallerTypeEnum::PWA:
+            context << GeneratePwaMsix;
+            break;
+        case ManifestInstaller::InstallerTypeEnum::Exe:
+        case ManifestInstaller::InstallerTypeEnum::Burn:
+        case ManifestInstaller::InstallerTypeEnum::Inno:
+        case ManifestInstaller::InstallerTypeEnum::Msi:
+        case ManifestInstaller::InstallerTypeEnum::Nullsoft:
+        case ManifestInstaller::InstallerTypeEnum::Wix:
+            context << DownloadInstallerFile << VerifyInstallerHash;
+            break;
+        case ManifestInstaller::InstallerTypeEnum::Msix:
+            if (installer.SignatureSha256.empty())
+            {
+                context << DownloadInstallerFile << VerifyInstallerHash;
+            }
+            else
+            {
+                // Signature hash provided. No download needed. Just verify signature hash.
+                context << GetMsixSignatureHash << VerifyInstallerHash;
+            }
+            break;
+        case ManifestInstaller::InstallerTypeEnum::MSStore:
+            // Nothing to do here
+            break;
+        default:
+            THROW_HR(HRESULT_FROM_WIN32(ERROR_NOT_SUPPORTED));
+        }
+    }
+
+
+    void InstallPWA(Execution::Context& context)
+    {
+        const auto& path = context.Get<Execution::Data::InstallerPath>();
+        Uri uri(path.c_str());
+        PackageManager packageManager;
+        AddPackageOptions options;
+        options.AllowUnsigned(true);
+        options.DeferRegistrationWhenPackagesAreInUse(true);
+        IPackageManager9 packageManager9 = packageManager.as<IPackageManager9>();
+        auto test = packageManager9.AddPackageByUriAsync(uri, options).get();
+    }
+    //Move to Utilities later
+    std::wstring GetPathToExecutable()
+    {
+        std::vector<wchar_t> pathBuf;
+        DWORD copied = 0;
+        do {
+            pathBuf.resize(pathBuf.size() + MAX_PATH);
+            copied = GetModuleFileName(0, &pathBuf.at(0), pathBuf.size());
+        } while (copied >= pathBuf.size());
+
+        pathBuf.resize(copied);
+
+  
+
+        return std::wstring(pathBuf.begin(), pathBuf.end());
+    }
+    void GeneratePwaMsix(Execution::Context& context)
+    {
+        const auto& manifest = context.Get<Execution::Data::Manifest>();
+        //const auto& installer = context.Get<Execution::Data::Installer>().value();
+       
+        std::filesystem::path tempInstallerPath = Runtime::GetPathTo(Runtime::PathName::Temp);
+        tempInstallerPath /= Utility::ConvertToUTF16(manifest.Id + '.' + manifest.Version);
+        AICLI_LOG(CLI, Info, << "Generated temp download path: " << tempInstallerPath);
+        std::filesystem::create_directories(tempInstallerPath);
+        const std::filesystem::path& filePath = tempInstallerPath;
+        //const std::filesystem::path& filePath = context.Get<Execution::Data::InstallerPath>();
+        std::wstring appPath = GetPathToExecutable();
+        PathCchRemoveFileSpec(&appPath[0], appPath.size());
+
+        int size_needed = WideCharToMultiByte(CP_UTF8, 0, &appPath[0], (int)appPath.size(), NULL, 0, NULL, NULL);
+        std::string strTo(size_needed, 0);
+        WideCharToMultiByte(CP_UTF8, 0, &appPath[0], (int)appPath.size(), &strTo[0], size_needed, NULL, NULL);
+        
+        strTo.erase(strTo.find('\0'));
+        const auto& installer = context.Get<Execution::Data::Installer>().value();
+        std::string url = installer.Url;
+        std::string target = filePath.string();
+        std::string pwabuilderexe = strTo + "\\pwa_builder\\pwa_builder.exe  --channel=stable --win32alacarte";
+        //std::string a1 = "\\pwa_builder\\pwa_builder.exe";
+      
+        std::string urlArgument = " --url=";
+        std::string targetArgument = " --target=";
+        std::string archArgument = " --arch";
+
+        AICLI_LOG(CLI, Info, << "Starting installer. Path: " << filePath);
+        // Architecture? What does InstallerPath mean?
+        std::string command = pwabuilderexe.append(urlArgument).append(url).append(targetArgument).append(target);
+        const char* command_cast = const_cast<char*>(command.c_str());
+        auto res = system(command_cast);
+        if (res != 0)
+        {
+            res = 0;
+        }
+
+        for (const std::filesystem::directory_entry& entry : std::filesystem::directory_iterator(filePath) ){
+            // Is it a file / directory?
+            //bool isNormalFile = is_regular_file(entry);
+            //bool isDirectory = is_directory(entry);
+            auto path = entry.path();
+
+            std::string extensionString = path.extension().string();
+            if (extensionString == ".msix")
+            {
+                context.Add<Execution::Data::InstallerPath>(std::move(path));
+                context << InstallPWA;
+            }
+        }
+
+    }
+    //void InstallPWA() 
+    //{
+    //    winrt::Windows::Foundation::Uri uri = nullptr;
+    //    //std::string command = "pwa_builder.exe --url=https://app.ft.com --target=C:\\Users\\Downloads";
+    //    //const char* command_cast = const_cast<char*>(command.c_str());
+    //    std::string path = "PWATest_resources\\app.ft.com-BC923C9_1.0.0.0.msix";
+    //    const WCHAR path_convert[57] = L"file:\\\\PWATest_resources\\app.ft.com-BC923C9_1.0.0.0.msix";
+    //    //system(command_cast);
+    //    IDeploymentOperation* deploymentOperation;
+    //    //Initialize a URI factory
+    //    ABI::Windows::Foundation::IUriRuntimeClassFactory* uriFactory;
+    //    
+
+    //    //Initialize a package manager instance
+    //    winrt::com_ptr<ABI::Windows::Management::Deployment::IPackageManager> package_manager;
+    //    winrt::com_ptr<ABI::Windows::Management::Deployment::IPackageManager9> package_manager9;
+
+    //    IInspectable* package_options_raw;
+    //    HSTRING add_package_options_str;
+    //    HSTRING package_manager_str;
+    //    HSTRING runtime_class;
+    //    HSTRING path_string;
+    //   
+    //    //Create HSTRINGs
+    //    WindowsCreateString(RuntimeClass_Windows_Management_Deployment_AddPackageOptions, 47, &add_package_options_str);
+    //    WindowsCreateString(RuntimeClass_Windows_Management_Deployment_PackageManager, 44, &package_manager_str);
+    //    WindowsCreateString(RuntimeClass_Windows_Foundation_Uri, 22, &runtime_class);
+    //    WindowsCreateString(path_convert, 56, &path_string);
+    //   
+    //    //Configure the package options
+    //    auto packageOptionsResult = RoActivateInstance(add_package_options_str, &package_options_raw);
+    //    winrt::com_ptr<IInspectable> package_options;
+    //    package_options.attach(package_options_raw);
+    //    auto add_package_options = package_options.as<ABI::Windows::Management::Deployment::IAddPackageOptions>();
+   
+    //    //Add package options
+    //    auto hr = add_package_options->put_AllowUnsigned(true);
+    //    auto hr1 = add_package_options->put_DeferRegistrationWhenPackagesAreInUse(true);
+    //    auto newResult = RoActivateInstance(package_manager_str, reinterpret_cast<IInspectable**> (&package_manager));
+    //    package_manager.as(package_manager9);
+    //    
+    //    //Create the file URI
+    //    ABI::Windows::Foundation::IUriRuntimeClass* appx_package_uri;
+    //    auto res = ABI::Windows::Foundation::GetActivationFactory(runtime_class, &uriFactory);
+    //    auto uriRes = uriFactory->CreateUri(path_string, &appx_package_uri);
+
+    //    //Call to Add package
+    //    auto result = package_manager9->AddPackageByUriAsync(appx_package_uri,
+    //        add_package_options.get(),
+    //        &deploymentOperation);
+
+    //    newResult = 0;
+    //    packageOptionsResult = 0;
+    //    res = 0;
+    //    result = 0;
+    //    uriRes = 0;
+    //    hr = 0;
+    //    hr1 = 0;
+
+    //}
+
+    void DownloadInstallerFile(Execution::Context& context)
+    {
+        const auto& manifest = context.Get<Execution::Data::Manifest>();
+        const auto& installer = context.Get<Execution::Data::Installer>().value();
+
+        std::filesystem::path tempInstallerPath = Runtime::GetPathTo(Runtime::PathName::Temp);
+        tempInstallerPath /= Utility::ConvertToUTF16(manifest.Id + '.' + manifest.Version);
+
+        AICLI_LOG(CLI, Info, << "Generated temp download path: " << tempInstallerPath);
+
+        context.Reporter.Info() << "Downloading " << Execution::UrlEmphasis << installer.Url << std::endl;
+
+        auto hash = context.Reporter.ExecuteWithProgress(std::bind(Utility::Download,
+            installer.Url,
+            tempInstallerPath,
+            std::placeholders::_1,
+            true));
+
+        if (!hash)
+        {
+            context.Reporter.Info() << "Package download canceled." << std::endl;
+            AICLI_TERMINATE_CONTEXT(E_ABORT);
+        }
+
+        context.Add<Execution::Data::HashPair>(std::make_pair(installer.Sha256, hash.value()));
+        context.Add<Execution::Data::InstallerPath>(std::move(tempInstallerPath));
+    }
+
+    void GetMsixSignatureHash(Execution::Context& context)
+    {
+        // We use this when the server won't support streaming install to swap to download.
+        bool downloadInstead = false;
+
+        try
+        {
+            const auto& installer = context.Get<Execution::Data::Installer>().value();
+
+            Msix::MsixInfo msixInfo(installer.Url);
+            auto signature = msixInfo.GetSignature();
+
+            auto signatureHash = SHA256::ComputeHash(signature.data(), static_cast<uint32_t>(signature.size()));
+
+            context.Add<Execution::Data::HashPair>(std::make_pair(installer.SignatureSha256, signatureHash));
+        }
+        catch (const winrt::hresult_error& e)
+        {
+            if (e.code() == HRESULT_FROM_WIN32(ERROR_NO_RANGES_PROCESSED))
+            {
+                // Server does not support range request, use download
+                downloadInstead = true;
+            }
+            else
+            {
+                throw;
+            }
+        }
+
+        if (downloadInstead)
+        {
+            context << DownloadInstallerFile;
+        }
+    }
+
+    void VerifyInstallerHash(Execution::Context& context)
+    {
+        const auto& hashPair = context.Get<Execution::Data::HashPair>();
+
+        if (!std::equal(
+            hashPair.first.begin(),
+            hashPair.first.end(),
+            hashPair.second.begin()))
+        {
+            bool overrideHashMismatch = context.Args.Contains(Execution::Args::Type::Force);
+
+            const auto& manifest = context.Get<Execution::Data::Manifest>();
+            Logging::Telemetry().LogInstallerHashMismatch(manifest.Id, manifest.Version, manifest.Channel, hashPair.first, hashPair.second, overrideHashMismatch);
+
+            // If running as admin, do not allow the user to override the hash failure.
+            if (Runtime::IsRunningAsAdmin())
+            {
+                context.Reporter.Error() << Resource::String::InstallerHashMismatchAdminBlock << std::endl;
+            }
+            else if (overrideHashMismatch)
+            {
+                context.Reporter.Warn() << Resource::String::InstallerHashMismatchOverridden << std::endl;
+                return;
+            }
+            else
+            {
+                context.Reporter.Error() << Resource::String::InstallerHashMismatchOverrideRequired << std::endl;
+            }
+
+            AICLI_TERMINATE_CONTEXT(APPINSTALLER_CLI_ERROR_INSTALLER_HASH_MISMATCH);
+        }
+        else
+        {
+            AICLI_LOG(CLI, Info, << "Installer hash verified");
+            context.Reporter.Info() << Resource::String::InstallerHashVerified << std::endl;
+        }
+    }
+
+    void ExecuteInstaller(Execution::Context& context)
+    {
+        const auto& installer = context.Get<Execution::Data::Installer>().value();
+
+        switch (installer.InstallerType)
+        {
+        case ManifestInstaller::InstallerTypeEnum::Exe:
+        case ManifestInstaller::InstallerTypeEnum::Burn:
+        case ManifestInstaller::InstallerTypeEnum::Inno:
+        case ManifestInstaller::InstallerTypeEnum::Msi:
+        case ManifestInstaller::InstallerTypeEnum::Nullsoft:
+        case ManifestInstaller::InstallerTypeEnum::Wix:
+            context << ShellExecuteInstall;
+            break;
+        case ManifestInstaller::InstallerTypeEnum::Msix:
+            context << MsixInstall;
+            break;
+        case ManifestInstaller::InstallerTypeEnum::MSStore:
+            context <<
+                EnsureFeatureEnabled(Settings::ExperimentalFeature::Feature::ExperimentalMSStore) <<
+                MSStoreInstall;
+            break;
+        default:
+            THROW_HR(HRESULT_FROM_WIN32(ERROR_NOT_SUPPORTED));
+        }
+    }
+
+    void ShellExecuteInstall(Execution::Context& context)
+    {
+        context <<
+            GetInstallerArgs <<
+            RenameDownloadedInstaller <<
+            ShellExecuteInstallImpl;
+    }
+
+    void MsixInstall(Execution::Context& context)
+    {
+        winrt::Windows::Foundation::Uri uri = nullptr;
+        if (context.Contains(Execution::Data::InstallerPath))
+        {
+            uri = winrt::Windows::Foundation::Uri(context.Get<Execution::Data::InstallerPath>().c_str());
+        }
+        else
+        {
+            uri = winrt::Windows::Foundation::Uri(Utility::ConvertToUTF16(context.Get<Execution::Data::Installer>()->Url));
+        }
+
+        context.Reporter.Info() << Resource::String::InstallFlowStartingPackageInstall << std::endl;
+
+        try
+        {
+            DeploymentOptions deploymentOptions =
+                DeploymentOptions::ForceApplicationShutdown |
+                DeploymentOptions::ForceTargetApplicationShutdown;
+            context.Reporter.ExecuteWithProgress(std::bind(Deployment::RequestAddPackage, uri, deploymentOptions, std::placeholders::_1));
+        }
+        catch (const wil::ResultException& re)
+        {
+            const auto& manifest = context.Get<Execution::Data::Manifest>();
+            Logging::Telemetry().LogInstallerFailure(manifest.Id, manifest.Version, manifest.Channel, "MSIX", re.GetErrorCode());
+
+            context.Reporter.Error() << GetUserPresentableMessage(re) << std::endl;
+            AICLI_TERMINATE_CONTEXT(re.GetErrorCode());
+        }
+
+        context.Reporter.Info() << Resource::String::InstallFlowInstallSuccess << std::endl;
+    }
+
+    void RemoveInstaller(Execution::Context& context)
+    {
+        // Path may not be present if installed from a URL for MSIX
+        if (context.Contains(Execution::Data::InstallerPath))
+        {
+            const auto& path = context.Get<Execution::Data::InstallerPath>();
+            AICLI_LOG(CLI, Info, << "Removing installer: " << path);
+            std::filesystem::remove(path);
+        }
+    }
+
+    void MSStoreInstall(Execution::Context& context)
+    {
+        auto productId = Utility::ConvertToUTF16(context.Get<Execution::Data::Installer>()->ProductId);
+
+        constexpr std::wstring_view s_StoreClientName = L"Microsoft.WindowsStore"sv;
+        constexpr std::wstring_view s_StoreClientPublisher = L"CN=Microsoft Corporation, O=Microsoft Corporation, L=Redmond, S=Washington, C=US"sv;
+
+        // Policy check
+        AppInstallManager installManager;
+        if (installManager.IsStoreBlockedByPolicyAsync(s_StoreClientName, s_StoreClientPublisher).get())
+        {
+            context.Reporter.Error() << Resource::String::MSStoreInstallStoreClientBlocked << std::endl;
+            AICLI_LOG(CLI, Error, << "Store client is blocked by policy. MSStore install failed.");
+            AICLI_TERMINATE_CONTEXT(APPINSTALLER_CLI_ERROR_MSSTORE_BLOCKED_BY_POLICY);
+        }
+
+        if (!installManager.GetIsAppAllowedToInstallAsync(productId).get())
+        {
+            context.Reporter.Error() << Resource::String::MSStoreInstallAppBlocked << std::endl;
+            AICLI_LOG(CLI, Error, << "App is blocked by policy. MSStore install failed. ProductId: " << Utility::ConvertToUTF8(productId));
+            AICLI_TERMINATE_CONTEXT(APPINSTALLER_CLI_ERROR_MSSTORE_APP_BLOCKED_BY_POLICY);
+        }
+
+        // Verifying/Acquiring product ownership
+        context.Reporter.Info() << Resource::String::MSStoreInstallTryGetEntitlement << std::endl;
+        GetEntitlementResult enr = installManager.GetFreeUserEntitlementAsync(productId, winrt::hstring(), winrt::hstring()).get();
+
+        if (enr.Status() == GetEntitlementStatus::Succeeded)
+        {
+            context.Reporter.Info() << Resource::String::MSStoreInstallGetEntitlementSuccess << std::endl;
+            AICLI_LOG(CLI, Error, << "Get entitlement succeeded.");
+        }
+        else
+        {
+            if (enr.Status() == GetEntitlementStatus::NoStoreAccount)
+            {
+                context.Reporter.Info() << Resource::String::MSStoreInstallGetEntitlementNoStoreAccount << std::endl;
+                AICLI_LOG(CLI, Error, << "Get entitlement failed. No Store account.");
+            }
+            else if (enr.Status() == GetEntitlementStatus::NetworkError)
+            {
+                context.Reporter.Info() << Resource::String::MSStoreInstallGetEntitlementNetworkError << std::endl;
+                AICLI_LOG(CLI, Error, << "Get entitlement failed. Network error.");
+            }
+            else if (enr.Status() == GetEntitlementStatus::ServerError)
+            {
+                context.Reporter.Info() << Resource::String::MSStoreInstallGetEntitlementServerError << std::endl;
+                AICLI_LOG(CLI, Error, << "Get entitlement succeeded. Server error. ProductId: " << Utility::ConvertToUTF8(productId));
+            }
+
+            AICLI_TERMINATE_CONTEXT(APPINSTALLER_CLI_ERROR_MSSTORE_INSTALL_FAILED);
+        }
+
+        context.Reporter.Info() << Resource::String::InstallFlowStartingPackageInstall << std::endl;
+
+        IVectorView<AppInstallItem> installItems = installManager.StartProductInstallAsync(
+            productId,              // ProductId
+            winrt::hstring(),       // CatalogId
+            winrt::hstring(),       // FlightId
+            L"WinGetCli",           // ClientId
+            false,                  // repair
+            false,
+            winrt::hstring(),
+            nullptr).get();
+
+        for (auto const& installItem : installItems)
+        {
+            AICLI_LOG(CLI, Info, <<
+                "Started MSStore package installation. ProductId: " << Utility::ConvertToUTF8(installItem.ProductId()) <<
+                " PackageFamilyName: " << Utility::ConvertToUTF8(installItem.PackageFamilyName()));
+        }
+
+        context.Reporter.ExecuteWithProgress(
+            [&](IProgressCallback& progress)
+            {
+                // We are aggregating all AppInstallItem progresses into one.
+                // Averaging every progress for now until we have a better way to find overall progress.
+                uint64_t overallProgressMax = 100 * installItems.Size();
+                uint64_t currentProgress = 0;
+
+                while (currentProgress < overallProgressMax)
+                {
+                    currentProgress = 0;
+
+                    for (auto const& installItem : installItems)
+                    {
+                        const auto& status = installItem.GetCurrentStatus();
+                        currentProgress += static_cast<uint64_t>(status.PercentComplete());
+
+                        HRESULT errorCode = status.ErrorCode();
+                        if (!SUCCEEDED(errorCode))
+                        {
+                            context.Reporter.Info() << Resource::String::MSStoreInstallFailed << ' ' << WINGET_OSTREAM_FORMAT_HRESULT(errorCode) << std::endl;
+                            AICLI_LOG(CLI, Error, << "MSStore install failed. ProductId: " << Utility::ConvertToUTF8(productId) << " HResult: " << WINGET_OSTREAM_FORMAT_HRESULT(errorCode));
+                            AICLI_TERMINATE_CONTEXT(errorCode);
+                        }
+                    }
+
+                    // It may take a while for Store client to pick up the install request.
+                    // So we show indefinite progress here to avoid a progress bar stuck at 0.
+                    if (currentProgress > 0)
+                    {
+                        progress.OnProgress(currentProgress, overallProgressMax, ProgressType::Percent);
+                    }
+
+                    if (progress.IsCancelled())
+                    {
+                        for (auto const& installItem : installItems)
+                        {
+                            installItem.Cancel();
+                        }
+                    }
+
+                    Sleep(100);
+                }
+            });
+
+        context.Reporter.Info() << Resource::String::InstallFlowInstallSuccess << std::endl;
+    }
+}