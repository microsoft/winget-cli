--- conflicted
+++ resolved
@@ -1,874 +1,851 @@
-// Copyright (c) Microsoft Corporation.
-// Licensed under the MIT License.
-#include "pch.h"
-#include "InstallFlow.h"
-#include "DownloadFlow.h"
-#include "UninstallFlow.h"
-#include "UpdateFlow.h"
-#include "ShowFlow.h"
-#include "Resources.h"
-#include "ShellExecuteInstallerHandler.h"
-#include "MSStoreInstallerHandler.h"
-#include "MsiInstallFlow.h"
-#include "ArchiveFlow.h"
-#include "PortableFlow.h"
-#include "WorkflowBase.h"
-#include "DependenciesFlow.h"
-#include "PromptFlow.h"
-#include <AppInstallerMsixInfo.h>
-#include <AppInstallerDeployment.h>
-#include <AppInstallerSynchronization.h>
-#include <Argument.h>
-#include <Command.h>
-#include <winget/ARPCorrelation.h>
-#include <winget/Archive.h>
-#include <winget/PathVariable.h>
-#include <winget/Runtime.h>
-
-using namespace winrt::Windows::Foundation;
-using namespace winrt::Windows::Foundation::Collections;
-using namespace winrt::Windows::Management::Deployment;
-using namespace AppInstaller::CLI::Execution;
-using namespace AppInstaller::Manifest;
-using namespace AppInstaller::Repository;
-using namespace AppInstaller::Registry::Environment;
-using namespace AppInstaller::Settings;
-using namespace AppInstaller::Utility;
-using namespace AppInstaller::Utility::literals;
-
-namespace AppInstaller::CLI::Workflow
-{
-    namespace
-    {
-        bool MightWriteToARP(InstallerTypeEnum type)
-        {
-            switch (type)
-            {
-            case InstallerTypeEnum::Exe:
-            case InstallerTypeEnum::Burn:
-            case InstallerTypeEnum::Inno:
-            case InstallerTypeEnum::Msi:
-            case InstallerTypeEnum::Nullsoft:
-            case InstallerTypeEnum::Wix:
-                return true;
-            default:
-                return false;
-            }
-        }
-
-        bool ShouldUseDirectMSIInstall(InstallerTypeEnum type, bool isSilentInstall)
-        {
-            switch (type)
-            {
-            case InstallerTypeEnum::Msi:
-            case InstallerTypeEnum::Wix:
-                return isSilentInstall || ExperimentalFeature::IsEnabled(ExperimentalFeature::Feature::DirectMSI);
-            default:
-                return false;
-            }
-        }
-
-        bool ShouldErrorForUnsupportedArgument(UnsupportedArgumentEnum arg)
-        {
-            switch (arg)
-            {
-            case UnsupportedArgumentEnum::Location:
-                return true;
-            default:
-                return false;
-            }
-        }
-
-        Execution::Args::Type GetUnsupportedArgumentType(UnsupportedArgumentEnum unsupportedArgument)
-        {
-            Execution::Args::Type execArg;
-
-            switch (unsupportedArgument)
-            {
-            case UnsupportedArgumentEnum::Log:
-                execArg = Execution::Args::Type::Log;
-                break;
-            case UnsupportedArgumentEnum::Location:
-                execArg = Execution::Args::Type::InstallLocation;
-                break;
-            default:
-                THROW_HR(E_UNEXPECTED);
-            }
-
-            return execArg;
-        }
-
-        struct ExpectedReturnCode
-        {
-            ExpectedReturnCode(ExpectedReturnCodeEnum installerReturnCode, HRESULT hr, Resource::StringId message) :
-                InstallerReturnCode(installerReturnCode), HResult(hr), Message(message) {}
-
-            static ExpectedReturnCode GetExpectedReturnCode(ExpectedReturnCodeEnum returnCode)
-            {
-                switch (returnCode)
-                {
-                case ExpectedReturnCodeEnum::PackageInUse:
-                    return ExpectedReturnCode(returnCode, APPINSTALLER_CLI_ERROR_INSTALL_PACKAGE_IN_USE, Resource::String::InstallFlowReturnCodePackageInUse);
-                case ExpectedReturnCodeEnum::PackageInUseByApplication:
-                    return ExpectedReturnCode(returnCode, APPINSTALLER_CLI_ERROR_INSTALL_PACKAGE_IN_USE_BY_APPLICATION, Resource::String::InstallFlowReturnCodePackageInUseByApplication);
-                case ExpectedReturnCodeEnum::InstallInProgress:
-                    return ExpectedReturnCode(returnCode, APPINSTALLER_CLI_ERROR_INSTALL_INSTALL_IN_PROGRESS, Resource::String::InstallFlowReturnCodeInstallInProgress);
-                case ExpectedReturnCodeEnum::FileInUse:
-                    return ExpectedReturnCode(returnCode, APPINSTALLER_CLI_ERROR_INSTALL_FILE_IN_USE, Resource::String::InstallFlowReturnCodeFileInUse);
-                case ExpectedReturnCodeEnum::MissingDependency:
-                    return ExpectedReturnCode(returnCode, APPINSTALLER_CLI_ERROR_INSTALL_MISSING_DEPENDENCY, Resource::String::InstallFlowReturnCodeMissingDependency);
-                case ExpectedReturnCodeEnum::DiskFull:
-                    return ExpectedReturnCode(returnCode, APPINSTALLER_CLI_ERROR_INSTALL_DISK_FULL, Resource::String::InstallFlowReturnCodeDiskFull);
-                case ExpectedReturnCodeEnum::InsufficientMemory:
-                    return ExpectedReturnCode(returnCode, APPINSTALLER_CLI_ERROR_INSTALL_INSUFFICIENT_MEMORY, Resource::String::InstallFlowReturnCodeInsufficientMemory);
-                case ExpectedReturnCodeEnum::InvalidParameter:
-                    return ExpectedReturnCode(returnCode, APPINSTALLER_CLI_ERROR_INSTALL_INVALID_PARAMETER, Resource::String::InstallFlowReturnCodeInvalidParameter);
-                case ExpectedReturnCodeEnum::NoNetwork:
-                    return ExpectedReturnCode(returnCode, APPINSTALLER_CLI_ERROR_INSTALL_NO_NETWORK, Resource::String::InstallFlowReturnCodeNoNetwork);
-                case ExpectedReturnCodeEnum::ContactSupport:
-                    return ExpectedReturnCode(returnCode, APPINSTALLER_CLI_ERROR_INSTALL_CONTACT_SUPPORT, Resource::String::InstallFlowReturnCodeContactSupport);
-                case ExpectedReturnCodeEnum::RebootRequiredToFinish:
-                    return ExpectedReturnCode(returnCode, APPINSTALLER_CLI_ERROR_INSTALL_REBOOT_REQUIRED_TO_FINISH, Resource::String::InstallFlowReturnCodeRebootRequiredToFinish);
-                case ExpectedReturnCodeEnum::RebootRequiredForInstall:
-                    return ExpectedReturnCode(returnCode, APPINSTALLER_CLI_ERROR_INSTALL_REBOOT_REQUIRED_TO_INSTALL, Resource::String::InstallFlowReturnCodeRebootRequiredForInstall);
-                case ExpectedReturnCodeEnum::RebootInitiated:
-                    return ExpectedReturnCode(returnCode, APPINSTALLER_CLI_ERROR_INSTALL_REBOOT_INITIATED, Resource::String::InstallFlowReturnCodeRebootInitiated);
-                case ExpectedReturnCodeEnum::CancelledByUser:
-                    return ExpectedReturnCode(returnCode, APPINSTALLER_CLI_ERROR_INSTALL_CANCELLED_BY_USER, Resource::String::InstallFlowReturnCodeCancelledByUser);
-                case ExpectedReturnCodeEnum::AlreadyInstalled:
-                    return ExpectedReturnCode(returnCode, APPINSTALLER_CLI_ERROR_INSTALL_ALREADY_INSTALLED, Resource::String::InstallFlowReturnCodeAlreadyInstalled);
-                case ExpectedReturnCodeEnum::Downgrade:
-                    return ExpectedReturnCode(returnCode, APPINSTALLER_CLI_ERROR_INSTALL_DOWNGRADE, Resource::String::InstallFlowReturnCodeDowngrade);
-                case ExpectedReturnCodeEnum::BlockedByPolicy:
-                    return ExpectedReturnCode(returnCode, APPINSTALLER_CLI_ERROR_INSTALL_BLOCKED_BY_POLICY, Resource::String::InstallFlowReturnCodeBlockedByPolicy);
-                case ExpectedReturnCodeEnum::SystemNotSupported:
-                    return ExpectedReturnCode(returnCode, APPINSTALLER_CLI_ERROR_INSTALL_SYSTEM_NOT_SUPPORTED, Resource::String::InstallFlowReturnCodeSystemNotSupported);
-                default:
-                    THROW_HR(E_UNEXPECTED);
-                }
-            }
-
-            ExpectedReturnCodeEnum InstallerReturnCode;
-            HRESULT HResult;
-            Resource::StringId Message;
-        };
-    }
-
-    namespace details
-    {
-        // Runs the installer via ShellExecute.
-        // Required Args: None
-        // Inputs: Installer, InstallerPath
-        // Outputs: None
-        void ShellExecuteInstall(Execution::Context& context)
-        {
-            context <<
-                GetInstallerArgs <<
-                ShellExecuteInstallImpl <<
-                ReportInstallerResult("ShellExecute"sv, APPINSTALLER_CLI_ERROR_SHELLEXEC_INSTALL_FAILED);
-        }
-
-        // Runs an MSI installer directly via MSI APIs.
-        // Required Args: None
-        // Inputs: Installer, InstallerPath
-        // Outputs: None
-        void DirectMSIInstall(Execution::Context& context)
-        {
-            context <<
-                GetInstallerArgs <<
-                DirectMSIInstallImpl <<
-                ReportInstallerResult("MsiInstallProduct"sv, APPINSTALLER_CLI_ERROR_MSI_INSTALL_FAILED);
-        }
-
-        // Deploys the MSIX.
-        // Required Args: None
-        // Inputs: Manifest?, Installer || InstallerPath
-        // Outputs: None
-        void MsixInstall(Execution::Context& context)
-        {
-            std::string uri;
-            if (context.Contains(Execution::Data::InstallerPath))
-            {
-                uri = context.Get<Execution::Data::InstallerPath>().u8string();
-            }
-            else
-            {
-                uri = context.Get<Execution::Data::Installer>()->Url;
-            }
-
-            bool isMachineScope = Manifest::ConvertToScopeEnum(context.Args.GetArg(Execution::Args::Type::InstallScope)) == Manifest::ScopeEnum::Machine;
-
-            // TODO: There was a bug in deployment api if provision api was called in packaged context.
-            // Remove this check when the OS bug is fixed and back ported.
-            if (isMachineScope && Runtime::IsRunningInPackagedContext())
-            {
-                context.Reporter.Error() << Resource::String::InstallFlowReturnCodeSystemNotSupported << std::endl;
-                context.Add<Execution::Data::OperationReturnCode>(static_cast<DWORD>(APPINSTALLER_CLI_ERROR_INSTALL_SYSTEM_NOT_SUPPORTED));
-                AICLI_LOG(CLI, Error, << "Device wide install for msix type is not supported in packaged context.");
-                AICLI_TERMINATE_CONTEXT(APPINSTALLER_CLI_ERROR_INSTALL_SYSTEM_NOT_SUPPORTED);
-            }
-
-            context.Reporter.Info() << Resource::String::InstallFlowStartingPackageInstall << std::endl;
-
-            bool registrationDeferred = false;
-
-            try
-            {
-                registrationDeferred = context.Reporter.ExecuteWithProgress([&](IProgressCallback& callback)
-                    {
-                        if (isMachineScope)
-                        {
-                            return Deployment::AddPackageMachineScope(uri, callback);
-                        }
-                        else
-                        {
-                            return Deployment::AddPackageWithDeferredFallback(uri, WI_IsFlagSet(context.GetFlags(), Execution::ContextFlag::InstallerTrusted), callback);
-                        }
-                    });
-            }
-            catch (const wil::ResultException& re)
-            {
-                context.Add<Execution::Data::OperationReturnCode>(re.GetErrorCode());
-                context << ReportInstallerResult("MSIX"sv, re.GetErrorCode(), /* isHResult */ true);
-                return;
-            }
-
-            if (registrationDeferred)
-            {
-                context.Reporter.Warn() << Resource::String::InstallFlowRegistrationDeferred << std::endl;
-            }
-            else
-            {
-                context.Reporter.Info() << Resource::String::InstallFlowInstallSuccess << std::endl;
-            }
-        }
-
-        // Runs the flow for installing a Portable package.
-        // Required Args: None
-        // Inputs: Installer, InstallerPath
-        // Outputs: None
-        void PortableInstall(Execution::Context& context)
-        {
-            context <<
-                InitializePortableInstaller <<
-                VerifyPackageAndSourceMatch <<
-                PortableInstallImpl <<
-                ReportInstallerResult("Portable"sv, APPINSTALLER_CLI_ERROR_PORTABLE_INSTALL_FAILED, true);
-        }
-
-        // Runs the flow for installing a package from an archive.
-        // Required Args: None
-        // Inputs: Installer, InstallerPath, Manifest
-        // Outputs: None
-        void ArchiveInstall(Execution::Context& context)
-        {
-            context <<
-                ScanArchiveFromLocalManifest <<
-                ExtractFilesFromArchive <<
-                VerifyAndSetNestedInstaller <<
-                ExecuteInstallerForType(context.Get<Execution::Data::Installer>().value().NestedInstallerType);
-        }
-    }
-
-    bool ExemptFromSingleInstallLocking(InstallerTypeEnum type)
-    {
-        switch (type)
-        {
-            // MSStore installs are always MSIX based; MSIX installs are safe to run in parallel.
-        case InstallerTypeEnum::Msix:
-        case InstallerTypeEnum::MSStore:
-            return true;
-        default:
-            return false;
-        }
-    }
-
-    void EnsureApplicableInstaller(Execution::Context& context)
-    {
-        const auto& installer = context.Get<Execution::Data::Installer>();
-
-        if (!installer.has_value())
-        {
-            context.Reporter.Error() << Resource::String::NoApplicableInstallers << std::endl;
-            AICLI_TERMINATE_CONTEXT(APPINSTALLER_CLI_ERROR_NO_APPLICABLE_INSTALLER);
-        }
-
-        // This installer cannot be run elevated, but we are running elevated.
-        // Implementation of de-elevation is complex; simply block for now.
-        if (installer->ElevationRequirement == ElevationRequirementEnum::ElevationProhibited && Runtime::IsRunningAsAdmin())
-        {
-            context.Reporter.Error() << Resource::String::InstallerProhibitsElevation << std::endl;
-            AICLI_TERMINATE_CONTEXT(APPINSTALLER_CLI_ERROR_INSTALLER_PROHIBITS_ELEVATION);
-        }
-
-        context << EnsureSupportForInstall;
-    }
-
-    void CheckForUnsupportedArgs(Execution::Context& context)
-    {
-        bool messageDisplayed = false;
-        const auto& unsupportedArgs = context.Get<Execution::Data::Installer>()->UnsupportedArguments;
-        for (auto unsupportedArg : unsupportedArgs)
-        {
-            const auto& unsupportedArgType = GetUnsupportedArgumentType(unsupportedArg);
-            if (context.Args.Contains(unsupportedArgType))
-            {
-                if (!messageDisplayed)
-                {
-                    context.Reporter.Warn() << Resource::String::UnsupportedArgument << std::endl;
-                    messageDisplayed = true;
-                }
-
-                const auto& executingCommand = context.GetExecutingCommand();
-                if (executingCommand != nullptr)
-                {
-                    const auto& commandArguments = executingCommand->GetArguments();
-                    for (const auto& argument : commandArguments)
-                    {
-                        if (unsupportedArgType == argument.ExecArgType())
-                        {
-                            const auto& usageString = argument.GetUsageString();
-                            if (ShouldErrorForUnsupportedArgument(unsupportedArg))
-                            {
-                                context.Reporter.Error() << usageString << std::endl;
-                                AICLI_TERMINATE_CONTEXT(APPINSTALLER_CLI_ERROR_UNSUPPORTED_ARGUMENT);
-                            }
-                            else
-                            {
-                                context.Reporter.Warn() << usageString << std::endl;
-                                break;
-                            }
-                        }
-                    }
-                }
-            }
-        }
-    }
-
-    void ShowInstallationDisclaimer(Execution::Context& context)
-    {
-        auto installerType = context.Get<Execution::Data::Installer>().value().EffectiveInstallerType();
-
-        if (installerType == InstallerTypeEnum::MSStore)
-        {
-            context.Reporter.Info() << Execution::PromptEmphasis << Resource::String::InstallationDisclaimerMSStore << std::endl;
-        }
-        else
-        {
-            context.Reporter.Info() <<
-                Resource::String::InstallationDisclaimer1 << std::endl <<
-                Resource::String::InstallationDisclaimer2 << std::endl;
-        }
-    }
-
-    void DisplayInstallationNotes(Execution::Context& context)
-    {
-        if (!Settings::User().Get<Settings::Setting::DisableInstallNotes>())
-        {
-            const auto& manifest = context.Get<Execution::Data::Manifest>();
-            auto installationNotes = manifest.CurrentLocalization.Get<AppInstaller::Manifest::Localization::InstallationNotes>();
-
-            if (!installationNotes.empty())
-            {
-                context.Reporter.Info() << Resource::String::Notes(installationNotes) << std::endl;
-            }
-        }
-    }
-
-    void ExecuteInstallerForType::operator()(Execution::Context& context) const
-    {
-        bool isUpdate = WI_IsFlagSet(context.GetFlags(), Execution::ContextFlag::InstallerExecutionUseUpdate);
-        UpdateBehaviorEnum updateBehavior = context.Get<Execution::Data::Installer>().value().UpdateBehavior;
-        bool doUninstallPrevious = isUpdate && (updateBehavior == UpdateBehaviorEnum::UninstallPrevious || context.Args.Contains(Execution::Args::Type::UninstallPrevious));
-
-        Synchronization::CrossProcessInstallLock lock;
-        if (!ExemptFromSingleInstallLocking(m_installerType))
-        {
-            // Acquire install lock; if the operation is cancelled it will return false so we will also return.
-            if (!context.Reporter.ExecuteWithProgress([&](IProgressCallback& callback)
-                {
-                    callback.SetProgressMessage(Resource::String::InstallWaitingOnAnother());
-                    return lock.Acquire(callback);
-                }))
-            {
-                AICLI_LOG(CLI, Info, << "Abandoning attempt to acquire install lock due to cancellation");
-                return;
-            }
-        }
-
-        switch (m_installerType)
-        {
-        case InstallerTypeEnum::Exe:
-        case InstallerTypeEnum::Burn:
-        case InstallerTypeEnum::Inno:
-        case InstallerTypeEnum::Msi:
-        case InstallerTypeEnum::Nullsoft:
-        case InstallerTypeEnum::Wix:
-            if (doUninstallPrevious)
-            {
-                context <<
-                    GetUninstallInfo <<
-                    ExecuteUninstaller;
-                context.ClearFlags(Execution::ContextFlag::InstallerExecutionUseUpdate);
-            }
-            if (ShouldUseDirectMSIInstall(m_installerType, context.Args.Contains(Execution::Args::Type::Silent)))
-            {
-                context << details::DirectMSIInstall;
-            }
-            else
-            {
-                context << details::ShellExecuteInstall;
-            }
-            break;
-        case InstallerTypeEnum::Msix:
-            context << details::MsixInstall;
-            break;
-        case InstallerTypeEnum::MSStore:
-            context <<
-                EnsureStorePolicySatisfied <<
-                (isUpdate ? MSStoreUpdate : MSStoreInstall);
-            break;
-        case InstallerTypeEnum::Portable:
-            if (doUninstallPrevious)
-            {
-                context <<
-                    GetUninstallInfo <<
-                    ExecuteUninstaller;
-                context.ClearFlags(Execution::ContextFlag::InstallerExecutionUseUpdate);
-            }
-            context << details::PortableInstall;
-            break;
-        case InstallerTypeEnum::Zip:
-            context << details::ArchiveInstall;
-            break;
-        default:
-            THROW_HR(HRESULT_FROM_WIN32(ERROR_NOT_SUPPORTED));
-        }
-    }
-
-    void EnsureRunningAsAdminForMachineScopeInstall(Execution::Context& context)
-    {
-        // Admin is required for machine scope install for installer types like portable, msix and msstore.
-        auto installerType = context.Get<Execution::Data::Installer>().value().EffectiveInstallerType();
-
-        if (Manifest::DoesInstallerTypeRequireAdminForMachineScopeInstall(installerType))
-        {
-            Manifest::ScopeEnum scope = ConvertToScopeEnum(context.Args.GetArg(Execution::Args::Type::InstallScope));
-            if (scope == Manifest::ScopeEnum::Machine)
-            {
-                context << Workflow::EnsureRunningAsAdmin;
-            }
-        }
-    }
-
-    void ExecuteInstaller(Execution::Context& context)
-    {
-        context << Workflow::ExecuteInstallerForType(context.Get<Execution::Data::Installer>().value().BaseInstallerType);
-    }
-
-    void ReportInstallerResult::operator()(Execution::Context& context) const
-    {
-        DWORD installResult = context.Get<Execution::Data::OperationReturnCode>();
-        const auto& additionalSuccessCodes = context.Get<Execution::Data::Installer>()->InstallerSuccessCodes;
-        if (installResult != 0 && (std::find(additionalSuccessCodes.begin(), additionalSuccessCodes.end(), installResult) == additionalSuccessCodes.end()))
-        {
-            const auto& manifest = context.Get<Execution::Data::Manifest>();
-            Logging::Telemetry().LogInstallerFailure(manifest.Id, manifest.Version, manifest.Channel, m_installerType, installResult);
-
-            if (m_isHResult)
-            {
-                context.Reporter.Error()
-                    << Resource::String::InstallerFailedWithCode(Utility::LocIndView{ GetUserPresentableMessage(installResult) })
-                    << std::endl;
-            }
-            else
-            {
-                context.Reporter.Error()
-                    << Resource::String::InstallerFailedWithCode(installResult)
-                    << std::endl;
-            }
-
-            // Show installer log path if exists
-            if (context.Contains(Execution::Data::LogPath) && std::filesystem::exists(context.Get<Execution::Data::LogPath>()))
-            {
-                auto installerLogPath = Utility::LocIndString{ context.Get<Execution::Data::LogPath>().u8string() };
-                context.Reporter.Info() << Resource::String::InstallerLogAvailable(installerLogPath) << std::endl;
-            }
-
-            // Show a specific message if we can identify the return code
-            const auto& expectedReturnCodes = context.Get<Execution::Data::Installer>()->ExpectedReturnCodes;
-            auto expectedReturnCodeItr = expectedReturnCodes.find(installResult);
-            if (expectedReturnCodeItr != expectedReturnCodes.end() && expectedReturnCodeItr->second.ReturnResponseEnum != ExpectedReturnCodeEnum::Unknown)
-            {
-                auto returnCode = ExpectedReturnCode::GetExpectedReturnCode(expectedReturnCodeItr->second.ReturnResponseEnum);
-                context.Reporter.Error() << returnCode.Message << std::endl;
-
-                auto returnResponseUrl = expectedReturnCodeItr->second.ReturnResponseUrl;
-                if (!returnResponseUrl.empty())
-                {
-                    context.Reporter.Error() << Resource::String::RelatedLink << ' ' << returnResponseUrl << std::endl;
-                }
-
-                AICLI_TERMINATE_CONTEXT(returnCode.HResult);
-            }
-
-            AICLI_TERMINATE_CONTEXT(m_hr);
-        }
-        else
-        {
-            context.Reporter.Info() << Resource::String::InstallFlowInstallSuccess << std::endl;
-        }
-    }
-
-    void ReportIdentityAndInstallationDisclaimer(Execution::Context& context)
-    {
-        context <<
-            Workflow::ReportManifestIdentityWithVersion() <<
-            Workflow::ShowInstallationDisclaimer;
-    }
-
-    void InstallPackageInstaller(Execution::Context& context)
-    {
-        context <<
-            Workflow::ReportExecutionStage(ExecutionStage::PreExecution) <<
-            Workflow::SnapshotARPEntries <<
-            Workflow::ReportExecutionStage(ExecutionStage::Execution) <<
-            Workflow::ExecuteInstaller <<
-            Workflow::ReportExecutionStage(ExecutionStage::PostExecution) <<
-            Workflow::ReportARPChanges <<
-            Workflow::RecordInstall <<
-            Workflow::RemoveInstaller <<
-            Workflow::DisplayInstallationNotes;
-    }
-
-<<<<<<< HEAD
-    void DownloadPackageDependencies::operator()(Execution::Context& context) const
-    {
-        context <<
-            Workflow::GetDependenciesFromInstaller <<
-            Workflow::ReportDependencies(Resource::String::InstallAndUpgradeCommandsReportDependencies) <<
-            Workflow::BuildDependencyGraph(Resource::String::InstallAndUpgradeCommandsReportDependencies, m_includeInstalledPackages) <<
-            Workflow::ProcessMultiplePackages(Resource::String::InstallAndUpgradeCommandsReportDependencies, APPINSTALLER_CLI_ERROR_DOWNLOAD_DEPENDENCIES, {}, false, true, true, m_includeInstalledPackages, true);
-=======
-    void ManageDependencies(Execution::Context& context)
-    {
-        if (Settings::User().Get<Settings::Setting::InstallSkipDependencies>() || context.Args.Contains(Execution::Args::Type::SkipDependencies))
-        {
-            context.Reporter.Warn() << Resource::String::DependenciesSkippedMessage << std::endl;
-            return;
-        }
-
-        context <<
-            Workflow::GetDependenciesFromInstaller <<
-            Workflow::ReportDependencies(Resource::String::InstallAndUpgradeCommandsReportDependencies) <<
-            Workflow::EnableWindowsFeaturesDependencies <<
-            Workflow::ManagePackageDependencies(Resource::String::InstallAndUpgradeCommandsReportDependencies);
->>>>>>> 2537239b
-    }
-
-    void InstallSinglePackage(Execution::Context& context)
-    {
-        context <<
-            Workflow::CheckForUnsupportedArgs <<
-            Workflow::ReportIdentityAndInstallationDisclaimer <<
-            Workflow::ShowPromptsForSinglePackage(/* ensureAcceptance */ true) <<
-<<<<<<< HEAD
-            Workflow::GetDependenciesFromInstaller <<
-            Workflow::ReportDependencies(Resource::String::InstallAndUpgradeCommandsReportDependencies) <<
-            Workflow::EnableWindowsFeaturesDependencies <<
-            Workflow::BuildDependencyGraph(Resource::String::InstallAndUpgradeCommandsReportDependencies) <<
-            Workflow::ProcessMultiplePackages(Resource::String::InstallAndUpgradeCommandsReportDependencies, APPINSTALLER_CLI_ERROR_INSTALL_DEPENDENCIES, {}, false, true, true) <<
-=======
-            Workflow::ManageDependencies <<
->>>>>>> 2537239b
-            Workflow::DownloadInstaller <<
-            Workflow::InstallPackageInstaller;
-    }
-
-    void EnsureSupportForInstall(Execution::Context& context)
-    {
-        context <<
-            Workflow::EnsureRunningAsAdminForMachineScopeInstall <<
-            Workflow::EnsureSupportForPortableInstall <<
-            Workflow::EnsureValidNestedInstallerMetadataForArchiveInstall;
-    }
-
-    void ProcessMultiplePackages::operator()(Execution::Context& context) const
-    {
-        if (!context.Contains(Execution::Data::PackageSubContexts))
-        {
-            return;
-        }
-
-        // Show all prompts needed for every package before installing anything
-        context << Workflow::ShowPromptsForMultiplePackages(m_ensurePackageAgreements);
-
-        if (context.IsTerminated())
-        {
-            return;
-        }
-
-        // Report dependencies
-        if (Settings::ExperimentalFeature::IsEnabled(Settings::ExperimentalFeature::Feature::Dependencies))
-        {
-            auto& packageSubContexts = context.Get<Execution::Data::PackageSubContexts>();
-            if (!packageSubContexts.empty())
-            {
-                if (m_downloadInstallerOnly)
-                {
-                    context.Reporter.Info() << Resource::String::DependenciesFlowDownload << std::endl;
-                }
-                else
-                {
-                    context.Reporter.Info() << Resource::String::DependenciesFlowInstall << std::endl;
-                }
-            }
-
-            DependencyList allDependencies;
-
-            for (auto& packageContext : packageSubContexts)
-            {
-                allDependencies.Add(packageContext->Get<Execution::Data::Installer>().value().Dependencies);
-            }
-
-            context.Add<Execution::Data::Dependencies>(allDependencies);
-            context << Workflow::ReportDependencies(m_dependenciesReportMessage);
-        }
-
-        bool allSucceeded = true;
-        size_t packagesCount = context.Get<Execution::Data::PackageSubContexts>().size();
-        size_t packagesProgress = 0;
-
-        for (auto& packageContext : context.Get<Execution::Data::PackageSubContexts>())
-        {
-            packagesProgress++;
-            context.Reporter.Info() << '(' << packagesProgress << '/' << packagesCount << ") "_liv;
-
-            // We want to do best effort to install all packages regardless of previous failures
-            Execution::Context& currentContext = *packageContext;
-            auto previousThreadGlobals = currentContext.SetForCurrentThread();
-
-            currentContext << Workflow::ReportIdentityAndInstallationDisclaimer;
-
-            // Prevent individual exceptions from breaking out of the loop
-            try
-            {
-                if (!m_ignorePackageDependencies)
-                {
-                    currentContext <<
-                        Workflow::BuildDependencyGraph(m_dependenciesReportMessage, m_includeInstalledPackages) <<
-                        Workflow::ProcessMultiplePackages(m_dependenciesReportMessage, APPINSTALLER_CLI_ERROR_INSTALL_DEPENDENCIES, {}, false, true, true, m_includeInstalledPackages, m_downloadInstallerOnly);
-                }
-
-                currentContext << Workflow::DownloadInstaller;
-
-                if (!m_downloadInstallerOnly)
-                {
-                    currentContext << Workflow::InstallPackageInstaller;
-                }
-            }
-            catch (...)
-            {
-                currentContext.SetTerminationHR(Workflow::HandleException(currentContext, std::current_exception()));
-            }
-
-<<<<<<< HEAD
-            currentContext.Reporter.Info() << std::endl;
-=======
-            if (m_refreshPathVariable)
-            {
-                if (RefreshPathVariableForCurrentProcess())
-                {
-                    AICLI_LOG(CLI, Info, << "Successfully refreshed process PATH environment variable.");
-                }
-                else
-                {
-                    AICLI_LOG(CLI, Warning, << "Failed to refresh process PATH environment variable.");
-                    context.Reporter.Warn() << Resource::String::FailedToRefreshPathWarning << std::endl;
-                }
-            }
-
-            installContext.Reporter.Info() << std::endl;
->>>>>>> 2537239b
-
-            if (currentContext.IsTerminated())
-            {
-                if (context.IsTerminated() && context.GetTerminationHR() == E_ABORT)
-                {
-                    // This means that the subcontext being terminated is due to an overall abort
-                    context.Reporter.Info() << Resource::String::Cancelled << std::endl;
-                    return;
-                }
-
-                if (m_ignorableInstallResults.end() == std::find(m_ignorableInstallResults.begin(), m_ignorableInstallResults.end(), currentContext.GetTerminationHR()))
-                {
-                    allSucceeded = false;
-                    if (m_stopOnFailure)
-                    {
-                        break;
-                    }
-                }
-            }
-        }
-
-        if (!allSucceeded)
-        {
-            AICLI_TERMINATE_CONTEXT(m_resultOnFailure);
-        }
-    }
-
-    void SnapshotARPEntries(Execution::Context& context) try
-    {
-        // Ensure that installer type might actually write to ARP, otherwise this is a waste of time
-        auto installer = context.Get<Execution::Data::Installer>();
-
-        if (installer && MightWriteToARP(installer->EffectiveInstallerType()))
-        {
-            Repository::Correlation::ARPCorrelationData data;
-            data.CapturePreInstallSnapshot();
-            context.Add<Execution::Data::ARPCorrelationData>(std::move(data));
-        }
-    }
-    CATCH_LOG()
-
-    void ReportARPChanges(Execution::Context& context) try
-    {
-        if (!context.Contains(Execution::Data::ARPCorrelationData))
-        {
-            return;
-        }
-
-        const auto& manifest = context.Get<Execution::Data::Manifest>();
-        auto& arpCorrelationData = context.Get<Execution::Data::ARPCorrelationData>();
-
-        arpCorrelationData.CapturePostInstallSnapshot();
-        auto correlationResult = arpCorrelationData.CorrelateForNewlyInstalled(manifest);
-
-        // Store the ARP entry found to match the package to record it in the tracking catalog later
-        if (correlationResult.Package)
-        {
-            std::vector<AppsAndFeaturesEntry> entries;
-
-            auto metadata = correlationResult.Package->GetMetadata();
-
-            AppsAndFeaturesEntry baseEntry;
-
-            // Display name and publisher are also available as multi properties, but
-            // for ARP there will always be only 0 or 1 values.
-            baseEntry.DisplayName = correlationResult.Package->GetProperty(PackageVersionProperty::Name).get();
-            baseEntry.Publisher = correlationResult.Package->GetProperty(PackageVersionProperty::Publisher).get();
-            baseEntry.DisplayVersion = correlationResult.Package->GetProperty(PackageVersionProperty::Version).get();
-            baseEntry.InstallerType = Manifest::ConvertToInstallerTypeEnum(metadata[PackageVersionMetadata::InstalledType]);
-
-            auto productCodes = correlationResult.Package->GetMultiProperty(PackageVersionMultiProperty::ProductCode);
-            for (auto&& productCode : productCodes)
-            {
-                AppsAndFeaturesEntry entry = baseEntry;
-                entry.ProductCode = std::move(productCode).get();
-                entries.push_back(std::move(entry));
-            }
-
-            auto upgradeCodes = correlationResult.Package->GetMultiProperty(PackageVersionMultiProperty::UpgradeCode);
-            for (auto&& upgradeCode : upgradeCodes)
-            {
-                AppsAndFeaturesEntry entry = baseEntry;
-                entry.UpgradeCode= std::move(upgradeCode).get();
-                entries.push_back(std::move(entry));
-            }
-
-            context.Add<Data::CorrelatedAppsAndFeaturesEntries>(std::move(entries));
-        }
-
-        // We can only get the source identifier from an active source
-        std::string sourceIdentifier;
-        if (context.Contains(Execution::Data::PackageVersion))
-        {
-            sourceIdentifier = context.Get<Execution::Data::PackageVersion>()->GetProperty(PackageVersionProperty::SourceIdentifier);
-        }
-
-        IPackageVersion::Metadata arpEntryMetadata;
-        if (correlationResult.Package)
-        {
-            arpEntryMetadata = correlationResult.Package->GetMetadata();
-        }
-
-        Logging::Telemetry().LogSuccessfulInstallARPChange(
-            sourceIdentifier,
-            manifest.Id,
-            manifest.Version,
-            manifest.Channel,
-            correlationResult.ChangesToARP,
-            correlationResult.MatchesInARP,
-            correlationResult.CountOfIntersectionOfChangesAndMatches,
-            correlationResult.Package ? static_cast<std::string>(correlationResult.Package->GetProperty(PackageVersionProperty::Name)) : "",
-            correlationResult.Package ? static_cast<std::string>(correlationResult.Package->GetProperty(PackageVersionProperty::Version)) : "",
-            correlationResult.Package ? static_cast<std::string>(correlationResult.Package->GetProperty(PackageVersionProperty::Publisher)) : "",
-            correlationResult.Package ? static_cast<std::string_view>(arpEntryMetadata[PackageVersionMetadata::InstalledLocale]) : ""
-        );
-    }
-    CATCH_LOG();
-
-    void RecordInstall(Context& context)
-    {
-        // Local manifest installs won't have a package version, and tracking them doesn't provide much
-        // value currently. If we ever do use our own database as a primary source of packages that we
-        // maintain, this decision will probably have to be reconsidered.
-        if (!context.Contains(Data::PackageVersion))
-        {
-            return;
-        }
-
-        auto manifest = context.Get<Data::Manifest>();
-
-        // If we have determined an ARP entry matches the installed package,
-        // we set its product code in the manifest we record to ensure we can
-        // find it in the future.
-        // Note that this may overwrite existing information.
-        if (context.Contains(Data::CorrelatedAppsAndFeaturesEntries))
-        {
-            // Use a new Installer entry
-            manifest.Installers.emplace_back();
-            manifest.Installers.back().AppsAndFeaturesEntries = context.Get<Data::CorrelatedAppsAndFeaturesEntries>();
-        }
-
-        auto trackingCatalog = context.Get<Data::PackageVersion>()->GetSource().GetTrackingCatalog();
-
-        auto version = trackingCatalog.RecordInstall(
-            manifest,
-            context.Get<Data::Installer>().value(),
-            WI_IsFlagSet(context.GetFlags(), ContextFlag::InstallerExecutionUseUpdate));
-
-        // Record user intent values. Command args takes precedence. Then previous user intent values.
-        Repository::IPackageVersion::Metadata installedMetadata;
-        if (context.Contains(Data::InstalledPackageVersion) && context.Get<Execution::Data::InstalledPackageVersion>())
-        {
-            installedMetadata = context.Get<Data::InstalledPackageVersion>()->GetMetadata();
-        }
-
-        if (context.Args.Contains(Execution::Args::Type::InstallArchitecture))
-        {
-            version.SetMetadata(Repository::PackageVersionMetadata::UserIntentArchitecture, context.Args.GetArg(Execution::Args::Type::InstallArchitecture));
-        }
-        else
-        {
-            auto itr = installedMetadata.find(Repository::PackageVersionMetadata::UserIntentArchitecture);
-            if (itr != installedMetadata.end())
-            {
-                version.SetMetadata(Repository::PackageVersionMetadata::UserIntentArchitecture, itr->second);
-            }
-        }
-
-        if (context.Args.Contains(Execution::Args::Type::Locale))
-        {
-            version.SetMetadata(Repository::PackageVersionMetadata::UserIntentLocale, context.Args.GetArg(Execution::Args::Type::Locale));
-        }
-        else
-        {
-            auto itr = installedMetadata.find(Repository::PackageVersionMetadata::UserIntentLocale);
-            if (itr != installedMetadata.end())
-            {
-                version.SetMetadata(Repository::PackageVersionMetadata::UserIntentLocale, itr->second);
-            }
-        }
-    }
-}
+// Copyright (c) Microsoft Corporation.
+// Licensed under the MIT License.
+#include "pch.h"
+#include "InstallFlow.h"
+#include "DownloadFlow.h"
+#include "UninstallFlow.h"
+#include "UpdateFlow.h"
+#include "ShowFlow.h"
+#include "Resources.h"
+#include "ShellExecuteInstallerHandler.h"
+#include "MSStoreInstallerHandler.h"
+#include "MsiInstallFlow.h"
+#include "ArchiveFlow.h"
+#include "PortableFlow.h"
+#include "WorkflowBase.h"
+#include "DependenciesFlow.h"
+#include "PromptFlow.h"
+#include <AppInstallerMsixInfo.h>
+#include <AppInstallerDeployment.h>
+#include <AppInstallerSynchronization.h>
+#include <Argument.h>
+#include <Command.h>
+#include <winget/ARPCorrelation.h>
+#include <winget/Archive.h>
+#include <winget/PathVariable.h>
+#include <winget/Runtime.h>
+
+using namespace winrt::Windows::Foundation;
+using namespace winrt::Windows::Foundation::Collections;
+using namespace winrt::Windows::Management::Deployment;
+using namespace AppInstaller::CLI::Execution;
+using namespace AppInstaller::Manifest;
+using namespace AppInstaller::Repository;
+using namespace AppInstaller::Registry::Environment;
+using namespace AppInstaller::Settings;
+using namespace AppInstaller::Utility;
+using namespace AppInstaller::Utility::literals;
+
+namespace AppInstaller::CLI::Workflow
+{
+    namespace
+    {
+        bool MightWriteToARP(InstallerTypeEnum type)
+        {
+            switch (type)
+            {
+            case InstallerTypeEnum::Exe:
+            case InstallerTypeEnum::Burn:
+            case InstallerTypeEnum::Inno:
+            case InstallerTypeEnum::Msi:
+            case InstallerTypeEnum::Nullsoft:
+            case InstallerTypeEnum::Wix:
+                return true;
+            default:
+                return false;
+            }
+        }
+
+        bool ShouldUseDirectMSIInstall(InstallerTypeEnum type, bool isSilentInstall)
+        {
+            switch (type)
+            {
+            case InstallerTypeEnum::Msi:
+            case InstallerTypeEnum::Wix:
+                return isSilentInstall || ExperimentalFeature::IsEnabled(ExperimentalFeature::Feature::DirectMSI);
+            default:
+                return false;
+            }
+        }
+
+        bool ShouldErrorForUnsupportedArgument(UnsupportedArgumentEnum arg)
+        {
+            switch (arg)
+            {
+            case UnsupportedArgumentEnum::Location:
+                return true;
+            default:
+                return false;
+            }
+        }
+
+        Execution::Args::Type GetUnsupportedArgumentType(UnsupportedArgumentEnum unsupportedArgument)
+        {
+            Execution::Args::Type execArg;
+
+            switch (unsupportedArgument)
+            {
+            case UnsupportedArgumentEnum::Log:
+                execArg = Execution::Args::Type::Log;
+                break;
+            case UnsupportedArgumentEnum::Location:
+                execArg = Execution::Args::Type::InstallLocation;
+                break;
+            default:
+                THROW_HR(E_UNEXPECTED);
+            }
+
+            return execArg;
+        }
+
+        struct ExpectedReturnCode
+        {
+            ExpectedReturnCode(ExpectedReturnCodeEnum installerReturnCode, HRESULT hr, Resource::StringId message) :
+                InstallerReturnCode(installerReturnCode), HResult(hr), Message(message) {}
+
+            static ExpectedReturnCode GetExpectedReturnCode(ExpectedReturnCodeEnum returnCode)
+            {
+                switch (returnCode)
+                {
+                case ExpectedReturnCodeEnum::PackageInUse:
+                    return ExpectedReturnCode(returnCode, APPINSTALLER_CLI_ERROR_INSTALL_PACKAGE_IN_USE, Resource::String::InstallFlowReturnCodePackageInUse);
+                case ExpectedReturnCodeEnum::PackageInUseByApplication:
+                    return ExpectedReturnCode(returnCode, APPINSTALLER_CLI_ERROR_INSTALL_PACKAGE_IN_USE_BY_APPLICATION, Resource::String::InstallFlowReturnCodePackageInUseByApplication);
+                case ExpectedReturnCodeEnum::InstallInProgress:
+                    return ExpectedReturnCode(returnCode, APPINSTALLER_CLI_ERROR_INSTALL_INSTALL_IN_PROGRESS, Resource::String::InstallFlowReturnCodeInstallInProgress);
+                case ExpectedReturnCodeEnum::FileInUse:
+                    return ExpectedReturnCode(returnCode, APPINSTALLER_CLI_ERROR_INSTALL_FILE_IN_USE, Resource::String::InstallFlowReturnCodeFileInUse);
+                case ExpectedReturnCodeEnum::MissingDependency:
+                    return ExpectedReturnCode(returnCode, APPINSTALLER_CLI_ERROR_INSTALL_MISSING_DEPENDENCY, Resource::String::InstallFlowReturnCodeMissingDependency);
+                case ExpectedReturnCodeEnum::DiskFull:
+                    return ExpectedReturnCode(returnCode, APPINSTALLER_CLI_ERROR_INSTALL_DISK_FULL, Resource::String::InstallFlowReturnCodeDiskFull);
+                case ExpectedReturnCodeEnum::InsufficientMemory:
+                    return ExpectedReturnCode(returnCode, APPINSTALLER_CLI_ERROR_INSTALL_INSUFFICIENT_MEMORY, Resource::String::InstallFlowReturnCodeInsufficientMemory);
+                case ExpectedReturnCodeEnum::InvalidParameter:
+                    return ExpectedReturnCode(returnCode, APPINSTALLER_CLI_ERROR_INSTALL_INVALID_PARAMETER, Resource::String::InstallFlowReturnCodeInvalidParameter);
+                case ExpectedReturnCodeEnum::NoNetwork:
+                    return ExpectedReturnCode(returnCode, APPINSTALLER_CLI_ERROR_INSTALL_NO_NETWORK, Resource::String::InstallFlowReturnCodeNoNetwork);
+                case ExpectedReturnCodeEnum::ContactSupport:
+                    return ExpectedReturnCode(returnCode, APPINSTALLER_CLI_ERROR_INSTALL_CONTACT_SUPPORT, Resource::String::InstallFlowReturnCodeContactSupport);
+                case ExpectedReturnCodeEnum::RebootRequiredToFinish:
+                    return ExpectedReturnCode(returnCode, APPINSTALLER_CLI_ERROR_INSTALL_REBOOT_REQUIRED_TO_FINISH, Resource::String::InstallFlowReturnCodeRebootRequiredToFinish);
+                case ExpectedReturnCodeEnum::RebootRequiredForInstall:
+                    return ExpectedReturnCode(returnCode, APPINSTALLER_CLI_ERROR_INSTALL_REBOOT_REQUIRED_TO_INSTALL, Resource::String::InstallFlowReturnCodeRebootRequiredForInstall);
+                case ExpectedReturnCodeEnum::RebootInitiated:
+                    return ExpectedReturnCode(returnCode, APPINSTALLER_CLI_ERROR_INSTALL_REBOOT_INITIATED, Resource::String::InstallFlowReturnCodeRebootInitiated);
+                case ExpectedReturnCodeEnum::CancelledByUser:
+                    return ExpectedReturnCode(returnCode, APPINSTALLER_CLI_ERROR_INSTALL_CANCELLED_BY_USER, Resource::String::InstallFlowReturnCodeCancelledByUser);
+                case ExpectedReturnCodeEnum::AlreadyInstalled:
+                    return ExpectedReturnCode(returnCode, APPINSTALLER_CLI_ERROR_INSTALL_ALREADY_INSTALLED, Resource::String::InstallFlowReturnCodeAlreadyInstalled);
+                case ExpectedReturnCodeEnum::Downgrade:
+                    return ExpectedReturnCode(returnCode, APPINSTALLER_CLI_ERROR_INSTALL_DOWNGRADE, Resource::String::InstallFlowReturnCodeDowngrade);
+                case ExpectedReturnCodeEnum::BlockedByPolicy:
+                    return ExpectedReturnCode(returnCode, APPINSTALLER_CLI_ERROR_INSTALL_BLOCKED_BY_POLICY, Resource::String::InstallFlowReturnCodeBlockedByPolicy);
+                case ExpectedReturnCodeEnum::SystemNotSupported:
+                    return ExpectedReturnCode(returnCode, APPINSTALLER_CLI_ERROR_INSTALL_SYSTEM_NOT_SUPPORTED, Resource::String::InstallFlowReturnCodeSystemNotSupported);
+                default:
+                    THROW_HR(E_UNEXPECTED);
+                }
+            }
+
+            ExpectedReturnCodeEnum InstallerReturnCode;
+            HRESULT HResult;
+            Resource::StringId Message;
+        };
+    }
+
+    namespace details
+    {
+        // Runs the installer via ShellExecute.
+        // Required Args: None
+        // Inputs: Installer, InstallerPath
+        // Outputs: None
+        void ShellExecuteInstall(Execution::Context& context)
+        {
+            context <<
+                GetInstallerArgs <<
+                ShellExecuteInstallImpl <<
+                ReportInstallerResult("ShellExecute"sv, APPINSTALLER_CLI_ERROR_SHELLEXEC_INSTALL_FAILED);
+        }
+
+        // Runs an MSI installer directly via MSI APIs.
+        // Required Args: None
+        // Inputs: Installer, InstallerPath
+        // Outputs: None
+        void DirectMSIInstall(Execution::Context& context)
+        {
+            context <<
+                GetInstallerArgs <<
+                DirectMSIInstallImpl <<
+                ReportInstallerResult("MsiInstallProduct"sv, APPINSTALLER_CLI_ERROR_MSI_INSTALL_FAILED);
+        }
+
+        // Deploys the MSIX.
+        // Required Args: None
+        // Inputs: Manifest?, Installer || InstallerPath
+        // Outputs: None
+        void MsixInstall(Execution::Context& context)
+        {
+            std::string uri;
+            if (context.Contains(Execution::Data::InstallerPath))
+            {
+                uri = context.Get<Execution::Data::InstallerPath>().u8string();
+            }
+            else
+            {
+                uri = context.Get<Execution::Data::Installer>()->Url;
+            }
+
+            bool isMachineScope = Manifest::ConvertToScopeEnum(context.Args.GetArg(Execution::Args::Type::InstallScope)) == Manifest::ScopeEnum::Machine;
+
+            // TODO: There was a bug in deployment api if provision api was called in packaged context.
+            // Remove this check when the OS bug is fixed and back ported.
+            if (isMachineScope && Runtime::IsRunningInPackagedContext())
+            {
+                context.Reporter.Error() << Resource::String::InstallFlowReturnCodeSystemNotSupported << std::endl;
+                context.Add<Execution::Data::OperationReturnCode>(static_cast<DWORD>(APPINSTALLER_CLI_ERROR_INSTALL_SYSTEM_NOT_SUPPORTED));
+                AICLI_LOG(CLI, Error, << "Device wide install for msix type is not supported in packaged context.");
+                AICLI_TERMINATE_CONTEXT(APPINSTALLER_CLI_ERROR_INSTALL_SYSTEM_NOT_SUPPORTED);
+            }
+
+            context.Reporter.Info() << Resource::String::InstallFlowStartingPackageInstall << std::endl;
+
+            bool registrationDeferred = false;
+
+            try
+            {
+                registrationDeferred = context.Reporter.ExecuteWithProgress([&](IProgressCallback& callback)
+                    {
+                        if (isMachineScope)
+                        {
+                            return Deployment::AddPackageMachineScope(uri, callback);
+                        }
+                        else
+                        {
+                            return Deployment::AddPackageWithDeferredFallback(uri, WI_IsFlagSet(context.GetFlags(), Execution::ContextFlag::InstallerTrusted), callback);
+                        }
+                    });
+            }
+            catch (const wil::ResultException& re)
+            {
+                context.Add<Execution::Data::OperationReturnCode>(re.GetErrorCode());
+                context << ReportInstallerResult("MSIX"sv, re.GetErrorCode(), /* isHResult */ true);
+                return;
+            }
+
+            if (registrationDeferred)
+            {
+                context.Reporter.Warn() << Resource::String::InstallFlowRegistrationDeferred << std::endl;
+            }
+            else
+            {
+                context.Reporter.Info() << Resource::String::InstallFlowInstallSuccess << std::endl;
+            }
+        }
+
+        // Runs the flow for installing a Portable package.
+        // Required Args: None
+        // Inputs: Installer, InstallerPath
+        // Outputs: None
+        void PortableInstall(Execution::Context& context)
+        {
+            context <<
+                InitializePortableInstaller <<
+                VerifyPackageAndSourceMatch <<
+                PortableInstallImpl <<
+                ReportInstallerResult("Portable"sv, APPINSTALLER_CLI_ERROR_PORTABLE_INSTALL_FAILED, true);
+        }
+
+        // Runs the flow for installing a package from an archive.
+        // Required Args: None
+        // Inputs: Installer, InstallerPath, Manifest
+        // Outputs: None
+        void ArchiveInstall(Execution::Context& context)
+        {
+            context <<
+                ScanArchiveFromLocalManifest <<
+                ExtractFilesFromArchive <<
+                VerifyAndSetNestedInstaller <<
+                ExecuteInstallerForType(context.Get<Execution::Data::Installer>().value().NestedInstallerType);
+        }
+    }
+
+    bool ExemptFromSingleInstallLocking(InstallerTypeEnum type)
+    {
+        switch (type)
+        {
+            // MSStore installs are always MSIX based; MSIX installs are safe to run in parallel.
+        case InstallerTypeEnum::Msix:
+        case InstallerTypeEnum::MSStore:
+            return true;
+        default:
+            return false;
+        }
+    }
+
+    void EnsureApplicableInstaller(Execution::Context& context)
+    {
+        const auto& installer = context.Get<Execution::Data::Installer>();
+
+        if (!installer.has_value())
+        {
+            context.Reporter.Error() << Resource::String::NoApplicableInstallers << std::endl;
+            AICLI_TERMINATE_CONTEXT(APPINSTALLER_CLI_ERROR_NO_APPLICABLE_INSTALLER);
+        }
+
+        // This installer cannot be run elevated, but we are running elevated.
+        // Implementation of de-elevation is complex; simply block for now.
+        if (installer->ElevationRequirement == ElevationRequirementEnum::ElevationProhibited && Runtime::IsRunningAsAdmin())
+        {
+            context.Reporter.Error() << Resource::String::InstallerProhibitsElevation << std::endl;
+            AICLI_TERMINATE_CONTEXT(APPINSTALLER_CLI_ERROR_INSTALLER_PROHIBITS_ELEVATION);
+        }
+
+        context << EnsureSupportForInstall;
+    }
+
+    void CheckForUnsupportedArgs(Execution::Context& context)
+    {
+        bool messageDisplayed = false;
+        const auto& unsupportedArgs = context.Get<Execution::Data::Installer>()->UnsupportedArguments;
+        for (auto unsupportedArg : unsupportedArgs)
+        {
+            const auto& unsupportedArgType = GetUnsupportedArgumentType(unsupportedArg);
+            if (context.Args.Contains(unsupportedArgType))
+            {
+                if (!messageDisplayed)
+                {
+                    context.Reporter.Warn() << Resource::String::UnsupportedArgument << std::endl;
+                    messageDisplayed = true;
+                }
+
+                const auto& executingCommand = context.GetExecutingCommand();
+                if (executingCommand != nullptr)
+                {
+                    const auto& commandArguments = executingCommand->GetArguments();
+                    for (const auto& argument : commandArguments)
+                    {
+                        if (unsupportedArgType == argument.ExecArgType())
+                        {
+                            const auto& usageString = argument.GetUsageString();
+                            if (ShouldErrorForUnsupportedArgument(unsupportedArg))
+                            {
+                                context.Reporter.Error() << usageString << std::endl;
+                                AICLI_TERMINATE_CONTEXT(APPINSTALLER_CLI_ERROR_UNSUPPORTED_ARGUMENT);
+                            }
+                            else
+                            {
+                                context.Reporter.Warn() << usageString << std::endl;
+                                break;
+                            }
+                        }
+                    }
+                }
+            }
+        }
+    }
+
+    void ShowInstallationDisclaimer(Execution::Context& context)
+    {
+        auto installerType = context.Get<Execution::Data::Installer>().value().EffectiveInstallerType();
+
+        if (installerType == InstallerTypeEnum::MSStore)
+        {
+            context.Reporter.Info() << Execution::PromptEmphasis << Resource::String::InstallationDisclaimerMSStore << std::endl;
+        }
+        else
+        {
+            context.Reporter.Info() <<
+                Resource::String::InstallationDisclaimer1 << std::endl <<
+                Resource::String::InstallationDisclaimer2 << std::endl;
+        }
+    }
+
+    void DisplayInstallationNotes(Execution::Context& context)
+    {
+        if (!Settings::User().Get<Settings::Setting::DisableInstallNotes>())
+        {
+            const auto& manifest = context.Get<Execution::Data::Manifest>();
+            auto installationNotes = manifest.CurrentLocalization.Get<AppInstaller::Manifest::Localization::InstallationNotes>();
+
+            if (!installationNotes.empty())
+            {
+                context.Reporter.Info() << Resource::String::Notes(installationNotes) << std::endl;
+            }
+        }
+    }
+
+    void ExecuteInstallerForType::operator()(Execution::Context& context) const
+    {
+        bool isUpdate = WI_IsFlagSet(context.GetFlags(), Execution::ContextFlag::InstallerExecutionUseUpdate);
+        UpdateBehaviorEnum updateBehavior = context.Get<Execution::Data::Installer>().value().UpdateBehavior;
+        bool doUninstallPrevious = isUpdate && (updateBehavior == UpdateBehaviorEnum::UninstallPrevious || context.Args.Contains(Execution::Args::Type::UninstallPrevious));
+
+        Synchronization::CrossProcessInstallLock lock;
+        if (!ExemptFromSingleInstallLocking(m_installerType))
+        {
+            // Acquire install lock; if the operation is cancelled it will return false so we will also return.
+            if (!context.Reporter.ExecuteWithProgress([&](IProgressCallback& callback)
+                {
+                    callback.SetProgressMessage(Resource::String::InstallWaitingOnAnother());
+                    return lock.Acquire(callback);
+                }))
+            {
+                AICLI_LOG(CLI, Info, << "Abandoning attempt to acquire install lock due to cancellation");
+                return;
+            }
+        }
+
+        switch (m_installerType)
+        {
+        case InstallerTypeEnum::Exe:
+        case InstallerTypeEnum::Burn:
+        case InstallerTypeEnum::Inno:
+        case InstallerTypeEnum::Msi:
+        case InstallerTypeEnum::Nullsoft:
+        case InstallerTypeEnum::Wix:
+            if (doUninstallPrevious)
+            {
+                context <<
+                    GetUninstallInfo <<
+                    ExecuteUninstaller;
+                context.ClearFlags(Execution::ContextFlag::InstallerExecutionUseUpdate);
+            }
+            if (ShouldUseDirectMSIInstall(m_installerType, context.Args.Contains(Execution::Args::Type::Silent)))
+            {
+                context << details::DirectMSIInstall;
+            }
+            else
+            {
+                context << details::ShellExecuteInstall;
+            }
+            break;
+        case InstallerTypeEnum::Msix:
+            context << details::MsixInstall;
+            break;
+        case InstallerTypeEnum::MSStore:
+            context <<
+                EnsureStorePolicySatisfied <<
+                (isUpdate ? MSStoreUpdate : MSStoreInstall);
+            break;
+        case InstallerTypeEnum::Portable:
+            if (doUninstallPrevious)
+            {
+                context <<
+                    GetUninstallInfo <<
+                    ExecuteUninstaller;
+                context.ClearFlags(Execution::ContextFlag::InstallerExecutionUseUpdate);
+            }
+            context << details::PortableInstall;
+            break;
+        case InstallerTypeEnum::Zip:
+            context << details::ArchiveInstall;
+            break;
+        default:
+            THROW_HR(HRESULT_FROM_WIN32(ERROR_NOT_SUPPORTED));
+        }
+    }
+
+    void EnsureRunningAsAdminForMachineScopeInstall(Execution::Context& context)
+    {
+        // Admin is required for machine scope install for installer types like portable, msix and msstore.
+        auto installerType = context.Get<Execution::Data::Installer>().value().EffectiveInstallerType();
+
+        if (Manifest::DoesInstallerTypeRequireAdminForMachineScopeInstall(installerType))
+        {
+            Manifest::ScopeEnum scope = ConvertToScopeEnum(context.Args.GetArg(Execution::Args::Type::InstallScope));
+            if (scope == Manifest::ScopeEnum::Machine)
+            {
+                context << Workflow::EnsureRunningAsAdmin;
+            }
+        }
+    }
+
+    void ExecuteInstaller(Execution::Context& context)
+    {
+        context << Workflow::ExecuteInstallerForType(context.Get<Execution::Data::Installer>().value().BaseInstallerType);
+    }
+
+    void ReportInstallerResult::operator()(Execution::Context& context) const
+    {
+        DWORD installResult = context.Get<Execution::Data::OperationReturnCode>();
+        const auto& additionalSuccessCodes = context.Get<Execution::Data::Installer>()->InstallerSuccessCodes;
+        if (installResult != 0 && (std::find(additionalSuccessCodes.begin(), additionalSuccessCodes.end(), installResult) == additionalSuccessCodes.end()))
+        {
+            const auto& manifest = context.Get<Execution::Data::Manifest>();
+            Logging::Telemetry().LogInstallerFailure(manifest.Id, manifest.Version, manifest.Channel, m_installerType, installResult);
+
+            if (m_isHResult)
+            {
+                context.Reporter.Error()
+                    << Resource::String::InstallerFailedWithCode(Utility::LocIndView{ GetUserPresentableMessage(installResult) })
+                    << std::endl;
+            }
+            else
+            {
+                context.Reporter.Error()
+                    << Resource::String::InstallerFailedWithCode(installResult)
+                    << std::endl;
+            }
+
+            // Show installer log path if exists
+            if (context.Contains(Execution::Data::LogPath) && std::filesystem::exists(context.Get<Execution::Data::LogPath>()))
+            {
+                auto installerLogPath = Utility::LocIndString{ context.Get<Execution::Data::LogPath>().u8string() };
+                context.Reporter.Info() << Resource::String::InstallerLogAvailable(installerLogPath) << std::endl;
+            }
+
+            // Show a specific message if we can identify the return code
+            const auto& expectedReturnCodes = context.Get<Execution::Data::Installer>()->ExpectedReturnCodes;
+            auto expectedReturnCodeItr = expectedReturnCodes.find(installResult);
+            if (expectedReturnCodeItr != expectedReturnCodes.end() && expectedReturnCodeItr->second.ReturnResponseEnum != ExpectedReturnCodeEnum::Unknown)
+            {
+                auto returnCode = ExpectedReturnCode::GetExpectedReturnCode(expectedReturnCodeItr->second.ReturnResponseEnum);
+                context.Reporter.Error() << returnCode.Message << std::endl;
+
+                auto returnResponseUrl = expectedReturnCodeItr->second.ReturnResponseUrl;
+                if (!returnResponseUrl.empty())
+                {
+                    context.Reporter.Error() << Resource::String::RelatedLink << ' ' << returnResponseUrl << std::endl;
+                }
+
+                AICLI_TERMINATE_CONTEXT(returnCode.HResult);
+            }
+
+            AICLI_TERMINATE_CONTEXT(m_hr);
+        }
+        else
+        {
+            context.Reporter.Info() << Resource::String::InstallFlowInstallSuccess << std::endl;
+        }
+    }
+
+    void ReportIdentityAndInstallationDisclaimer(Execution::Context& context)
+    {
+        context <<
+            Workflow::ReportManifestIdentityWithVersion() <<
+            Workflow::ShowInstallationDisclaimer;
+    }
+
+    void InstallPackageInstaller(Execution::Context& context)
+    {
+        context <<
+            Workflow::ReportExecutionStage(ExecutionStage::PreExecution) <<
+            Workflow::SnapshotARPEntries <<
+            Workflow::ReportExecutionStage(ExecutionStage::Execution) <<
+            Workflow::ExecuteInstaller <<
+            Workflow::ReportExecutionStage(ExecutionStage::PostExecution) <<
+            Workflow::ReportARPChanges <<
+            Workflow::RecordInstall <<
+            Workflow::RemoveInstaller <<
+            Workflow::DisplayInstallationNotes;
+    }
+
+    void DownloadPackageDependencies::operator()(Execution::Context& context) const
+    {
+        if (Settings::User().Get<Settings::Setting::InstallSkipDependencies>() || context.Args.Contains(Execution::Args::Type::SkipDependencies))
+        {
+            context.Reporter.Warn() << Resource::String::DependenciesSkippedMessage << std::endl;
+            return;
+        }
+
+        context <<
+            Workflow::GetDependenciesFromInstaller <<
+            Workflow::ReportDependencies(Resource::String::InstallAndUpgradeCommandsReportDependencies) <<
+            Workflow::BuildDependencyGraph(Resource::String::InstallAndUpgradeCommandsReportDependencies, m_includeInstalledPackages) <<
+            Workflow::ProcessMultiplePackages(Resource::String::InstallAndUpgradeCommandsReportDependencies, APPINSTALLER_CLI_ERROR_DOWNLOAD_DEPENDENCIES, {}, false, true, true, false, m_includeInstalledPackages, true);
+    }
+
+    void InstallSinglePackage(Execution::Context& context)
+    {
+        context <<
+            Workflow::CheckForUnsupportedArgs <<
+            Workflow::ReportIdentityAndInstallationDisclaimer <<
+            Workflow::ShowPromptsForSinglePackage(/* ensureAcceptance */ true) <<
+            Workflow::GetDependenciesFromInstaller <<
+            Workflow::ReportDependencies(Resource::String::InstallAndUpgradeCommandsReportDependencies) <<
+            Workflow::EnableWindowsFeaturesDependencies <<
+            Workflow::BuildDependencyGraph(Resource::String::InstallAndUpgradeCommandsReportDependencies) <<
+            Workflow::ProcessMultiplePackages(Resource::String::InstallAndUpgradeCommandsReportDependencies, APPINSTALLER_CLI_ERROR_INSTALL_DEPENDENCIES, {}, false, true, true) <<
+            Workflow::DownloadInstaller <<
+            Workflow::InstallPackageInstaller;
+    }
+
+    void EnsureSupportForInstall(Execution::Context& context)
+    {
+        context <<
+            Workflow::EnsureRunningAsAdminForMachineScopeInstall <<
+            Workflow::EnsureSupportForPortableInstall <<
+            Workflow::EnsureValidNestedInstallerMetadataForArchiveInstall;
+    }
+
+    void ProcessMultiplePackages::operator()(Execution::Context& context) const
+    {
+        // Show all prompts needed for every package before installing anything
+        context << Workflow::ShowPromptsForMultiplePackages(m_ensurePackageAgreements);
+
+        if (context.IsTerminated())
+        {
+            return;
+        }
+
+        // Report dependencies
+        if (Settings::ExperimentalFeature::IsEnabled(Settings::ExperimentalFeature::Feature::Dependencies))
+        {
+            auto& packageSubContexts = context.Get<Execution::Data::PackageSubContexts>();
+            if (!packageSubContexts.empty())
+            {
+                if (m_downloadInstallerOnly)
+                {
+                    context.Reporter.Info() << Resource::String::DependenciesFlowDownload << std::endl;
+                }
+                else
+                {
+                    context.Reporter.Info() << Resource::String::DependenciesFlowInstall << std::endl;
+                }
+            }
+
+            DependencyList allDependencies;
+
+            for (auto& packageContext : packageSubContexts)
+            {
+                allDependencies.Add(packageContext->Get<Execution::Data::Installer>().value().Dependencies);
+            }
+
+            context.Add<Execution::Data::Dependencies>(allDependencies);
+            context << Workflow::ReportDependencies(m_dependenciesReportMessage);
+        }
+
+        bool allSucceeded = true;
+        size_t packagesCount = context.Get<Execution::Data::PackageSubContexts>().size();
+        size_t packagesProgress = 0;
+
+        for (auto& packageContext : context.Get<Execution::Data::PackageSubContexts>())
+        {
+            packagesProgress++;
+            context.Reporter.Info() << '(' << packagesProgress << '/' << packagesCount << ") "_liv;
+
+            // We want to do best effort to install all packages regardless of previous failures
+            Execution::Context& currentContext = *packageContext;
+            auto previousThreadGlobals = currentContext.SetForCurrentThread();
+
+            currentContext << Workflow::ReportIdentityAndInstallationDisclaimer;
+
+            // Prevent individual exceptions from breaking out of the loop
+            try
+            {
+                if (!m_ignorePackageDependencies)
+                {
+                    currentContext <<
+                        Workflow::BuildDependencyGraph(m_dependenciesReportMessage, m_includeInstalledPackages) <<
+                        Workflow::ProcessMultiplePackages(m_dependenciesReportMessage, APPINSTALLER_CLI_ERROR_INSTALL_DEPENDENCIES, {}, false, true, true, true, m_includeInstalledPackages, m_downloadInstallerOnly);
+                }
+
+                currentContext << Workflow::DownloadInstaller;
+
+                if (!m_downloadInstallerOnly)
+                {
+                    currentContext << Workflow::InstallPackageInstaller;
+                }
+            }
+            catch (...)
+            {
+                currentContext.SetTerminationHR(Workflow::HandleException(currentContext, std::current_exception()));
+            }
+
+            if (m_refreshPathVariable)
+            {
+                if (RefreshPathVariableForCurrentProcess())
+                {
+                    AICLI_LOG(CLI, Info, << "Successfully refreshed process PATH environment variable.");
+                }
+                else
+                {
+                    AICLI_LOG(CLI, Warning, << "Failed to refresh process PATH environment variable.");
+                    context.Reporter.Warn() << Resource::String::FailedToRefreshPathWarning << std::endl;
+                }
+            }
+
+            currentContext.Reporter.Info() << std::endl;
+
+            if (currentContext.IsTerminated())
+            {
+                if (context.IsTerminated() && context.GetTerminationHR() == E_ABORT)
+                {
+                    // This means that the subcontext being terminated is due to an overall abort
+                    context.Reporter.Info() << Resource::String::Cancelled << std::endl;
+                    return;
+                }
+
+                if (m_ignorableInstallResults.end() == std::find(m_ignorableInstallResults.begin(), m_ignorableInstallResults.end(), currentContext.GetTerminationHR()))
+                {
+                    allSucceeded = false;
+                    if (m_stopOnFailure)
+                    {
+                        break;
+                    }
+                }
+            }
+        }
+
+        if (!allSucceeded)
+        {
+            AICLI_TERMINATE_CONTEXT(m_resultOnFailure);
+        }
+    }
+
+    void SnapshotARPEntries(Execution::Context& context) try
+    {
+        // Ensure that installer type might actually write to ARP, otherwise this is a waste of time
+        auto installer = context.Get<Execution::Data::Installer>();
+
+        if (installer && MightWriteToARP(installer->EffectiveInstallerType()))
+        {
+            Repository::Correlation::ARPCorrelationData data;
+            data.CapturePreInstallSnapshot();
+            context.Add<Execution::Data::ARPCorrelationData>(std::move(data));
+        }
+    }
+    CATCH_LOG()
+
+    void ReportARPChanges(Execution::Context& context) try
+    {
+        if (!context.Contains(Execution::Data::ARPCorrelationData))
+        {
+            return;
+        }
+
+        const auto& manifest = context.Get<Execution::Data::Manifest>();
+        auto& arpCorrelationData = context.Get<Execution::Data::ARPCorrelationData>();
+
+        arpCorrelationData.CapturePostInstallSnapshot();
+        auto correlationResult = arpCorrelationData.CorrelateForNewlyInstalled(manifest);
+
+        // Store the ARP entry found to match the package to record it in the tracking catalog later
+        if (correlationResult.Package)
+        {
+            std::vector<AppsAndFeaturesEntry> entries;
+
+            auto metadata = correlationResult.Package->GetMetadata();
+
+            AppsAndFeaturesEntry baseEntry;
+
+            // Display name and publisher are also available as multi properties, but
+            // for ARP there will always be only 0 or 1 values.
+            baseEntry.DisplayName = correlationResult.Package->GetProperty(PackageVersionProperty::Name).get();
+            baseEntry.Publisher = correlationResult.Package->GetProperty(PackageVersionProperty::Publisher).get();
+            baseEntry.DisplayVersion = correlationResult.Package->GetProperty(PackageVersionProperty::Version).get();
+            baseEntry.InstallerType = Manifest::ConvertToInstallerTypeEnum(metadata[PackageVersionMetadata::InstalledType]);
+
+            auto productCodes = correlationResult.Package->GetMultiProperty(PackageVersionMultiProperty::ProductCode);
+            for (auto&& productCode : productCodes)
+            {
+                AppsAndFeaturesEntry entry = baseEntry;
+                entry.ProductCode = std::move(productCode).get();
+                entries.push_back(std::move(entry));
+            }
+
+            auto upgradeCodes = correlationResult.Package->GetMultiProperty(PackageVersionMultiProperty::UpgradeCode);
+            for (auto&& upgradeCode : upgradeCodes)
+            {
+                AppsAndFeaturesEntry entry = baseEntry;
+                entry.UpgradeCode= std::move(upgradeCode).get();
+                entries.push_back(std::move(entry));
+            }
+
+            context.Add<Data::CorrelatedAppsAndFeaturesEntries>(std::move(entries));
+        }
+
+        // We can only get the source identifier from an active source
+        std::string sourceIdentifier;
+        if (context.Contains(Execution::Data::PackageVersion))
+        {
+            sourceIdentifier = context.Get<Execution::Data::PackageVersion>()->GetProperty(PackageVersionProperty::SourceIdentifier);
+        }
+
+        IPackageVersion::Metadata arpEntryMetadata;
+        if (correlationResult.Package)
+        {
+            arpEntryMetadata = correlationResult.Package->GetMetadata();
+        }
+
+        Logging::Telemetry().LogSuccessfulInstallARPChange(
+            sourceIdentifier,
+            manifest.Id,
+            manifest.Version,
+            manifest.Channel,
+            correlationResult.ChangesToARP,
+            correlationResult.MatchesInARP,
+            correlationResult.CountOfIntersectionOfChangesAndMatches,
+            correlationResult.Package ? static_cast<std::string>(correlationResult.Package->GetProperty(PackageVersionProperty::Name)) : "",
+            correlationResult.Package ? static_cast<std::string>(correlationResult.Package->GetProperty(PackageVersionProperty::Version)) : "",
+            correlationResult.Package ? static_cast<std::string>(correlationResult.Package->GetProperty(PackageVersionProperty::Publisher)) : "",
+            correlationResult.Package ? static_cast<std::string_view>(arpEntryMetadata[PackageVersionMetadata::InstalledLocale]) : ""
+        );
+    }
+    CATCH_LOG();
+
+    void RecordInstall(Context& context)
+    {
+        // Local manifest installs won't have a package version, and tracking them doesn't provide much
+        // value currently. If we ever do use our own database as a primary source of packages that we
+        // maintain, this decision will probably have to be reconsidered.
+        if (!context.Contains(Data::PackageVersion))
+        {
+            return;
+        }
+
+        auto manifest = context.Get<Data::Manifest>();
+
+        // If we have determined an ARP entry matches the installed package,
+        // we set its product code in the manifest we record to ensure we can
+        // find it in the future.
+        // Note that this may overwrite existing information.
+        if (context.Contains(Data::CorrelatedAppsAndFeaturesEntries))
+        {
+            // Use a new Installer entry
+            manifest.Installers.emplace_back();
+            manifest.Installers.back().AppsAndFeaturesEntries = context.Get<Data::CorrelatedAppsAndFeaturesEntries>();
+        }
+
+        auto trackingCatalog = context.Get<Data::PackageVersion>()->GetSource().GetTrackingCatalog();
+
+        auto version = trackingCatalog.RecordInstall(
+            manifest,
+            context.Get<Data::Installer>().value(),
+            WI_IsFlagSet(context.GetFlags(), ContextFlag::InstallerExecutionUseUpdate));
+
+        // Record user intent values. Command args takes precedence. Then previous user intent values.
+        Repository::IPackageVersion::Metadata installedMetadata;
+        if (context.Contains(Data::InstalledPackageVersion) && context.Get<Execution::Data::InstalledPackageVersion>())
+        {
+            installedMetadata = context.Get<Data::InstalledPackageVersion>()->GetMetadata();
+        }
+
+        if (context.Args.Contains(Execution::Args::Type::InstallArchitecture))
+        {
+            version.SetMetadata(Repository::PackageVersionMetadata::UserIntentArchitecture, context.Args.GetArg(Execution::Args::Type::InstallArchitecture));
+        }
+        else
+        {
+            auto itr = installedMetadata.find(Repository::PackageVersionMetadata::UserIntentArchitecture);
+            if (itr != installedMetadata.end())
+            {
+                version.SetMetadata(Repository::PackageVersionMetadata::UserIntentArchitecture, itr->second);
+            }
+        }
+
+        if (context.Args.Contains(Execution::Args::Type::Locale))
+        {
+            version.SetMetadata(Repository::PackageVersionMetadata::UserIntentLocale, context.Args.GetArg(Execution::Args::Type::Locale));
+        }
+        else
+        {
+            auto itr = installedMetadata.find(Repository::PackageVersionMetadata::UserIntentLocale);
+            if (itr != installedMetadata.end())
+            {
+                version.SetMetadata(Repository::PackageVersionMetadata::UserIntentLocale, itr->second);
+            }
+        }
+    }
+}