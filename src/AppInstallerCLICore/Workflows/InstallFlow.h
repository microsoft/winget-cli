--- conflicted
+++ resolved
@@ -1,206 +1,194 @@
-// Copyright (c) Microsoft Corporation.
-// Licensed under the MIT License.
-#pragma once
-#include "ExecutionContext.h"
-
-namespace AppInstaller::CLI::Workflow
-{
-    using namespace std::string_view_literals;
-
-    // Token specified in installer args will be replaced by proper value.
-    static constexpr std::string_view ARG_TOKEN_LOGPATH = "<LOGPATH>"sv;
-    static constexpr std::string_view ARG_TOKEN_INSTALLPATH = "<INSTALLPATH>"sv;
-
-    // Ensures that there is an applicable installer.
-    // Required Args: None
-    // Inputs: Installer
-    // Outputs: None
-    void EnsureApplicableInstaller(Execution::Context& context);
-
-    // Shows the installation disclaimer.
-    // Required Args: None
-    // Inputs: None
-    // Outputs: None
-    void ShowInstallationDisclaimer(Execution::Context& context);
-
-    // Shows the license agreements if the application has them.
-    // Required Args: None
-    // Inputs: Manifest
-    // Outputs: None
-    struct ShowPackageAgreements : public WorkflowTask
-    {
-        ShowPackageAgreements(bool ensureAcceptance) : WorkflowTask("ShowPackageAgreements"), m_ensureAcceptance(ensureAcceptance) {}
-
-        void operator()(Execution::Context& context) const override;
-
-    private:
-        // Whether we need to ensure that the agreements are accepted, or only show them.
-        bool m_ensureAcceptance;
-    };
-
-    // Ensure the user accepted the license agreements.
-    // Required Args: None
-    // Inputs: None
-    // Outputs: None
-    struct EnsurePackageAgreementsAcceptance : public WorkflowTask
-    {
-        EnsurePackageAgreementsAcceptance(bool showPrompt) : WorkflowTask("EnsurePackageAgreementsAcceptance"), m_showPrompt(showPrompt) {}
-
-        void operator()(Execution::Context& context) const override;
-
-    private:
-        // Whether to show an interactive prompt
-        bool m_showPrompt;
-    };
-
-    // Ensure that the user accepted all the license agreements when there are
-    // multiple installers.
-    // Required Args: None
-    // Inputs: PackagesToInstall
-    // Outputs: None
-    void EnsurePackageAgreementsAcceptanceForMultipleInstallers(Execution::Context& context);
-
-    // Composite flow that chooses what to do based on the installer type.
-    // Required Args: None
-    // Inputs: Manifest, Installer
-    // Outputs: None
-    void DownloadInstaller(Execution::Context& context);
-
-    // Downloads the file referenced by the Installer.
-    // Required Args: None
-    // Inputs: Installer
-    // Outputs: HashPair, InstallerPath
-    void DownloadInstallerFile(Execution::Context& context);
-
-    // Computes the hash of the MSIX signature file.
-    // Required Args: None
-    // Inputs: Installer
-    // Outputs: HashPair
-    void GetMsixSignatureHash(Execution::Context& context);
-
-    // Gets the source list, filtering it if SourceName is present.
-    // Required Args: None
-    // Inputs: HashPair
-    // Outputs: SourceList
-    void VerifyInstallerHash(Execution::Context& context);
-
-    // Update Motw of the downloaded installer if applicable
-    // Required Args: None
-    // Inputs: HashPair, InstallerPath?, SourceId?
-    // Outputs: None
-    void UpdateInstallerFileMotwIfApplicable(Execution::Context& context);
-
-    // Composite flow that chooses what to do based on the installer type.
-    // Required Args: None
-    // Inputs: Installer, InstallerPath
-    // Outputs: None
-    void ExecuteInstaller(Execution::Context& context);
-
-    // Runs the installer via ShellExecute.
-    // Required Args: None
-    // Inputs: Installer, InstallerPath
-    // Outputs: None
-    void ShellExecuteInstall(Execution::Context& context);
-
-    // Runs an MSI installer directly via MSI APIs.
-    // Required Args: None
-    // Inputs: Installer, InstallerPath
-    // Outputs: None
-    void DirectMSIInstall(Execution::Context& context);
-
-    // Deploys the MSIX.
-    // Required Args: None
-    // Inputs: Manifest?, Installer || InstallerPath
-    // Outputs: None
-    void MsixInstall(Execution::Context& context);
-
-    // Reports the return code returned by the installer.
-    // Required Args: None
-    // Inputs: Manifest, Installer, InstallerResult
-    // Outputs: None
-    struct ReportInstallerResult : public WorkflowTask
-    {
-        ReportInstallerResult(std::string_view installerType, HRESULT hr, bool isHResult = false) :
-            WorkflowTask("ReportInstallerResult"), m_installerType(installerType), m_hr(hr), m_isHResult(isHResult) {}
-
-        void operator()(Execution::Context& context) const override;
-
-    private:
-        // Installer type used when reporting failures.
-        std::string_view m_installerType;
-        // Result to return if the installer failed.
-        HRESULT m_hr;
-        // Whether the installer result is an HRESULT. This guides how we show it.
-        bool m_isHResult;
-    };
-
-
-    // Deletes the installer file.
-    // Required Args: None
-    // Inputs: InstallerPath
-    // Outputs: None
-    void RemoveInstaller(Execution::Context& context);
-
-    // Reports manifest identity and shows installation disclaimer
-    // Required Args: None
-    // Inputs: Manifest
-    // Outputs: None
-    void ReportIdentityAndInstallationDisclaimer(Execution::Context& context);
-
-    // Installs a specific package installer. See also InstallSinglePackage & InstallMultiplePackages.
-    // Required Args: None
-    // Inputs: Manifest, Installer, PackageVersion, InstalledPackageVersion?
-    // Outputs: None
-    void InstallPackageInstaller(Execution::Context& context);
-
-    // Installs a single package. This also does the reporting and user interaction
-    // for single-package installation.
-    // RequiredArgs: None
-    // Inputs: Manifest, Installer, PackageVersion, InstalledPackageVersion?
-    // Outputs: None
-    void InstallSinglePackage(Execution::Context& context);
-
-<<<<<<< HEAD
-    // Selects the installer for each of the packages to install.
-    // Required Args: None
-    // Inputs: PackagesToInstall
-    // Outputs: InstallersToInstall
-    void SelectInstallerMultiple(Execution::Context& context);
-
-    // Installs multiple packages.
-    // Required Args: None
-    // Inputs: InstallersToInstall
-=======
-    // Installs multiple packages. This also does the reporting and user interaction needed.
-    // Required Args: None
-    // Inputs: PackagesToInstall
->>>>>>> 9454ff9d
-    // Outputs: None
-    struct InstallMultiplePackages : public WorkflowTask
-    {
-        InstallMultiplePackages(StringResource::StringId dependenciesReportMessage, HRESULT resultOnFailure, std::vector<HRESULT>&& ignorableInstallResults = {}) :
-            WorkflowTask("InstallMultiplePackages"),
-            m_dependenciesReportMessage(dependenciesReportMessage),
-            m_resultOnFailure(resultOnFailure),
-            m_ignorableInstallResults(std::move(ignorableInstallResults)) {}
-
-        void operator()(Execution::Context& context) const override;
-
-    private:
-        HRESULT m_resultOnFailure;
-        std::vector<HRESULT> m_ignorableInstallResults;
-        StringResource::StringId m_dependenciesReportMessage;
-    };
-
-    // Stores the existing set of packages in ARP.
-    // Required Args: None
-    // Inputs: Installer
-    // Outputs: ARPSnapshot
-    void SnapshotARPEntries(Execution::Context& context);
-
-    // Reports on the changes between the stored ARPSnapshot and the current values.
-    // Required Args: None
-    // Inputs: ARPSnapshot?, Manifest, PackageVersion
-    // Outputs: None
-    void ReportARPChanges(Execution::Context& context);
-}
+// Copyright (c) Microsoft Corporation.
+// Licensed under the MIT License.
+#pragma once
+#include "ExecutionContext.h"
+
+namespace AppInstaller::CLI::Workflow
+{
+    using namespace std::string_view_literals;
+
+    // Token specified in installer args will be replaced by proper value.
+    static constexpr std::string_view ARG_TOKEN_LOGPATH = "<LOGPATH>"sv;
+    static constexpr std::string_view ARG_TOKEN_INSTALLPATH = "<INSTALLPATH>"sv;
+
+    // Ensures that there is an applicable installer.
+    // Required Args: None
+    // Inputs: Installer
+    // Outputs: None
+    void EnsureApplicableInstaller(Execution::Context& context);
+
+    // Shows the installation disclaimer.
+    // Required Args: None
+    // Inputs: None
+    // Outputs: None
+    void ShowInstallationDisclaimer(Execution::Context& context);
+
+    // Shows the license agreements if the application has them.
+    // Required Args: None
+    // Inputs: Manifest
+    // Outputs: None
+    struct ShowPackageAgreements : public WorkflowTask
+    {
+        ShowPackageAgreements(bool ensureAcceptance) : WorkflowTask("ShowPackageAgreements"), m_ensureAcceptance(ensureAcceptance) {}
+
+        void operator()(Execution::Context& context) const override;
+
+    private:
+        // Whether we need to ensure that the agreements are accepted, or only show them.
+        bool m_ensureAcceptance;
+    };
+
+    // Ensure the user accepted the license agreements.
+    // Required Args: None
+    // Inputs: None
+    // Outputs: None
+    struct EnsurePackageAgreementsAcceptance : public WorkflowTask
+    {
+        EnsurePackageAgreementsAcceptance(bool showPrompt) : WorkflowTask("EnsurePackageAgreementsAcceptance"), m_showPrompt(showPrompt) {}
+
+        void operator()(Execution::Context& context) const override;
+
+    private:
+        // Whether to show an interactive prompt
+        bool m_showPrompt;
+    };
+
+    // Ensure that the user accepted all the license agreements when there are
+    // multiple installers.
+    // Required Args: None
+    // Inputs: PackagesToInstall
+    // Outputs: None
+    void EnsurePackageAgreementsAcceptanceForMultipleInstallers(Execution::Context& context);
+
+    // Composite flow that chooses what to do based on the installer type.
+    // Required Args: None
+    // Inputs: Manifest, Installer
+    // Outputs: None
+    void DownloadInstaller(Execution::Context& context);
+
+    // Downloads the file referenced by the Installer.
+    // Required Args: None
+    // Inputs: Installer
+    // Outputs: HashPair, InstallerPath
+    void DownloadInstallerFile(Execution::Context& context);
+
+    // Computes the hash of the MSIX signature file.
+    // Required Args: None
+    // Inputs: Installer
+    // Outputs: HashPair
+    void GetMsixSignatureHash(Execution::Context& context);
+
+    // Gets the source list, filtering it if SourceName is present.
+    // Required Args: None
+    // Inputs: HashPair
+    // Outputs: SourceList
+    void VerifyInstallerHash(Execution::Context& context);
+
+    // Update Motw of the downloaded installer if applicable
+    // Required Args: None
+    // Inputs: HashPair, InstallerPath?, SourceId?
+    // Outputs: None
+    void UpdateInstallerFileMotwIfApplicable(Execution::Context& context);
+
+    // Composite flow that chooses what to do based on the installer type.
+    // Required Args: None
+    // Inputs: Installer, InstallerPath
+    // Outputs: None
+    void ExecuteInstaller(Execution::Context& context);
+
+    // Runs the installer via ShellExecute.
+    // Required Args: None
+    // Inputs: Installer, InstallerPath
+    // Outputs: None
+    void ShellExecuteInstall(Execution::Context& context);
+
+    // Runs an MSI installer directly via MSI APIs.
+    // Required Args: None
+    // Inputs: Installer, InstallerPath
+    // Outputs: None
+    void DirectMSIInstall(Execution::Context& context);
+
+    // Deploys the MSIX.
+    // Required Args: None
+    // Inputs: Manifest?, Installer || InstallerPath
+    // Outputs: None
+    void MsixInstall(Execution::Context& context);
+
+    // Reports the return code returned by the installer.
+    // Required Args: None
+    // Inputs: Manifest, Installer, InstallerResult
+    // Outputs: None
+    struct ReportInstallerResult : public WorkflowTask
+    {
+        ReportInstallerResult(std::string_view installerType, HRESULT hr, bool isHResult = false) :
+            WorkflowTask("ReportInstallerResult"), m_installerType(installerType), m_hr(hr), m_isHResult(isHResult) {}
+
+        void operator()(Execution::Context& context) const override;
+
+    private:
+        // Installer type used when reporting failures.
+        std::string_view m_installerType;
+        // Result to return if the installer failed.
+        HRESULT m_hr;
+        // Whether the installer result is an HRESULT. This guides how we show it.
+        bool m_isHResult;
+    };
+
+
+    // Deletes the installer file.
+    // Required Args: None
+    // Inputs: InstallerPath
+    // Outputs: None
+    void RemoveInstaller(Execution::Context& context);
+
+    // Reports manifest identity and shows installation disclaimer
+    // Required Args: None
+    // Inputs: Manifest
+    // Outputs: None
+    void ReportIdentityAndInstallationDisclaimer(Execution::Context& context);
+
+    // Installs a specific package installer. See also InstallSinglePackage & InstallMultiplePackages.
+    // Required Args: None
+    // Inputs: Manifest, Installer, PackageVersion, InstalledPackageVersion?
+    // Outputs: None
+    void InstallPackageInstaller(Execution::Context& context);
+
+    // Installs a single package. This also does the reporting and user interaction
+    // for single-package installation.
+    // RequiredArgs: None
+    // Inputs: Manifest, Installer, PackageVersion, InstalledPackageVersion?
+    // Outputs: None
+    void InstallSinglePackage(Execution::Context& context);
+
+    // Installs multiple packages. This also does the reporting and user interaction needed.
+    // Required Args: None
+    // Inputs: PackagesToInstall
+    // Outputs: None
+    struct InstallMultiplePackages : public WorkflowTask
+    {
+        InstallMultiplePackages(StringResource::StringId dependenciesReportMessage, HRESULT resultOnFailure, std::vector<HRESULT>&& ignorableInstallResults = {}) :
+            WorkflowTask("InstallMultiplePackages"),
+            m_dependenciesReportMessage(dependenciesReportMessage),
+            m_resultOnFailure(resultOnFailure),
+            m_ignorableInstallResults(std::move(ignorableInstallResults)) {}
+
+        void operator()(Execution::Context& context) const override;
+
+    private:
+        HRESULT m_resultOnFailure;
+        std::vector<HRESULT> m_ignorableInstallResults;
+        StringResource::StringId m_dependenciesReportMessage;
+    };
+
+    // Stores the existing set of packages in ARP.
+    // Required Args: None
+    // Inputs: Installer
+    // Outputs: ARPSnapshot
+    void SnapshotARPEntries(Execution::Context& context);
+
+    // Reports on the changes between the stored ARPSnapshot and the current values.
+    // Required Args: None
+    // Inputs: ARPSnapshot?, Manifest, PackageVersion
+    // Outputs: None
+    void ReportARPChanges(Execution::Context& context);
+}