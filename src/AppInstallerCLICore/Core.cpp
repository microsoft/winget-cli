--- conflicted
+++ resolved
@@ -1,4 +1,4 @@
-﻿// Copyright (c) Microsoft Corporation.
+// Copyright (c) Microsoft Corporation.
 // Licensed under the MIT License.
 #include "pch.h"
 #include "Public/AppInstallerCLICore.h"
@@ -119,22 +119,7 @@
             Logging::Telemetry().LogCommand(command->FullName());
 
             command->ParseArguments(invocation, context.Args);
-<<<<<<< HEAD
 
-            // Change logging level to Info if Verbose not requested
-            if (context.Args.Contains(Execution::Args::Type::VerboseLogs))
-            {
-                Logging::Log().SetLevel(Logging::Level::Verbose);
-            }
-
-            // Disable warnings if requested
-            if (context.Args.Contains(Execution::Args::Type::IgnoreWarnings))
-            {
-                context.Reporter.SetLevelMask(Execution::Reporter::Level::Warning, false);
-            }
-
-=======
->>>>>>> 7cea3d95
             context.UpdateForArgs();
             context.SetExecutingCommand(command.get());
             command->ValidateArguments(context.Args);
