﻿<?xml version="1.0" encoding="utf-8"?>
<Project ToolsVersion="4.0" xmlns="http://schemas.microsoft.com/developer/msbuild/2003">
  <ItemGroup>
    <Filter Include="Source Files">
      <UniqueIdentifier>{4FC737F1-C7A5-4376-A066-2A32D752A2FF}</UniqueIdentifier>
      <Extensions>cpp;c;cc;cxx;def;odl;idl;hpj;bat;asm;asmx</Extensions>
    </Filter>
    <Filter Include="Header Files">
      <UniqueIdentifier>{93995380-89BD-4b04-88EB-625FBE52EBFB}</UniqueIdentifier>
      <Extensions>h;hh;hpp;hxx;hm;inl;inc;xsd</Extensions>
    </Filter>
    <Filter Include="Commands">
      <UniqueIdentifier>{4b0dcf8b-b4a1-47e5-9c28-e8a3440178e6}</UniqueIdentifier>
    </Filter>
    <Filter Include="Public">
      <UniqueIdentifier>{00cc3138-2893-4fc4-8595-d3cf9d26be1c}</UniqueIdentifier>
    </Filter>
    <Filter Include="Workflows">
      <UniqueIdentifier>{fdeb940e-93e2-4bb0-a59c-1e2d1c0588d1}</UniqueIdentifier>
    </Filter>
  </ItemGroup>
  <ItemGroup>
    <ClInclude Include="pch.h">
      <Filter>Header Files</Filter>
    </ClInclude>
    <ClInclude Include="Commands\RootCommand.h">
      <Filter>Commands</Filter>
    </ClInclude>
    <ClInclude Include="Commands\InstallCommand.h">
      <Filter>Commands</Filter>
    </ClInclude>
    <ClInclude Include="Command.h">
      <Filter>Header Files</Filter>
    </ClInclude>
    <ClInclude Include="Invocation.h">
      <Filter>Header Files</Filter>
    </ClInclude>
    <ClInclude Include="Search\Search.h">
      <Filter>Header Files</Filter>
    </ClInclude>
    <ClInclude Include="Public\AppInstallerCLICore.h">
      <Filter>Public</Filter>
    </ClInclude>
    <ClInclude Include="Workflows\InstallFlow.h">
      <Filter>Workflows</Filter>
    </ClInclude>
    <ClInclude Include="Workflows\ManifestComparator.h">
      <Filter>Workflows</Filter>
    </ClInclude>
    <ClInclude Include="Workflows\ShellExecuteInstallerHandler.h">
      <Filter>Workflows</Filter>
    </ClInclude>
    <ClInclude Include="Workflows\WorkflowBase.h">
      <Filter>Workflows</Filter>
    </ClInclude>
    <ClInclude Include="Commands\SourceCommand.h">
      <Filter>Commands</Filter>
    </ClInclude>
    <ClInclude Include="Commands\ShowCommand.h">
      <Filter>Commands</Filter>
    </ClInclude>
    <ClInclude Include="Commands\SearchCommand.h">
      <Filter>Commands</Filter>
    </ClInclude>
    <ClInclude Include="Workflows\ShowFlow.h">
      <Filter>Workflows</Filter>
    </ClInclude>
    <ClInclude Include="ExecutionReporter.h">
      <Filter>Header Files</Filter>
    </ClInclude>
    <ClInclude Include="ExecutionArgs.h">
      <Filter>Header Files</Filter>
    </ClInclude>
    <ClInclude Include="Commands\HashCommand.h">
      <Filter>Commands</Filter>
    </ClInclude>
    <ClInclude Include="VTSupport.h">
      <Filter>Header Files</Filter>
    </ClInclude>
    <ClInclude Include="Argument.h">
      <Filter>Header Files</Filter>
    </ClInclude>
    <ClInclude Include="Workflows\SourceFlow.h">
      <Filter>Workflows</Filter>
    </ClInclude>
    <ClInclude Include="Commands\ValidateCommand.h">
      <Filter>Commands</Filter>
    </ClInclude>
    <ClInclude Include="ExecutionProgress.h">
      <Filter>Header Files</Filter>
    </ClInclude>
    <ClInclude Include="TableOutput.h">
      <Filter>Header Files</Filter>
    </ClInclude>
    <ClInclude Include="Resources.h">
      <Filter>Header Files</Filter>
    </ClInclude>
    <ClInclude Include="Commands\SettingsCommand.h">
      <Filter>Commands</Filter>
    </ClInclude>
    <ClInclude Include="Commands\ExperimentalCommand.h">
      <Filter>Commands</Filter>
    </ClInclude>
    <ClInclude Include="Commands\FeaturesCommand.h">
      <Filter>Commands</Filter>
    </ClInclude>
    <ClInclude Include="Commands\CompleteCommand.h">
      <Filter>Commands</Filter>
    </ClInclude>
    <ClInclude Include="CompletionData.h">
      <Filter>Header Files</Filter>
    </ClInclude>
    <ClInclude Include="Workflows\CompletionFlow.h">
      <Filter>Workflows</Filter>
    </ClInclude>
    <ClInclude Include="ChannelStreams.h">
      <Filter>Header Files</Filter>
    </ClInclude>
    <ClInclude Include="Workflows\UpdateFlow.h">
      <Filter>Workflows</Filter>
    </ClInclude>
    <ClInclude Include="Workflows\MSStoreInstallerHandler.h">
      <Filter>Workflows</Filter>
    </ClInclude>
    <ClInclude Include="Commands\UpgradeCommand.h">
      <Filter>Commands</Filter>
    </ClInclude>
    <ClInclude Include="Commands\ListCommand.h">
      <Filter>Commands</Filter>
    </ClInclude>
    <ClInclude Include="Commands\UninstallCommand.h">
      <Filter>Commands</Filter>
    </ClInclude>
    <ClInclude Include="Workflows\UninstallFlow.h">
      <Filter>Workflows</Filter>
    </ClInclude>
    <ClInclude Include="Commands\ExportCommand.h">
      <Filter>Commands</Filter>
    </ClInclude>
    <ClInclude Include="PackageCollection.h">
      <Filter>Header Files</Filter>
    </ClInclude>
    <ClInclude Include="Workflows\ImportExportFlow.h">
      <Filter>Workflows</Filter>
    </ClInclude>
    <ClInclude Include="Commands\ImportCommand.h">
      <Filter>Commands</Filter>
    </ClInclude>
    <ClInclude Include="ExecutionContextData.h">
      <Filter>Header Files</Filter>
    </ClInclude>
    <ClInclude Include="ExecutionContext.h">
      <Filter>Header Files</Filter>
    </ClInclude>
    <ClInclude Include="COMContext.h">
      <Filter>Public</Filter>
    </ClInclude>
<<<<<<< HEAD
    <ClInclude Include="ContextOrchestrator.h">
      <Filter>Header Files</Filter>
    </ClInclude>
=======
    <ClInclude Include="Workflows\DependenciesFlow.h">
      <Filter>Workflows</Filter>
>>>>>>> fe8ac77f
    <ClInclude Include="Commands\COMInstallCommand.h">
      <Filter>Commands</Filter>
    </ClInclude>
  </ItemGroup>
  <ItemGroup>
    <ClCompile Include="pch.cpp">
      <Filter>Source Files</Filter>
    </ClCompile>
    <ClCompile Include="Commands\RootCommand.cpp">
      <Filter>Commands</Filter>
    </ClCompile>
    <ClCompile Include="Commands\InstallCommand.cpp">
      <Filter>Commands</Filter>
    </ClCompile>
    <ClCompile Include="Command.cpp">
      <Filter>Source Files</Filter>
    </ClCompile>
    <ClCompile Include="Core.cpp">
      <Filter>Source Files</Filter>
    </ClCompile>
    <ClCompile Include="Workflows\ManifestComparator.cpp">
      <Filter>Workflows</Filter>
    </ClCompile>
    <ClCompile Include="Workflows\ShellExecuteInstallerHandler.cpp">
      <Filter>Workflows</Filter>
    </ClCompile>
    <ClCompile Include="Workflows\WorkflowBase.cpp">
      <Filter>Workflows</Filter>
    </ClCompile>
    <ClCompile Include="Commands\ShowCommand.cpp">
      <Filter>Commands</Filter>
    </ClCompile>
    <ClCompile Include="Commands\SearchCommand.cpp">
      <Filter>Commands</Filter>
    </ClCompile>
    <ClCompile Include="Commands\SourceCommand.cpp">
      <Filter>Commands</Filter>
    </ClCompile>
    <ClCompile Include="Workflows\ShowFlow.cpp">
      <Filter>Workflows</Filter>
    </ClCompile>
    <ClCompile Include="Workflows\InstallFlow.cpp">
      <Filter>Workflows</Filter>
    </ClCompile>
    <ClCompile Include="ExecutionReporter.cpp">
      <Filter>Source Files</Filter>
    </ClCompile>
    <ClCompile Include="Commands\HashCommand.cpp">
      <Filter>Commands</Filter>
    </ClCompile>
    <ClCompile Include="VTSupport.cpp">
      <Filter>Source Files</Filter>
    </ClCompile>
    <ClCompile Include="Argument.cpp">
      <Filter>Source Files</Filter>
    </ClCompile>
    <ClCompile Include="Workflows\SourceFlow.cpp">
      <Filter>Workflows</Filter>
    </ClCompile>
    <ClCompile Include="ExecutionContext.cpp">
      <Filter>Source Files</Filter>
    </ClCompile>
    <ClCompile Include="Commands\ValidateCommand.cpp">
      <Filter>Commands</Filter>
    </ClCompile>
    <ClCompile Include="ExecutionProgress.cpp">
      <Filter>Source Files</Filter>
    </ClCompile>
    <ClCompile Include="Resources.cpp">
      <Filter>Source Files</Filter>
    </ClCompile>
    <ClCompile Include="Commands\SettingsCommand.cpp">
      <Filter>Commands</Filter>
    </ClCompile>
    <ClCompile Include="Commands\ExperimentalCommand.cpp">
      <Filter>Commands</Filter>
    </ClCompile>
    <ClCompile Include="Commands\FeaturesCommand.cpp">
      <Filter>Commands</Filter>
    </ClCompile>
    <ClCompile Include="Commands\CompleteCommand.cpp">
      <Filter>Commands</Filter>
    </ClCompile>
    <ClCompile Include="CompletionData.cpp">
      <Filter>Source Files</Filter>
    </ClCompile>
    <ClCompile Include="Workflows\CompletionFlow.cpp">
      <Filter>Workflows</Filter>
    </ClCompile>
    <ClCompile Include="ChannelStreams.cpp">
      <Filter>Source Files</Filter>
    </ClCompile>
    <ClCompile Include="Workflows\UpdateFlow.cpp">
      <Filter>Workflows</Filter>
    </ClCompile>
    <ClCompile Include="Workflows\MSStoreInstallerHandler.cpp">
      <Filter>Workflows</Filter>
    </ClCompile>
    <ClCompile Include="Commands\UpgradeCommand.cpp">
      <Filter>Commands</Filter>
    </ClCompile>
    <ClCompile Include="Commands\ListCommand.cpp">
      <Filter>Commands</Filter>
    </ClCompile>
    <ClCompile Include="Commands\UninstallCommand.cpp">
      <Filter>Commands</Filter>
    </ClCompile>
    <ClCompile Include="Workflows\UninstallFlow.cpp">
      <Filter>Workflows</Filter>
    </ClCompile>
    <ClCompile Include="Commands\ExportCommand.cpp">
      <Filter>Commands</Filter>
    </ClCompile>
    <ClCompile Include="PackageCollection.cpp">
      <Filter>Source Files</Filter>
    </ClCompile>
    <ClCompile Include="Workflows\ImportExportFlow.cpp">
      <Filter>Workflows</Filter>
    </ClCompile>
    <ClCompile Include="Commands\ImportCommand.cpp">
      <Filter>Commands</Filter>
    </ClCompile>
    <ClCompile Include="COMContext.cpp">
      <Filter>Source Files</Filter>
    </ClCompile>
<<<<<<< HEAD
    <ClCompile Include="ContextOrchestrator.cpp">
      <Filter>Source Files</Filter>
    </ClCompile>
=======
    <ClCompile Include="Workflows\DependenciesFlow.cpp">
      <Filter>Source Files</Filter>
>>>>>>> fe8ac77f
    <ClCompile Include="Commands\COMInstallCommand.cpp">
      <Filter>Commands</Filter>
    </ClCompile>
  </ItemGroup>
  <ItemGroup>
    <None Include="PropertySheet.props" />
    <None Include="packages.config" />
  </ItemGroup>
</Project><|MERGE_RESOLUTION|>--- conflicted
+++ resolved
@@ -155,14 +155,11 @@
     <ClInclude Include="COMContext.h">
       <Filter>Public</Filter>
     </ClInclude>
-<<<<<<< HEAD
     <ClInclude Include="ContextOrchestrator.h">
       <Filter>Header Files</Filter>
     </ClInclude>
-=======
     <ClInclude Include="Workflows\DependenciesFlow.h">
       <Filter>Workflows</Filter>
->>>>>>> fe8ac77f
     <ClInclude Include="Commands\COMInstallCommand.h">
       <Filter>Commands</Filter>
     </ClInclude>
@@ -288,14 +285,11 @@
     <ClCompile Include="COMContext.cpp">
       <Filter>Source Files</Filter>
     </ClCompile>
-<<<<<<< HEAD
     <ClCompile Include="ContextOrchestrator.cpp">
       <Filter>Source Files</Filter>
     </ClCompile>
-=======
     <ClCompile Include="Workflows\DependenciesFlow.cpp">
       <Filter>Source Files</Filter>
->>>>>>> fe8ac77f
     <ClCompile Include="Commands\COMInstallCommand.cpp">
       <Filter>Commands</Filter>
     </ClCompile>
