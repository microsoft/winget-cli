--- conflicted
+++ resolved
@@ -1,301 +1,295 @@
-﻿<?xml version="1.0" encoding="utf-8"?>
-<Project ToolsVersion="4.0" xmlns="http://schemas.microsoft.com/developer/msbuild/2003">
-  <ItemGroup>
-    <Filter Include="Source Files">
-      <UniqueIdentifier>{4FC737F1-C7A5-4376-A066-2A32D752A2FF}</UniqueIdentifier>
-      <Extensions>cpp;c;cc;cxx;def;odl;idl;hpj;bat;asm;asmx</Extensions>
-    </Filter>
-    <Filter Include="Header Files">
-      <UniqueIdentifier>{93995380-89BD-4b04-88EB-625FBE52EBFB}</UniqueIdentifier>
-      <Extensions>h;hh;hpp;hxx;hm;inl;inc;xsd</Extensions>
-    </Filter>
-    <Filter Include="Commands">
-      <UniqueIdentifier>{4b0dcf8b-b4a1-47e5-9c28-e8a3440178e6}</UniqueIdentifier>
-    </Filter>
-    <Filter Include="Public">
-      <UniqueIdentifier>{00cc3138-2893-4fc4-8595-d3cf9d26be1c}</UniqueIdentifier>
-    </Filter>
-    <Filter Include="Workflows">
-      <UniqueIdentifier>{fdeb940e-93e2-4bb0-a59c-1e2d1c0588d1}</UniqueIdentifier>
-    </Filter>
-  </ItemGroup>
-  <ItemGroup>
-    <ClInclude Include="pch.h">
-      <Filter>Header Files</Filter>
-    </ClInclude>
-    <ClInclude Include="Commands\RootCommand.h">
-      <Filter>Commands</Filter>
-    </ClInclude>
-    <ClInclude Include="Commands\InstallCommand.h">
-      <Filter>Commands</Filter>
-    </ClInclude>
-    <ClInclude Include="Command.h">
-      <Filter>Header Files</Filter>
-    </ClInclude>
-    <ClInclude Include="Invocation.h">
-      <Filter>Header Files</Filter>
-    </ClInclude>
-    <ClInclude Include="Search\Search.h">
-      <Filter>Header Files</Filter>
-    </ClInclude>
-    <ClInclude Include="Public\AppInstallerCLICore.h">
-      <Filter>Public</Filter>
-    </ClInclude>
-    <ClInclude Include="Workflows\InstallFlow.h">
-      <Filter>Workflows</Filter>
-    </ClInclude>
-    <ClInclude Include="Workflows\ManifestComparator.h">
-      <Filter>Workflows</Filter>
-    </ClInclude>
-    <ClInclude Include="Workflows\ShellExecuteInstallerHandler.h">
-      <Filter>Workflows</Filter>
-    </ClInclude>
-    <ClInclude Include="Workflows\WorkflowBase.h">
-      <Filter>Workflows</Filter>
-    </ClInclude>
-    <ClInclude Include="Commands\SourceCommand.h">
-      <Filter>Commands</Filter>
-    </ClInclude>
-    <ClInclude Include="Commands\ShowCommand.h">
-      <Filter>Commands</Filter>
-    </ClInclude>
-    <ClInclude Include="Commands\SearchCommand.h">
-      <Filter>Commands</Filter>
-    </ClInclude>
-    <ClInclude Include="Workflows\ShowFlow.h">
-      <Filter>Workflows</Filter>
-    </ClInclude>
-    <ClInclude Include="ExecutionReporter.h">
-      <Filter>Header Files</Filter>
-    </ClInclude>
-    <ClInclude Include="ExecutionArgs.h">
-      <Filter>Header Files</Filter>
-    </ClInclude>
-    <ClInclude Include="Commands\HashCommand.h">
-      <Filter>Commands</Filter>
-    </ClInclude>
-    <ClInclude Include="VTSupport.h">
-      <Filter>Header Files</Filter>
-    </ClInclude>
-    <ClInclude Include="Argument.h">
-      <Filter>Header Files</Filter>
-    </ClInclude>
-    <ClInclude Include="Workflows\SourceFlow.h">
-      <Filter>Workflows</Filter>
-    </ClInclude>
-    <ClInclude Include="Commands\ValidateCommand.h">
-      <Filter>Commands</Filter>
-    </ClInclude>
-    <ClInclude Include="ExecutionProgress.h">
-      <Filter>Header Files</Filter>
-    </ClInclude>
-    <ClInclude Include="TableOutput.h">
-      <Filter>Header Files</Filter>
-    </ClInclude>
-    <ClInclude Include="Resources.h">
-      <Filter>Header Files</Filter>
-    </ClInclude>
-    <ClInclude Include="Commands\SettingsCommand.h">
-      <Filter>Commands</Filter>
-    </ClInclude>
-    <ClInclude Include="Commands\ExperimentalCommand.h">
-      <Filter>Commands</Filter>
-    </ClInclude>
-    <ClInclude Include="Commands\FeaturesCommand.h">
-      <Filter>Commands</Filter>
-    </ClInclude>
-    <ClInclude Include="Commands\CompleteCommand.h">
-      <Filter>Commands</Filter>
-    </ClInclude>
-    <ClInclude Include="CompletionData.h">
-      <Filter>Header Files</Filter>
-    </ClInclude>
-    <ClInclude Include="Workflows\CompletionFlow.h">
-      <Filter>Workflows</Filter>
-    </ClInclude>
-    <ClInclude Include="ChannelStreams.h">
-      <Filter>Header Files</Filter>
-    </ClInclude>
-    <ClInclude Include="Workflows\UpdateFlow.h">
-      <Filter>Workflows</Filter>
-    </ClInclude>
-    <ClInclude Include="Workflows\MSStoreInstallerHandler.h">
-      <Filter>Workflows</Filter>
-    </ClInclude>
-    <ClInclude Include="Commands\UpgradeCommand.h">
-      <Filter>Commands</Filter>
-    </ClInclude>
-    <ClInclude Include="Commands\ListCommand.h">
-      <Filter>Commands</Filter>
-    </ClInclude>
-    <ClInclude Include="Commands\UninstallCommand.h">
-      <Filter>Commands</Filter>
-    </ClInclude>
-    <ClInclude Include="Workflows\UninstallFlow.h">
-      <Filter>Workflows</Filter>
-    </ClInclude>
-    <ClInclude Include="Commands\ExportCommand.h">
-      <Filter>Commands</Filter>
-    </ClInclude>
-    <ClInclude Include="PackageCollection.h">
-      <Filter>Header Files</Filter>
-    </ClInclude>
-    <ClInclude Include="Workflows\ImportExportFlow.h">
-      <Filter>Workflows</Filter>
-    </ClInclude>
-    <ClInclude Include="Commands\ImportCommand.h">
-      <Filter>Commands</Filter>
-    </ClInclude>
-    <ClInclude Include="ExecutionContextData.h">
-      <Filter>Header Files</Filter>
-    </ClInclude>
-    <ClInclude Include="ExecutionContext.h">
-      <Filter>Header Files</Filter>
-    </ClInclude>
-    <ClInclude Include="COMContext.h">
-      <Filter>Public</Filter>
-    </ClInclude>
-    <ClInclude Include="Workflows\DependenciesFlow.h">
-      <Filter>Workflows</Filter>
-<<<<<<< HEAD
-=======
-    <ClInclude Include="Commands\COMInstallCommand.h">
-      <Filter>Commands</Filter>
->>>>>>> 8eede607
-    </ClInclude>
-  </ItemGroup>
-  <ItemGroup>
-    <ClCompile Include="pch.cpp">
-      <Filter>Source Files</Filter>
-    </ClCompile>
-    <ClCompile Include="Commands\RootCommand.cpp">
-      <Filter>Commands</Filter>
-    </ClCompile>
-    <ClCompile Include="Commands\InstallCommand.cpp">
-      <Filter>Commands</Filter>
-    </ClCompile>
-    <ClCompile Include="Command.cpp">
-      <Filter>Source Files</Filter>
-    </ClCompile>
-    <ClCompile Include="Core.cpp">
-      <Filter>Source Files</Filter>
-    </ClCompile>
-    <ClCompile Include="Workflows\ManifestComparator.cpp">
-      <Filter>Workflows</Filter>
-    </ClCompile>
-    <ClCompile Include="Workflows\ShellExecuteInstallerHandler.cpp">
-      <Filter>Workflows</Filter>
-    </ClCompile>
-    <ClCompile Include="Workflows\WorkflowBase.cpp">
-      <Filter>Workflows</Filter>
-    </ClCompile>
-    <ClCompile Include="Commands\ShowCommand.cpp">
-      <Filter>Commands</Filter>
-    </ClCompile>
-    <ClCompile Include="Commands\SearchCommand.cpp">
-      <Filter>Commands</Filter>
-    </ClCompile>
-    <ClCompile Include="Commands\SourceCommand.cpp">
-      <Filter>Commands</Filter>
-    </ClCompile>
-    <ClCompile Include="Workflows\ShowFlow.cpp">
-      <Filter>Workflows</Filter>
-    </ClCompile>
-    <ClCompile Include="Workflows\InstallFlow.cpp">
-      <Filter>Workflows</Filter>
-    </ClCompile>
-    <ClCompile Include="ExecutionReporter.cpp">
-      <Filter>Source Files</Filter>
-    </ClCompile>
-    <ClCompile Include="Commands\HashCommand.cpp">
-      <Filter>Commands</Filter>
-    </ClCompile>
-    <ClCompile Include="VTSupport.cpp">
-      <Filter>Source Files</Filter>
-    </ClCompile>
-    <ClCompile Include="Argument.cpp">
-      <Filter>Source Files</Filter>
-    </ClCompile>
-    <ClCompile Include="Workflows\SourceFlow.cpp">
-      <Filter>Workflows</Filter>
-    </ClCompile>
-    <ClCompile Include="ExecutionContext.cpp">
-      <Filter>Source Files</Filter>
-    </ClCompile>
-    <ClCompile Include="Commands\ValidateCommand.cpp">
-      <Filter>Commands</Filter>
-    </ClCompile>
-    <ClCompile Include="ExecutionProgress.cpp">
-      <Filter>Source Files</Filter>
-    </ClCompile>
-    <ClCompile Include="Resources.cpp">
-      <Filter>Source Files</Filter>
-    </ClCompile>
-    <ClCompile Include="Commands\SettingsCommand.cpp">
-      <Filter>Commands</Filter>
-    </ClCompile>
-    <ClCompile Include="Commands\ExperimentalCommand.cpp">
-      <Filter>Commands</Filter>
-    </ClCompile>
-    <ClCompile Include="Commands\FeaturesCommand.cpp">
-      <Filter>Commands</Filter>
-    </ClCompile>
-    <ClCompile Include="Commands\CompleteCommand.cpp">
-      <Filter>Commands</Filter>
-    </ClCompile>
-    <ClCompile Include="CompletionData.cpp">
-      <Filter>Source Files</Filter>
-    </ClCompile>
-    <ClCompile Include="Workflows\CompletionFlow.cpp">
-      <Filter>Workflows</Filter>
-    </ClCompile>
-    <ClCompile Include="ChannelStreams.cpp">
-      <Filter>Source Files</Filter>
-    </ClCompile>
-    <ClCompile Include="Workflows\UpdateFlow.cpp">
-      <Filter>Workflows</Filter>
-    </ClCompile>
-    <ClCompile Include="Workflows\MSStoreInstallerHandler.cpp">
-      <Filter>Workflows</Filter>
-    </ClCompile>
-    <ClCompile Include="Commands\UpgradeCommand.cpp">
-      <Filter>Commands</Filter>
-    </ClCompile>
-    <ClCompile Include="Commands\ListCommand.cpp">
-      <Filter>Commands</Filter>
-    </ClCompile>
-    <ClCompile Include="Commands\UninstallCommand.cpp">
-      <Filter>Commands</Filter>
-    </ClCompile>
-    <ClCompile Include="Workflows\UninstallFlow.cpp">
-      <Filter>Workflows</Filter>
-    </ClCompile>
-    <ClCompile Include="Commands\ExportCommand.cpp">
-      <Filter>Commands</Filter>
-    </ClCompile>
-    <ClCompile Include="PackageCollection.cpp">
-      <Filter>Source Files</Filter>
-    </ClCompile>
-    <ClCompile Include="Workflows\ImportExportFlow.cpp">
-      <Filter>Workflows</Filter>
-    </ClCompile>
-    <ClCompile Include="Commands\ImportCommand.cpp">
-      <Filter>Commands</Filter>
-    </ClCompile>
-    <ClCompile Include="COMContext.cpp">
-      <Filter>Source Files</Filter>
-    </ClCompile>
-    <ClCompile Include="Workflows\DependenciesFlow.cpp">
-      <Filter>Source Files</Filter>
-<<<<<<< HEAD
-=======
-    <ClCompile Include="Commands\COMInstallCommand.cpp">
-      <Filter>Commands</Filter>
->>>>>>> 8eede607
-    </ClCompile>
-  </ItemGroup>
-  <ItemGroup>
-    <None Include="PropertySheet.props" />
-    <None Include="packages.config" />
-  </ItemGroup>
+﻿<?xml version="1.0" encoding="utf-8"?>
+<Project ToolsVersion="4.0" xmlns="http://schemas.microsoft.com/developer/msbuild/2003">
+  <ItemGroup>
+    <Filter Include="Source Files">
+      <UniqueIdentifier>{4FC737F1-C7A5-4376-A066-2A32D752A2FF}</UniqueIdentifier>
+      <Extensions>cpp;c;cc;cxx;def;odl;idl;hpj;bat;asm;asmx</Extensions>
+    </Filter>
+    <Filter Include="Header Files">
+      <UniqueIdentifier>{93995380-89BD-4b04-88EB-625FBE52EBFB}</UniqueIdentifier>
+      <Extensions>h;hh;hpp;hxx;hm;inl;inc;xsd</Extensions>
+    </Filter>
+    <Filter Include="Commands">
+      <UniqueIdentifier>{4b0dcf8b-b4a1-47e5-9c28-e8a3440178e6}</UniqueIdentifier>
+    </Filter>
+    <Filter Include="Public">
+      <UniqueIdentifier>{00cc3138-2893-4fc4-8595-d3cf9d26be1c}</UniqueIdentifier>
+    </Filter>
+    <Filter Include="Workflows">
+      <UniqueIdentifier>{fdeb940e-93e2-4bb0-a59c-1e2d1c0588d1}</UniqueIdentifier>
+    </Filter>
+  </ItemGroup>
+  <ItemGroup>
+    <ClInclude Include="pch.h">
+      <Filter>Header Files</Filter>
+    </ClInclude>
+    <ClInclude Include="Commands\RootCommand.h">
+      <Filter>Commands</Filter>
+    </ClInclude>
+    <ClInclude Include="Commands\InstallCommand.h">
+      <Filter>Commands</Filter>
+    </ClInclude>
+    <ClInclude Include="Command.h">
+      <Filter>Header Files</Filter>
+    </ClInclude>
+    <ClInclude Include="Invocation.h">
+      <Filter>Header Files</Filter>
+    </ClInclude>
+    <ClInclude Include="Search\Search.h">
+      <Filter>Header Files</Filter>
+    </ClInclude>
+    <ClInclude Include="Public\AppInstallerCLICore.h">
+      <Filter>Public</Filter>
+    </ClInclude>
+    <ClInclude Include="Workflows\InstallFlow.h">
+      <Filter>Workflows</Filter>
+    </ClInclude>
+    <ClInclude Include="Workflows\ManifestComparator.h">
+      <Filter>Workflows</Filter>
+    </ClInclude>
+    <ClInclude Include="Workflows\ShellExecuteInstallerHandler.h">
+      <Filter>Workflows</Filter>
+    </ClInclude>
+    <ClInclude Include="Workflows\WorkflowBase.h">
+      <Filter>Workflows</Filter>
+    </ClInclude>
+    <ClInclude Include="Commands\SourceCommand.h">
+      <Filter>Commands</Filter>
+    </ClInclude>
+    <ClInclude Include="Commands\ShowCommand.h">
+      <Filter>Commands</Filter>
+    </ClInclude>
+    <ClInclude Include="Commands\SearchCommand.h">
+      <Filter>Commands</Filter>
+    </ClInclude>
+    <ClInclude Include="Workflows\ShowFlow.h">
+      <Filter>Workflows</Filter>
+    </ClInclude>
+    <ClInclude Include="ExecutionReporter.h">
+      <Filter>Header Files</Filter>
+    </ClInclude>
+    <ClInclude Include="ExecutionArgs.h">
+      <Filter>Header Files</Filter>
+    </ClInclude>
+    <ClInclude Include="Commands\HashCommand.h">
+      <Filter>Commands</Filter>
+    </ClInclude>
+    <ClInclude Include="VTSupport.h">
+      <Filter>Header Files</Filter>
+    </ClInclude>
+    <ClInclude Include="Argument.h">
+      <Filter>Header Files</Filter>
+    </ClInclude>
+    <ClInclude Include="Workflows\SourceFlow.h">
+      <Filter>Workflows</Filter>
+    </ClInclude>
+    <ClInclude Include="Commands\ValidateCommand.h">
+      <Filter>Commands</Filter>
+    </ClInclude>
+    <ClInclude Include="ExecutionProgress.h">
+      <Filter>Header Files</Filter>
+    </ClInclude>
+    <ClInclude Include="TableOutput.h">
+      <Filter>Header Files</Filter>
+    </ClInclude>
+    <ClInclude Include="Resources.h">
+      <Filter>Header Files</Filter>
+    </ClInclude>
+    <ClInclude Include="Commands\SettingsCommand.h">
+      <Filter>Commands</Filter>
+    </ClInclude>
+    <ClInclude Include="Commands\ExperimentalCommand.h">
+      <Filter>Commands</Filter>
+    </ClInclude>
+    <ClInclude Include="Commands\FeaturesCommand.h">
+      <Filter>Commands</Filter>
+    </ClInclude>
+    <ClInclude Include="Commands\CompleteCommand.h">
+      <Filter>Commands</Filter>
+    </ClInclude>
+    <ClInclude Include="CompletionData.h">
+      <Filter>Header Files</Filter>
+    </ClInclude>
+    <ClInclude Include="Workflows\CompletionFlow.h">
+      <Filter>Workflows</Filter>
+    </ClInclude>
+    <ClInclude Include="ChannelStreams.h">
+      <Filter>Header Files</Filter>
+    </ClInclude>
+    <ClInclude Include="Workflows\UpdateFlow.h">
+      <Filter>Workflows</Filter>
+    </ClInclude>
+    <ClInclude Include="Workflows\MSStoreInstallerHandler.h">
+      <Filter>Workflows</Filter>
+    </ClInclude>
+    <ClInclude Include="Commands\UpgradeCommand.h">
+      <Filter>Commands</Filter>
+    </ClInclude>
+    <ClInclude Include="Commands\ListCommand.h">
+      <Filter>Commands</Filter>
+    </ClInclude>
+    <ClInclude Include="Commands\UninstallCommand.h">
+      <Filter>Commands</Filter>
+    </ClInclude>
+    <ClInclude Include="Workflows\UninstallFlow.h">
+      <Filter>Workflows</Filter>
+    </ClInclude>
+    <ClInclude Include="Commands\ExportCommand.h">
+      <Filter>Commands</Filter>
+    </ClInclude>
+    <ClInclude Include="PackageCollection.h">
+      <Filter>Header Files</Filter>
+    </ClInclude>
+    <ClInclude Include="Workflows\ImportExportFlow.h">
+      <Filter>Workflows</Filter>
+    </ClInclude>
+    <ClInclude Include="Commands\ImportCommand.h">
+      <Filter>Commands</Filter>
+    </ClInclude>
+    <ClInclude Include="ExecutionContextData.h">
+      <Filter>Header Files</Filter>
+    </ClInclude>
+    <ClInclude Include="ExecutionContext.h">
+      <Filter>Header Files</Filter>
+    </ClInclude>
+    <ClInclude Include="COMContext.h">
+      <Filter>Public</Filter>
+    </ClInclude>
+    <ClInclude Include="Workflows\DependenciesFlow.h">
+      <Filter>Workflows</Filter>
+    <ClInclude Include="Commands\COMInstallCommand.h">
+      <Filter>Commands</Filter>
+    </ClInclude>
+  </ItemGroup>
+  <ItemGroup>
+    <ClCompile Include="pch.cpp">
+      <Filter>Source Files</Filter>
+    </ClCompile>
+    <ClCompile Include="Commands\RootCommand.cpp">
+      <Filter>Commands</Filter>
+    </ClCompile>
+    <ClCompile Include="Commands\InstallCommand.cpp">
+      <Filter>Commands</Filter>
+    </ClCompile>
+    <ClCompile Include="Command.cpp">
+      <Filter>Source Files</Filter>
+    </ClCompile>
+    <ClCompile Include="Core.cpp">
+      <Filter>Source Files</Filter>
+    </ClCompile>
+    <ClCompile Include="Workflows\ManifestComparator.cpp">
+      <Filter>Workflows</Filter>
+    </ClCompile>
+    <ClCompile Include="Workflows\ShellExecuteInstallerHandler.cpp">
+      <Filter>Workflows</Filter>
+    </ClCompile>
+    <ClCompile Include="Workflows\WorkflowBase.cpp">
+      <Filter>Workflows</Filter>
+    </ClCompile>
+    <ClCompile Include="Commands\ShowCommand.cpp">
+      <Filter>Commands</Filter>
+    </ClCompile>
+    <ClCompile Include="Commands\SearchCommand.cpp">
+      <Filter>Commands</Filter>
+    </ClCompile>
+    <ClCompile Include="Commands\SourceCommand.cpp">
+      <Filter>Commands</Filter>
+    </ClCompile>
+    <ClCompile Include="Workflows\ShowFlow.cpp">
+      <Filter>Workflows</Filter>
+    </ClCompile>
+    <ClCompile Include="Workflows\InstallFlow.cpp">
+      <Filter>Workflows</Filter>
+    </ClCompile>
+    <ClCompile Include="ExecutionReporter.cpp">
+      <Filter>Source Files</Filter>
+    </ClCompile>
+    <ClCompile Include="Commands\HashCommand.cpp">
+      <Filter>Commands</Filter>
+    </ClCompile>
+    <ClCompile Include="VTSupport.cpp">
+      <Filter>Source Files</Filter>
+    </ClCompile>
+    <ClCompile Include="Argument.cpp">
+      <Filter>Source Files</Filter>
+    </ClCompile>
+    <ClCompile Include="Workflows\SourceFlow.cpp">
+      <Filter>Workflows</Filter>
+    </ClCompile>
+    <ClCompile Include="ExecutionContext.cpp">
+      <Filter>Source Files</Filter>
+    </ClCompile>
+    <ClCompile Include="Commands\ValidateCommand.cpp">
+      <Filter>Commands</Filter>
+    </ClCompile>
+    <ClCompile Include="ExecutionProgress.cpp">
+      <Filter>Source Files</Filter>
+    </ClCompile>
+    <ClCompile Include="Resources.cpp">
+      <Filter>Source Files</Filter>
+    </ClCompile>
+    <ClCompile Include="Commands\SettingsCommand.cpp">
+      <Filter>Commands</Filter>
+    </ClCompile>
+    <ClCompile Include="Commands\ExperimentalCommand.cpp">
+      <Filter>Commands</Filter>
+    </ClCompile>
+    <ClCompile Include="Commands\FeaturesCommand.cpp">
+      <Filter>Commands</Filter>
+    </ClCompile>
+    <ClCompile Include="Commands\CompleteCommand.cpp">
+      <Filter>Commands</Filter>
+    </ClCompile>
+    <ClCompile Include="CompletionData.cpp">
+      <Filter>Source Files</Filter>
+    </ClCompile>
+    <ClCompile Include="Workflows\CompletionFlow.cpp">
+      <Filter>Workflows</Filter>
+    </ClCompile>
+    <ClCompile Include="ChannelStreams.cpp">
+      <Filter>Source Files</Filter>
+    </ClCompile>
+    <ClCompile Include="Workflows\UpdateFlow.cpp">
+      <Filter>Workflows</Filter>
+    </ClCompile>
+    <ClCompile Include="Workflows\MSStoreInstallerHandler.cpp">
+      <Filter>Workflows</Filter>
+    </ClCompile>
+    <ClCompile Include="Commands\UpgradeCommand.cpp">
+      <Filter>Commands</Filter>
+    </ClCompile>
+    <ClCompile Include="Commands\ListCommand.cpp">
+      <Filter>Commands</Filter>
+    </ClCompile>
+    <ClCompile Include="Commands\UninstallCommand.cpp">
+      <Filter>Commands</Filter>
+    </ClCompile>
+    <ClCompile Include="Workflows\UninstallFlow.cpp">
+      <Filter>Workflows</Filter>
+    </ClCompile>
+    <ClCompile Include="Commands\ExportCommand.cpp">
+      <Filter>Commands</Filter>
+    </ClCompile>
+    <ClCompile Include="PackageCollection.cpp">
+      <Filter>Source Files</Filter>
+    </ClCompile>
+    <ClCompile Include="Workflows\ImportExportFlow.cpp">
+      <Filter>Workflows</Filter>
+    </ClCompile>
+    <ClCompile Include="Commands\ImportCommand.cpp">
+      <Filter>Commands</Filter>
+    </ClCompile>
+    <ClCompile Include="COMContext.cpp">
+      <Filter>Source Files</Filter>
+    </ClCompile>
+    <ClCompile Include="Workflows\DependenciesFlow.cpp">
+      <Filter>Source Files</Filter>
+    <ClCompile Include="Commands\COMInstallCommand.cpp">
+      <Filter>Commands</Filter>
+    </ClCompile>
+  </ItemGroup>
+  <ItemGroup>
+    <None Include="PropertySheet.props" />
+    <None Include="packages.config" />
+  </ItemGroup>
 </Project>