--- conflicted
+++ resolved
@@ -1,239 +1,236 @@
-// Copyright (c) Microsoft Corporation.
-// Licensed under the MIT License.
-#pragma once
-#include <string>
-#include <string_view>
-#include <map>
-#include <vector>
-
-namespace AppInstaller::CLI::Execution
-{
-    struct Args
-    {
-        enum class Type : uint32_t
-        {
-            // Args to specify where to get app
-            Query, // Query to be performed against index
-            MultiQuery, // Like query, but can take multiple values
-            Manifest, // Provide the app manifest directly
-
-            // Query filtering criteria and query behavior
-            Id,
-            Name,
-            Moniker,
-            Tag,
-            Command,
-            Source, // Index source to be queried against
-            Count, // Maximum query results
-            Exact, // Exact match required
-
-            // Manifest selection behavior after an app is found
-            Version,
-            Channel,
-
-            // Install behavior
-            Interactive,
-            Silent,
-            Locale,
-            Log,
-            CustomSwitches, // CustomSwitches args are args passed to the installer in addition to any defined in the manifest
-            Override, // Override args are (and the only args) directly passed to installer
-            InstallLocation,
-            InstallScope,
-            InstallArchitecture,
-            InstallerType,
-            HashOverride, // Ignore hash mismatches
-            SkipDependencies, // Skip dependencies
-            IgnoreLocalArchiveMalwareScan, // Ignore the local malware scan on archive files
-            AcceptPackageAgreements, // Accept all license agreements for packages
-            Rename, // Renames the file of the executable. Only applies to the portable installerType
-            NoUpgrade, // Install flow should not try to convert to upgrade flow upon finding existing installed version
-            AllowReboot, // Allows the reboot flow to proceed if applicable
-
-            // Uninstall behavior
-            Purge, // Removes all files and directories related to a package during an uninstall. Only applies to the portable installerType.
-            Preserve, // Retains any files and directories created by the portable exe.
-            ProductCode, // Uninstalls using the product code as the identifier.
-
-            //Source Command
-            SourceName,
-            SourceType,
-            SourceArg,
-            ForceSourceReset,
-<<<<<<< HEAD
-            SourceTrustLevel,
-=======
-            SourceRequireExplicit,
->>>>>>> 09c251e3
-
-            //Hash Command
-            HashFile,
-            Msix, // Flag to indicate the input file is msix
-
-            //Validate Command
-            ValidateManifest,
-            IgnoreWarnings,
-
-            // Complete Command
-            Word,
-            CommandLine,
-            Position,
-
-            // Export Command
-            OutputFile,
-            IncludeVersions,
-
-            // Import Command
-            ImportFile,
-            IgnoreUnavailable,
-            IgnoreVersions,
-
-            // Download Command
-            DownloadDirectory,
-
-            // Setting Command
-            AdminSettingEnable,
-            AdminSettingDisable,
-
-            // Upgrade command
-            All, // Used in Update command to update all installed packages to latest
-            IncludeUnknown, // Used in Upgrade command to allow upgrades of packages with unknown versions
-            IncludePinned, // Used in Upgrade command to allow upgrades to pinned packages (only for pinning type of pins)
-            UninstallPrevious, // Used in Upgrade command to override the default manifest behavior to UninstallPrevious
-
-            // Show command
-            ListVersions, // Used in Show command to list all available versions of an app
-
-            // List Command
-            Upgrade, // Used in List command to only show versions with upgrades
-
-            // Pin command
-            GatedVersion, // Differs from Version in that this supports wildcards
-            BlockingPin,
-            PinInstalled,
-
-            // Error command
-            ErrorInput,
-
-            // Resume Command
-            ResumeId,
-            IgnoreResumeLimit,
-
-            // Configuration
-            ConfigurationFile,
-            ConfigurationAcceptWarning,
-            ConfigurationEnable,
-            ConfigurationDisable,
-            ConfigurationModulePath,
-
-            // Common arguments
-            NoVT, // Disable VirtualTerminal outputs
-            RetroStyle, // Makes progress display as retro
-            RainbowStyle, // Makes progress display as a rainbow
-            Help, // Show command usage
-            Info, // Show general info about WinGet
-            VerboseLogs, // Increases winget logging level to verbose
-            DisableInteractivity, // Disable interactive prompts
-            Wait, // Prompts the user to press any key before exiting
-            OpenLogs, // Opens the default logs directory after executing the command
-            Force, // Forces the execution of the workflow with non security related issues
-
-            DependencySource, // Index source to be queried against for finding dependencies
-            CustomHeader, // Optional Rest source header
-            AcceptSourceAgreements, // Accept all source agreements
-
-            AuthenticationMode, // Authentication mode (silent, silentPreferred or interactive)
-            AuthenticationAccount, // Authentication account to be used
-
-            ToolVersion,
-
-            // Used for demonstration purposes
-            ExperimentalArg,
-
-            // This should always be at the end
-            Max
-        };
-
-        bool Contains(Type arg) const { return (m_parsedArgs.count(arg) != 0); }
-
-        const std::vector<std::string>* GetArgs(Type arg) const
-        {
-            auto itr = m_parsedArgs.find(arg);
-            return (itr == m_parsedArgs.end() ? nullptr : &(itr->second));
-        }
-
-        std::string_view GetArg(Type arg) const
-        {
-            auto itr = m_parsedArgs.find(arg);
-
-            if (itr == m_parsedArgs.end())
-            {
-                return {};
-            }
-
-            return itr->second[0];
-        }
-
-        size_t GetCount(Type arg) const
-        {
-            auto args = GetArgs(arg);
-            return (args ? args->size() : 0);
-        }
-
-        bool AddArg(Type arg)
-        {
-            return m_parsedArgs[arg].empty();
-        }
-
-        void AddArg(Type arg, std::string value)
-        {
-            m_parsedArgs[arg].emplace_back(std::move(value));
-        }
-
-        void AddArg(Type arg, std::string_view value)
-        {
-            m_parsedArgs[arg].emplace_back(value);
-        }
-
-        bool Empty()
-        {
-            return m_parsedArgs.empty();
-        }
-
-        size_t GetArgsCount() const
-        {
-            return m_parsedArgs.size();
-        }
-
-        std::vector<Type> GetTypes() const
-        {
-            std::vector<Type> types;
-
-            for (auto const& i : m_parsedArgs)
-            {
-                types.emplace_back(i.first);
-            }
-
-            return types;
-        }
-
-        // If we get a single value for multi-query, we remove the argument and add it back as a single query.
-        // This way the rest of the code can assume that if there is a MultiQuery we will always have multiple values,
-        // and if there is a single one it will be in the Query type.
-        // This is the only case where we modify the parsed args from user input.
-        void MoveMultiQueryToSingleQueryIfNeeded()
-        {
-            auto itr = m_parsedArgs.find(Type::MultiQuery);
-            if (itr != m_parsedArgs.end() && itr->second.size() == 1)
-            {
-                // A test ensures that commands don't have both Query and MultiQuery arguments,
-                // so if we had a MultiQuery value, we can be sure there is no Query value
-                m_parsedArgs[Type::Query].emplace_back(std::move(itr->second[0]));
-                m_parsedArgs.erase(itr);
-            }
-        }
-
-    private:
-        std::map<Type, std::vector<std::string>> m_parsedArgs;
-    };
-}
+// Copyright (c) Microsoft Corporation.
+// Licensed under the MIT License.
+#pragma once
+#include <string>
+#include <string_view>
+#include <map>
+#include <vector>
+
+namespace AppInstaller::CLI::Execution
+{
+    struct Args
+    {
+        enum class Type : uint32_t
+        {
+            // Args to specify where to get app
+            Query, // Query to be performed against index
+            MultiQuery, // Like query, but can take multiple values
+            Manifest, // Provide the app manifest directly
+
+            // Query filtering criteria and query behavior
+            Id,
+            Name,
+            Moniker,
+            Tag,
+            Command,
+            Source, // Index source to be queried against
+            Count, // Maximum query results
+            Exact, // Exact match required
+
+            // Manifest selection behavior after an app is found
+            Version,
+            Channel,
+
+            // Install behavior
+            Interactive,
+            Silent,
+            Locale,
+            Log,
+            CustomSwitches, // CustomSwitches args are args passed to the installer in addition to any defined in the manifest
+            Override, // Override args are (and the only args) directly passed to installer
+            InstallLocation,
+            InstallScope,
+            InstallArchitecture,
+            InstallerType,
+            HashOverride, // Ignore hash mismatches
+            SkipDependencies, // Skip dependencies
+            IgnoreLocalArchiveMalwareScan, // Ignore the local malware scan on archive files
+            AcceptPackageAgreements, // Accept all license agreements for packages
+            Rename, // Renames the file of the executable. Only applies to the portable installerType
+            NoUpgrade, // Install flow should not try to convert to upgrade flow upon finding existing installed version
+            AllowReboot, // Allows the reboot flow to proceed if applicable
+
+            // Uninstall behavior
+            Purge, // Removes all files and directories related to a package during an uninstall. Only applies to the portable installerType.
+            Preserve, // Retains any files and directories created by the portable exe.
+            ProductCode, // Uninstalls using the product code as the identifier.
+
+            //Source Command
+            SourceName,
+            SourceType,
+            SourceArg,
+            ForceSourceReset,
+            SourceRequireExplicit,
+            SourceTrustLevel,
+
+            //Hash Command
+            HashFile,
+            Msix, // Flag to indicate the input file is msix
+
+            //Validate Command
+            ValidateManifest,
+            IgnoreWarnings,
+
+            // Complete Command
+            Word,
+            CommandLine,
+            Position,
+
+            // Export Command
+            OutputFile,
+            IncludeVersions,
+
+            // Import Command
+            ImportFile,
+            IgnoreUnavailable,
+            IgnoreVersions,
+
+            // Download Command
+            DownloadDirectory,
+
+            // Setting Command
+            AdminSettingEnable,
+            AdminSettingDisable,
+
+            // Upgrade command
+            All, // Used in Update command to update all installed packages to latest
+            IncludeUnknown, // Used in Upgrade command to allow upgrades of packages with unknown versions
+            IncludePinned, // Used in Upgrade command to allow upgrades to pinned packages (only for pinning type of pins)
+            UninstallPrevious, // Used in Upgrade command to override the default manifest behavior to UninstallPrevious
+
+            // Show command
+            ListVersions, // Used in Show command to list all available versions of an app
+
+            // List Command
+            Upgrade, // Used in List command to only show versions with upgrades
+
+            // Pin command
+            GatedVersion, // Differs from Version in that this supports wildcards
+            BlockingPin,
+            PinInstalled,
+
+            // Error command
+            ErrorInput,
+
+            // Resume Command
+            ResumeId,
+            IgnoreResumeLimit,
+
+            // Configuration
+            ConfigurationFile,
+            ConfigurationAcceptWarning,
+            ConfigurationEnable,
+            ConfigurationDisable,
+            ConfigurationModulePath,
+
+            // Common arguments
+            NoVT, // Disable VirtualTerminal outputs
+            RetroStyle, // Makes progress display as retro
+            RainbowStyle, // Makes progress display as a rainbow
+            Help, // Show command usage
+            Info, // Show general info about WinGet
+            VerboseLogs, // Increases winget logging level to verbose
+            DisableInteractivity, // Disable interactive prompts
+            Wait, // Prompts the user to press any key before exiting
+            OpenLogs, // Opens the default logs directory after executing the command
+            Force, // Forces the execution of the workflow with non security related issues
+
+            DependencySource, // Index source to be queried against for finding dependencies
+            CustomHeader, // Optional Rest source header
+            AcceptSourceAgreements, // Accept all source agreements
+
+            AuthenticationMode, // Authentication mode (silent, silentPreferred or interactive)
+            AuthenticationAccount, // Authentication account to be used
+
+            ToolVersion,
+
+            // Used for demonstration purposes
+            ExperimentalArg,
+
+            // This should always be at the end
+            Max
+        };
+
+        bool Contains(Type arg) const { return (m_parsedArgs.count(arg) != 0); }
+
+        const std::vector<std::string>* GetArgs(Type arg) const
+        {
+            auto itr = m_parsedArgs.find(arg);
+            return (itr == m_parsedArgs.end() ? nullptr : &(itr->second));
+        }
+
+        std::string_view GetArg(Type arg) const
+        {
+            auto itr = m_parsedArgs.find(arg);
+
+            if (itr == m_parsedArgs.end())
+            {
+                return {};
+            }
+
+            return itr->second[0];
+        }
+
+        size_t GetCount(Type arg) const
+        {
+            auto args = GetArgs(arg);
+            return (args ? args->size() : 0);
+        }
+
+        bool AddArg(Type arg)
+        {
+            return m_parsedArgs[arg].empty();
+        }
+
+        void AddArg(Type arg, std::string value)
+        {
+            m_parsedArgs[arg].emplace_back(std::move(value));
+        }
+
+        void AddArg(Type arg, std::string_view value)
+        {
+            m_parsedArgs[arg].emplace_back(value);
+        }
+
+        bool Empty()
+        {
+            return m_parsedArgs.empty();
+        }
+
+        size_t GetArgsCount() const
+        {
+            return m_parsedArgs.size();
+        }
+
+        std::vector<Type> GetTypes() const
+        {
+            std::vector<Type> types;
+
+            for (auto const& i : m_parsedArgs)
+            {
+                types.emplace_back(i.first);
+            }
+
+            return types;
+        }
+
+        // If we get a single value for multi-query, we remove the argument and add it back as a single query.
+        // This way the rest of the code can assume that if there is a MultiQuery we will always have multiple values,
+        // and if there is a single one it will be in the Query type.
+        // This is the only case where we modify the parsed args from user input.
+        void MoveMultiQueryToSingleQueryIfNeeded()
+        {
+            auto itr = m_parsedArgs.find(Type::MultiQuery);
+            if (itr != m_parsedArgs.end() && itr->second.size() == 1)
+            {
+                // A test ensures that commands don't have both Query and MultiQuery arguments,
+                // so if we had a MultiQuery value, we can be sure there is no Query value
+                m_parsedArgs[Type::Query].emplace_back(std::move(itr->second[0]));
+                m_parsedArgs.erase(itr);
+            }
+        }
+
+    private:
+        std::map<Type, std::vector<std::string>> m_parsedArgs;
+    };
+}