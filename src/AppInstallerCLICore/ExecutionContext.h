--- conflicted
+++ resolved
@@ -1,203 +1,201 @@
-// Copyright (c) Microsoft Corporation.
-// Licensed under the MIT License.
-#pragma once
-#include "winget/ThreadGlobals.h"
-#include "ExecutionReporter.h"
-#include "ExecutionArgs.h"
-#include "ExecutionContextData.h"
-#include "CompletionData.h"
-#include "CheckpointManager.h"
-#include "Public/winget/Checkpoint.h"
-
-#include <string_view>
-
-#define WINGET_CATCH_RESULT_EXCEPTION_STORE(exceptionHR)   catch (const wil::ResultException& re) { exceptionHR = re.GetErrorCode(); }
-#define WINGET_CATCH_HRESULT_EXCEPTION_STORE(exceptionHR)   catch (const winrt::hresult_error& hre) { exceptionHR = hre.code(); }
-#define WINGET_CATCH_COMMAND_EXCEPTION_STORE(exceptionHR)   catch (const ::AppInstaller::CLI::CommandException&) { exceptionHR = APPINSTALLER_CLI_ERROR_INVALID_CL_ARGUMENTS; }
-#define WINGET_CATCH_POLICY_EXCEPTION_STORE(exceptionHR)   catch (const ::AppInstaller::Settings::GroupPolicyException&) { exceptionHR = APPINSTALLER_CLI_ERROR_BLOCKED_BY_POLICY; }
-#define WINGET_CATCH_STD_EXCEPTION_STORE(exceptionHR, genericHR)   catch (const std::exception&) { exceptionHR = genericHR; }
-#define WINGET_CATCH_ALL_EXCEPTION_STORE(exceptionHR, genericHR)   catch (...) { exceptionHR = genericHR; }
-#define WINGET_CATCH_STORE(exceptionHR, genericHR) \
-        WINGET_CATCH_RESULT_EXCEPTION_STORE(exceptionHR) \
-        WINGET_CATCH_HRESULT_EXCEPTION_STORE(exceptionHR) \
-        WINGET_CATCH_COMMAND_EXCEPTION_STORE(exceptionHR) \
-        WINGET_CATCH_POLICY_EXCEPTION_STORE(exceptionHR) \
-        WINGET_CATCH_STD_EXCEPTION_STORE(exceptionHR, genericHR) \
-        WINGET_CATCH_ALL_EXCEPTION_STORE(exceptionHR, genericHR)
-
-// Terminates the Context with some logging to indicate the location.
-// Also returns from the current function.
-#define AICLI_TERMINATE_CONTEXT_ARGS(_context_,_hr_,_ret_) \
-    do { \
-        _context_.Terminate(_hr_, __FILE__, __LINE__); \
-        return _ret_; \
-    } while(0,0)
-
-// Terminates the Context named 'context' with some logging to indicate the location.
-// Also returns from the current function.
-#define AICLI_TERMINATE_CONTEXT(_hr_)   AICLI_TERMINATE_CONTEXT_ARGS(context,_hr_,)
-
-// Terminates the Context named 'context' with some logging to indicate the location.
-// Also returns the specified value from the current function.
-#define AICLI_TERMINATE_CONTEXT_RETURN(_hr_,_ret_) AICLI_TERMINATE_CONTEXT_ARGS(context,_hr_,_ret_)
-
-namespace AppInstaller::CLI
-{
-    struct Command;
-}
-
-namespace AppInstaller::CLI::Workflow
-{
-    struct WorkflowTask;
-    enum class ExecutionStage : uint32_t;
-}
-
-namespace AppInstaller::CLI::Execution
-{
-    // bit masks used as Context flags
-    enum class ContextFlag : int
-    {
-        None = 0x0,
-        InstallerExecutionUseUpdate = 0x1,
-        InstallerHashMatched = 0x2,
-        InstallerTrusted = 0x4,
-        // Allows a failure in a single source to generate a warning rather than an error.
-        // TODO: Remove when the source interface is refactored.
-        TreatSourceFailuresAsWarning = 0x8,
-        ShowSearchResultsOnPartialFailure = 0x10,
-        DisableInteractivity = 0x40,
-        BypassIsStoreClientBlockedPolicyCheck = 0x80,
-        InstallerDownloadOnly = 0x100,
-<<<<<<< HEAD
-        RebootRequired = 0x200,
-=======
-        Resume = 0x200
->>>>>>> 68af39b2
-    };
-
-    DEFINE_ENUM_FLAG_OPERATORS(ContextFlag);
-
-#ifndef AICLI_DISABLE_TEST_HOOKS
-    HWND GetWindowHandle();
-
-    bool WaitForAppShutdownEvent();
-#endif
-
-    // The context within which all commands execute.
-    // Contains input/output via Execution::Reporter and
-    // arguments via Execution::Args.
-    struct Context : EnumBasedVariantMap<Data, details::DataMapping>
-    {
-        Context(std::ostream& out, std::istream& in) : Reporter(out, in) {}
-
-        // Constructor for creating a sub-context.
-        Context(Execution::Reporter& reporter, ThreadLocalStorage::WingetThreadGlobals& threadGlobals) :
-            Reporter(reporter, Execution::Reporter::clone_t{}),
-            m_threadGlobals(threadGlobals, ThreadLocalStorage::WingetThreadGlobals::create_sub_thread_globals_t{}) {}
-
-        virtual ~Context();
-
-        // The path for console input/output for all functionality.
-        Reporter Reporter;
-
-        // The arguments given to execute with.
-        Args Args;
-
-        // Creates a empty context, inheriting 
-        Context CreateEmptyContext();
-
-        // Creates a child of this context.
-        virtual std::unique_ptr<Context> CreateSubContext();
-
-        // Enables reception of CTRL signals and window messages.
-        void EnableSignalTerminationHandler(bool enabled = true);
-
-        // Applies changes based on the parsed args.
-        void UpdateForArgs();
-
-        // Returns a value indicating whether the context is terminated.
-        bool IsTerminated() const { return m_isTerminated; }
-
-        // Resets the context to a nonterminated state. 
-        void ResetTermination() { m_terminationHR = S_OK; m_isTerminated = false; }
-
-        // Gets the HRESULT reason for the termination.
-        HRESULT GetTerminationHR() const { return m_terminationHR; }
-
-        // Set the context to the terminated state.
-        void Terminate(HRESULT hr, std::string_view file = {}, size_t line = {});
-
-        // Set the termination hr of the context.
-        void SetTerminationHR(HRESULT hr);
-
-        // Cancel the context; this terminates it as well as informing any in progress task to stop cooperatively.
-        // Multiple attempts with CancelReason::CancelSignal may cause the process to simply exit.
-        // The bypassUser indicates whether the user should be asked for cancellation (does not currently have any effect).
-        void Cancel(CancelReason reason, bool bypassUser = false);
-
-        // Gets context flags
-        ContextFlag GetFlags() const
-        {
-            return m_flags;
-        }
-
-        // Set context flags
-        void SetFlags(ContextFlag flags)
-        {
-            WI_SetAllFlags(m_flags, flags);
-        }
-
-        // Clear context flags
-        void ClearFlags(ContextFlag flags)
-        {
-            WI_ClearAllFlags(m_flags, flags);
-        }
-
-        virtual void SetExecutionStage(Workflow::ExecutionStage stage);
-
-        // Get Globals for Current Context
-        AppInstaller::ThreadLocalStorage::WingetThreadGlobals& GetThreadGlobals();
-
-        std::unique_ptr<AppInstaller::ThreadLocalStorage::PreviousThreadGlobals> SetForCurrentThread();
-
-        // Gets the executing command
-        AppInstaller::CLI::Command* GetExecutingCommand() { return m_executingCommand; }
-
-        // Sets the executing command
-        void SetExecutingCommand(AppInstaller::CLI::Command* command) { m_executingCommand = command; }
-
-#ifndef AICLI_DISABLE_TEST_HOOKS
-        // Enable tests to override behavior
-        bool ShouldExecuteWorkflowTask(const Workflow::WorkflowTask& task);
-#endif
-
-        // Called by the resume command. Loads the checkpoint manager with the resume id and returns the automatic checkpoint.
-        std::optional<AppInstaller::Checkpoints::Checkpoint<AppInstaller::Checkpoints::AutomaticCheckpointData>> LoadCheckpoint(const std::string& resumeId);
-
-        // Returns data checkpoints in the order of latest checkpoint to earliest.
-        std::vector<AppInstaller::Checkpoints::Checkpoint<Execution::Data>> GetCheckpoints();
-
-        // Creates a checkpoint for the provided context data.
-        void Checkpoint(std::string_view checkpointName, std::vector<Execution::Data> contextData);
-
-    protected:
-        // Copies the args that are also needed in a sub-context. E.g., silent
-        void CopyArgsToSubContext(Context* subContext);
-
-        // Neither virtual functions nor member fields can be inside AICLI_DISABLE_TEST_HOOKS
-        // or we could have ODR violations that lead to nasty bugs. So we will simply never
-        // use this if AICLI_DISABLE_TEST_HOOKS is defined.
-        std::function<bool(const Workflow::WorkflowTask&)> m_shouldExecuteWorkflowTask;
-
-    private:
-        DestructionToken m_disableSignalTerminationHandlerOnExit = false;
-        bool m_isTerminated = false;
-        HRESULT m_terminationHR = S_OK;
-        size_t m_CtrlSignalCount = 0;
-        ContextFlag m_flags = ContextFlag::None;
-        Workflow::ExecutionStage m_executionStage = Workflow::ExecutionStage::Initial;
-        AppInstaller::ThreadLocalStorage::WingetThreadGlobals m_threadGlobals;
-        AppInstaller::CLI::Command* m_executingCommand = nullptr;
-        std::unique_ptr<AppInstaller::Checkpoints::CheckpointManager> m_checkpointManager;
-    };
-}
+// Copyright (c) Microsoft Corporation.
+// Licensed under the MIT License.
+#pragma once
+#include "winget/ThreadGlobals.h"
+#include "ExecutionReporter.h"
+#include "ExecutionArgs.h"
+#include "ExecutionContextData.h"
+#include "CompletionData.h"
+#include "CheckpointManager.h"
+#include "Public/winget/Checkpoint.h"
+
+#include <string_view>
+
+#define WINGET_CATCH_RESULT_EXCEPTION_STORE(exceptionHR)   catch (const wil::ResultException& re) { exceptionHR = re.GetErrorCode(); }
+#define WINGET_CATCH_HRESULT_EXCEPTION_STORE(exceptionHR)   catch (const winrt::hresult_error& hre) { exceptionHR = hre.code(); }
+#define WINGET_CATCH_COMMAND_EXCEPTION_STORE(exceptionHR)   catch (const ::AppInstaller::CLI::CommandException&) { exceptionHR = APPINSTALLER_CLI_ERROR_INVALID_CL_ARGUMENTS; }
+#define WINGET_CATCH_POLICY_EXCEPTION_STORE(exceptionHR)   catch (const ::AppInstaller::Settings::GroupPolicyException&) { exceptionHR = APPINSTALLER_CLI_ERROR_BLOCKED_BY_POLICY; }
+#define WINGET_CATCH_STD_EXCEPTION_STORE(exceptionHR, genericHR)   catch (const std::exception&) { exceptionHR = genericHR; }
+#define WINGET_CATCH_ALL_EXCEPTION_STORE(exceptionHR, genericHR)   catch (...) { exceptionHR = genericHR; }
+#define WINGET_CATCH_STORE(exceptionHR, genericHR) \
+        WINGET_CATCH_RESULT_EXCEPTION_STORE(exceptionHR) \
+        WINGET_CATCH_HRESULT_EXCEPTION_STORE(exceptionHR) \
+        WINGET_CATCH_COMMAND_EXCEPTION_STORE(exceptionHR) \
+        WINGET_CATCH_POLICY_EXCEPTION_STORE(exceptionHR) \
+        WINGET_CATCH_STD_EXCEPTION_STORE(exceptionHR, genericHR) \
+        WINGET_CATCH_ALL_EXCEPTION_STORE(exceptionHR, genericHR)
+
+// Terminates the Context with some logging to indicate the location.
+// Also returns from the current function.
+#define AICLI_TERMINATE_CONTEXT_ARGS(_context_,_hr_,_ret_) \
+    do { \
+        _context_.Terminate(_hr_, __FILE__, __LINE__); \
+        return _ret_; \
+    } while(0,0)
+
+// Terminates the Context named 'context' with some logging to indicate the location.
+// Also returns from the current function.
+#define AICLI_TERMINATE_CONTEXT(_hr_)   AICLI_TERMINATE_CONTEXT_ARGS(context,_hr_,)
+
+// Terminates the Context named 'context' with some logging to indicate the location.
+// Also returns the specified value from the current function.
+#define AICLI_TERMINATE_CONTEXT_RETURN(_hr_,_ret_) AICLI_TERMINATE_CONTEXT_ARGS(context,_hr_,_ret_)
+
+namespace AppInstaller::CLI
+{
+    struct Command;
+}
+
+namespace AppInstaller::CLI::Workflow
+{
+    struct WorkflowTask;
+    enum class ExecutionStage : uint32_t;
+}
+
+namespace AppInstaller::CLI::Execution
+{
+    // bit masks used as Context flags
+    enum class ContextFlag : int
+    {
+        None = 0x0,
+        InstallerExecutionUseUpdate = 0x1,
+        InstallerHashMatched = 0x2,
+        InstallerTrusted = 0x4,
+        // Allows a failure in a single source to generate a warning rather than an error.
+        // TODO: Remove when the source interface is refactored.
+        TreatSourceFailuresAsWarning = 0x8,
+        ShowSearchResultsOnPartialFailure = 0x10,
+        DisableInteractivity = 0x40,
+        BypassIsStoreClientBlockedPolicyCheck = 0x80,
+        InstallerDownloadOnly = 0x100,
+        Resume = 0x200,
+        RebootRequired = 0x400,
+        RegisterForRestart = 0x800,
+    };
+
+    DEFINE_ENUM_FLAG_OPERATORS(ContextFlag);
+
+#ifndef AICLI_DISABLE_TEST_HOOKS
+    HWND GetWindowHandle();
+
+    bool WaitForAppShutdownEvent();
+#endif
+
+    // The context within which all commands execute.
+    // Contains input/output via Execution::Reporter and
+    // arguments via Execution::Args.
+    struct Context : EnumBasedVariantMap<Data, details::DataMapping>
+    {
+        Context(std::ostream& out, std::istream& in) : Reporter(out, in) {}
+
+        // Constructor for creating a sub-context.
+        Context(Execution::Reporter& reporter, ThreadLocalStorage::WingetThreadGlobals& threadGlobals) :
+            Reporter(reporter, Execution::Reporter::clone_t{}),
+            m_threadGlobals(threadGlobals, ThreadLocalStorage::WingetThreadGlobals::create_sub_thread_globals_t{}) {}
+
+        virtual ~Context();
+
+        // The path for console input/output for all functionality.
+        Reporter Reporter;
+
+        // The arguments given to execute with.
+        Args Args;
+
+        // Creates a empty context, inheriting 
+        Context CreateEmptyContext();
+
+        // Creates a child of this context.
+        virtual std::unique_ptr<Context> CreateSubContext();
+
+        // Enables reception of CTRL signals and window messages.
+        void EnableSignalTerminationHandler(bool enabled = true);
+
+        // Applies changes based on the parsed args.
+        void UpdateForArgs();
+
+        // Returns a value indicating whether the context is terminated.
+        bool IsTerminated() const { return m_isTerminated; }
+
+        // Resets the context to a nonterminated state. 
+        void ResetTermination() { m_terminationHR = S_OK; m_isTerminated = false; }
+
+        // Gets the HRESULT reason for the termination.
+        HRESULT GetTerminationHR() const { return m_terminationHR; }
+
+        // Set the context to the terminated state.
+        void Terminate(HRESULT hr, std::string_view file = {}, size_t line = {});
+
+        // Set the termination hr of the context.
+        void SetTerminationHR(HRESULT hr);
+
+        // Cancel the context; this terminates it as well as informing any in progress task to stop cooperatively.
+        // Multiple attempts with CancelReason::CancelSignal may cause the process to simply exit.
+        // The bypassUser indicates whether the user should be asked for cancellation (does not currently have any effect).
+        void Cancel(CancelReason reason, bool bypassUser = false);
+
+        // Gets context flags
+        ContextFlag GetFlags() const
+        {
+            return m_flags;
+        }
+
+        // Set context flags
+        void SetFlags(ContextFlag flags)
+        {
+            WI_SetAllFlags(m_flags, flags);
+        }
+
+        // Clear context flags
+        void ClearFlags(ContextFlag flags)
+        {
+            WI_ClearAllFlags(m_flags, flags);
+        }
+
+        virtual void SetExecutionStage(Workflow::ExecutionStage stage);
+
+        // Get Globals for Current Context
+        AppInstaller::ThreadLocalStorage::WingetThreadGlobals& GetThreadGlobals();
+
+        std::unique_ptr<AppInstaller::ThreadLocalStorage::PreviousThreadGlobals> SetForCurrentThread();
+
+        // Gets the executing command
+        AppInstaller::CLI::Command* GetExecutingCommand() { return m_executingCommand; }
+
+        // Sets the executing command
+        void SetExecutingCommand(AppInstaller::CLI::Command* command) { m_executingCommand = command; }
+
+#ifndef AICLI_DISABLE_TEST_HOOKS
+        // Enable tests to override behavior
+        bool ShouldExecuteWorkflowTask(const Workflow::WorkflowTask& task);
+#endif
+
+        // Called by the resume command. Loads the checkpoint manager with the resume id and returns the automatic checkpoint.
+        std::optional<AppInstaller::Checkpoints::Checkpoint<AppInstaller::Checkpoints::AutomaticCheckpointData>> LoadCheckpoint(const std::string& resumeId);
+
+        // Returns data checkpoints in the order of latest checkpoint to earliest.
+        std::vector<AppInstaller::Checkpoints::Checkpoint<Execution::Data>> GetCheckpoints();
+
+        // Creates a checkpoint for the provided context data.
+        void Checkpoint(std::string_view checkpointName, std::vector<Execution::Data> contextData);
+
+    protected:
+        // Copies the args that are also needed in a sub-context. E.g., silent
+        void CopyArgsToSubContext(Context* subContext);
+
+        // Neither virtual functions nor member fields can be inside AICLI_DISABLE_TEST_HOOKS
+        // or we could have ODR violations that lead to nasty bugs. So we will simply never
+        // use this if AICLI_DISABLE_TEST_HOOKS is defined.
+        std::function<bool(const Workflow::WorkflowTask&)> m_shouldExecuteWorkflowTask;
+
+    private:
+        DestructionToken m_disableSignalTerminationHandlerOnExit = false;
+        bool m_isTerminated = false;
+        HRESULT m_terminationHR = S_OK;
+        size_t m_CtrlSignalCount = 0;
+        ContextFlag m_flags = ContextFlag::None;
+        Workflow::ExecutionStage m_executionStage = Workflow::ExecutionStage::Initial;
+        AppInstaller::ThreadLocalStorage::WingetThreadGlobals m_threadGlobals;
+        AppInstaller::CLI::Command* m_executingCommand = nullptr;
+        std::unique_ptr<AppInstaller::Checkpoints::CheckpointManager> m_checkpointManager;
+    };
+}