// Copyright (c) Microsoft Corporation.
// Licensed under the MIT License.
#include "pch.h"
#include "Public/ConfigurationSetProcessorFactoryRemoting.h"
#include <AppInstallerLanguageUtilities.h>
#include <AppInstallerLogging.h>
#include <AppInstallerRuntime.h>
#include <AppInstallerStrings.h>
#include <winget/ILifetimeWatcher.h>
#include <winrt/Microsoft.Management.Configuration.Processor.h>
#include <winrt/Microsoft.Management.Configuration.SetProcessorFactory.h>

using namespace winrt::Windows::Foundation;
using namespace winrt::Microsoft::Management::Configuration;

namespace AppInstaller::CLI::ConfigurationRemoting
{
    namespace
    {
        // The executable file name for the remote server process.
        constexpr std::wstring_view s_RemoteServerFileName = L"ConfigurationRemotingServer\\ConfigurationRemotingServer.exe";

        // The string used to divide the arguments sent to the remote server
        constexpr std::wstring_view s_ArgumentsDivider = L"\n~~~~~~\n";

        // A helper with a convenient function that we use to receive the remote factory object.
        struct RemoteFactoryCallback : winrt::implements<RemoteFactoryCallback, IConfigurationStatics>
        {
            RemoteFactoryCallback()
            {
                m_initEvent.create();
            }

            ConfigurationUnit CreateConfigurationUnit()
            {
                THROW_HR(E_NOTIMPL);
            }

            ConfigurationSet CreateConfigurationSet()
            {
                THROW_HR(E_NOTIMPL);
            }

            IAsyncOperation<IConfigurationSetProcessorFactory> CreateConfigurationSetProcessorFactoryAsync(winrt::hstring handler)
            {
                // TODO: Ensure calling process has same package identity
                std::wstringstream stringStream{ std::wstring{ static_cast<std::wstring_view>(handler) } };
                stringStream >> m_result;
                m_initEvent.SetEvent();
                return nullptr;
            }

            ConfigurationProcessor CreateConfigurationProcessor(IConfigurationSetProcessorFactory factory)
            {
                // TODO: Ensure calling process has same package identity
                m_factory = factory;
                m_initEvent.SetEvent();
                return nullptr;
            }

            bool IsConfigurationAvailable()
            {
                THROW_HR(E_NOTIMPL);
            }

            IAsyncActionWithProgress<uint32_t> EnsureConfigurationAvailableAsync()
            {
                THROW_HR(E_NOTIMPL);
            }

            IConfigurationSetProcessorFactory Wait(HANDLE process)
            {
                HANDLE waitHandles[2];
                waitHandles[0] = m_initEvent.get();
                waitHandles[1] = process;

                for (;;)
                {
                    // Wait up to 10 seconds for the server to complete initialization.
                    // This time is fairly arbitrary, although it does correspond with the maximum time for a COM fast rundown.
                    DWORD waitResult = WaitForMultipleObjects(ARRAYSIZE(waitHandles), waitHandles, FALSE, 10000);
                    THROW_LAST_ERROR_IF(waitResult == WAIT_FAILED);

                    // The init event was signaled.
                    if (waitResult == WAIT_OBJECT_0)
                    {
                        break;
                    }

                    // Don't break things if the process is being debugged
                    if (waitResult == WAIT_TIMEOUT && IsDebuggerPresent())
                    {
                        continue;
                    }

                    // If the process exited, then try to use the exit code.
                    DWORD processExitCode = 0;
                    if (waitResult == (WAIT_OBJECT_0 + 1) && GetExitCodeProcess(process, &processExitCode) && FAILED(processExitCode))
                    {
                        THROW_HR(static_cast<HRESULT>(processExitCode));
                    }
                    else
                    {
                        // The server timed out or didn't have a failed exit code.
                        THROW_HR(E_FAIL);
                    }
                }

                THROW_IF_FAILED(m_result);

                // Double-check the result
                THROW_HR_IF(E_POINTER, !m_factory);
                return m_factory;
            }

        private:
            IConfigurationSetProcessorFactory m_factory;
            HRESULT m_result = S_OK;
            wil::unique_event m_initEvent;
        };

        // Represents a remote factory object that was created from a specific process.
        struct RemoteFactory : winrt::implements<RemoteFactory, IConfigurationSetProcessorFactory, SetProcessorFactory::IPwshConfigurationSetProcessorFactoryProperties, winrt::cloaked<WinRT::ILifetimeWatcher>>, WinRT::LifetimeWatcherBase
        {
            RemoteFactory(bool useRunAs, const std::string& properties, const std::string& restrictions)
            {
                AICLI_LOG(Config, Verbose, << "Launching process for configuration processing...");

                // Create our callback and marshal it
                auto callback = winrt::make_self<RemoteFactoryCallback>();

                wil::com_ptr<IStream> stream;
                THROW_IF_FAILED(CreateStreamOnHGlobal(nullptr, TRUE, &stream));

                THROW_IF_FAILED(CoMarshalInterface(stream.get(), winrt::guid_of<IConfigurationStatics>(), reinterpret_cast<::IUnknown*>(winrt::get_abi(callback.as<IConfigurationStatics>())), MSHCTX_LOCAL, nullptr, MSHLFLAGS_NORMAL));

                ULARGE_INTEGER streamSize{};
                THROW_IF_FAILED(stream->Seek({}, STREAM_SEEK_CUR, &streamSize));

                ULONG bufferSize = static_cast<ULONG>(streamSize.QuadPart);
                std::vector<uint8_t> buffer;
                buffer.resize(bufferSize);

                THROW_IF_FAILED(stream->Seek({}, STREAM_SEEK_SET, nullptr));
                ULONG bytesRead = 0;
                THROW_IF_FAILED(stream->Read(&buffer[0], bufferSize, &bytesRead));
                THROW_HR_IF(E_UNEXPECTED, bytesRead != bufferSize);

                std::wstring marshalledCallback = Utility::ConvertToUTF16(Utility::ConvertToHexString(buffer));

                // Create the event that the remote process will wait on to keep the object alive.
                std::wstring completionEventName = Utility::CreateNewGuidNameWString();
                m_completionEvent.create(wil::EventOptions::None, completionEventName.c_str());
                auto completeEventIfFailureDuringConstruction = wil::scope_exit([&]() { m_completionEvent.SetEvent(); });

                // This will be presented to the user so it must be formatted nicely.
                // Arguments are:
                // server.exe <marshalled callback object> <completion event name> <this process id>
                // 
                // Optionally, we may also place additional data that limits what the server may do as:
                // ~~~~~~
                // { "JSON properties" }
                // ~~~~~~
                // YAML configuration set definition
                std::wostringstream argumentsStream;
                argumentsStream << s_RemoteServerFileName << L' ' << marshalledCallback << L' ' << completionEventName << L' ' << GetCurrentProcessId();

                if (!properties.empty() && !restrictions.empty())
                {
                    argumentsStream << L' ' << s_ArgumentsDivider << Utility::ConvertToUTF16(properties) << s_ArgumentsDivider << Utility::ConvertToUTF16(restrictions);
                }

                std::wstring arguments = argumentsStream.str();

                std::filesystem::path serverPath = Runtime::GetPathTo(Runtime::PathName::SelfPackageRoot);
                serverPath /= s_RemoteServerFileName;
                std::wstring serverPathString = serverPath.wstring();

                // Per documentation, the maximum length is 32767 *counting* the null.
                THROW_WIN32_IF(ERROR_BUFFER_OVERFLOW, serverPathString.length() > 32766);
                THROW_WIN32_IF(ERROR_BUFFER_OVERFLOW, arguments.length() > 32766);
                // Overflow safe since we verify that each of the individual strings is also small.
                // +1 for the space between the path and args.
                THROW_WIN32_IF(ERROR_BUFFER_OVERFLOW, serverPathString.length() + 1 + arguments.length() > 32766);

                SHELLEXECUTEINFOW execInfo = { 0 };
                execInfo.cbSize = sizeof(execInfo);
                execInfo.fMask = SEE_MASK_NOCLOSEPROCESS | SEE_MASK_FLAG_NO_UI | SEE_MASK_NO_CONSOLE;
                execInfo.lpFile = serverPath.c_str();
                execInfo.lpParameters = arguments.c_str();
                execInfo.nShow = SW_HIDE;

                if (useRunAs)
                {
                    execInfo.lpVerb = L"runas";
                }

                THROW_LAST_ERROR_IF(!ShellExecuteExW(&execInfo) || !execInfo.hProcess);

                wil::unique_process_handle process{ execInfo.hProcess };
                AICLI_LOG(Config, Verbose, << "  Configuration remote PID is " << GetProcessId(process.get()));

                m_remoteFactory = callback->Wait(process.get());
                AICLI_LOG(Config, Verbose, << "... configuration processing connection established.");

#if 0
                STARTUPINFOW startupInfo{};
                startupInfo.cb = sizeof(startupInfo);
                wil::unique_process_information processInformation;

                THROW_IF_WIN32_BOOL_FALSE(CreateProcessW(serverPath.c_str(), &arguments[0], nullptr, nullptr, TRUE, DETACHED_PROCESS, nullptr, nullptr, &startupInfo, &processInformation));
                AICLI_LOG(Config, Verbose, << "  Configuration remote PID is " << processInformation.dwProcessId);

                m_remoteFactory = callback->Wait(processInformation.hProcess);
                AICLI_LOG(Config, Verbose, << "... configuration processing connection established.");
#endif

                // TODO_YAO: Move these to defaults set by the host exe and blocked from being set when run with restrictions.

<<<<<<< HEAD
                // The additional modules path is a direct child directory to the package root
                std::filesystem::path externalModules = Runtime::GetPathTo(Runtime::PathName::SelfPackageRoot) / s_ExternalModulesName;
                THROW_HR_IF(HRESULT_FROM_WIN32(ERROR_PATH_NOT_FOUND), !std::filesystem::is_directory(externalModules));
                m_internalAdditionalModulePaths.emplace_back(externalModules.wstring());
                m_remoteAdditionalModulePaths = winrt::single_threaded_vector<winrt::hstring>(std::vector<winrt::hstring>{ m_internalAdditionalModulePaths });

                auto factoryProperties = m_remoteFactory.as<Processor::IPowerShellConfigurationProcessorFactoryProperties>();
                AICLI_LOG(Config, Verbose, << "Applying built in additional module path: " << externalModules.u8string());
                factoryProperties.AdditionalModulePaths(m_remoteAdditionalModulePaths.GetView());
                factoryProperties.ProcessorType(Processor::PowerShellConfigurationProcessorType::Hosted);

=======
>>>>>>> 95054892
                completeEventIfFailureDuringConstruction.release();
            }

            ~RemoteFactory()
            {
                m_completionEvent.SetEvent();
            }

            IConfigurationSetProcessor CreateSetProcessor(const ConfigurationSet& configurationSet)
            {
                return m_remoteFactory.CreateSetProcessor(configurationSet);
            }

            winrt::event_token Diagnostics(const EventHandler<IDiagnosticInformation>& handler)
            {
                return m_remoteFactory.Diagnostics(handler);
            }

            void Diagnostics(const winrt::event_token& token) noexcept
            {
                m_remoteFactory.Diagnostics(token);
            }

            DiagnosticLevel MinimumLevel()
            {
                return m_remoteFactory.MinimumLevel();
            }

            void MinimumLevel(DiagnosticLevel value)
            {
                m_remoteFactory.MinimumLevel(value);
            }

            Collections::IVectorView<winrt::hstring> AdditionalModulePaths() const
            {
                return m_additionalModulePaths.GetView();
            }

            void AdditionalModulePaths(const Collections::IVectorView<winrt::hstring>& value)
            {
                // Extract all values from incoming view
                std::vector<winrt::hstring> newModulePaths{ value.Size() };
                value.GetMany(0, newModulePaths);

                // Create a copy for remote and set remote module paths
                std::vector<winrt::hstring> newRemotePaths{ newModulePaths };
                m_remoteAdditionalModulePaths = winrt::single_threaded_vector<winrt::hstring>(std::move(newRemotePaths));
                m_remoteFactory.as<Processor::IPowerShellConfigurationProcessorFactoryProperties>().AdditionalModulePaths(m_remoteAdditionalModulePaths.GetView());

                // Store the updated module paths that we were given
                m_additionalModulePaths = winrt::single_threaded_vector<winrt::hstring>(std::move(newModulePaths));
            }

            SetProcessorFactory::PwshConfigurationProcessorPolicy Policy() const
            {
                return Convert(m_remoteFactory.as<Processor::IPowerShellConfigurationProcessorFactoryProperties>().Policy());
            }

            void Policy(SetProcessorFactory::PwshConfigurationProcessorPolicy value)
            {
                m_remoteFactory.as<Processor::IPowerShellConfigurationProcessorFactoryProperties>().Policy(Convert(value));
            }

            SetProcessorFactory::PwshConfigurationProcessorLocation Location() const
            {
                return Convert(m_remoteFactory.as<Processor::IPowerShellConfigurationProcessorFactoryProperties>().Location());
            }

            void Location(SetProcessorFactory::PwshConfigurationProcessorLocation value)
            {
                m_remoteFactory.as<Processor::IPowerShellConfigurationProcessorFactoryProperties>().Location(Convert(value));
            }

            winrt::hstring CustomLocation() const
            {
                return m_remoteFactory.as<Processor::IPowerShellConfigurationProcessorFactoryProperties>().CustomLocation();
            }

            void CustomLocation(winrt::hstring value)
            {
                m_remoteFactory.as<Processor::IPowerShellConfigurationProcessorFactoryProperties>().CustomLocation(value);
            }

            HRESULT STDMETHODCALLTYPE SetLifetimeWatcher(IUnknown* watcher)
            {
                return WinRT::LifetimeWatcherBase::SetLifetimeWatcher(watcher);
            }

        private:
            static SetProcessorFactory::PwshConfigurationProcessorPolicy Convert(Processor::PowerShellConfigurationProcessorPolicy policy)
            {
                // We have used the same values intentionally; if that changes, update this.
                return ToEnum<SetProcessorFactory::PwshConfigurationProcessorPolicy>(ToIntegral(policy));
            }

            static Processor::PowerShellConfigurationProcessorPolicy Convert(SetProcessorFactory::PwshConfigurationProcessorPolicy policy)
            {
                // We have used the same values intentionally; if that changes, update this.
                return ToEnum<Processor::PowerShellConfigurationProcessorPolicy>(ToIntegral(policy));
            }

            static SetProcessorFactory::PwshConfigurationProcessorLocation Convert(Processor::PowerShellConfigurationProcessorLocation location)
            {
                // We have used the same values intentionally; if that changes, update this.
                return ToEnum<SetProcessorFactory::PwshConfigurationProcessorLocation>(ToIntegral(location));
            }

            static Processor::PowerShellConfigurationProcessorLocation Convert(SetProcessorFactory::PwshConfigurationProcessorLocation location)
            {
                // We have used the same values intentionally; if that changes, update this.
                return ToEnum<Processor::PowerShellConfigurationProcessorLocation>(ToIntegral(location));
            }

            IConfigurationSetProcessorFactory m_remoteFactory;
            wil::unique_event m_completionEvent;
            Collections::IVector<winrt::hstring> m_additionalModulePaths{ winrt::single_threaded_vector<winrt::hstring>() };
            Collections::IVector<winrt::hstring> m_remoteAdditionalModulePaths{ winrt::single_threaded_vector<winrt::hstring>() };
        };
    }

    IConfigurationSetProcessorFactory CreateOutOfProcessFactory(bool useRunAs, const std::string& properties, const std::string& restrictions)
    {
        return winrt::make<RemoteFactory>(useRunAs, properties, restrictions);
    }
}

HRESULT WindowsPackageManagerConfigurationCompleteOutOfProcessFactoryInitialization(HRESULT result, void* factory, LPWSTR staticsCallback, LPWSTR completionEventName, DWORD parentProcessId) try
{
    {
        wil::com_ptr<IGlobalOptions> globalOptions;
        RETURN_IF_FAILED(CoCreateInstance(CLSID_GlobalOptions, nullptr, CLSCTX_INPROC, IID_PPV_ARGS(&globalOptions)));
        RETURN_IF_FAILED(globalOptions->Set(COMGLB_RO_SETTINGS, COMGLB_FAST_RUNDOWN));
        RETURN_IF_FAILED(globalOptions->Set(COMGLB_UNMARSHALING_POLICY, COMGLB_UNMARSHALING_POLICY_STRONG));
        RETURN_IF_FAILED(globalOptions->Set(COMGLB_EXCEPTION_HANDLING, COMGLB_EXCEPTION_DONOT_HANDLE_ANY));
    }

    using namespace AppInstaller;
    using namespace AppInstaller::CLI::ConfigurationRemoting;

    RETURN_HR_IF(E_POINTER, !staticsCallback);

    auto callbackBytes = Utility::ParseFromHexString(Utility::ConvertToUTF8(staticsCallback));
    RETURN_HR_IF(E_INVALIDARG, callbackBytes.size() > (1 << 15));

    wil::com_ptr<IStream> stream;
    RETURN_IF_FAILED(CreateStreamOnHGlobal(nullptr, TRUE, &stream));
    RETURN_IF_FAILED(stream->Write(&callbackBytes[0], static_cast<ULONG>(callbackBytes.size()), nullptr));
    RETURN_IF_FAILED(stream->Seek({}, STREAM_SEEK_SET, nullptr));

    wil::com_ptr<::IUnknown> output;
    RETURN_IF_FAILED(CoUnmarshalInterface(stream.get(), winrt::guid_of<IConfigurationStatics>(), reinterpret_cast<void**>(&output)));

    IConfigurationStatics callback{ output.detach(), winrt::take_ownership_from_abi };

    if (FAILED(result))
    {
        std::ignore = callback.CreateConfigurationSetProcessorFactoryAsync(std::to_wstring(result));
    }
    else
    {
        IConfigurationSetProcessorFactory factoryObject;
        winrt::copy_from_abi(factoryObject, factory);
        std::ignore = callback.CreateConfigurationProcessor(factoryObject);
    }

    // Wait until the caller releases the object (signalling the event) or the parent process exits
    wil::unique_event completionEvent;
    completionEvent.open(completionEventName);
    wil::unique_process_handle parentProcess{ OpenProcess(SYNCHRONIZE, FALSE, parentProcessId) };

    HANDLE waitHandles[2];
    waitHandles[0] = completionEvent.get();
    waitHandles[1] = parentProcess.get();

    std::ignore = WaitForMultipleObjects(ARRAYSIZE(waitHandles), waitHandles, FALSE, INFINITE);

    return S_OK;
}
CATCH_RETURN();
<|MERGE_RESOLUTION|>--- conflicted
+++ resolved
@@ -1,412 +1,394 @@
-// Copyright (c) Microsoft Corporation.
-// Licensed under the MIT License.
-#include "pch.h"
-#include "Public/ConfigurationSetProcessorFactoryRemoting.h"
-#include <AppInstallerLanguageUtilities.h>
-#include <AppInstallerLogging.h>
-#include <AppInstallerRuntime.h>
-#include <AppInstallerStrings.h>
-#include <winget/ILifetimeWatcher.h>
-#include <winrt/Microsoft.Management.Configuration.Processor.h>
-#include <winrt/Microsoft.Management.Configuration.SetProcessorFactory.h>
-
-using namespace winrt::Windows::Foundation;
-using namespace winrt::Microsoft::Management::Configuration;
-
-namespace AppInstaller::CLI::ConfigurationRemoting
-{
-    namespace
-    {
-        // The executable file name for the remote server process.
-        constexpr std::wstring_view s_RemoteServerFileName = L"ConfigurationRemotingServer\\ConfigurationRemotingServer.exe";
-
-        // The string used to divide the arguments sent to the remote server
-        constexpr std::wstring_view s_ArgumentsDivider = L"\n~~~~~~\n";
-
-        // A helper with a convenient function that we use to receive the remote factory object.
-        struct RemoteFactoryCallback : winrt::implements<RemoteFactoryCallback, IConfigurationStatics>
-        {
-            RemoteFactoryCallback()
-            {
-                m_initEvent.create();
-            }
-
-            ConfigurationUnit CreateConfigurationUnit()
-            {
-                THROW_HR(E_NOTIMPL);
-            }
-
-            ConfigurationSet CreateConfigurationSet()
-            {
-                THROW_HR(E_NOTIMPL);
-            }
-
-            IAsyncOperation<IConfigurationSetProcessorFactory> CreateConfigurationSetProcessorFactoryAsync(winrt::hstring handler)
-            {
-                // TODO: Ensure calling process has same package identity
-                std::wstringstream stringStream{ std::wstring{ static_cast<std::wstring_view>(handler) } };
-                stringStream >> m_result;
-                m_initEvent.SetEvent();
-                return nullptr;
-            }
-
-            ConfigurationProcessor CreateConfigurationProcessor(IConfigurationSetProcessorFactory factory)
-            {
-                // TODO: Ensure calling process has same package identity
-                m_factory = factory;
-                m_initEvent.SetEvent();
-                return nullptr;
-            }
-
-            bool IsConfigurationAvailable()
-            {
-                THROW_HR(E_NOTIMPL);
-            }
-
-            IAsyncActionWithProgress<uint32_t> EnsureConfigurationAvailableAsync()
-            {
-                THROW_HR(E_NOTIMPL);
-            }
-
-            IConfigurationSetProcessorFactory Wait(HANDLE process)
-            {
-                HANDLE waitHandles[2];
-                waitHandles[0] = m_initEvent.get();
-                waitHandles[1] = process;
-
-                for (;;)
-                {
-                    // Wait up to 10 seconds for the server to complete initialization.
-                    // This time is fairly arbitrary, although it does correspond with the maximum time for a COM fast rundown.
-                    DWORD waitResult = WaitForMultipleObjects(ARRAYSIZE(waitHandles), waitHandles, FALSE, 10000);
-                    THROW_LAST_ERROR_IF(waitResult == WAIT_FAILED);
-
-                    // The init event was signaled.
-                    if (waitResult == WAIT_OBJECT_0)
-                    {
-                        break;
-                    }
-
-                    // Don't break things if the process is being debugged
-                    if (waitResult == WAIT_TIMEOUT && IsDebuggerPresent())
-                    {
-                        continue;
-                    }
-
-                    // If the process exited, then try to use the exit code.
-                    DWORD processExitCode = 0;
-                    if (waitResult == (WAIT_OBJECT_0 + 1) && GetExitCodeProcess(process, &processExitCode) && FAILED(processExitCode))
-                    {
-                        THROW_HR(static_cast<HRESULT>(processExitCode));
-                    }
-                    else
-                    {
-                        // The server timed out or didn't have a failed exit code.
-                        THROW_HR(E_FAIL);
-                    }
-                }
-
-                THROW_IF_FAILED(m_result);
-
-                // Double-check the result
-                THROW_HR_IF(E_POINTER, !m_factory);
-                return m_factory;
-            }
-
-        private:
-            IConfigurationSetProcessorFactory m_factory;
-            HRESULT m_result = S_OK;
-            wil::unique_event m_initEvent;
-        };
-
-        // Represents a remote factory object that was created from a specific process.
-        struct RemoteFactory : winrt::implements<RemoteFactory, IConfigurationSetProcessorFactory, SetProcessorFactory::IPwshConfigurationSetProcessorFactoryProperties, winrt::cloaked<WinRT::ILifetimeWatcher>>, WinRT::LifetimeWatcherBase
-        {
-            RemoteFactory(bool useRunAs, const std::string& properties, const std::string& restrictions)
-            {
-                AICLI_LOG(Config, Verbose, << "Launching process for configuration processing...");
-
-                // Create our callback and marshal it
-                auto callback = winrt::make_self<RemoteFactoryCallback>();
-
-                wil::com_ptr<IStream> stream;
-                THROW_IF_FAILED(CreateStreamOnHGlobal(nullptr, TRUE, &stream));
-
-                THROW_IF_FAILED(CoMarshalInterface(stream.get(), winrt::guid_of<IConfigurationStatics>(), reinterpret_cast<::IUnknown*>(winrt::get_abi(callback.as<IConfigurationStatics>())), MSHCTX_LOCAL, nullptr, MSHLFLAGS_NORMAL));
-
-                ULARGE_INTEGER streamSize{};
-                THROW_IF_FAILED(stream->Seek({}, STREAM_SEEK_CUR, &streamSize));
-
-                ULONG bufferSize = static_cast<ULONG>(streamSize.QuadPart);
-                std::vector<uint8_t> buffer;
-                buffer.resize(bufferSize);
-
-                THROW_IF_FAILED(stream->Seek({}, STREAM_SEEK_SET, nullptr));
-                ULONG bytesRead = 0;
-                THROW_IF_FAILED(stream->Read(&buffer[0], bufferSize, &bytesRead));
-                THROW_HR_IF(E_UNEXPECTED, bytesRead != bufferSize);
-
-                std::wstring marshalledCallback = Utility::ConvertToUTF16(Utility::ConvertToHexString(buffer));
-
-                // Create the event that the remote process will wait on to keep the object alive.
-                std::wstring completionEventName = Utility::CreateNewGuidNameWString();
-                m_completionEvent.create(wil::EventOptions::None, completionEventName.c_str());
-                auto completeEventIfFailureDuringConstruction = wil::scope_exit([&]() { m_completionEvent.SetEvent(); });
-
-                // This will be presented to the user so it must be formatted nicely.
-                // Arguments are:
-                // server.exe <marshalled callback object> <completion event name> <this process id>
-                // 
-                // Optionally, we may also place additional data that limits what the server may do as:
-                // ~~~~~~
-                // { "JSON properties" }
-                // ~~~~~~
-                // YAML configuration set definition
-                std::wostringstream argumentsStream;
-                argumentsStream << s_RemoteServerFileName << L' ' << marshalledCallback << L' ' << completionEventName << L' ' << GetCurrentProcessId();
-
-                if (!properties.empty() && !restrictions.empty())
-                {
-                    argumentsStream << L' ' << s_ArgumentsDivider << Utility::ConvertToUTF16(properties) << s_ArgumentsDivider << Utility::ConvertToUTF16(restrictions);
-                }
-
-                std::wstring arguments = argumentsStream.str();
-
-                std::filesystem::path serverPath = Runtime::GetPathTo(Runtime::PathName::SelfPackageRoot);
-                serverPath /= s_RemoteServerFileName;
-                std::wstring serverPathString = serverPath.wstring();
-
-                // Per documentation, the maximum length is 32767 *counting* the null.
-                THROW_WIN32_IF(ERROR_BUFFER_OVERFLOW, serverPathString.length() > 32766);
-                THROW_WIN32_IF(ERROR_BUFFER_OVERFLOW, arguments.length() > 32766);
-                // Overflow safe since we verify that each of the individual strings is also small.
-                // +1 for the space between the path and args.
-                THROW_WIN32_IF(ERROR_BUFFER_OVERFLOW, serverPathString.length() + 1 + arguments.length() > 32766);
-
-                SHELLEXECUTEINFOW execInfo = { 0 };
-                execInfo.cbSize = sizeof(execInfo);
-                execInfo.fMask = SEE_MASK_NOCLOSEPROCESS | SEE_MASK_FLAG_NO_UI | SEE_MASK_NO_CONSOLE;
-                execInfo.lpFile = serverPath.c_str();
-                execInfo.lpParameters = arguments.c_str();
-                execInfo.nShow = SW_HIDE;
-
-                if (useRunAs)
-                {
-                    execInfo.lpVerb = L"runas";
-                }
-
-                THROW_LAST_ERROR_IF(!ShellExecuteExW(&execInfo) || !execInfo.hProcess);
-
-                wil::unique_process_handle process{ execInfo.hProcess };
-                AICLI_LOG(Config, Verbose, << "  Configuration remote PID is " << GetProcessId(process.get()));
-
-                m_remoteFactory = callback->Wait(process.get());
-                AICLI_LOG(Config, Verbose, << "... configuration processing connection established.");
-
-#if 0
-                STARTUPINFOW startupInfo{};
-                startupInfo.cb = sizeof(startupInfo);
-                wil::unique_process_information processInformation;
-
-                THROW_IF_WIN32_BOOL_FALSE(CreateProcessW(serverPath.c_str(), &arguments[0], nullptr, nullptr, TRUE, DETACHED_PROCESS, nullptr, nullptr, &startupInfo, &processInformation));
-                AICLI_LOG(Config, Verbose, << "  Configuration remote PID is " << processInformation.dwProcessId);
-
-                m_remoteFactory = callback->Wait(processInformation.hProcess);
-                AICLI_LOG(Config, Verbose, << "... configuration processing connection established.");
-#endif
-
-                // TODO_YAO: Move these to defaults set by the host exe and blocked from being set when run with restrictions.
-
-<<<<<<< HEAD
-                // The additional modules path is a direct child directory to the package root
-                std::filesystem::path externalModules = Runtime::GetPathTo(Runtime::PathName::SelfPackageRoot) / s_ExternalModulesName;
-                THROW_HR_IF(HRESULT_FROM_WIN32(ERROR_PATH_NOT_FOUND), !std::filesystem::is_directory(externalModules));
-                m_internalAdditionalModulePaths.emplace_back(externalModules.wstring());
-                m_remoteAdditionalModulePaths = winrt::single_threaded_vector<winrt::hstring>(std::vector<winrt::hstring>{ m_internalAdditionalModulePaths });
-
-                auto factoryProperties = m_remoteFactory.as<Processor::IPowerShellConfigurationProcessorFactoryProperties>();
-                AICLI_LOG(Config, Verbose, << "Applying built in additional module path: " << externalModules.u8string());
-                factoryProperties.AdditionalModulePaths(m_remoteAdditionalModulePaths.GetView());
-                factoryProperties.ProcessorType(Processor::PowerShellConfigurationProcessorType::Hosted);
-
-=======
->>>>>>> 95054892
-                completeEventIfFailureDuringConstruction.release();
-            }
-
-            ~RemoteFactory()
-            {
-                m_completionEvent.SetEvent();
-            }
-
-            IConfigurationSetProcessor CreateSetProcessor(const ConfigurationSet& configurationSet)
-            {
-                return m_remoteFactory.CreateSetProcessor(configurationSet);
-            }
-
-            winrt::event_token Diagnostics(const EventHandler<IDiagnosticInformation>& handler)
-            {
-                return m_remoteFactory.Diagnostics(handler);
-            }
-
-            void Diagnostics(const winrt::event_token& token) noexcept
-            {
-                m_remoteFactory.Diagnostics(token);
-            }
-
-            DiagnosticLevel MinimumLevel()
-            {
-                return m_remoteFactory.MinimumLevel();
-            }
-
-            void MinimumLevel(DiagnosticLevel value)
-            {
-                m_remoteFactory.MinimumLevel(value);
-            }
-
-            Collections::IVectorView<winrt::hstring> AdditionalModulePaths() const
-            {
-                return m_additionalModulePaths.GetView();
-            }
-
-            void AdditionalModulePaths(const Collections::IVectorView<winrt::hstring>& value)
-            {
-                // Extract all values from incoming view
-                std::vector<winrt::hstring> newModulePaths{ value.Size() };
-                value.GetMany(0, newModulePaths);
-
-                // Create a copy for remote and set remote module paths
-                std::vector<winrt::hstring> newRemotePaths{ newModulePaths };
-                m_remoteAdditionalModulePaths = winrt::single_threaded_vector<winrt::hstring>(std::move(newRemotePaths));
-                m_remoteFactory.as<Processor::IPowerShellConfigurationProcessorFactoryProperties>().AdditionalModulePaths(m_remoteAdditionalModulePaths.GetView());
-
-                // Store the updated module paths that we were given
-                m_additionalModulePaths = winrt::single_threaded_vector<winrt::hstring>(std::move(newModulePaths));
-            }
-
-            SetProcessorFactory::PwshConfigurationProcessorPolicy Policy() const
-            {
-                return Convert(m_remoteFactory.as<Processor::IPowerShellConfigurationProcessorFactoryProperties>().Policy());
-            }
-
-            void Policy(SetProcessorFactory::PwshConfigurationProcessorPolicy value)
-            {
-                m_remoteFactory.as<Processor::IPowerShellConfigurationProcessorFactoryProperties>().Policy(Convert(value));
-            }
-
-            SetProcessorFactory::PwshConfigurationProcessorLocation Location() const
-            {
-                return Convert(m_remoteFactory.as<Processor::IPowerShellConfigurationProcessorFactoryProperties>().Location());
-            }
-
-            void Location(SetProcessorFactory::PwshConfigurationProcessorLocation value)
-            {
-                m_remoteFactory.as<Processor::IPowerShellConfigurationProcessorFactoryProperties>().Location(Convert(value));
-            }
-
-            winrt::hstring CustomLocation() const
-            {
-                return m_remoteFactory.as<Processor::IPowerShellConfigurationProcessorFactoryProperties>().CustomLocation();
-            }
-
-            void CustomLocation(winrt::hstring value)
-            {
-                m_remoteFactory.as<Processor::IPowerShellConfigurationProcessorFactoryProperties>().CustomLocation(value);
-            }
-
-            HRESULT STDMETHODCALLTYPE SetLifetimeWatcher(IUnknown* watcher)
-            {
-                return WinRT::LifetimeWatcherBase::SetLifetimeWatcher(watcher);
-            }
-
-        private:
-            static SetProcessorFactory::PwshConfigurationProcessorPolicy Convert(Processor::PowerShellConfigurationProcessorPolicy policy)
-            {
-                // We have used the same values intentionally; if that changes, update this.
-                return ToEnum<SetProcessorFactory::PwshConfigurationProcessorPolicy>(ToIntegral(policy));
-            }
-
-            static Processor::PowerShellConfigurationProcessorPolicy Convert(SetProcessorFactory::PwshConfigurationProcessorPolicy policy)
-            {
-                // We have used the same values intentionally; if that changes, update this.
-                return ToEnum<Processor::PowerShellConfigurationProcessorPolicy>(ToIntegral(policy));
-            }
-
-            static SetProcessorFactory::PwshConfigurationProcessorLocation Convert(Processor::PowerShellConfigurationProcessorLocation location)
-            {
-                // We have used the same values intentionally; if that changes, update this.
-                return ToEnum<SetProcessorFactory::PwshConfigurationProcessorLocation>(ToIntegral(location));
-            }
-
-            static Processor::PowerShellConfigurationProcessorLocation Convert(SetProcessorFactory::PwshConfigurationProcessorLocation location)
-            {
-                // We have used the same values intentionally; if that changes, update this.
-                return ToEnum<Processor::PowerShellConfigurationProcessorLocation>(ToIntegral(location));
-            }
-
-            IConfigurationSetProcessorFactory m_remoteFactory;
-            wil::unique_event m_completionEvent;
-            Collections::IVector<winrt::hstring> m_additionalModulePaths{ winrt::single_threaded_vector<winrt::hstring>() };
-            Collections::IVector<winrt::hstring> m_remoteAdditionalModulePaths{ winrt::single_threaded_vector<winrt::hstring>() };
-        };
-    }
-
-    IConfigurationSetProcessorFactory CreateOutOfProcessFactory(bool useRunAs, const std::string& properties, const std::string& restrictions)
-    {
-        return winrt::make<RemoteFactory>(useRunAs, properties, restrictions);
-    }
-}
-
-HRESULT WindowsPackageManagerConfigurationCompleteOutOfProcessFactoryInitialization(HRESULT result, void* factory, LPWSTR staticsCallback, LPWSTR completionEventName, DWORD parentProcessId) try
-{
-    {
-        wil::com_ptr<IGlobalOptions> globalOptions;
-        RETURN_IF_FAILED(CoCreateInstance(CLSID_GlobalOptions, nullptr, CLSCTX_INPROC, IID_PPV_ARGS(&globalOptions)));
-        RETURN_IF_FAILED(globalOptions->Set(COMGLB_RO_SETTINGS, COMGLB_FAST_RUNDOWN));
-        RETURN_IF_FAILED(globalOptions->Set(COMGLB_UNMARSHALING_POLICY, COMGLB_UNMARSHALING_POLICY_STRONG));
-        RETURN_IF_FAILED(globalOptions->Set(COMGLB_EXCEPTION_HANDLING, COMGLB_EXCEPTION_DONOT_HANDLE_ANY));
-    }
-
-    using namespace AppInstaller;
-    using namespace AppInstaller::CLI::ConfigurationRemoting;
-
-    RETURN_HR_IF(E_POINTER, !staticsCallback);
-
-    auto callbackBytes = Utility::ParseFromHexString(Utility::ConvertToUTF8(staticsCallback));
-    RETURN_HR_IF(E_INVALIDARG, callbackBytes.size() > (1 << 15));
-
-    wil::com_ptr<IStream> stream;
-    RETURN_IF_FAILED(CreateStreamOnHGlobal(nullptr, TRUE, &stream));
-    RETURN_IF_FAILED(stream->Write(&callbackBytes[0], static_cast<ULONG>(callbackBytes.size()), nullptr));
-    RETURN_IF_FAILED(stream->Seek({}, STREAM_SEEK_SET, nullptr));
-
-    wil::com_ptr<::IUnknown> output;
-    RETURN_IF_FAILED(CoUnmarshalInterface(stream.get(), winrt::guid_of<IConfigurationStatics>(), reinterpret_cast<void**>(&output)));
-
-    IConfigurationStatics callback{ output.detach(), winrt::take_ownership_from_abi };
-
-    if (FAILED(result))
-    {
-        std::ignore = callback.CreateConfigurationSetProcessorFactoryAsync(std::to_wstring(result));
-    }
-    else
-    {
-        IConfigurationSetProcessorFactory factoryObject;
-        winrt::copy_from_abi(factoryObject, factory);
-        std::ignore = callback.CreateConfigurationProcessor(factoryObject);
-    }
-
-    // Wait until the caller releases the object (signalling the event) or the parent process exits
-    wil::unique_event completionEvent;
-    completionEvent.open(completionEventName);
-    wil::unique_process_handle parentProcess{ OpenProcess(SYNCHRONIZE, FALSE, parentProcessId) };
-
-    HANDLE waitHandles[2];
-    waitHandles[0] = completionEvent.get();
-    waitHandles[1] = parentProcess.get();
-
-    std::ignore = WaitForMultipleObjects(ARRAYSIZE(waitHandles), waitHandles, FALSE, INFINITE);
-
-    return S_OK;
-}
-CATCH_RETURN();
+// Copyright (c) Microsoft Corporation.
+// Licensed under the MIT License.
+#include "pch.h"
+#include "Public/ConfigurationSetProcessorFactoryRemoting.h"
+#include <AppInstallerLanguageUtilities.h>
+#include <AppInstallerLogging.h>
+#include <AppInstallerRuntime.h>
+#include <AppInstallerStrings.h>
+#include <winget/ILifetimeWatcher.h>
+#include <winrt/Microsoft.Management.Configuration.Processor.h>
+#include <winrt/Microsoft.Management.Configuration.SetProcessorFactory.h>
+
+using namespace winrt::Windows::Foundation;
+using namespace winrt::Microsoft::Management::Configuration;
+
+namespace AppInstaller::CLI::ConfigurationRemoting
+{
+    namespace
+    {
+        // The executable file name for the remote server process.
+        constexpr std::wstring_view s_RemoteServerFileName = L"ConfigurationRemotingServer\\ConfigurationRemotingServer.exe";
+
+        // The string used to divide the arguments sent to the remote server
+        constexpr std::wstring_view s_ArgumentsDivider = L"\n~~~~~~\n";
+
+        // A helper with a convenient function that we use to receive the remote factory object.
+        struct RemoteFactoryCallback : winrt::implements<RemoteFactoryCallback, IConfigurationStatics>
+        {
+            RemoteFactoryCallback()
+            {
+                m_initEvent.create();
+            }
+
+            ConfigurationUnit CreateConfigurationUnit()
+            {
+                THROW_HR(E_NOTIMPL);
+            }
+
+            ConfigurationSet CreateConfigurationSet()
+            {
+                THROW_HR(E_NOTIMPL);
+            }
+
+            IAsyncOperation<IConfigurationSetProcessorFactory> CreateConfigurationSetProcessorFactoryAsync(winrt::hstring handler)
+            {
+                // TODO: Ensure calling process has same package identity
+                std::wstringstream stringStream{ std::wstring{ static_cast<std::wstring_view>(handler) } };
+                stringStream >> m_result;
+                m_initEvent.SetEvent();
+                return nullptr;
+            }
+
+            ConfigurationProcessor CreateConfigurationProcessor(IConfigurationSetProcessorFactory factory)
+            {
+                // TODO: Ensure calling process has same package identity
+                m_factory = factory;
+                m_initEvent.SetEvent();
+                return nullptr;
+            }
+
+            bool IsConfigurationAvailable()
+            {
+                THROW_HR(E_NOTIMPL);
+            }
+
+            IAsyncActionWithProgress<uint32_t> EnsureConfigurationAvailableAsync()
+            {
+                THROW_HR(E_NOTIMPL);
+            }
+
+            IConfigurationSetProcessorFactory Wait(HANDLE process)
+            {
+                HANDLE waitHandles[2];
+                waitHandles[0] = m_initEvent.get();
+                waitHandles[1] = process;
+
+                for (;;)
+                {
+                    // Wait up to 10 seconds for the server to complete initialization.
+                    // This time is fairly arbitrary, although it does correspond with the maximum time for a COM fast rundown.
+                    DWORD waitResult = WaitForMultipleObjects(ARRAYSIZE(waitHandles), waitHandles, FALSE, 10000);
+                    THROW_LAST_ERROR_IF(waitResult == WAIT_FAILED);
+
+                    // The init event was signaled.
+                    if (waitResult == WAIT_OBJECT_0)
+                    {
+                        break;
+                    }
+
+                    // Don't break things if the process is being debugged
+                    if (waitResult == WAIT_TIMEOUT && IsDebuggerPresent())
+                    {
+                        continue;
+                    }
+
+                    // If the process exited, then try to use the exit code.
+                    DWORD processExitCode = 0;
+                    if (waitResult == (WAIT_OBJECT_0 + 1) && GetExitCodeProcess(process, &processExitCode) && FAILED(processExitCode))
+                    {
+                        THROW_HR(static_cast<HRESULT>(processExitCode));
+                    }
+                    else
+                    {
+                        // The server timed out or didn't have a failed exit code.
+                        THROW_HR(E_FAIL);
+                    }
+                }
+
+                THROW_IF_FAILED(m_result);
+
+                // Double-check the result
+                THROW_HR_IF(E_POINTER, !m_factory);
+                return m_factory;
+            }
+
+        private:
+            IConfigurationSetProcessorFactory m_factory;
+            HRESULT m_result = S_OK;
+            wil::unique_event m_initEvent;
+        };
+
+        // Represents a remote factory object that was created from a specific process.
+        struct RemoteFactory : winrt::implements<RemoteFactory, IConfigurationSetProcessorFactory, SetProcessorFactory::IPwshConfigurationSetProcessorFactoryProperties, winrt::cloaked<WinRT::ILifetimeWatcher>>, WinRT::LifetimeWatcherBase
+        {
+            RemoteFactory(bool useRunAs, const std::string& properties, const std::string& restrictions)
+            {
+                AICLI_LOG(Config, Verbose, << "Launching process for configuration processing...");
+
+                // Create our callback and marshal it
+                auto callback = winrt::make_self<RemoteFactoryCallback>();
+
+                wil::com_ptr<IStream> stream;
+                THROW_IF_FAILED(CreateStreamOnHGlobal(nullptr, TRUE, &stream));
+
+                THROW_IF_FAILED(CoMarshalInterface(stream.get(), winrt::guid_of<IConfigurationStatics>(), reinterpret_cast<::IUnknown*>(winrt::get_abi(callback.as<IConfigurationStatics>())), MSHCTX_LOCAL, nullptr, MSHLFLAGS_NORMAL));
+
+                ULARGE_INTEGER streamSize{};
+                THROW_IF_FAILED(stream->Seek({}, STREAM_SEEK_CUR, &streamSize));
+
+                ULONG bufferSize = static_cast<ULONG>(streamSize.QuadPart);
+                std::vector<uint8_t> buffer;
+                buffer.resize(bufferSize);
+
+                THROW_IF_FAILED(stream->Seek({}, STREAM_SEEK_SET, nullptr));
+                ULONG bytesRead = 0;
+                THROW_IF_FAILED(stream->Read(&buffer[0], bufferSize, &bytesRead));
+                THROW_HR_IF(E_UNEXPECTED, bytesRead != bufferSize);
+
+                std::wstring marshalledCallback = Utility::ConvertToUTF16(Utility::ConvertToHexString(buffer));
+
+                // Create the event that the remote process will wait on to keep the object alive.
+                std::wstring completionEventName = Utility::CreateNewGuidNameWString();
+                m_completionEvent.create(wil::EventOptions::None, completionEventName.c_str());
+                auto completeEventIfFailureDuringConstruction = wil::scope_exit([&]() { m_completionEvent.SetEvent(); });
+
+                // This will be presented to the user so it must be formatted nicely.
+                // Arguments are:
+                // server.exe <marshalled callback object> <completion event name> <this process id>
+                // 
+                // Optionally, we may also place additional data that limits what the server may do as:
+                // ~~~~~~
+                // { "JSON properties" }
+                // ~~~~~~
+                // YAML configuration set definition
+                std::wostringstream argumentsStream;
+                argumentsStream << s_RemoteServerFileName << L' ' << marshalledCallback << L' ' << completionEventName << L' ' << GetCurrentProcessId();
+
+                if (!properties.empty() && !restrictions.empty())
+                {
+                    argumentsStream << L' ' << s_ArgumentsDivider << Utility::ConvertToUTF16(properties) << s_ArgumentsDivider << Utility::ConvertToUTF16(restrictions);
+                }
+
+                std::wstring arguments = argumentsStream.str();
+
+                std::filesystem::path serverPath = Runtime::GetPathTo(Runtime::PathName::SelfPackageRoot);
+                serverPath /= s_RemoteServerFileName;
+                std::wstring serverPathString = serverPath.wstring();
+
+                // Per documentation, the maximum length is 32767 *counting* the null.
+                THROW_WIN32_IF(ERROR_BUFFER_OVERFLOW, serverPathString.length() > 32766);
+                THROW_WIN32_IF(ERROR_BUFFER_OVERFLOW, arguments.length() > 32766);
+                // Overflow safe since we verify that each of the individual strings is also small.
+                // +1 for the space between the path and args.
+                THROW_WIN32_IF(ERROR_BUFFER_OVERFLOW, serverPathString.length() + 1 + arguments.length() > 32766);
+
+                SHELLEXECUTEINFOW execInfo = { 0 };
+                execInfo.cbSize = sizeof(execInfo);
+                execInfo.fMask = SEE_MASK_NOCLOSEPROCESS | SEE_MASK_FLAG_NO_UI | SEE_MASK_NO_CONSOLE;
+                execInfo.lpFile = serverPath.c_str();
+                execInfo.lpParameters = arguments.c_str();
+                execInfo.nShow = SW_HIDE;
+
+                if (useRunAs)
+                {
+                    execInfo.lpVerb = L"runas";
+                }
+
+                THROW_LAST_ERROR_IF(!ShellExecuteExW(&execInfo) || !execInfo.hProcess);
+
+                wil::unique_process_handle process{ execInfo.hProcess };
+                AICLI_LOG(Config, Verbose, << "  Configuration remote PID is " << GetProcessId(process.get()));
+
+                m_remoteFactory = callback->Wait(process.get());
+                AICLI_LOG(Config, Verbose, << "... configuration processing connection established.");
+
+                STARTUPINFOW startupInfo{};
+                startupInfo.cb = sizeof(startupInfo);
+                wil::unique_process_information processInformation;
+
+                THROW_IF_WIN32_BOOL_FALSE(CreateProcessW(serverPath.c_str(), &arguments[0], nullptr, nullptr, TRUE, DETACHED_PROCESS, nullptr, nullptr, &startupInfo, &processInformation));
+                AICLI_LOG(Config, Verbose, << "  Configuration remote PID is " << processInformation.dwProcessId);
+
+                m_remoteFactory = callback->Wait(processInformation.hProcess);
+                AICLI_LOG(Config, Verbose, << "... configuration processing connection established.");
+
+                completeEventIfFailureDuringConstruction.release();
+            }
+
+            ~RemoteFactory()
+            {
+                m_completionEvent.SetEvent();
+            }
+
+            IConfigurationSetProcessor CreateSetProcessor(const ConfigurationSet& configurationSet)
+            {
+                return m_remoteFactory.CreateSetProcessor(configurationSet);
+            }
+
+            winrt::event_token Diagnostics(const EventHandler<IDiagnosticInformation>& handler)
+            {
+                return m_remoteFactory.Diagnostics(handler);
+            }
+
+            void Diagnostics(const winrt::event_token& token) noexcept
+            {
+                m_remoteFactory.Diagnostics(token);
+            }
+
+            DiagnosticLevel MinimumLevel()
+            {
+                return m_remoteFactory.MinimumLevel();
+            }
+
+            void MinimumLevel(DiagnosticLevel value)
+            {
+                m_remoteFactory.MinimumLevel(value);
+            }
+
+            Collections::IVectorView<winrt::hstring> AdditionalModulePaths() const
+            {
+                return m_additionalModulePaths.GetView();
+            }
+
+            void AdditionalModulePaths(const Collections::IVectorView<winrt::hstring>& value)
+            {
+                // Extract all values from incoming view
+                std::vector<winrt::hstring> newModulePaths{ value.Size() };
+                value.GetMany(0, newModulePaths);
+
+                // Create a copy for remote and set remote module paths
+                std::vector<winrt::hstring> newRemotePaths{ newModulePaths };
+                m_remoteAdditionalModulePaths = winrt::single_threaded_vector<winrt::hstring>(std::move(newRemotePaths));
+                m_remoteFactory.as<Processor::IPowerShellConfigurationProcessorFactoryProperties>().AdditionalModulePaths(m_remoteAdditionalModulePaths.GetView());
+
+                // Store the updated module paths that we were given
+                m_additionalModulePaths = winrt::single_threaded_vector<winrt::hstring>(std::move(newModulePaths));
+            }
+
+            SetProcessorFactory::PwshConfigurationProcessorPolicy Policy() const
+            {
+                return Convert(m_remoteFactory.as<Processor::IPowerShellConfigurationProcessorFactoryProperties>().Policy());
+            }
+
+            void Policy(SetProcessorFactory::PwshConfigurationProcessorPolicy value)
+            {
+                m_remoteFactory.as<Processor::IPowerShellConfigurationProcessorFactoryProperties>().Policy(Convert(value));
+            }
+
+            SetProcessorFactory::PwshConfigurationProcessorLocation Location() const
+            {
+                return Convert(m_remoteFactory.as<Processor::IPowerShellConfigurationProcessorFactoryProperties>().Location());
+            }
+
+            void Location(SetProcessorFactory::PwshConfigurationProcessorLocation value)
+            {
+                m_remoteFactory.as<Processor::IPowerShellConfigurationProcessorFactoryProperties>().Location(Convert(value));
+            }
+
+            winrt::hstring CustomLocation() const
+            {
+                return m_remoteFactory.as<Processor::IPowerShellConfigurationProcessorFactoryProperties>().CustomLocation();
+            }
+
+            void CustomLocation(winrt::hstring value)
+            {
+                m_remoteFactory.as<Processor::IPowerShellConfigurationProcessorFactoryProperties>().CustomLocation(value);
+            }
+
+            HRESULT STDMETHODCALLTYPE SetLifetimeWatcher(IUnknown* watcher)
+            {
+                return WinRT::LifetimeWatcherBase::SetLifetimeWatcher(watcher);
+            }
+
+        private:
+            static SetProcessorFactory::PwshConfigurationProcessorPolicy Convert(Processor::PowerShellConfigurationProcessorPolicy policy)
+            {
+                // We have used the same values intentionally; if that changes, update this.
+                return ToEnum<SetProcessorFactory::PwshConfigurationProcessorPolicy>(ToIntegral(policy));
+            }
+
+            static Processor::PowerShellConfigurationProcessorPolicy Convert(SetProcessorFactory::PwshConfigurationProcessorPolicy policy)
+            {
+                // We have used the same values intentionally; if that changes, update this.
+                return ToEnum<Processor::PowerShellConfigurationProcessorPolicy>(ToIntegral(policy));
+            }
+
+            static SetProcessorFactory::PwshConfigurationProcessorLocation Convert(Processor::PowerShellConfigurationProcessorLocation location)
+            {
+                // We have used the same values intentionally; if that changes, update this.
+                return ToEnum<SetProcessorFactory::PwshConfigurationProcessorLocation>(ToIntegral(location));
+            }
+
+            static Processor::PowerShellConfigurationProcessorLocation Convert(SetProcessorFactory::PwshConfigurationProcessorLocation location)
+            {
+                // We have used the same values intentionally; if that changes, update this.
+                return ToEnum<Processor::PowerShellConfigurationProcessorLocation>(ToIntegral(location));
+            }
+
+            IConfigurationSetProcessorFactory m_remoteFactory;
+            wil::unique_event m_completionEvent;
+            Collections::IVector<winrt::hstring> m_additionalModulePaths{ winrt::single_threaded_vector<winrt::hstring>() };
+            Collections::IVector<winrt::hstring> m_remoteAdditionalModulePaths{ winrt::single_threaded_vector<winrt::hstring>() };
+        };
+    }
+
+    IConfigurationSetProcessorFactory CreateOutOfProcessFactory(bool useRunAs, const std::string& properties, const std::string& restrictions)
+    {
+        return winrt::make<RemoteFactory>(useRunAs, properties, restrictions);
+    }
+}
+
+HRESULT WindowsPackageManagerConfigurationCompleteOutOfProcessFactoryInitialization(HRESULT result, void* factory, LPWSTR staticsCallback, LPWSTR completionEventName, DWORD parentProcessId) try
+{
+    {
+        wil::com_ptr<IGlobalOptions> globalOptions;
+        RETURN_IF_FAILED(CoCreateInstance(CLSID_GlobalOptions, nullptr, CLSCTX_INPROC, IID_PPV_ARGS(&globalOptions)));
+        RETURN_IF_FAILED(globalOptions->Set(COMGLB_RO_SETTINGS, COMGLB_FAST_RUNDOWN));
+        RETURN_IF_FAILED(globalOptions->Set(COMGLB_UNMARSHALING_POLICY, COMGLB_UNMARSHALING_POLICY_STRONG));
+        RETURN_IF_FAILED(globalOptions->Set(COMGLB_EXCEPTION_HANDLING, COMGLB_EXCEPTION_DONOT_HANDLE_ANY));
+    }
+
+    using namespace AppInstaller;
+    using namespace AppInstaller::CLI::ConfigurationRemoting;
+
+    RETURN_HR_IF(E_POINTER, !staticsCallback);
+
+    auto callbackBytes = Utility::ParseFromHexString(Utility::ConvertToUTF8(staticsCallback));
+    RETURN_HR_IF(E_INVALIDARG, callbackBytes.size() > (1 << 15));
+
+    wil::com_ptr<IStream> stream;
+    RETURN_IF_FAILED(CreateStreamOnHGlobal(nullptr, TRUE, &stream));
+    RETURN_IF_FAILED(stream->Write(&callbackBytes[0], static_cast<ULONG>(callbackBytes.size()), nullptr));
+    RETURN_IF_FAILED(stream->Seek({}, STREAM_SEEK_SET, nullptr));
+
+    wil::com_ptr<::IUnknown> output;
+    RETURN_IF_FAILED(CoUnmarshalInterface(stream.get(), winrt::guid_of<IConfigurationStatics>(), reinterpret_cast<void**>(&output)));
+
+    IConfigurationStatics callback{ output.detach(), winrt::take_ownership_from_abi };
+
+    if (FAILED(result))
+    {
+        std::ignore = callback.CreateConfigurationSetProcessorFactoryAsync(std::to_wstring(result));
+    }
+    else
+    {
+        IConfigurationSetProcessorFactory factoryObject;
+        winrt::copy_from_abi(factoryObject, factory);
+        std::ignore = callback.CreateConfigurationProcessor(factoryObject);
+    }
+
+    // Wait until the caller releases the object (signalling the event) or the parent process exits
+    wil::unique_event completionEvent;
+    completionEvent.open(completionEventName);
+    wil::unique_process_handle parentProcess{ OpenProcess(SYNCHRONIZE, FALSE, parentProcessId) };
+
+    HANDLE waitHandles[2];
+    waitHandles[0] = completionEvent.get();
+    waitHandles[1] = parentProcess.get();
+
+    std::ignore = WaitForMultipleObjects(ARRAYSIZE(waitHandles), waitHandles, FALSE, INFINITE);
+
+    return S_OK;
+}
+CATCH_RETURN();