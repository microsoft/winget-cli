// Copyright (c) Microsoft Corporation.
// Licensed under the MIT License.
#include "pch.h"
#include "COMContext.h"

namespace AppInstaller
{
    static constexpr std::string_view s_comLogFileNamePrefix = "WPM"sv;

    NullStream::NullStream()
    {
        m_nullOut.reset(new std::ostream(&m_nullStreamBuf));
        m_nullIn.reset(new std::istream(&m_nullStreamBuf));
    }

    void COMContext::AddProgressCallbackFunction(ProgressCallBackFunction&& f)
    {
        std::lock_guard<std::mutex> lock{ m_callbackLock };
        m_comProgressCallbacks.push_back(std::move(f));
    }

    std::vector<ProgressCallBackFunction> COMContext::GetCallbacks()
    {
        std::lock_guard<std::mutex> lock{ m_callbackLock };
        std::vector<ProgressCallBackFunction> tempComProgressCallbacks(m_comProgressCallbacks);
        return tempComProgressCallbacks;
    }

    void COMContext::FireCallbacks(::AppInstaller::ReportType reportType, uint64_t current, uint64_t maximum, ProgressType progressType, ::AppInstaller::CLI::Workflow::ExecutionStage executionPhase)
    {
        // Get a copy of the list so that it can be iterated safely while other threads may be adding new callbacks.
        std::vector<ProgressCallBackFunction> tempComProgressCallbacks = GetCallbacks();
        for (auto& callback : tempComProgressCallbacks)
        {
            callback(reportType, current, maximum, progressType, executionPhase);
        }
    };

    void COMContext::BeginProgress()
    {
        FireCallbacks(ReportType::BeginProgress, 0, 0, ProgressType::None, m_executionStage);
    };

    void COMContext::OnProgress(uint64_t current, uint64_t maximum, ProgressType progressType)
    {
        FireCallbacks(ReportType::Progressing, current, maximum, progressType, m_executionStage);
    }

    void COMContext::EndProgress(bool)
    {
        FireCallbacks(ReportType::EndProgress, 0, 0, ProgressType::None, m_executionStage);
    };

    void COMContext::SetExecutionStage(CLI::Workflow::ExecutionStage executionStage, bool)
    {
        m_executionStage = executionStage;
<<<<<<< HEAD
        FireCallbacks(ReportType::ExecutionPhaseUpdate, 0, 0, ProgressType::None, m_executionStage);
=======
        m_comProgressCallback(ReportType::ExecutionPhaseUpdate, 0, 0, ProgressType::None, m_executionStage);
        Logging::SetExecutionStage(static_cast<uint32_t>(m_executionStage));
>>>>>>> 57be9d49
    }

    void COMContext::SetLoggerContext(const std::wstring_view telemetryCorrelationJson, const std::string& caller)
    {
        m_correlationData = telemetryCorrelationJson;
        Logging::Telemetry().SetTelemetryCorrelationJson(telemetryCorrelationJson);
        Logging::Telemetry().SetCaller(caller);
        Logging::Telemetry().LogStartup(true);
    }
    
    std::wstring_view COMContext::GetCorrelationJson()
    {
        return m_correlationData;
    }

    void COMContext::SetLoggers()
    {
        Logging::Log().SetLevel(Logging::Level::Verbose);
        Logging::Log().EnableChannel(Logging::Channel::All);

        // TODO: Log to file for COM API calls only when debugging in visual studio
        Logging::AddFileLogger(s_comLogFileNamePrefix);
        Logging::BeginLogFileCleanup();

        Logging::AddTraceLogger();

        Logging::EnableWilFailureTelemetry();
    }
}
<|MERGE_RESOLUTION|>--- conflicted
+++ resolved
@@ -1,91 +1,87 @@
-// Copyright (c) Microsoft Corporation.
-// Licensed under the MIT License.
-#include "pch.h"
-#include "COMContext.h"
-
-namespace AppInstaller
-{
-    static constexpr std::string_view s_comLogFileNamePrefix = "WPM"sv;
-
-    NullStream::NullStream()
-    {
-        m_nullOut.reset(new std::ostream(&m_nullStreamBuf));
-        m_nullIn.reset(new std::istream(&m_nullStreamBuf));
-    }
-
-    void COMContext::AddProgressCallbackFunction(ProgressCallBackFunction&& f)
-    {
-        std::lock_guard<std::mutex> lock{ m_callbackLock };
-        m_comProgressCallbacks.push_back(std::move(f));
-    }
-
-    std::vector<ProgressCallBackFunction> COMContext::GetCallbacks()
-    {
-        std::lock_guard<std::mutex> lock{ m_callbackLock };
-        std::vector<ProgressCallBackFunction> tempComProgressCallbacks(m_comProgressCallbacks);
-        return tempComProgressCallbacks;
-    }
-
-    void COMContext::FireCallbacks(::AppInstaller::ReportType reportType, uint64_t current, uint64_t maximum, ProgressType progressType, ::AppInstaller::CLI::Workflow::ExecutionStage executionPhase)
-    {
-        // Get a copy of the list so that it can be iterated safely while other threads may be adding new callbacks.
-        std::vector<ProgressCallBackFunction> tempComProgressCallbacks = GetCallbacks();
-        for (auto& callback : tempComProgressCallbacks)
-        {
-            callback(reportType, current, maximum, progressType, executionPhase);
-        }
-    };
-
-    void COMContext::BeginProgress()
-    {
-        FireCallbacks(ReportType::BeginProgress, 0, 0, ProgressType::None, m_executionStage);
-    };
-
-    void COMContext::OnProgress(uint64_t current, uint64_t maximum, ProgressType progressType)
-    {
-        FireCallbacks(ReportType::Progressing, current, maximum, progressType, m_executionStage);
-    }
-
-    void COMContext::EndProgress(bool)
-    {
-        FireCallbacks(ReportType::EndProgress, 0, 0, ProgressType::None, m_executionStage);
-    };
-
-    void COMContext::SetExecutionStage(CLI::Workflow::ExecutionStage executionStage, bool)
-    {
-        m_executionStage = executionStage;
-<<<<<<< HEAD
-        FireCallbacks(ReportType::ExecutionPhaseUpdate, 0, 0, ProgressType::None, m_executionStage);
-=======
-        m_comProgressCallback(ReportType::ExecutionPhaseUpdate, 0, 0, ProgressType::None, m_executionStage);
-        Logging::SetExecutionStage(static_cast<uint32_t>(m_executionStage));
->>>>>>> 57be9d49
-    }
-
-    void COMContext::SetLoggerContext(const std::wstring_view telemetryCorrelationJson, const std::string& caller)
-    {
-        m_correlationData = telemetryCorrelationJson;
-        Logging::Telemetry().SetTelemetryCorrelationJson(telemetryCorrelationJson);
-        Logging::Telemetry().SetCaller(caller);
-        Logging::Telemetry().LogStartup(true);
-    }
-    
-    std::wstring_view COMContext::GetCorrelationJson()
-    {
-        return m_correlationData;
-    }
-
-    void COMContext::SetLoggers()
-    {
-        Logging::Log().SetLevel(Logging::Level::Verbose);
-        Logging::Log().EnableChannel(Logging::Channel::All);
-
-        // TODO: Log to file for COM API calls only when debugging in visual studio
-        Logging::AddFileLogger(s_comLogFileNamePrefix);
-        Logging::BeginLogFileCleanup();
-
-        Logging::AddTraceLogger();
-
-        Logging::EnableWilFailureTelemetry();
-    }
-}
+// Copyright (c) Microsoft Corporation.
+// Licensed under the MIT License.
+#include "pch.h"
+#include "COMContext.h"
+
+namespace AppInstaller
+{
+    static constexpr std::string_view s_comLogFileNamePrefix = "WPM"sv;
+
+    NullStream::NullStream()
+    {
+        m_nullOut.reset(new std::ostream(&m_nullStreamBuf));
+        m_nullIn.reset(new std::istream(&m_nullStreamBuf));
+    }
+
+    void COMContext::AddProgressCallbackFunction(ProgressCallBackFunction&& f)
+    {
+        std::lock_guard<std::mutex> lock{ m_callbackLock };
+        m_comProgressCallbacks.push_back(std::move(f));
+    }
+
+    std::vector<ProgressCallBackFunction> COMContext::GetCallbacks()
+    {
+        std::lock_guard<std::mutex> lock{ m_callbackLock };
+        std::vector<ProgressCallBackFunction> tempComProgressCallbacks(m_comProgressCallbacks);
+        return tempComProgressCallbacks;
+    }
+
+    void COMContext::FireCallbacks(::AppInstaller::ReportType reportType, uint64_t current, uint64_t maximum, ProgressType progressType, ::AppInstaller::CLI::Workflow::ExecutionStage executionPhase)
+    {
+        // Get a copy of the list so that it can be iterated safely while other threads may be adding new callbacks.
+        std::vector<ProgressCallBackFunction> tempComProgressCallbacks = GetCallbacks();
+        for (auto& callback : tempComProgressCallbacks)
+        {
+            callback(reportType, current, maximum, progressType, executionPhase);
+        }
+    };
+
+    void COMContext::BeginProgress()
+    {
+        FireCallbacks(ReportType::BeginProgress, 0, 0, ProgressType::None, m_executionStage);
+    };
+
+    void COMContext::OnProgress(uint64_t current, uint64_t maximum, ProgressType progressType)
+    {
+        FireCallbacks(ReportType::Progressing, current, maximum, progressType, m_executionStage);
+    }
+
+    void COMContext::EndProgress(bool)
+    {
+        FireCallbacks(ReportType::EndProgress, 0, 0, ProgressType::None, m_executionStage);
+    };
+
+    void COMContext::SetExecutionStage(CLI::Workflow::ExecutionStage executionStage, bool)
+    {
+        m_executionStage = executionStage;
+        FireCallbacks(ReportType::ExecutionPhaseUpdate, 0, 0, ProgressType::None, m_executionStage);
+        Logging::SetExecutionStage(static_cast<uint32_t>(m_executionStage));
+    }
+
+    void COMContext::SetLoggerContext(const std::wstring_view telemetryCorrelationJson, const std::string& caller)
+    {
+        m_correlationData = telemetryCorrelationJson;
+        Logging::Telemetry().SetTelemetryCorrelationJson(telemetryCorrelationJson);
+        Logging::Telemetry().SetCaller(caller);
+        Logging::Telemetry().LogStartup(true);
+    }
+    
+    std::wstring_view COMContext::GetCorrelationJson()
+    {
+        return m_correlationData;
+    }
+
+    void COMContext::SetLoggers()
+    {
+        Logging::Log().SetLevel(Logging::Level::Verbose);
+        Logging::Log().EnableChannel(Logging::Channel::All);
+
+        // TODO: Log to file for COM API calls only when debugging in visual studio
+        Logging::AddFileLogger(s_comLogFileNamePrefix);
+        Logging::BeginLogFileCleanup();
+
+        Logging::AddTraceLogger();
+
+        Logging::EnableWilFailureTelemetry();
+    }
+}