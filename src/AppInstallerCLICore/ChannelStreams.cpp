// Copyright (c) Microsoft Corporation.
// Licensed under the MIT License.
#include "pch.h"
#include "ChannelStreams.h"


namespace AppInstaller::CLI::Execution
{
    using namespace Settings;
    using namespace VirtualTerminal;

    BaseStream::BaseStream(std::ostream& out, bool enabled, bool VTEnabled) :
        m_out(out), m_enabled(enabled), m_VTEnabled(VTEnabled) {}

    BaseStream& BaseStream::operator<<(std::ostream& (__cdecl* f)(std::ostream&))
    {
        if (m_enabled)
        {
            f(m_out);
        }
        return *this;
    }

    BaseStream& BaseStream::operator<<(const Sequence& sequence)
    {
        if (m_enabled && m_VTEnabled)
        {
            m_VTUpdated = true;
            m_out << sequence;
        }
        return *this;
    }

    BaseStream& BaseStream::operator<<(const ConstructedSequence& sequence)
    {
        if (m_enabled && m_VTEnabled)
        {
            m_VTUpdated = true;
            m_out << sequence;
        }
        return *this;
    }

<<<<<<< HEAD
=======
    void BaseStream::SetVTEnabled(bool enabled)
    {
        m_VTEnabled = enabled;
    }

>>>>>>> 88f6265a
    void BaseStream::RestoreDefault()
    {
        if (m_VTUpdated)
        {
            Write(TextFormat::Default, true);
        }
    }

    void BaseStream::Disable()
    {
        m_enabled = false;
    }

    OutputStream::OutputStream(BaseStream& out, bool enabled, bool VTEnabled) :
        m_out(out),
        m_enabled(enabled),
        m_VTEnabled(VTEnabled)
    {}

    void OutputStream::AddFormat(const Sequence& sequence)
    {
        m_format.Append(sequence);
    }

    void OutputStream::ApplyFormat()
    {
        // Only apply format if m_applyFormatAtOne == 1 coming into this function.
        if (m_applyFormatAtOne)
        {
            if (!--m_applyFormatAtOne)
            {
                m_out << m_format;
            }
        }
    }

    OutputStream& OutputStream::operator<<(std::ostream& (__cdecl* f)(std::ostream&))
    {
        if (m_enabled)
        {
            m_out << f;
        }
        
        return *this;
    }

    OutputStream& OutputStream::operator<<(const Sequence& sequence)
    {
        if (m_enabled && m_VTEnabled)
        {
            m_out << sequence;

            // An incoming sequence will be valid for 1 "standard" output after this one.
            // We set this to 2 to make that happen, because when it is 1, we will output
            // the format for the current OutputStream.
            m_applyFormatAtOne = 2;
        }
        
        return *this;
    }

    OutputStream& OutputStream::operator<<(const ConstructedSequence& sequence)
    {
        if (m_enabled && m_VTEnabled)
        {
            m_out << sequence;
            // An incoming sequence will be valid for 1 "standard" output after this one.
            // We set this to 2 to make that happen, because when it is 1, we will output
            // the format for the current OutputStream.
            m_applyFormatAtOne = 2;
        }
        
        return *this;
    }

    OutputStream& OutputStream::operator<<(const std::filesystem::path& path)
    {
        if (m_enabled)
        {
            if (m_VTEnabled)
            {
                ApplyFormat();
            }
            m_out << path.u8string();
        }
        return *this;
        
    }
}<|MERGE_RESOLUTION|>--- conflicted
+++ resolved
@@ -1,140 +1,137 @@
-// Copyright (c) Microsoft Corporation.
-// Licensed under the MIT License.
-#include "pch.h"
-#include "ChannelStreams.h"
-
-
-namespace AppInstaller::CLI::Execution
-{
-    using namespace Settings;
-    using namespace VirtualTerminal;
-
-    BaseStream::BaseStream(std::ostream& out, bool enabled, bool VTEnabled) :
-        m_out(out), m_enabled(enabled), m_VTEnabled(VTEnabled) {}
-
-    BaseStream& BaseStream::operator<<(std::ostream& (__cdecl* f)(std::ostream&))
-    {
-        if (m_enabled)
-        {
-            f(m_out);
-        }
-        return *this;
-    }
-
-    BaseStream& BaseStream::operator<<(const Sequence& sequence)
-    {
-        if (m_enabled && m_VTEnabled)
-        {
-            m_VTUpdated = true;
-            m_out << sequence;
-        }
-        return *this;
-    }
-
-    BaseStream& BaseStream::operator<<(const ConstructedSequence& sequence)
-    {
-        if (m_enabled && m_VTEnabled)
-        {
-            m_VTUpdated = true;
-            m_out << sequence;
-        }
-        return *this;
-    }
-
-<<<<<<< HEAD
-=======
-    void BaseStream::SetVTEnabled(bool enabled)
-    {
-        m_VTEnabled = enabled;
-    }
-
->>>>>>> 88f6265a
-    void BaseStream::RestoreDefault()
-    {
-        if (m_VTUpdated)
-        {
-            Write(TextFormat::Default, true);
-        }
-    }
-
-    void BaseStream::Disable()
-    {
-        m_enabled = false;
-    }
-
-    OutputStream::OutputStream(BaseStream& out, bool enabled, bool VTEnabled) :
-        m_out(out),
-        m_enabled(enabled),
-        m_VTEnabled(VTEnabled)
-    {}
-
-    void OutputStream::AddFormat(const Sequence& sequence)
-    {
-        m_format.Append(sequence);
-    }
-
-    void OutputStream::ApplyFormat()
-    {
-        // Only apply format if m_applyFormatAtOne == 1 coming into this function.
-        if (m_applyFormatAtOne)
-        {
-            if (!--m_applyFormatAtOne)
-            {
-                m_out << m_format;
-            }
-        }
-    }
-
-    OutputStream& OutputStream::operator<<(std::ostream& (__cdecl* f)(std::ostream&))
-    {
-        if (m_enabled)
-        {
-            m_out << f;
-        }
-        
-        return *this;
-    }
-
-    OutputStream& OutputStream::operator<<(const Sequence& sequence)
-    {
-        if (m_enabled && m_VTEnabled)
-        {
-            m_out << sequence;
-
-            // An incoming sequence will be valid for 1 "standard" output after this one.
-            // We set this to 2 to make that happen, because when it is 1, we will output
-            // the format for the current OutputStream.
-            m_applyFormatAtOne = 2;
-        }
-        
-        return *this;
-    }
-
-    OutputStream& OutputStream::operator<<(const ConstructedSequence& sequence)
-    {
-        if (m_enabled && m_VTEnabled)
-        {
-            m_out << sequence;
-            // An incoming sequence will be valid for 1 "standard" output after this one.
-            // We set this to 2 to make that happen, because when it is 1, we will output
-            // the format for the current OutputStream.
-            m_applyFormatAtOne = 2;
-        }
-        
-        return *this;
-    }
-
-    OutputStream& OutputStream::operator<<(const std::filesystem::path& path)
-    {
-        if (m_enabled)
-        {
-            if (m_VTEnabled)
-            {
-                ApplyFormat();
-            }
-            m_out << path.u8string();
-        }
-        return *this;
-        
-    }
+// Copyright (c) Microsoft Corporation.
+// Licensed under the MIT License.
+#include "pch.h"
+#include "ChannelStreams.h"
+
+
+namespace AppInstaller::CLI::Execution
+{
+    using namespace Settings;
+    using namespace VirtualTerminal;
+
+    BaseStream::BaseStream(std::ostream& out, bool enabled, bool VTEnabled) :
+        m_out(out), m_enabled(enabled), m_VTEnabled(VTEnabled) {}
+
+    BaseStream& BaseStream::operator<<(std::ostream& (__cdecl* f)(std::ostream&))
+    {
+        if (m_enabled)
+        {
+            f(m_out);
+        }
+        return *this;
+    }
+
+    BaseStream& BaseStream::operator<<(const Sequence& sequence)
+    {
+        if (m_enabled && m_VTEnabled)
+        {
+            m_VTUpdated = true;
+            m_out << sequence;
+        }
+        return *this;
+    }
+
+    BaseStream& BaseStream::operator<<(const ConstructedSequence& sequence)
+    {
+        if (m_enabled && m_VTEnabled)
+        {
+            m_VTUpdated = true;
+            m_out << sequence;
+        }
+        return *this;
+    }
+
+    void BaseStream::SetVTEnabled(bool enabled)
+    {
+        m_VTEnabled = enabled;
+    }
+
+    void BaseStream::RestoreDefault()
+    {
+        if (m_VTUpdated)
+        {
+            Write(TextFormat::Default, true);
+        }
+    }
+
+    void BaseStream::Disable()
+    {
+        m_enabled = false;
+    }
+
+    OutputStream::OutputStream(BaseStream& out, bool enabled, bool VTEnabled) :
+        m_out(out),
+        m_enabled(enabled),
+        m_VTEnabled(VTEnabled)
+    {}
+
+    void OutputStream::AddFormat(const Sequence& sequence)
+    {
+        m_format.Append(sequence);
+    }
+
+    void OutputStream::ApplyFormat()
+    {
+        // Only apply format if m_applyFormatAtOne == 1 coming into this function.
+        if (m_applyFormatAtOne)
+        {
+            if (!--m_applyFormatAtOne)
+            {
+                m_out << m_format;
+            }
+        }
+    }
+
+    OutputStream& OutputStream::operator<<(std::ostream& (__cdecl* f)(std::ostream&))
+    {
+        if (m_enabled)
+        {
+            m_out << f;
+        }
+        
+        return *this;
+    }
+
+    OutputStream& OutputStream::operator<<(const Sequence& sequence)
+    {
+        if (m_enabled && m_VTEnabled)
+        {
+            m_out << sequence;
+
+            // An incoming sequence will be valid for 1 "standard" output after this one.
+            // We set this to 2 to make that happen, because when it is 1, we will output
+            // the format for the current OutputStream.
+            m_applyFormatAtOne = 2;
+        }
+        
+        return *this;
+    }
+
+    OutputStream& OutputStream::operator<<(const ConstructedSequence& sequence)
+    {
+        if (m_enabled && m_VTEnabled)
+        {
+            m_out << sequence;
+            // An incoming sequence will be valid for 1 "standard" output after this one.
+            // We set this to 2 to make that happen, because when it is 1, we will output
+            // the format for the current OutputStream.
+            m_applyFormatAtOne = 2;
+        }
+        
+        return *this;
+    }
+
+    OutputStream& OutputStream::operator<<(const std::filesystem::path& path)
+    {
+        if (m_enabled)
+        {
+            if (m_VTEnabled)
+            {
+                ApplyFormat();
+            }
+            m_out << path.u8string();
+        }
+        return *this;
+        
+    }
 }