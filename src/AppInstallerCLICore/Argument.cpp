--- conflicted
+++ resolved
@@ -1,83 +1,80 @@
-// Copyright (c) Microsoft Corporation.
-// Licensed under the MIT License.
-#pragma once
-#include "pch.h"
-#include "Argument.h"
-#include "Localization.h"
-
-
-namespace AppInstaller::CLI
-{
-    using namespace AppInstaller::CLI::Execution;
-
-    Argument Argument::ForType(Execution::Args::Type type)
-    {
-        constexpr char None = APPINSTALLER_CLI_ARGUMENT_NO_SHORT_VER;
-
-        switch (type)
-        {
-        case Args::Type::Query:
-            return Argument{ "query", 'q', Args::Type::Query, LOCME("The query used to search for an app"), ArgumentType::Positional };
-        case Args::Type::Manifest:
-            return Argument{ "manifest", 'm', Args::Type::Manifest, LOCME("The path to the manifest of the application to install"), ArgumentType::Standard, Visibility::Help };
-        case Args::Type::Id:
-            return Argument{ "id", None, Args::Type::Id, LOCME("Filter results by id"), ArgumentType::Standard, Visibility::Help };
-        case Args::Type::Name:
-            return Argument{ "name", None, Args::Type::Name, LOCME("Filter results by name"), ArgumentType::Standard, Visibility::Help };
-        case Args::Type::Moniker:
-            return Argument{ "moniker", None, Args::Type::Moniker, LOCME("Filter results by app moniker"), ArgumentType::Standard, Visibility::Help };
-        case Args::Type::Tag:
-            return Argument{ "tag", None, Args::Type::Tag, LOCME("Filter results by tag"), ArgumentType::Standard, Visibility::Help };
-        case Args::Type::Command:
-            return Argument{ "command", None, Args::Type::Command, LOCME("Filter results by command"), ArgumentType::Standard, Visibility::Help };
-        case Args::Type::Source:
-            return Argument{ "source", 's', Args::Type::Source, LOCME("Find app using the specified source"), ArgumentType::Standard };
-        case Args::Type::Count:
-            return Argument{ "count", 'n', Args::Type::Count, LOCME("Show no more than specified number of results"), ArgumentType::Standard };
-        case Args::Type::Exact:
-            return Argument{ "exact", 'e', Args::Type::Exact, LOCME("Find app using exact match"), ArgumentType::Flag };
-        case Args::Type::Version:
-            return Argument{ "version", 'v', Args::Type::Version, LOCME("Use the specified version; default is the latest version"), ArgumentType::Standard };
-        case Args::Type::Channel:
-            return Argument{ "channel", 'c', Args::Type::Channel, LOCME("Use the specified channel; default is general audience"), ArgumentType::Standard, Visibility::Hidden };
-        case Args::Type::Interactive:
-            return Argument{ "interactive", 'i', Args::Type::Interactive, LOCME("Request interactive installation; user input may be needed"), ArgumentType::Flag };
-        case Args::Type::Silent:
-            return Argument{ "silent", 'h', Args::Type::Silent, LOCME("Request silent installation"), ArgumentType::Flag };
-        case Args::Type::Language:
-            return Argument{ "lang", 'a', Args::Type::Language, LOCME("Language to install (if supported)"), ArgumentType::Standard, Visibility::Hidden };
-        case Args::Type::Log:
-            return Argument{ "log", 'o', Args::Type::Log, LOCME("Log location (if supported)"), ArgumentType::Standard };
-        case Args::Type::Override:
-            return Argument{ "override", None, Args::Type::Override, LOCME("Override arguments to be passed on to the installer"), ArgumentType::Standard, Visibility::Help };
-        case Args::Type::InstallLocation:
-            return Argument{ "location", 'l', Args::Type::InstallLocation, LOCME("Location to install to (if supported)"), ArgumentType::Standard };
-        case Args::Type::HashFile:
-            return Argument{ "file", 'f', Args::Type::HashFile, LOCME("File to be hashed"), ArgumentType::Positional, true };
-        case Args::Type::Msix:
-            return Argument{ "msix", 'm', Args::Type::Msix, LOCME("Input file will be treated as msix; signature hash will be provided if signed"), ArgumentType::Flag };
-        case Args::Type::ListVersions:
-            return Argument{ "versions", None, Args::Type::ListVersions, LOCME("Show available versions of the app"), ArgumentType::Flag };
-        case Args::Type::Help:
-            return Argument{ "help", APPINSTALLER_CLI_HELP_ARGUMENT_TEXT_CHAR, Args::Type::Help, LOCME("Shows help about the selected command"), ArgumentType::Flag };
-<<<<<<< HEAD
-        case Args::Type::SourceName:
-            return Argument{ "name", 'n', Args::Type::SourceName, LOCME("Name of the source"), ArgumentType::Positional, false };
-        case Args::Type::SourceArg:
-            return Argument{ "arg", 'a', Args::Type::SourceArg, LOCME("Argument given to the source"), ArgumentType::Positional, true };
-        case Args::Type::SourceType:
-            return Argument{ "type", 't', Args::Type::SourceType, LOCME("Type of the source"), ArgumentType::Positional };
-=======
-        case Args::Type::ValidateManifest:
-            return Argument{ "manifest", None, Args::Type::ValidateManifest, LOCME("The path to the manifest to be validated"), ArgumentType::Positional, true };
->>>>>>> 4bb67d76
-        default:
-            THROW_HR(E_UNEXPECTED);
-        }
-    }
-
-    void Argument::GetCommon(std::vector<Argument>& args)
-    {
-        args.push_back(ForType(Args::Type::Help));
-    }
-}
+// Copyright (c) Microsoft Corporation.
+// Licensed under the MIT License.
+#pragma once
+#include "pch.h"
+#include "Argument.h"
+#include "Localization.h"
+
+
+namespace AppInstaller::CLI
+{
+    using namespace AppInstaller::CLI::Execution;
+
+    Argument Argument::ForType(Execution::Args::Type type)
+    {
+        constexpr char None = APPINSTALLER_CLI_ARGUMENT_NO_SHORT_VER;
+
+        switch (type)
+        {
+        case Args::Type::Query:
+            return Argument{ "query", 'q', Args::Type::Query, LOCME("The query used to search for an app"), ArgumentType::Positional };
+        case Args::Type::Manifest:
+            return Argument{ "manifest", 'm', Args::Type::Manifest, LOCME("The path to the manifest of the application to install"), ArgumentType::Standard, Visibility::Help };
+        case Args::Type::Id:
+            return Argument{ "id", None, Args::Type::Id, LOCME("Filter results by id"), ArgumentType::Standard, Visibility::Help };
+        case Args::Type::Name:
+            return Argument{ "name", None, Args::Type::Name, LOCME("Filter results by name"), ArgumentType::Standard, Visibility::Help };
+        case Args::Type::Moniker:
+            return Argument{ "moniker", None, Args::Type::Moniker, LOCME("Filter results by app moniker"), ArgumentType::Standard, Visibility::Help };
+        case Args::Type::Tag:
+            return Argument{ "tag", None, Args::Type::Tag, LOCME("Filter results by tag"), ArgumentType::Standard, Visibility::Help };
+        case Args::Type::Command:
+            return Argument{ "command", None, Args::Type::Command, LOCME("Filter results by command"), ArgumentType::Standard, Visibility::Help };
+        case Args::Type::Source:
+            return Argument{ "source", 's', Args::Type::Source, LOCME("Find app using the specified source"), ArgumentType::Standard };
+        case Args::Type::Count:
+            return Argument{ "count", 'n', Args::Type::Count, LOCME("Show no more than specified number of results"), ArgumentType::Standard };
+        case Args::Type::Exact:
+            return Argument{ "exact", 'e', Args::Type::Exact, LOCME("Find app using exact match"), ArgumentType::Flag };
+        case Args::Type::Version:
+            return Argument{ "version", 'v', Args::Type::Version, LOCME("Use the specified version; default is the latest version"), ArgumentType::Standard };
+        case Args::Type::Channel:
+            return Argument{ "channel", 'c', Args::Type::Channel, LOCME("Use the specified channel; default is general audience"), ArgumentType::Standard, Visibility::Hidden };
+        case Args::Type::Interactive:
+            return Argument{ "interactive", 'i', Args::Type::Interactive, LOCME("Request interactive installation; user input may be needed"), ArgumentType::Flag };
+        case Args::Type::Silent:
+            return Argument{ "silent", 'h', Args::Type::Silent, LOCME("Request silent installation"), ArgumentType::Flag };
+        case Args::Type::Language:
+            return Argument{ "lang", 'a', Args::Type::Language, LOCME("Language to install (if supported)"), ArgumentType::Standard, Visibility::Hidden };
+        case Args::Type::Log:
+            return Argument{ "log", 'o', Args::Type::Log, LOCME("Log location (if supported)"), ArgumentType::Standard };
+        case Args::Type::Override:
+            return Argument{ "override", None, Args::Type::Override, LOCME("Override arguments to be passed on to the installer"), ArgumentType::Standard, Visibility::Help };
+        case Args::Type::InstallLocation:
+            return Argument{ "location", 'l', Args::Type::InstallLocation, LOCME("Location to install to (if supported)"), ArgumentType::Standard };
+        case Args::Type::HashFile:
+            return Argument{ "file", 'f', Args::Type::HashFile, LOCME("File to be hashed"), ArgumentType::Positional, true };
+        case Args::Type::Msix:
+            return Argument{ "msix", 'm', Args::Type::Msix, LOCME("Input file will be treated as msix; signature hash will be provided if signed"), ArgumentType::Flag };
+        case Args::Type::ListVersions:
+            return Argument{ "versions", None, Args::Type::ListVersions, LOCME("Show available versions of the app"), ArgumentType::Flag };
+        case Args::Type::Help:
+            return Argument{ "help", APPINSTALLER_CLI_HELP_ARGUMENT_TEXT_CHAR, Args::Type::Help, LOCME("Shows help about the selected command"), ArgumentType::Flag };
+        case Args::Type::SourceName:
+            return Argument{ "name", 'n', Args::Type::SourceName, LOCME("Name of the source"), ArgumentType::Positional, false };
+        case Args::Type::SourceArg:
+            return Argument{ "arg", 'a', Args::Type::SourceArg, LOCME("Argument given to the source"), ArgumentType::Positional, true };
+        case Args::Type::SourceType:
+            return Argument{ "type", 't', Args::Type::SourceType, LOCME("Type of the source"), ArgumentType::Positional };
+        case Args::Type::ValidateManifest:
+            return Argument{ "manifest", None, Args::Type::ValidateManifest, LOCME("The path to the manifest to be validated"), ArgumentType::Positional, true };
+        default:
+            THROW_HR(E_UNEXPECTED);
+        }
+    }
+
+    void Argument::GetCommon(std::vector<Argument>& args)
+    {
+        args.push_back(ForType(Args::Type::Help));
+    }
+}