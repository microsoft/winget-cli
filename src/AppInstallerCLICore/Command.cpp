--- conflicted
+++ resolved
@@ -1,903 +1,889 @@
-// Copyright (c) Microsoft Corporation.
-// Licensed under the MIT License.
-#include "pch.h"
-#include "Command.h"
-#include "Resources.h"
-#include <winget/UserSettings.h>
-
-using namespace std::string_view_literals;
-using namespace AppInstaller::Utility::literals;
-using namespace AppInstaller::Settings;
-
-namespace AppInstaller::CLI
-{
-    constexpr std::string_view s_Command_ArgName_SilentAndInteractive = "silent|interactive"sv;
-
-    const Utility::LocIndString CommandException::Message() const
-    {
-        if (m_replace)
-        {
-            return Utility::LocIndString{ Utility::FindAndReplaceMessageToken(m_message, m_replace.value()) };
-        }
-
-        // Fall back to just using the message.
-        return Utility::LocIndString{ m_message.get() };
-    }
-
-    Command::Command(
-        std::string_view name,
-        std::string_view parent,
-        Command::Visibility visibility,
-        Settings::ExperimentalFeature::Feature feature,
-        Settings::TogglePolicy::Policy groupPolicy) :
-        m_name(name), m_visibility(visibility), m_feature(feature), m_groupPolicy(groupPolicy)
-    {
-        if (!parent.empty())
-        {
-            m_fullName.reserve(parent.length() + 1 + name.length());
-            m_fullName = parent;
-            m_fullName += ParentSplitChar;
-            m_fullName += name;
-        }
-        else
-        {
-            m_fullName = name;
-        }
-    }
-
-    void Command::OutputIntroHeader(Execution::Reporter& reporter) const
-    {
-        reporter.Info() <<
-            (Runtime::IsReleaseBuild() ? Resource::String::WindowsPackageManager : Resource::String::WindowsPackageManagerPreview) << " v"_liv << Runtime::GetClientVersion() << std::endl <<
-            Resource::String::MainCopyrightNotice << std::endl;
-    }
-
-    void Command::OutputHelp(Execution::Reporter& reporter, const CommandException* exception) const
-    {
-        // Header
-        OutputIntroHeader(reporter);
-        reporter.EmptyLine();
-
-        // Error if given
-        if (exception)
-        {
-            auto error = reporter.Error();
-            error << exception->Message();
-
-            if (!exception->Params().empty())
-            {
-                error << " :"_liv;
-                bool first = true;
-                for (const auto& param : exception->Params())
-                {
-                    if (first)
-                    {
-                        first = false;
-                    }
-                    else
-                    {
-                        error << ',';
-                    }
-                    error << " '"_liv << param << '\'';
-                }
-            }
-
-            error << std::endl <<
-                std::endl;
-        }
-
-        // Description
-        auto infoOut = reporter.Info();
-        infoOut <<
-            LongDescription() << std::endl <<
-            std::endl;
-
-        // Example usage for this command
-        // First create the command chain for output
-        std::string commandChain = FullName();
-        size_t firstSplit = commandChain.find_first_of(ParentSplitChar);
-        if (firstSplit == std::string::npos)
-        {
-            commandChain.clear();
-        }
-        else
-        {
-            commandChain = commandChain.substr(firstSplit);
-            for (char& c : commandChain)
-            {
-                if (c == ParentSplitChar)
-                {
-                    c = ' ';
-                }
-            }
-        }
-
-        // Output the command preamble and command chain
-        infoOut << Resource::String::Usage << ": winget"_liv << Utility::LocIndView{ commandChain };
-
-        auto commands = GetVisibleCommands();
-        auto arguments = GetVisibleArguments();
-
-        bool hasArguments = false;
-        bool hasOptions = false;
-
-        // Output the command token, made optional if arguments are present.
-        if (!commands.empty())
-        {
-            infoOut << ' ';
-
-            if (!arguments.empty())
-            {
-                infoOut << '[';
-            }
-
-            infoOut << '<' << Resource::String::Command << '>';
-
-            if (!arguments.empty())
-            {
-                infoOut << ']';
-            }
-        }
-
-        // Arguments are required by a test to have all positionals first.
-        for (const auto& arg : arguments)
-        {
-            if (arg.Type() == ArgumentType::Positional)
-            {
-                hasArguments = true;
-
-                infoOut << ' ';
-
-                if (!arg.Required())
-                {
-                    infoOut << '[';
-                }
-
-                infoOut << '[';
-
-                if (arg.Alias() == Argument::NoAlias)
-                {
-                    infoOut << APPINSTALLER_CLI_ARGUMENT_IDENTIFIER_CHAR << APPINSTALLER_CLI_ARGUMENT_IDENTIFIER_CHAR << arg.Name();
-                }
-                else
-                {
-                    infoOut << APPINSTALLER_CLI_ARGUMENT_IDENTIFIER_CHAR << arg.Alias();
-                }
-
-                infoOut << "] <"_liv << arg.Name() << '>';
-
-                if (!arg.Required())
-                {
-                    infoOut << ']';
-                }
-            }
-            else
-            {
-                hasOptions = true;
-                infoOut << " [<"_liv << Resource::String::Options << ">]"_liv;
-                break;
-            }
-        }
-
-        infoOut <<
-            std::endl <<
-            std::endl;
-
-        if (!commands.empty())
-        {
-            if (Name() == FullName())
-            {
-                infoOut << Resource::String::AvailableCommands << std::endl;
-            }
-            else
-            {
-                infoOut << Resource::String::AvailableSubcommands << std::endl;
-            }
-
-            size_t maxCommandNameLength = 0;
-            for (const auto& command : commands)
-            {
-                maxCommandNameLength = std::max(maxCommandNameLength, command->Name().length());
-            }
-
-            for (const auto& command : commands)
-            {
-                size_t fillChars = (maxCommandNameLength - command->Name().length()) + 2;
-                infoOut << "  "_liv << Execution::HelpCommandEmphasis << command->Name() << Utility::LocIndString{ std::string(fillChars, ' ') } << command->ShortDescription() << std::endl;
-            }
-
-            infoOut <<
-                std::endl <<
-                Resource::String::HelpForDetails
-                << " ["_liv << APPINSTALLER_CLI_HELP_ARGUMENT << ']' << std::endl;
-        }
-
-        if (!arguments.empty())
-        {
-            if (!commands.empty())
-            {
-                infoOut << std::endl;
-            }
-
-            std::vector<std::string> argNames;
-            size_t maxArgNameLength = 0;
-            for (const auto& arg : arguments)
-            {
-<<<<<<< HEAD
-                argNames.emplace_back(arg.GetUsageString());
-=======
-                std::ostringstream strstr;
-                if (arg.Alias() != Argument::NoAlias)
-                {
-                    strstr << APPINSTALLER_CLI_ARGUMENT_IDENTIFIER_CHAR << arg.Alias() << ',';
-                }
-                if (arg.AlternateName() != Argument::NoAlternateName) {
-                    strstr << APPINSTALLER_CLI_ARGUMENT_IDENTIFIER_CHAR << APPINSTALLER_CLI_ARGUMENT_IDENTIFIER_CHAR << arg.AlternateName() << ',';
-                }
-                strstr << APPINSTALLER_CLI_ARGUMENT_IDENTIFIER_CHAR << APPINSTALLER_CLI_ARGUMENT_IDENTIFIER_CHAR << arg.Name();
-
-                argNames.emplace_back(strstr.str());
->>>>>>> 5bdc55ea
-                maxArgNameLength = std::max(maxArgNameLength, argNames.back().length());
-            }
-
-            if (hasArguments)
-            {
-                infoOut << Resource::String::AvailableArguments << std::endl;
-
-                size_t i = 0;
-                for (const auto& arg : arguments)
-                {
-                    const std::string& argName = argNames[i++];
-                    if (arg.Type() == ArgumentType::Positional)
-                    {
-                        size_t fillChars = (maxArgNameLength - argName.length()) + 2;
-                        infoOut << "  "_liv << Execution::HelpArgumentEmphasis << argName << Utility::LocIndString{ std::string(fillChars, ' ') } << arg.Description() << std::endl;
-                    }
-                }
-            }
-
-            if (hasOptions)
-            {
-                if (hasArguments)
-                {
-                    infoOut << std::endl;
-                }
-
-                infoOut << Resource::String::AvailableOptions << std::endl;
-
-                size_t i = 0;
-                for (const auto& arg : arguments)
-                {
-                    const std::string& argName = argNames[i++];
-                    if (arg.Type() != ArgumentType::Positional)
-                    {
-                        size_t fillChars = (maxArgNameLength - argName.length()) + 2;
-                        infoOut << "  "_liv << Execution::HelpArgumentEmphasis << argName << Utility::LocIndString{ std::string(fillChars, ' ') } << arg.Description() << std::endl;
-                    }
-                }
-            }
-        }
-
-        // Finally, the link to the documentation pages
-        std::string helpLink = HelpLink();
-        if (!helpLink.empty())
-        {
-            infoOut << std::endl << Resource::String::HelpLinkPreamble << ' ' << helpLink << std::endl;
-        }
-    }
-
-    std::unique_ptr<Command> Command::FindSubCommand(Invocation& inv) const
-    {
-        auto itr = inv.begin();
-        if (itr == inv.end() || (*itr)[0] == APPINSTALLER_CLI_ARGUMENT_IDENTIFIER_CHAR)
-        {
-            // No more command arguments to check, so no command to find
-            return {};
-        }
-
-        auto commands = GetCommands();
-        if (commands.empty())
-        {
-            // No more subcommands
-            return {};
-        }
-
-        for (auto& command : commands)
-        {
-            if (Utility::CaseInsensitiveEquals(*itr, command->Name()))
-            {
-                if (!ExperimentalFeature::IsEnabled(command->Feature()))
-                {
-                    auto feature = ExperimentalFeature::GetFeature(command->Feature());
-                    AICLI_LOG(CLI, Error, << "Trying to use command: " << *itr << " without enabling feature " << feature.JsonName());
-                    throw CommandException(Resource::String::FeatureDisabledMessage, feature.JsonName());
-                }
-
-                if (!Settings::GroupPolicies().IsEnabled(command->GroupPolicy()))
-                {
-                    auto policy = TogglePolicy::GetPolicy(command->GroupPolicy());
-                    AICLI_LOG(CLI, Error, << "Trying to use command: " << *itr << " disabled by group policy " << policy.RegValueName());
-                    throw GroupPolicyException(command->GroupPolicy());
-                }
-
-                AICLI_LOG(CLI, Info, << "Found subcommand: " << *itr);
-                inv.consume(itr);
-                return std::move(command);
-            }
-        }
-
-        // TODO: If we get to a large number of commands, do a fuzzy search much like git
-        throw CommandException(Resource::String::UnrecognizedCommand, *itr);
-    }
-
-    // The argument parsing state machine.
-    // It is broken out to enable completion to process arguments, ignore errors,
-    // and determine the likely state of the word to be completed.
-    struct ParseArgumentsStateMachine
-    {
-        ParseArgumentsStateMachine(Invocation& inv, Execution::Args& execArgs, std::vector<CLI::Argument> arguments);
-
-        ParseArgumentsStateMachine(const ParseArgumentsStateMachine&) = delete;
-        ParseArgumentsStateMachine& operator=(const ParseArgumentsStateMachine&) = delete;
-
-        ParseArgumentsStateMachine(ParseArgumentsStateMachine&&) = default;
-        ParseArgumentsStateMachine& operator=(ParseArgumentsStateMachine&&) = default;
-
-        // Processes the next argument from the invocation.
-        // Returns true if there was an argument to process;
-        // returns false if there were none.
-        bool Step();
-
-        // Throws if there was an error during the prior step.
-        void ThrowIfError() const;
-
-        // The current state of the state machine.
-        // An empty state indicates that the next argument can be anything.
-        struct State
-        {
-            State() = default;
-            State(Execution::Args::Type type, std::string_view arg) : m_type(type), m_arg(arg) {}
-            State(CommandException ce) : m_exception(std::move(ce)) {}
-
-            // If set, indicates that the next argument is a value for this type.
-            const std::optional<Execution::Args::Type>& Type() const { return m_type; }
-
-            // The actual argument string associated with Type.
-            const std::string& Arg() const { return m_arg; }
-
-            // If set, indicates that the last argument produced an error.
-            const std::optional<CommandException>& Exception() const { return m_exception; }
-
-        private:
-            std::optional<Execution::Args::Type> m_type;
-            std::string m_arg;
-            std::optional<CommandException> m_exception;
-        };
-
-        const State& GetState() const { return m_state; }
-
-        bool OnlyPositionalRemain() const { return m_onlyPositionalArgumentsRemain; }
-
-        // Gets the next positional argument, or nullptr if there is not one.
-        const CLI::Argument* NextPositional();
-
-        const std::vector<CLI::Argument>& Arguments() const { return m_arguments; }
-
-    private:
-        State StepInternal();
-
-        void ProcessAdjoinedValue(Execution::Args::Type type, std::string_view value);
-
-        Invocation& m_invocation;
-        Execution::Args& m_executionArgs;
-        std::vector<CLI::Argument> m_arguments;
-
-        Invocation::iterator m_invocationItr;
-        std::vector<CLI::Argument>::iterator m_positionalSearchItr;
-        bool m_onlyPositionalArgumentsRemain = false;
-
-        State m_state;
-    };
-
-    ParseArgumentsStateMachine::ParseArgumentsStateMachine(Invocation& inv, Execution::Args& execArgs, std::vector<CLI::Argument> arguments) :
-        m_invocation(inv),
-        m_executionArgs(execArgs),
-        m_arguments(std::move(arguments)),
-        m_invocationItr(m_invocation.begin()),
-        m_positionalSearchItr(m_arguments.begin())
-    {
-    }
-
-    bool ParseArgumentsStateMachine::Step()
-    {
-        if (m_invocationItr == m_invocation.end())
-        {
-            return false;
-        }
-
-        m_state = StepInternal();
-        return true;
-    }
-
-    void ParseArgumentsStateMachine::ThrowIfError() const
-    {
-        if (m_state.Exception())
-        {
-            throw m_state.Exception().value();
-        }
-        // If the next argument was to be a value, but none was provided, convert it to an exception.
-        else if (m_state.Type() && m_invocationItr == m_invocation.end())
-        {
-            throw CommandException(Resource::String::MissingArgumentError, m_state.Arg());
-        }
-    }
-
-    const CLI::Argument* ParseArgumentsStateMachine::NextPositional()
-    {
-        // Find the next appropriate positional arg if the current itr isn't one or has hit its limit.
-        if (m_positionalSearchItr != m_arguments.end() &&
-            (m_positionalSearchItr->Type() != ArgumentType::Positional || m_executionArgs.GetCount(m_positionalSearchItr->ExecArgType()) == m_positionalSearchItr->Limit()))
-        {
-            do
-            {
-                ++m_positionalSearchItr;
-            }
-            while (m_positionalSearchItr != m_arguments.end() && m_positionalSearchItr->Type() != ArgumentType::Positional);
-        }
-
-        if (m_positionalSearchItr == m_arguments.end())
-        {
-            return nullptr;
-        }
-
-        return &*m_positionalSearchItr;
-    }
-
-    // Parse arguments as such:
-    //  1. If argument starts with a single -, only the single character alias is considered.
-    //      a. If the named argument alias (a) needs a VALUE, it can be provided in these ways:
-    //          -a=VALUE
-    //          -a VALUE
-    //      b. If the argument is a flag, additional characters after are treated as if they start
-    //          with a -, repeatedly until the end of the argument is reached.  Fails if non-flags hit.
-    //  2. If the argument starts with a double --, only the full name is considered.
-    //      a. If the named argument (arg) needs a VALUE, it can be provided in these ways:
-    //          --arg=VALUE
-    //          --arg VALUE
-    //  3. If the argument does not start with any -, it is considered the next positional argument.
-    //  4. If the argument is only a double --, all further arguments are only considered as positional.
-    ParseArgumentsStateMachine::State ParseArgumentsStateMachine::StepInternal()
-    {
-        std::string_view currArg = *m_invocationItr;
-        ++m_invocationItr;
-
-        // If the previous step indicated a value was needed, set it and forget it.
-        if (m_state.Type())
-        {
-            m_executionArgs.AddArg(m_state.Type().value(), currArg);
-            return {};
-        }
-
-        // This is a positional argument
-        if (m_onlyPositionalArgumentsRemain || currArg.empty() || currArg[0] != APPINSTALLER_CLI_ARGUMENT_IDENTIFIER_CHAR)
-        {
-            const CLI::Argument* nextPositional = NextPositional();
-            if (!nextPositional)
-            {
-                return CommandException(Resource::String::ExtraPositionalError, currArg);
-            }
-
-            m_executionArgs.AddArg(nextPositional->ExecArgType(), currArg);
-        }
-        // The currentArg must not be empty, and starts with a -
-        else if (currArg.length() == 1)
-        {
-            return CommandException(Resource::String::InvalidArgumentSpecifierError, currArg);
-        }
-        // Now it must be at least 2 chars
-        else if (currArg[1] != APPINSTALLER_CLI_ARGUMENT_IDENTIFIER_CHAR)
-        {
-            // Parse the single character alias argument
-            char currChar = currArg[1];
-
-            auto itr = std::find_if(m_arguments.begin(), m_arguments.end(), [&](const Argument& arg) { return (currChar == arg.Alias()); });
-            if (itr == m_arguments.end())
-            {
-                return CommandException(Resource::String::InvalidAliasError, currArg);
-            }
-
-            if (itr->Type() == ArgumentType::Flag)
-            {
-                m_executionArgs.AddArg(itr->ExecArgType());
-
-                for (size_t i = 2; i < currArg.length(); ++i)
-                {
-                    currChar = currArg[i];
-
-                    auto itr2 = std::find_if(m_arguments.begin(), m_arguments.end(), [&](const Argument& arg) { return (currChar == arg.Alias()); });
-                    if (itr2 == m_arguments.end())
-                    {
-                        return CommandException(Resource::String::AdjoinedNotFoundError, currArg);
-                    }
-                    else if (itr2->Type() != ArgumentType::Flag)
-                    {
-                        return CommandException(Resource::String::AdjoinedNotFlagError, currArg);
-                    }
-                    else
-                    {
-                        m_executionArgs.AddArg(itr2->ExecArgType());
-                    }
-                }
-            }
-            else if (currArg.length() > 2)
-            {
-                if (currArg[2] == APPINSTALLER_CLI_ARGUMENT_SPLIT_CHAR)
-                {
-                    ProcessAdjoinedValue(itr->ExecArgType(), currArg.substr(3));
-                }
-                else
-                {
-                    return CommandException(Resource::String::SingleCharAfterDashError, currArg);
-                }
-            }
-            else
-            {
-                return { itr->ExecArgType(), currArg };
-            }
-        }
-        // The currentArg is at least 2 chars, both of which are --
-        else if (currArg.length() == 2)
-        {
-            m_onlyPositionalArgumentsRemain = true;
-        }
-        // The currentArg is more than 2 chars, both of which are --
-        else
-        {
-            // This is an arg name, find it and process its value if needed.
-            // Skip the double arg identifier chars.
-            size_t argStart = currArg.find_first_not_of(APPINSTALLER_CLI_ARGUMENT_IDENTIFIER_CHAR);
-            std::string_view argName = currArg.substr(argStart);
-            bool argFound = false;
-
-            bool hasValue = false;
-            std::string_view argValue;
-            size_t splitChar = argName.find_first_of(APPINSTALLER_CLI_ARGUMENT_SPLIT_CHAR);
-            if (splitChar != std::string::npos)
-            {
-                hasValue = true;
-                argValue = argName.substr(splitChar + 1);
-                argName = argName.substr(0, splitChar);
-            }
-
-            for (const auto& arg : m_arguments)
-            {
-                if (
-                    Utility::CaseInsensitiveEquals(argName, arg.Name()) ||
-                    Utility::CaseInsensitiveEquals(argName, arg.AlternateName())
-                   )
-                {
-                    if (arg.Type() == ArgumentType::Flag)
-                    {
-                        if (hasValue)
-                        {
-                            return CommandException(Resource::String::FlagContainAdjoinedError, currArg);
-                        }
-
-                        m_executionArgs.AddArg(arg.ExecArgType());
-                    }
-                    else if (hasValue)
-                    {
-                        ProcessAdjoinedValue(arg.ExecArgType(), argValue);
-                    }
-                    else
-                    {
-                        return { arg.ExecArgType(), currArg };
-                    }
-                    argFound = true;
-                    break;
-                }
-            }
-
-            if (!argFound)
-            {
-                return CommandException(Resource::String::InvalidNameError, currArg);
-            }
-        }
-
-        // If we get here, the next argument can be anything again.
-        return {};
-    }
-
-    void ParseArgumentsStateMachine::ProcessAdjoinedValue(Execution::Args::Type type, std::string_view value)
-    {
-        // If the adjoined value is wrapped in quotes, strip them off.
-        if (value.length() >= 2 && value[0] == '"' && value[value.length() - 1] == '"')
-        {
-            value = value.substr(1, value.length() - 2);
-        }
-
-        m_executionArgs.AddArg(type, std::string{ value });
-    }
-
-    void Command::ParseArguments(Invocation& inv, Execution::Args& execArgs) const
-    {
-        auto definedArgs = GetArguments();
-        Argument::GetCommon(definedArgs);
-
-        ParseArgumentsStateMachine stateMachine{ inv, execArgs, std::move(definedArgs) };
-
-        while (stateMachine.Step())
-        {
-            stateMachine.ThrowIfError();
-        }
-    }
-
-    void Command::ValidateArguments(Execution::Args& execArgs) const
-    {
-        // If help is asked for, don't bother validating anything else
-        if (execArgs.Contains(Execution::Args::Type::Help))
-        {
-            return;
-        }
-
-        for (const auto& arg : GetArguments())
-        {
-            if (!Settings::GroupPolicies().IsEnabled(arg.GroupPolicy()) && execArgs.Contains(arg.ExecArgType()))
-            {
-                auto policy = TogglePolicy::GetPolicy(arg.GroupPolicy());
-                AICLI_LOG(CLI, Error, << "Trying to use argument: " << arg.Name() << " disabled by group policy " << policy.RegValueName());
-                throw GroupPolicyException(arg.GroupPolicy());
-            }
-
-            if (arg.AdminSetting() != AdminSetting::Unknown && !Settings::IsAdminSettingEnabled(arg.AdminSetting()) && execArgs.Contains(arg.ExecArgType()))
-            {
-                auto setting = Settings::AdminSettingToString(arg.AdminSetting());
-                AICLI_LOG(CLI, Error, << "Trying to use argument: " << arg.Name() << " disabled by admin setting " << setting);
-                throw CommandException(Resource::String::FeatureDisabledByAdminSettingMessage, Utility::LocIndView{ setting }, {});
-            }
-
-            if (!ExperimentalFeature::IsEnabled(arg.Feature()) && execArgs.Contains(arg.ExecArgType()))
-            {
-                auto feature = ExperimentalFeature::GetFeature(arg.Feature());
-                AICLI_LOG(CLI, Error, << "Trying to use argument: " << arg.Name() << " without enabling feature " << feature.JsonName());
-                throw CommandException(Resource::String::FeatureDisabledMessage, feature.JsonName());
-            }
-
-            if (arg.Required() && !execArgs.Contains(arg.ExecArgType()))
-            {
-                throw CommandException(Resource::String::RequiredArgError, arg.Name());
-            }
-
-            if (arg.Limit() < execArgs.GetCount(arg.ExecArgType()))
-            {
-                throw CommandException(Resource::String::TooManyArgError, arg.Name());
-            }
-        }
-
-        if (execArgs.Contains(Execution::Args::Type::Silent) && execArgs.Contains(Execution::Args::Type::Interactive))
-        {
-            throw CommandException(Resource::String::TooManyBehaviorsError, s_Command_ArgName_SilentAndInteractive);
-        }
-
-        if (execArgs.Contains(Execution::Args::Type::CustomHeader) && !execArgs.Contains(Execution::Args::Type::Source) &&
-           !execArgs.Contains(Execution::Args::Type::SourceName))
-        {
-            throw CommandException(Resource::String::HeaderArgumentNotApplicableWithoutSource, Argument::ForType(Execution::Args::Type::CustomHeader).Name());
-        }
-
-        if (execArgs.Contains(Execution::Args::Type::Count))
-        {
-            try
-            {
-                int countRequested = std::stoi(std::string(execArgs.GetArg(Execution::Args::Type::Count)));
-                if (countRequested < 1 || countRequested > 1000)
-                {
-                    throw CommandException(Resource::String::CountOutOfBoundsError);
-                }
-            }
-            catch (...)
-            {
-                throw CommandException(Resource::String::CountOutOfBoundsError);
-            }
-        }
-
-        ValidateArgumentsInternal(execArgs);
-    }
-
-    // Completion can produce one of several things if the completion context is appropriate:
-    //  1. Sub commands, if the context is immediately after this command.
-    //  2. Argument names, if a value is not expected.
-    //  3. Argument values, if one is expected.
-    void Command::Complete(Execution::Context& context) const
-    {
-        CompletionData& data = context.Get<Execution::Data::CompletionData>();
-        const std::string& word = data.Word();
-
-        // The word we are to complete is directly after the command, thus it's sub-commands are potentials.
-        if (data.BeforeWord().begin() == data.BeforeWord().end())
-        {
-            for (const auto& command : GetCommands())
-            {
-                if (word.empty() || Utility::CaseInsensitiveStartsWith(command->Name(), word))
-                {
-                    context.Reporter.Completion() << command->Name() << std::endl;
-                }
-            }
-        }
-
-        // Consume what remains, if any, of the preceding values to determine what type the word is.
-        auto definedArgs = GetArguments();
-        Argument::GetCommon(definedArgs);
-
-        ParseArgumentsStateMachine stateMachine{ data.BeforeWord(), context.Args, std::move(definedArgs) };
-
-        // We don't care if there are errors along the way, just do the best that can be done and try to
-        // complete whatever would be next if the bad strings were simply ignored. To do that we just spin
-        // through the state until we reach our word.
-        while (stateMachine.Step());
-
-        const auto& state = stateMachine.GetState();
-
-        // This means that anything is possible, so argument names are on the table.
-        if (!state.Type() && !stateMachine.OnlyPositionalRemain())
-        {
-            // Use argument names if:
-            //  1. word is empty
-            //  2. word is just "-"
-            //  3. word starts with "--"
-            if (word.empty() ||
-                word == APPINSTALLER_CLI_ARGUMENT_IDENTIFIER_STRING ||
-                Utility::CaseInsensitiveStartsWith(word, APPINSTALLER_CLI_ARGUMENT_IDENTIFIER_STRING APPINSTALLER_CLI_ARGUMENT_IDENTIFIER_STRING))
-            {
-                for (const auto& arg : stateMachine.Arguments())
-                {
-                    if (word.length() <= 2 || Utility::CaseInsensitiveStartsWith(arg.Name(), word.substr(2)))
-                    {
-                        context.Reporter.Completion() << APPINSTALLER_CLI_ARGUMENT_IDENTIFIER_CHAR << APPINSTALLER_CLI_ARGUMENT_IDENTIFIER_CHAR << arg.Name() << std::endl;
-                    }
-                }
-            }
-            // Use argument aliases if the word is already one; allow cycling through them.
-            else if (Utility::CaseInsensitiveStartsWith(word, APPINSTALLER_CLI_ARGUMENT_IDENTIFIER_STRING) && word.length() == 2)
-            {
-                for (const auto& arg : stateMachine.Arguments())
-                {
-                    if (arg.Alias() != Argument::NoAlias)
-                    {
-                        context.Reporter.Completion() << APPINSTALLER_CLI_ARGUMENT_IDENTIFIER_CHAR << arg.Alias() << std::endl;
-                    }
-                }
-            }
-        }
-
-        std::optional<Execution::Args::Type> typeToComplete = state.Type();
-
-        // We are not waiting on an argument value, so the next could be a positional if the incoming word is not an argument name.
-        // If there is one, offer to complete it.
-        if (!typeToComplete && (word.empty() || word[0] != APPINSTALLER_CLI_ARGUMENT_IDENTIFIER_CHAR))
-        {
-            const auto* nextPositional = stateMachine.NextPositional();
-            if (nextPositional)
-            {
-                typeToComplete = nextPositional->ExecArgType();
-            }
-        }
-
-        // To enable more complete scenarios, also attempt to parse any arguments after the word to complete.
-        // This will allow these later values to affect the result of the completion (for instance, if a specific source is listed).
-        {
-            ParseArgumentsStateMachine afterWordStateMachine{ data.AfterWord(), context.Args, stateMachine.Arguments() };
-            while (afterWordStateMachine.Step());
-        }
-
-        // Let the derived command take over supplying context sensitive argument value.
-        if (typeToComplete)
-        {
-            Complete(context, typeToComplete.value());
-        }
-    }
-
-    void Command::Complete(Execution::Context&, Execution::Args::Type) const
-    {
-        // Derived commands must suppy context sensitive argument values.
-    }
-
-    void Command::Execute(Execution::Context& context) const
-    {
-        // Block any execution if winget is disabled by policy.
-        // Override the function to bypass this.
-        if (!Settings::GroupPolicies().IsEnabled(Settings::TogglePolicy::Policy::WinGet))
-        {
-            AICLI_LOG(CLI, Error, << "WinGet is disabled by group policy");
-            throw GroupPolicyException(Settings::TogglePolicy::Policy::WinGet);
-        }
-
-        AICLI_LOG(CLI, Info, << "Executing command: " << Name());
-        if (context.Args.Contains(Execution::Args::Type::Help))
-        {
-            OutputHelp(context.Reporter);
-        }
-        else
-        {
-            ExecuteInternal(context);
-        }
-    }
-
-    void Command::ValidateArgumentsInternal(Execution::Args&) const
-    {
-        // Do nothing by default.
-        // Commands may not need any extra validation.
-    }
-
-    void Command::ExecuteInternal(Execution::Context& context) const
-    {
-        context.Reporter.Error() << Resource::String::PendingWorkError << std::endl;
-        THROW_HR(E_NOTIMPL);
-    }
-
-    Command::Visibility Command::GetVisibility() const
-    {
-        if (!ExperimentalFeature::IsEnabled(m_feature))
-        {
-            return Command::Visibility::Hidden;
-        }
-
-        if (!Settings::GroupPolicies().IsEnabled(m_groupPolicy))
-        {
-            return Command::Visibility::Hidden;
-        }
-
-        return m_visibility;
-    }
-
-    std::vector<std::unique_ptr<Command>> Command::GetVisibleCommands() const
-    {
-        auto commands = GetCommands();
-
-        commands.erase(
-            std::remove_if(
-                commands.begin(), commands.end(),
-                [](const std::unique_ptr<Command>& command) { return command->GetVisibility() == Command::Visibility::Hidden; }),
-            commands.end());
-
-        return commands;
-    }
-
-    std::vector<Argument> Command::GetVisibleArguments() const
-    {
-        auto arguments = GetArguments();
-
-        arguments.erase(
-            std::remove_if(
-                arguments.begin(), arguments.end(),
-                [](const Argument& arg) { return arg.GetVisibility() == Argument::Visibility::Hidden; }),
-            arguments.end());
-
-        return arguments;
-    }
-
-    int Execute(Execution::Context& context, std::unique_ptr<Command>& command)
-    {
-        try
-        {
-            if (!Settings::User().GetWarnings().empty())
-            {
-                context.Reporter.Warn() << Resource::String::SettingsWarnings << std::endl;
-            }
-
-            command->Execute(context);
-        }
-        catch (...)
-        {
-            context.SetTerminationHR(Workflow::HandleException(context, std::current_exception()));
-        }
-
-        if (SUCCEEDED(context.GetTerminationHR()))
-        {
-            Logging::Telemetry().LogCommandSuccess(command->FullName());
-        }
-
-        return context.GetTerminationHR();
-    }
-}
+// Copyright (c) Microsoft Corporation.
+// Licensed under the MIT License.
+#include "pch.h"
+#include "Command.h"
+#include "Resources.h"
+#include <winget/UserSettings.h>
+
+using namespace std::string_view_literals;
+using namespace AppInstaller::Utility::literals;
+using namespace AppInstaller::Settings;
+
+namespace AppInstaller::CLI
+{
+    constexpr std::string_view s_Command_ArgName_SilentAndInteractive = "silent|interactive"sv;
+
+    const Utility::LocIndString CommandException::Message() const
+    {
+        if (m_replace)
+        {
+            return Utility::LocIndString{ Utility::FindAndReplaceMessageToken(m_message, m_replace.value()) };
+        }
+
+        // Fall back to just using the message.
+        return Utility::LocIndString{ m_message.get() };
+    }
+
+    Command::Command(
+        std::string_view name,
+        std::string_view parent,
+        Command::Visibility visibility,
+        Settings::ExperimentalFeature::Feature feature,
+        Settings::TogglePolicy::Policy groupPolicy) :
+        m_name(name), m_visibility(visibility), m_feature(feature), m_groupPolicy(groupPolicy)
+    {
+        if (!parent.empty())
+        {
+            m_fullName.reserve(parent.length() + 1 + name.length());
+            m_fullName = parent;
+            m_fullName += ParentSplitChar;
+            m_fullName += name;
+        }
+        else
+        {
+            m_fullName = name;
+        }
+    }
+
+    void Command::OutputIntroHeader(Execution::Reporter& reporter) const
+    {
+        reporter.Info() <<
+            (Runtime::IsReleaseBuild() ? Resource::String::WindowsPackageManager : Resource::String::WindowsPackageManagerPreview) << " v"_liv << Runtime::GetClientVersion() << std::endl <<
+            Resource::String::MainCopyrightNotice << std::endl;
+    }
+
+    void Command::OutputHelp(Execution::Reporter& reporter, const CommandException* exception) const
+    {
+        // Header
+        OutputIntroHeader(reporter);
+        reporter.EmptyLine();
+
+        // Error if given
+        if (exception)
+        {
+            auto error = reporter.Error();
+            error << exception->Message();
+
+            if (!exception->Params().empty())
+            {
+                error << " :"_liv;
+                bool first = true;
+                for (const auto& param : exception->Params())
+                {
+                    if (first)
+                    {
+                        first = false;
+                    }
+                    else
+                    {
+                        error << ',';
+                    }
+                    error << " '"_liv << param << '\'';
+                }
+            }
+
+            error << std::endl <<
+                std::endl;
+        }
+
+        // Description
+        auto infoOut = reporter.Info();
+        infoOut <<
+            LongDescription() << std::endl <<
+            std::endl;
+
+        // Example usage for this command
+        // First create the command chain for output
+        std::string commandChain = FullName();
+        size_t firstSplit = commandChain.find_first_of(ParentSplitChar);
+        if (firstSplit == std::string::npos)
+        {
+            commandChain.clear();
+        }
+        else
+        {
+            commandChain = commandChain.substr(firstSplit);
+            for (char& c : commandChain)
+            {
+                if (c == ParentSplitChar)
+                {
+                    c = ' ';
+                }
+            }
+        }
+
+        // Output the command preamble and command chain
+        infoOut << Resource::String::Usage << ": winget"_liv << Utility::LocIndView{ commandChain };
+
+        auto commands = GetVisibleCommands();
+        auto arguments = GetVisibleArguments();
+
+        bool hasArguments = false;
+        bool hasOptions = false;
+
+        // Output the command token, made optional if arguments are present.
+        if (!commands.empty())
+        {
+            infoOut << ' ';
+
+            if (!arguments.empty())
+            {
+                infoOut << '[';
+            }
+
+            infoOut << '<' << Resource::String::Command << '>';
+
+            if (!arguments.empty())
+            {
+                infoOut << ']';
+            }
+        }
+
+        // Arguments are required by a test to have all positionals first.
+        for (const auto& arg : arguments)
+        {
+            if (arg.Type() == ArgumentType::Positional)
+            {
+                hasArguments = true;
+
+                infoOut << ' ';
+
+                if (!arg.Required())
+                {
+                    infoOut << '[';
+                }
+
+                infoOut << '[';
+
+                if (arg.Alias() == Argument::NoAlias)
+                {
+                    infoOut << APPINSTALLER_CLI_ARGUMENT_IDENTIFIER_CHAR << APPINSTALLER_CLI_ARGUMENT_IDENTIFIER_CHAR << arg.Name();
+                }
+                else
+                {
+                    infoOut << APPINSTALLER_CLI_ARGUMENT_IDENTIFIER_CHAR << arg.Alias();
+                }
+
+                infoOut << "] <"_liv << arg.Name() << '>';
+
+                if (!arg.Required())
+                {
+                    infoOut << ']';
+                }
+            }
+            else
+            {
+                hasOptions = true;
+                infoOut << " [<"_liv << Resource::String::Options << ">]"_liv;
+                break;
+            }
+        }
+
+        infoOut <<
+            std::endl <<
+            std::endl;
+
+        if (!commands.empty())
+        {
+            if (Name() == FullName())
+            {
+                infoOut << Resource::String::AvailableCommands << std::endl;
+            }
+            else
+            {
+                infoOut << Resource::String::AvailableSubcommands << std::endl;
+            }
+
+            size_t maxCommandNameLength = 0;
+            for (const auto& command : commands)
+            {
+                maxCommandNameLength = std::max(maxCommandNameLength, command->Name().length());
+            }
+
+            for (const auto& command : commands)
+            {
+                size_t fillChars = (maxCommandNameLength - command->Name().length()) + 2;
+                infoOut << "  "_liv << Execution::HelpCommandEmphasis << command->Name() << Utility::LocIndString{ std::string(fillChars, ' ') } << command->ShortDescription() << std::endl;
+            }
+
+            infoOut <<
+                std::endl <<
+                Resource::String::HelpForDetails
+                << " ["_liv << APPINSTALLER_CLI_HELP_ARGUMENT << ']' << std::endl;
+        }
+
+        if (!arguments.empty())
+        {
+            if (!commands.empty())
+            {
+                infoOut << std::endl;
+            }
+
+            std::vector<std::string> argNames;
+            size_t maxArgNameLength = 0;
+            for (const auto& arg : arguments)
+            {
+                argNames.emplace_back(arg.GetUsageString());
+                maxArgNameLength = std::max(maxArgNameLength, argNames.back().length());
+            }
+
+            if (hasArguments)
+            {
+                infoOut << Resource::String::AvailableArguments << std::endl;
+
+                size_t i = 0;
+                for (const auto& arg : arguments)
+                {
+                    const std::string& argName = argNames[i++];
+                    if (arg.Type() == ArgumentType::Positional)
+                    {
+                        size_t fillChars = (maxArgNameLength - argName.length()) + 2;
+                        infoOut << "  "_liv << Execution::HelpArgumentEmphasis << argName << Utility::LocIndString{ std::string(fillChars, ' ') } << arg.Description() << std::endl;
+                    }
+                }
+            }
+
+            if (hasOptions)
+            {
+                if (hasArguments)
+                {
+                    infoOut << std::endl;
+                }
+
+                infoOut << Resource::String::AvailableOptions << std::endl;
+
+                size_t i = 0;
+                for (const auto& arg : arguments)
+                {
+                    const std::string& argName = argNames[i++];
+                    if (arg.Type() != ArgumentType::Positional)
+                    {
+                        size_t fillChars = (maxArgNameLength - argName.length()) + 2;
+                        infoOut << "  "_liv << Execution::HelpArgumentEmphasis << argName << Utility::LocIndString{ std::string(fillChars, ' ') } << arg.Description() << std::endl;
+                    }
+                }
+            }
+        }
+
+        // Finally, the link to the documentation pages
+        std::string helpLink = HelpLink();
+        if (!helpLink.empty())
+        {
+            infoOut << std::endl << Resource::String::HelpLinkPreamble << ' ' << helpLink << std::endl;
+        }
+    }
+
+    std::unique_ptr<Command> Command::FindSubCommand(Invocation& inv) const
+    {
+        auto itr = inv.begin();
+        if (itr == inv.end() || (*itr)[0] == APPINSTALLER_CLI_ARGUMENT_IDENTIFIER_CHAR)
+        {
+            // No more command arguments to check, so no command to find
+            return {};
+        }
+
+        auto commands = GetCommands();
+        if (commands.empty())
+        {
+            // No more subcommands
+            return {};
+        }
+
+        for (auto& command : commands)
+        {
+            if (Utility::CaseInsensitiveEquals(*itr, command->Name()))
+            {
+                if (!ExperimentalFeature::IsEnabled(command->Feature()))
+                {
+                    auto feature = ExperimentalFeature::GetFeature(command->Feature());
+                    AICLI_LOG(CLI, Error, << "Trying to use command: " << *itr << " without enabling feature " << feature.JsonName());
+                    throw CommandException(Resource::String::FeatureDisabledMessage, feature.JsonName());
+                }
+
+                if (!Settings::GroupPolicies().IsEnabled(command->GroupPolicy()))
+                {
+                    auto policy = TogglePolicy::GetPolicy(command->GroupPolicy());
+                    AICLI_LOG(CLI, Error, << "Trying to use command: " << *itr << " disabled by group policy " << policy.RegValueName());
+                    throw GroupPolicyException(command->GroupPolicy());
+                }
+
+                AICLI_LOG(CLI, Info, << "Found subcommand: " << *itr);
+                inv.consume(itr);
+                return std::move(command);
+            }
+        }
+
+        // TODO: If we get to a large number of commands, do a fuzzy search much like git
+        throw CommandException(Resource::String::UnrecognizedCommand, *itr);
+    }
+
+    // The argument parsing state machine.
+    // It is broken out to enable completion to process arguments, ignore errors,
+    // and determine the likely state of the word to be completed.
+    struct ParseArgumentsStateMachine
+    {
+        ParseArgumentsStateMachine(Invocation& inv, Execution::Args& execArgs, std::vector<CLI::Argument> arguments);
+
+        ParseArgumentsStateMachine(const ParseArgumentsStateMachine&) = delete;
+        ParseArgumentsStateMachine& operator=(const ParseArgumentsStateMachine&) = delete;
+
+        ParseArgumentsStateMachine(ParseArgumentsStateMachine&&) = default;
+        ParseArgumentsStateMachine& operator=(ParseArgumentsStateMachine&&) = default;
+
+        // Processes the next argument from the invocation.
+        // Returns true if there was an argument to process;
+        // returns false if there were none.
+        bool Step();
+
+        // Throws if there was an error during the prior step.
+        void ThrowIfError() const;
+
+        // The current state of the state machine.
+        // An empty state indicates that the next argument can be anything.
+        struct State
+        {
+            State() = default;
+            State(Execution::Args::Type type, std::string_view arg) : m_type(type), m_arg(arg) {}
+            State(CommandException ce) : m_exception(std::move(ce)) {}
+
+            // If set, indicates that the next argument is a value for this type.
+            const std::optional<Execution::Args::Type>& Type() const { return m_type; }
+
+            // The actual argument string associated with Type.
+            const std::string& Arg() const { return m_arg; }
+
+            // If set, indicates that the last argument produced an error.
+            const std::optional<CommandException>& Exception() const { return m_exception; }
+
+        private:
+            std::optional<Execution::Args::Type> m_type;
+            std::string m_arg;
+            std::optional<CommandException> m_exception;
+        };
+
+        const State& GetState() const { return m_state; }
+
+        bool OnlyPositionalRemain() const { return m_onlyPositionalArgumentsRemain; }
+
+        // Gets the next positional argument, or nullptr if there is not one.
+        const CLI::Argument* NextPositional();
+
+        const std::vector<CLI::Argument>& Arguments() const { return m_arguments; }
+
+    private:
+        State StepInternal();
+
+        void ProcessAdjoinedValue(Execution::Args::Type type, std::string_view value);
+
+        Invocation& m_invocation;
+        Execution::Args& m_executionArgs;
+        std::vector<CLI::Argument> m_arguments;
+
+        Invocation::iterator m_invocationItr;
+        std::vector<CLI::Argument>::iterator m_positionalSearchItr;
+        bool m_onlyPositionalArgumentsRemain = false;
+
+        State m_state;
+    };
+
+    ParseArgumentsStateMachine::ParseArgumentsStateMachine(Invocation& inv, Execution::Args& execArgs, std::vector<CLI::Argument> arguments) :
+        m_invocation(inv),
+        m_executionArgs(execArgs),
+        m_arguments(std::move(arguments)),
+        m_invocationItr(m_invocation.begin()),
+        m_positionalSearchItr(m_arguments.begin())
+    {
+    }
+
+    bool ParseArgumentsStateMachine::Step()
+    {
+        if (m_invocationItr == m_invocation.end())
+        {
+            return false;
+        }
+
+        m_state = StepInternal();
+        return true;
+    }
+
+    void ParseArgumentsStateMachine::ThrowIfError() const
+    {
+        if (m_state.Exception())
+        {
+            throw m_state.Exception().value();
+        }
+        // If the next argument was to be a value, but none was provided, convert it to an exception.
+        else if (m_state.Type() && m_invocationItr == m_invocation.end())
+        {
+            throw CommandException(Resource::String::MissingArgumentError, m_state.Arg());
+        }
+    }
+
+    const CLI::Argument* ParseArgumentsStateMachine::NextPositional()
+    {
+        // Find the next appropriate positional arg if the current itr isn't one or has hit its limit.
+        if (m_positionalSearchItr != m_arguments.end() &&
+            (m_positionalSearchItr->Type() != ArgumentType::Positional || m_executionArgs.GetCount(m_positionalSearchItr->ExecArgType()) == m_positionalSearchItr->Limit()))
+        {
+            do
+            {
+                ++m_positionalSearchItr;
+            }
+            while (m_positionalSearchItr != m_arguments.end() && m_positionalSearchItr->Type() != ArgumentType::Positional);
+        }
+
+        if (m_positionalSearchItr == m_arguments.end())
+        {
+            return nullptr;
+        }
+
+        return &*m_positionalSearchItr;
+    }
+
+    // Parse arguments as such:
+    //  1. If argument starts with a single -, only the single character alias is considered.
+    //      a. If the named argument alias (a) needs a VALUE, it can be provided in these ways:
+    //          -a=VALUE
+    //          -a VALUE
+    //      b. If the argument is a flag, additional characters after are treated as if they start
+    //          with a -, repeatedly until the end of the argument is reached.  Fails if non-flags hit.
+    //  2. If the argument starts with a double --, only the full name is considered.
+    //      a. If the named argument (arg) needs a VALUE, it can be provided in these ways:
+    //          --arg=VALUE
+    //          --arg VALUE
+    //  3. If the argument does not start with any -, it is considered the next positional argument.
+    //  4. If the argument is only a double --, all further arguments are only considered as positional.
+    ParseArgumentsStateMachine::State ParseArgumentsStateMachine::StepInternal()
+    {
+        std::string_view currArg = *m_invocationItr;
+        ++m_invocationItr;
+
+        // If the previous step indicated a value was needed, set it and forget it.
+        if (m_state.Type())
+        {
+            m_executionArgs.AddArg(m_state.Type().value(), currArg);
+            return {};
+        }
+
+        // This is a positional argument
+        if (m_onlyPositionalArgumentsRemain || currArg.empty() || currArg[0] != APPINSTALLER_CLI_ARGUMENT_IDENTIFIER_CHAR)
+        {
+            const CLI::Argument* nextPositional = NextPositional();
+            if (!nextPositional)
+            {
+                return CommandException(Resource::String::ExtraPositionalError, currArg);
+            }
+
+            m_executionArgs.AddArg(nextPositional->ExecArgType(), currArg);
+        }
+        // The currentArg must not be empty, and starts with a -
+        else if (currArg.length() == 1)
+        {
+            return CommandException(Resource::String::InvalidArgumentSpecifierError, currArg);
+        }
+        // Now it must be at least 2 chars
+        else if (currArg[1] != APPINSTALLER_CLI_ARGUMENT_IDENTIFIER_CHAR)
+        {
+            // Parse the single character alias argument
+            char currChar = currArg[1];
+
+            auto itr = std::find_if(m_arguments.begin(), m_arguments.end(), [&](const Argument& arg) { return (currChar == arg.Alias()); });
+            if (itr == m_arguments.end())
+            {
+                return CommandException(Resource::String::InvalidAliasError, currArg);
+            }
+
+            if (itr->Type() == ArgumentType::Flag)
+            {
+                m_executionArgs.AddArg(itr->ExecArgType());
+
+                for (size_t i = 2; i < currArg.length(); ++i)
+                {
+                    currChar = currArg[i];
+
+                    auto itr2 = std::find_if(m_arguments.begin(), m_arguments.end(), [&](const Argument& arg) { return (currChar == arg.Alias()); });
+                    if (itr2 == m_arguments.end())
+                    {
+                        return CommandException(Resource::String::AdjoinedNotFoundError, currArg);
+                    }
+                    else if (itr2->Type() != ArgumentType::Flag)
+                    {
+                        return CommandException(Resource::String::AdjoinedNotFlagError, currArg);
+                    }
+                    else
+                    {
+                        m_executionArgs.AddArg(itr2->ExecArgType());
+                    }
+                }
+            }
+            else if (currArg.length() > 2)
+            {
+                if (currArg[2] == APPINSTALLER_CLI_ARGUMENT_SPLIT_CHAR)
+                {
+                    ProcessAdjoinedValue(itr->ExecArgType(), currArg.substr(3));
+                }
+                else
+                {
+                    return CommandException(Resource::String::SingleCharAfterDashError, currArg);
+                }
+            }
+            else
+            {
+                return { itr->ExecArgType(), currArg };
+            }
+        }
+        // The currentArg is at least 2 chars, both of which are --
+        else if (currArg.length() == 2)
+        {
+            m_onlyPositionalArgumentsRemain = true;
+        }
+        // The currentArg is more than 2 chars, both of which are --
+        else
+        {
+            // This is an arg name, find it and process its value if needed.
+            // Skip the double arg identifier chars.
+            size_t argStart = currArg.find_first_not_of(APPINSTALLER_CLI_ARGUMENT_IDENTIFIER_CHAR);
+            std::string_view argName = currArg.substr(argStart);
+            bool argFound = false;
+
+            bool hasValue = false;
+            std::string_view argValue;
+            size_t splitChar = argName.find_first_of(APPINSTALLER_CLI_ARGUMENT_SPLIT_CHAR);
+            if (splitChar != std::string::npos)
+            {
+                hasValue = true;
+                argValue = argName.substr(splitChar + 1);
+                argName = argName.substr(0, splitChar);
+            }
+
+            for (const auto& arg : m_arguments)
+            {
+                if (
+                    Utility::CaseInsensitiveEquals(argName, arg.Name()) ||
+                    Utility::CaseInsensitiveEquals(argName, arg.AlternateName())
+                   )
+                {
+                    if (arg.Type() == ArgumentType::Flag)
+                    {
+                        if (hasValue)
+                        {
+                            return CommandException(Resource::String::FlagContainAdjoinedError, currArg);
+                        }
+
+                        m_executionArgs.AddArg(arg.ExecArgType());
+                    }
+                    else if (hasValue)
+                    {
+                        ProcessAdjoinedValue(arg.ExecArgType(), argValue);
+                    }
+                    else
+                    {
+                        return { arg.ExecArgType(), currArg };
+                    }
+                    argFound = true;
+                    break;
+                }
+            }
+
+            if (!argFound)
+            {
+                return CommandException(Resource::String::InvalidNameError, currArg);
+            }
+        }
+
+        // If we get here, the next argument can be anything again.
+        return {};
+    }
+
+    void ParseArgumentsStateMachine::ProcessAdjoinedValue(Execution::Args::Type type, std::string_view value)
+    {
+        // If the adjoined value is wrapped in quotes, strip them off.
+        if (value.length() >= 2 && value[0] == '"' && value[value.length() - 1] == '"')
+        {
+            value = value.substr(1, value.length() - 2);
+        }
+
+        m_executionArgs.AddArg(type, std::string{ value });
+    }
+
+    void Command::ParseArguments(Invocation& inv, Execution::Args& execArgs) const
+    {
+        auto definedArgs = GetArguments();
+        Argument::GetCommon(definedArgs);
+
+        ParseArgumentsStateMachine stateMachine{ inv, execArgs, std::move(definedArgs) };
+
+        while (stateMachine.Step())
+        {
+            stateMachine.ThrowIfError();
+        }
+    }
+
+    void Command::ValidateArguments(Execution::Args& execArgs) const
+    {
+        // If help is asked for, don't bother validating anything else
+        if (execArgs.Contains(Execution::Args::Type::Help))
+        {
+            return;
+        }
+
+        for (const auto& arg : GetArguments())
+        {
+            if (!Settings::GroupPolicies().IsEnabled(arg.GroupPolicy()) && execArgs.Contains(arg.ExecArgType()))
+            {
+                auto policy = TogglePolicy::GetPolicy(arg.GroupPolicy());
+                AICLI_LOG(CLI, Error, << "Trying to use argument: " << arg.Name() << " disabled by group policy " << policy.RegValueName());
+                throw GroupPolicyException(arg.GroupPolicy());
+            }
+
+            if (arg.AdminSetting() != AdminSetting::Unknown && !Settings::IsAdminSettingEnabled(arg.AdminSetting()) && execArgs.Contains(arg.ExecArgType()))
+            {
+                auto setting = Settings::AdminSettingToString(arg.AdminSetting());
+                AICLI_LOG(CLI, Error, << "Trying to use argument: " << arg.Name() << " disabled by admin setting " << setting);
+                throw CommandException(Resource::String::FeatureDisabledByAdminSettingMessage, Utility::LocIndView{ setting }, {});
+            }
+
+            if (!ExperimentalFeature::IsEnabled(arg.Feature()) && execArgs.Contains(arg.ExecArgType()))
+            {
+                auto feature = ExperimentalFeature::GetFeature(arg.Feature());
+                AICLI_LOG(CLI, Error, << "Trying to use argument: " << arg.Name() << " without enabling feature " << feature.JsonName());
+                throw CommandException(Resource::String::FeatureDisabledMessage, feature.JsonName());
+            }
+
+            if (arg.Required() && !execArgs.Contains(arg.ExecArgType()))
+            {
+                throw CommandException(Resource::String::RequiredArgError, arg.Name());
+            }
+
+            if (arg.Limit() < execArgs.GetCount(arg.ExecArgType()))
+            {
+                throw CommandException(Resource::String::TooManyArgError, arg.Name());
+            }
+        }
+
+        if (execArgs.Contains(Execution::Args::Type::Silent) && execArgs.Contains(Execution::Args::Type::Interactive))
+        {
+            throw CommandException(Resource::String::TooManyBehaviorsError, s_Command_ArgName_SilentAndInteractive);
+        }
+
+        if (execArgs.Contains(Execution::Args::Type::CustomHeader) && !execArgs.Contains(Execution::Args::Type::Source) &&
+           !execArgs.Contains(Execution::Args::Type::SourceName))
+        {
+            throw CommandException(Resource::String::HeaderArgumentNotApplicableWithoutSource, Argument::ForType(Execution::Args::Type::CustomHeader).Name());
+        }
+
+        if (execArgs.Contains(Execution::Args::Type::Count))
+        {
+            try
+            {
+                int countRequested = std::stoi(std::string(execArgs.GetArg(Execution::Args::Type::Count)));
+                if (countRequested < 1 || countRequested > 1000)
+                {
+                    throw CommandException(Resource::String::CountOutOfBoundsError);
+                }
+            }
+            catch (...)
+            {
+                throw CommandException(Resource::String::CountOutOfBoundsError);
+            }
+        }
+
+        ValidateArgumentsInternal(execArgs);
+    }
+
+    // Completion can produce one of several things if the completion context is appropriate:
+    //  1. Sub commands, if the context is immediately after this command.
+    //  2. Argument names, if a value is not expected.
+    //  3. Argument values, if one is expected.
+    void Command::Complete(Execution::Context& context) const
+    {
+        CompletionData& data = context.Get<Execution::Data::CompletionData>();
+        const std::string& word = data.Word();
+
+        // The word we are to complete is directly after the command, thus it's sub-commands are potentials.
+        if (data.BeforeWord().begin() == data.BeforeWord().end())
+        {
+            for (const auto& command : GetCommands())
+            {
+                if (word.empty() || Utility::CaseInsensitiveStartsWith(command->Name(), word))
+                {
+                    context.Reporter.Completion() << command->Name() << std::endl;
+                }
+            }
+        }
+
+        // Consume what remains, if any, of the preceding values to determine what type the word is.
+        auto definedArgs = GetArguments();
+        Argument::GetCommon(definedArgs);
+
+        ParseArgumentsStateMachine stateMachine{ data.BeforeWord(), context.Args, std::move(definedArgs) };
+
+        // We don't care if there are errors along the way, just do the best that can be done and try to
+        // complete whatever would be next if the bad strings were simply ignored. To do that we just spin
+        // through the state until we reach our word.
+        while (stateMachine.Step());
+
+        const auto& state = stateMachine.GetState();
+
+        // This means that anything is possible, so argument names are on the table.
+        if (!state.Type() && !stateMachine.OnlyPositionalRemain())
+        {
+            // Use argument names if:
+            //  1. word is empty
+            //  2. word is just "-"
+            //  3. word starts with "--"
+            if (word.empty() ||
+                word == APPINSTALLER_CLI_ARGUMENT_IDENTIFIER_STRING ||
+                Utility::CaseInsensitiveStartsWith(word, APPINSTALLER_CLI_ARGUMENT_IDENTIFIER_STRING APPINSTALLER_CLI_ARGUMENT_IDENTIFIER_STRING))
+            {
+                for (const auto& arg : stateMachine.Arguments())
+                {
+                    if (word.length() <= 2 || Utility::CaseInsensitiveStartsWith(arg.Name(), word.substr(2)))
+                    {
+                        context.Reporter.Completion() << APPINSTALLER_CLI_ARGUMENT_IDENTIFIER_CHAR << APPINSTALLER_CLI_ARGUMENT_IDENTIFIER_CHAR << arg.Name() << std::endl;
+                    }
+                }
+            }
+            // Use argument aliases if the word is already one; allow cycling through them.
+            else if (Utility::CaseInsensitiveStartsWith(word, APPINSTALLER_CLI_ARGUMENT_IDENTIFIER_STRING) && word.length() == 2)
+            {
+                for (const auto& arg : stateMachine.Arguments())
+                {
+                    if (arg.Alias() != Argument::NoAlias)
+                    {
+                        context.Reporter.Completion() << APPINSTALLER_CLI_ARGUMENT_IDENTIFIER_CHAR << arg.Alias() << std::endl;
+                    }
+                }
+            }
+        }
+
+        std::optional<Execution::Args::Type> typeToComplete = state.Type();
+
+        // We are not waiting on an argument value, so the next could be a positional if the incoming word is not an argument name.
+        // If there is one, offer to complete it.
+        if (!typeToComplete && (word.empty() || word[0] != APPINSTALLER_CLI_ARGUMENT_IDENTIFIER_CHAR))
+        {
+            const auto* nextPositional = stateMachine.NextPositional();
+            if (nextPositional)
+            {
+                typeToComplete = nextPositional->ExecArgType();
+            }
+        }
+
+        // To enable more complete scenarios, also attempt to parse any arguments after the word to complete.
+        // This will allow these later values to affect the result of the completion (for instance, if a specific source is listed).
+        {
+            ParseArgumentsStateMachine afterWordStateMachine{ data.AfterWord(), context.Args, stateMachine.Arguments() };
+            while (afterWordStateMachine.Step());
+        }
+
+        // Let the derived command take over supplying context sensitive argument value.
+        if (typeToComplete)
+        {
+            Complete(context, typeToComplete.value());
+        }
+    }
+
+    void Command::Complete(Execution::Context&, Execution::Args::Type) const
+    {
+        // Derived commands must suppy context sensitive argument values.
+    }
+
+    void Command::Execute(Execution::Context& context) const
+    {
+        // Block any execution if winget is disabled by policy.
+        // Override the function to bypass this.
+        if (!Settings::GroupPolicies().IsEnabled(Settings::TogglePolicy::Policy::WinGet))
+        {
+            AICLI_LOG(CLI, Error, << "WinGet is disabled by group policy");
+            throw GroupPolicyException(Settings::TogglePolicy::Policy::WinGet);
+        }
+
+        AICLI_LOG(CLI, Info, << "Executing command: " << Name());
+        if (context.Args.Contains(Execution::Args::Type::Help))
+        {
+            OutputHelp(context.Reporter);
+        }
+        else
+        {
+            ExecuteInternal(context);
+        }
+    }
+
+    void Command::ValidateArgumentsInternal(Execution::Args&) const
+    {
+        // Do nothing by default.
+        // Commands may not need any extra validation.
+    }
+
+    void Command::ExecuteInternal(Execution::Context& context) const
+    {
+        context.Reporter.Error() << Resource::String::PendingWorkError << std::endl;
+        THROW_HR(E_NOTIMPL);
+    }
+
+    Command::Visibility Command::GetVisibility() const
+    {
+        if (!ExperimentalFeature::IsEnabled(m_feature))
+        {
+            return Command::Visibility::Hidden;
+        }
+
+        if (!Settings::GroupPolicies().IsEnabled(m_groupPolicy))
+        {
+            return Command::Visibility::Hidden;
+        }
+
+        return m_visibility;
+    }
+
+    std::vector<std::unique_ptr<Command>> Command::GetVisibleCommands() const
+    {
+        auto commands = GetCommands();
+
+        commands.erase(
+            std::remove_if(
+                commands.begin(), commands.end(),
+                [](const std::unique_ptr<Command>& command) { return command->GetVisibility() == Command::Visibility::Hidden; }),
+            commands.end());
+
+        return commands;
+    }
+
+    std::vector<Argument> Command::GetVisibleArguments() const
+    {
+        auto arguments = GetArguments();
+
+        arguments.erase(
+            std::remove_if(
+                arguments.begin(), arguments.end(),
+                [](const Argument& arg) { return arg.GetVisibility() == Argument::Visibility::Hidden; }),
+            arguments.end());
+
+        return arguments;
+    }
+
+    int Execute(Execution::Context& context, std::unique_ptr<Command>& command)
+    {
+        try
+        {
+            if (!Settings::User().GetWarnings().empty())
+            {
+                context.Reporter.Warn() << Resource::String::SettingsWarnings << std::endl;
+            }
+
+            command->Execute(context);
+        }
+        catch (...)
+        {
+            context.SetTerminationHR(Workflow::HandleException(context, std::current_exception()));
+        }
+
+        if (SUCCEEDED(context.GetTerminationHR()))
+        {
+            Logging::Telemetry().LogCommandSuccess(command->FullName());
+        }
+
+        return context.GetTerminationHR();
+    }
+}