// Copyright (c) Microsoft Corporation.
// Licensed under the MIT License.
#pragma once
#include <AppInstallerDownloader.h>
#include <winget/RepositorySource.h>
#include <winget/Manifest.h>
#include <winget/ARPCorrelation.h>
#include <winget/Pin.h>
#include <winget/PinningData.h>
#include "CompletionData.h"
#include "PackageCollection.h"
#include "PortableInstaller.h"
#include "Workflows/WorkflowBase.h"
#include "ConfigurationContext.h"

#include <filesystem>
#include <map>
#include <string>
#include <utility>
#include <variant>
#include <vector>

namespace AppInstaller::CLI::Execution
{
    // Names a piece of data stored in the context by a workflow step.
    // Must start at 0 to enable direct access to variant in Context.
    // Max must be last and unused.
    enum class Data : size_t
    {
        Source,
        SearchRequest, // Only set for multiple installs
        SearchResult,
        SourceList,
        Package,
        Manifest,
        PackageVersion,
        Installer,
        HashPair,
        InstallerPath,
        LogPath,
        InstallerArgs,
        OperationReturnCode,
        CompletionData,
        InstalledPackageVersion,
        UninstallString,
        PackageFamilyNames,
        ProductCodes,
        // On export: A collection of packages to be exported to a file
        // On import: A collection of packages read from a file
        PackageCollection,
        // When installing multiple packages at once (upgrade all, import, install with multiple args, dependencies):
        // A collection of sub-contexts, each of which handles the installation of a single package.
        PackageSubContexts,
        // On import: Sources for the imported packages
        Sources,
        ARPCorrelationData,
        CorrelatedAppsAndFeaturesEntries,
        Dependencies,
        DependencySource,
        AllowedArchitectures,
        AllowUnknownScope,
        PortableInstaller,
        PinningData,
        Pins,
        ConfigurationContext,
        DownloadDirectory,
<<<<<<< HEAD
        NetworkProxyInfo,
=======
        ModifyPath,
        RepairString,
>>>>>>> 3ec75aee
        Max
    };

    struct Context;

    namespace details
    {
        template <Data D>
        struct DataMapping
        {
            // value_t type specifies the type of this data
        };

        template <>
        struct DataMapping<Data::Source>
        {
            using value_t = Repository::Source;
        };

        template <>
        struct DataMapping<Data::SearchRequest>
        {
            using value_t = Repository::SearchRequest;
        };

        template <>
        struct DataMapping<Data::SearchResult>
        {
            using value_t = Repository::SearchResult;
        };

        template <>
        struct DataMapping<Data::SourceList>
        {
            using value_t = std::vector<Repository::SourceDetails>;
        };

        template <>
        struct DataMapping<Data::Package>
        {
            using value_t = std::shared_ptr<Repository::IPackage>;
        };

        template <>
        struct DataMapping<Data::Manifest>
        {
            using value_t = Manifest::Manifest;
        };

        template <>
        struct DataMapping<Data::PackageVersion>
        {
            using value_t = std::shared_ptr<Repository::IPackageVersion>;
        };

        template <>
        struct DataMapping<Data::Installer>
        {
            using value_t = std::optional<Manifest::ManifestInstaller>;
        };

        template <>
        struct DataMapping<Data::HashPair>
        {
            using value_t = std::pair<std::vector<uint8_t>, std::vector<uint8_t>>;
        };

        template <>
        struct DataMapping<Data::InstallerPath>
        {
            using value_t = std::filesystem::path;
        };

        template <>
        struct DataMapping<Data::LogPath>
        {
            using value_t = std::filesystem::path;
        };

        template <>
        struct DataMapping<Data::InstallerArgs>
        {
            using value_t = std::string;
        };

        template <>
        struct DataMapping<Data::OperationReturnCode>
        {
            using value_t = DWORD;
        };

        template <>
        struct DataMapping<Data::CompletionData>
        {
            using value_t = CLI::CompletionData;
        };

        template <>
        struct DataMapping<Data::InstalledPackageVersion>
        {
            using value_t = std::shared_ptr<Repository::IPackageVersion>;
        };

        template <>
        struct DataMapping<Data::UninstallString>
        {
            using value_t = std::string;
        };

        template <>
        struct DataMapping<Data::PackageFamilyNames>
        {
            using value_t = std::vector<Utility::LocIndString>;
        };

        template <>
        struct DataMapping<Data::ProductCodes>
        {
            using value_t = std::vector<Utility::LocIndString>;
        };

        template <>
        struct DataMapping<Data::PackageCollection>
        {
            using value_t = CLI::PackageCollection;
        };

        template <>
        struct DataMapping<Data::PackageSubContexts>
        {
            using value_t = std::vector<std::unique_ptr<Context>>;
        };

        template <>
        struct DataMapping<Data::Sources>
        {
            using value_t = std::vector<Repository::Source>;
        };

        template <>
        struct DataMapping<Data::ARPCorrelationData>
        {
            using value_t = Repository::Correlation::ARPCorrelationData;
        };

        template <>
        struct DataMapping<Data::CorrelatedAppsAndFeaturesEntries>
        {
            using value_t = std::vector<Manifest::AppsAndFeaturesEntry>;
        };

        template <>
        struct DataMapping<Data::Dependencies>
        {
            using value_t = Manifest::DependencyList;
        };

        template <>
        struct DataMapping<Data::DependencySource>
        {
            using value_t = Repository::Source;
        };
        
        template <>
        struct DataMapping<Data::AllowedArchitectures>
        {
            using value_t = std::vector<Utility::Architecture>;
        };

        template <>
        struct DataMapping<Data::AllowUnknownScope>
        {
            using value_t = bool;
        };

        template <>
        struct DataMapping<Data::PortableInstaller>
        {
            using value_t = CLI::Portable::PortableInstaller;
        };

        template <>
        struct DataMapping<Data::PinningData>
        {
            using value_t = Pinning::PinningData;
        };

        template <>
        struct DataMapping<Data::Pins>
        {
            using value_t = std::vector<Pinning::Pin>;
        };

        template <>
        struct DataMapping<Data::ConfigurationContext>
        {
            using value_t = ConfigurationContext;
        };

        template <>
        struct DataMapping<Data::DownloadDirectory>
        {
            using value_t = std::filesystem::path;
        };

<<<<<<< HEAD
        template <>
        struct DataMapping<Data::NetworkProxyInfo>
        {
            using value_t = Utility::ProxyInfo;
=======
        template<>
        struct DataMapping<Data::ModifyPath>
        {
            using value_t = std::string;
        };

        template<>
        struct DataMapping<Data::RepairString>
        {
            using value_t = std::string;
>>>>>>> 3ec75aee
        };
    }
}
<|MERGE_RESOLUTION|>--- conflicted
+++ resolved
@@ -1,297 +1,293 @@
-// Copyright (c) Microsoft Corporation.
-// Licensed under the MIT License.
-#pragma once
-#include <AppInstallerDownloader.h>
-#include <winget/RepositorySource.h>
-#include <winget/Manifest.h>
-#include <winget/ARPCorrelation.h>
-#include <winget/Pin.h>
-#include <winget/PinningData.h>
-#include "CompletionData.h"
-#include "PackageCollection.h"
-#include "PortableInstaller.h"
-#include "Workflows/WorkflowBase.h"
-#include "ConfigurationContext.h"
-
-#include <filesystem>
-#include <map>
-#include <string>
-#include <utility>
-#include <variant>
-#include <vector>
-
-namespace AppInstaller::CLI::Execution
-{
-    // Names a piece of data stored in the context by a workflow step.
-    // Must start at 0 to enable direct access to variant in Context.
-    // Max must be last and unused.
-    enum class Data : size_t
-    {
-        Source,
-        SearchRequest, // Only set for multiple installs
-        SearchResult,
-        SourceList,
-        Package,
-        Manifest,
-        PackageVersion,
-        Installer,
-        HashPair,
-        InstallerPath,
-        LogPath,
-        InstallerArgs,
-        OperationReturnCode,
-        CompletionData,
-        InstalledPackageVersion,
-        UninstallString,
-        PackageFamilyNames,
-        ProductCodes,
-        // On export: A collection of packages to be exported to a file
-        // On import: A collection of packages read from a file
-        PackageCollection,
-        // When installing multiple packages at once (upgrade all, import, install with multiple args, dependencies):
-        // A collection of sub-contexts, each of which handles the installation of a single package.
-        PackageSubContexts,
-        // On import: Sources for the imported packages
-        Sources,
-        ARPCorrelationData,
-        CorrelatedAppsAndFeaturesEntries,
-        Dependencies,
-        DependencySource,
-        AllowedArchitectures,
-        AllowUnknownScope,
-        PortableInstaller,
-        PinningData,
-        Pins,
-        ConfigurationContext,
-        DownloadDirectory,
-<<<<<<< HEAD
-        NetworkProxyInfo,
-=======
-        ModifyPath,
-        RepairString,
->>>>>>> 3ec75aee
-        Max
-    };
-
-    struct Context;
-
-    namespace details
-    {
-        template <Data D>
-        struct DataMapping
-        {
-            // value_t type specifies the type of this data
-        };
-
-        template <>
-        struct DataMapping<Data::Source>
-        {
-            using value_t = Repository::Source;
-        };
-
-        template <>
-        struct DataMapping<Data::SearchRequest>
-        {
-            using value_t = Repository::SearchRequest;
-        };
-
-        template <>
-        struct DataMapping<Data::SearchResult>
-        {
-            using value_t = Repository::SearchResult;
-        };
-
-        template <>
-        struct DataMapping<Data::SourceList>
-        {
-            using value_t = std::vector<Repository::SourceDetails>;
-        };
-
-        template <>
-        struct DataMapping<Data::Package>
-        {
-            using value_t = std::shared_ptr<Repository::IPackage>;
-        };
-
-        template <>
-        struct DataMapping<Data::Manifest>
-        {
-            using value_t = Manifest::Manifest;
-        };
-
-        template <>
-        struct DataMapping<Data::PackageVersion>
-        {
-            using value_t = std::shared_ptr<Repository::IPackageVersion>;
-        };
-
-        template <>
-        struct DataMapping<Data::Installer>
-        {
-            using value_t = std::optional<Manifest::ManifestInstaller>;
-        };
-
-        template <>
-        struct DataMapping<Data::HashPair>
-        {
-            using value_t = std::pair<std::vector<uint8_t>, std::vector<uint8_t>>;
-        };
-
-        template <>
-        struct DataMapping<Data::InstallerPath>
-        {
-            using value_t = std::filesystem::path;
-        };
-
-        template <>
-        struct DataMapping<Data::LogPath>
-        {
-            using value_t = std::filesystem::path;
-        };
-
-        template <>
-        struct DataMapping<Data::InstallerArgs>
-        {
-            using value_t = std::string;
-        };
-
-        template <>
-        struct DataMapping<Data::OperationReturnCode>
-        {
-            using value_t = DWORD;
-        };
-
-        template <>
-        struct DataMapping<Data::CompletionData>
-        {
-            using value_t = CLI::CompletionData;
-        };
-
-        template <>
-        struct DataMapping<Data::InstalledPackageVersion>
-        {
-            using value_t = std::shared_ptr<Repository::IPackageVersion>;
-        };
-
-        template <>
-        struct DataMapping<Data::UninstallString>
-        {
-            using value_t = std::string;
-        };
-
-        template <>
-        struct DataMapping<Data::PackageFamilyNames>
-        {
-            using value_t = std::vector<Utility::LocIndString>;
-        };
-
-        template <>
-        struct DataMapping<Data::ProductCodes>
-        {
-            using value_t = std::vector<Utility::LocIndString>;
-        };
-
-        template <>
-        struct DataMapping<Data::PackageCollection>
-        {
-            using value_t = CLI::PackageCollection;
-        };
-
-        template <>
-        struct DataMapping<Data::PackageSubContexts>
-        {
-            using value_t = std::vector<std::unique_ptr<Context>>;
-        };
-
-        template <>
-        struct DataMapping<Data::Sources>
-        {
-            using value_t = std::vector<Repository::Source>;
-        };
-
-        template <>
-        struct DataMapping<Data::ARPCorrelationData>
-        {
-            using value_t = Repository::Correlation::ARPCorrelationData;
-        };
-
-        template <>
-        struct DataMapping<Data::CorrelatedAppsAndFeaturesEntries>
-        {
-            using value_t = std::vector<Manifest::AppsAndFeaturesEntry>;
-        };
-
-        template <>
-        struct DataMapping<Data::Dependencies>
-        {
-            using value_t = Manifest::DependencyList;
-        };
-
-        template <>
-        struct DataMapping<Data::DependencySource>
-        {
-            using value_t = Repository::Source;
-        };
-        
-        template <>
-        struct DataMapping<Data::AllowedArchitectures>
-        {
-            using value_t = std::vector<Utility::Architecture>;
-        };
-
-        template <>
-        struct DataMapping<Data::AllowUnknownScope>
-        {
-            using value_t = bool;
-        };
-
-        template <>
-        struct DataMapping<Data::PortableInstaller>
-        {
-            using value_t = CLI::Portable::PortableInstaller;
-        };
-
-        template <>
-        struct DataMapping<Data::PinningData>
-        {
-            using value_t = Pinning::PinningData;
-        };
-
-        template <>
-        struct DataMapping<Data::Pins>
-        {
-            using value_t = std::vector<Pinning::Pin>;
-        };
-
-        template <>
-        struct DataMapping<Data::ConfigurationContext>
-        {
-            using value_t = ConfigurationContext;
-        };
-
-        template <>
-        struct DataMapping<Data::DownloadDirectory>
-        {
-            using value_t = std::filesystem::path;
-        };
-
-<<<<<<< HEAD
-        template <>
-        struct DataMapping<Data::NetworkProxyInfo>
-        {
-            using value_t = Utility::ProxyInfo;
-=======
-        template<>
-        struct DataMapping<Data::ModifyPath>
-        {
-            using value_t = std::string;
-        };
-
-        template<>
-        struct DataMapping<Data::RepairString>
-        {
-            using value_t = std::string;
->>>>>>> 3ec75aee
-        };
-    }
-}
+// Copyright (c) Microsoft Corporation.
+// Licensed under the MIT License.
+#pragma once
+#include <AppInstallerDownloader.h>
+#include <winget/RepositorySource.h>
+#include <winget/Manifest.h>
+#include <winget/ARPCorrelation.h>
+#include <winget/Pin.h>
+#include <winget/PinningData.h>
+#include "CompletionData.h"
+#include "PackageCollection.h"
+#include "PortableInstaller.h"
+#include "Workflows/WorkflowBase.h"
+#include "ConfigurationContext.h"
+
+#include <filesystem>
+#include <map>
+#include <string>
+#include <utility>
+#include <variant>
+#include <vector>
+
+namespace AppInstaller::CLI::Execution
+{
+    // Names a piece of data stored in the context by a workflow step.
+    // Must start at 0 to enable direct access to variant in Context.
+    // Max must be last and unused.
+    enum class Data : size_t
+    {
+        Source,
+        SearchRequest, // Only set for multiple installs
+        SearchResult,
+        SourceList,
+        Package,
+        Manifest,
+        PackageVersion,
+        Installer,
+        HashPair,
+        InstallerPath,
+        LogPath,
+        InstallerArgs,
+        OperationReturnCode,
+        CompletionData,
+        InstalledPackageVersion,
+        UninstallString,
+        PackageFamilyNames,
+        ProductCodes,
+        // On export: A collection of packages to be exported to a file
+        // On import: A collection of packages read from a file
+        PackageCollection,
+        // When installing multiple packages at once (upgrade all, import, install with multiple args, dependencies):
+        // A collection of sub-contexts, each of which handles the installation of a single package.
+        PackageSubContexts,
+        // On import: Sources for the imported packages
+        Sources,
+        ARPCorrelationData,
+        CorrelatedAppsAndFeaturesEntries,
+        Dependencies,
+        DependencySource,
+        AllowedArchitectures,
+        AllowUnknownScope,
+        PortableInstaller,
+        PinningData,
+        Pins,
+        ConfigurationContext,
+        DownloadDirectory,
+        ModifyPath,
+        RepairString,
+        NetworkProxyInfo,
+        Max
+    };
+
+    struct Context;
+
+    namespace details
+    {
+        template <Data D>
+        struct DataMapping
+        {
+            // value_t type specifies the type of this data
+        };
+
+        template <>
+        struct DataMapping<Data::Source>
+        {
+            using value_t = Repository::Source;
+        };
+
+        template <>
+        struct DataMapping<Data::SearchRequest>
+        {
+            using value_t = Repository::SearchRequest;
+        };
+
+        template <>
+        struct DataMapping<Data::SearchResult>
+        {
+            using value_t = Repository::SearchResult;
+        };
+
+        template <>
+        struct DataMapping<Data::SourceList>
+        {
+            using value_t = std::vector<Repository::SourceDetails>;
+        };
+
+        template <>
+        struct DataMapping<Data::Package>
+        {
+            using value_t = std::shared_ptr<Repository::IPackage>;
+        };
+
+        template <>
+        struct DataMapping<Data::Manifest>
+        {
+            using value_t = Manifest::Manifest;
+        };
+
+        template <>
+        struct DataMapping<Data::PackageVersion>
+        {
+            using value_t = std::shared_ptr<Repository::IPackageVersion>;
+        };
+
+        template <>
+        struct DataMapping<Data::Installer>
+        {
+            using value_t = std::optional<Manifest::ManifestInstaller>;
+        };
+
+        template <>
+        struct DataMapping<Data::HashPair>
+        {
+            using value_t = std::pair<std::vector<uint8_t>, std::vector<uint8_t>>;
+        };
+
+        template <>
+        struct DataMapping<Data::InstallerPath>
+        {
+            using value_t = std::filesystem::path;
+        };
+
+        template <>
+        struct DataMapping<Data::LogPath>
+        {
+            using value_t = std::filesystem::path;
+        };
+
+        template <>
+        struct DataMapping<Data::InstallerArgs>
+        {
+            using value_t = std::string;
+        };
+
+        template <>
+        struct DataMapping<Data::OperationReturnCode>
+        {
+            using value_t = DWORD;
+        };
+
+        template <>
+        struct DataMapping<Data::CompletionData>
+        {
+            using value_t = CLI::CompletionData;
+        };
+
+        template <>
+        struct DataMapping<Data::InstalledPackageVersion>
+        {
+            using value_t = std::shared_ptr<Repository::IPackageVersion>;
+        };
+
+        template <>
+        struct DataMapping<Data::UninstallString>
+        {
+            using value_t = std::string;
+        };
+
+        template <>
+        struct DataMapping<Data::PackageFamilyNames>
+        {
+            using value_t = std::vector<Utility::LocIndString>;
+        };
+
+        template <>
+        struct DataMapping<Data::ProductCodes>
+        {
+            using value_t = std::vector<Utility::LocIndString>;
+        };
+
+        template <>
+        struct DataMapping<Data::PackageCollection>
+        {
+            using value_t = CLI::PackageCollection;
+        };
+
+        template <>
+        struct DataMapping<Data::PackageSubContexts>
+        {
+            using value_t = std::vector<std::unique_ptr<Context>>;
+        };
+
+        template <>
+        struct DataMapping<Data::Sources>
+        {
+            using value_t = std::vector<Repository::Source>;
+        };
+
+        template <>
+        struct DataMapping<Data::ARPCorrelationData>
+        {
+            using value_t = Repository::Correlation::ARPCorrelationData;
+        };
+
+        template <>
+        struct DataMapping<Data::CorrelatedAppsAndFeaturesEntries>
+        {
+            using value_t = std::vector<Manifest::AppsAndFeaturesEntry>;
+        };
+
+        template <>
+        struct DataMapping<Data::Dependencies>
+        {
+            using value_t = Manifest::DependencyList;
+        };
+
+        template <>
+        struct DataMapping<Data::DependencySource>
+        {
+            using value_t = Repository::Source;
+        };
+        
+        template <>
+        struct DataMapping<Data::AllowedArchitectures>
+        {
+            using value_t = std::vector<Utility::Architecture>;
+        };
+
+        template <>
+        struct DataMapping<Data::AllowUnknownScope>
+        {
+            using value_t = bool;
+        };
+
+        template <>
+        struct DataMapping<Data::PortableInstaller>
+        {
+            using value_t = CLI::Portable::PortableInstaller;
+        };
+
+        template <>
+        struct DataMapping<Data::PinningData>
+        {
+            using value_t = Pinning::PinningData;
+        };
+
+        template <>
+        struct DataMapping<Data::Pins>
+        {
+            using value_t = std::vector<Pinning::Pin>;
+        };
+
+        template <>
+        struct DataMapping<Data::ConfigurationContext>
+        {
+            using value_t = ConfigurationContext;
+        };
+
+        template <>
+        struct DataMapping<Data::DownloadDirectory>
+        {
+            using value_t = std::filesystem::path;
+        };
+
+        template<>
+        struct DataMapping<Data::ModifyPath>
+        {
+            using value_t = std::string;
+        };
+
+        template<>
+        struct DataMapping<Data::RepairString>
+        {
+            using value_t = std::string;
+        };
+
+        template <>
+        struct DataMapping<Data::NetworkProxyInfo>
+        {
+            using value_t = Utility::ProxyInfo;
+        }
+    }
+}