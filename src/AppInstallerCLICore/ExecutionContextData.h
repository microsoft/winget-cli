--- conflicted
+++ resolved
@@ -1,238 +1,234 @@
-// Copyright (c) Microsoft Corporation.
-// Licensed under the MIT License.
-#pragma once
-#include <winget/RepositorySource.h>
-#include <winget/Manifest.h>
-#include <winget/ARPCorrelation.h>
-#include <winget/PortableARPEntry.h>
-#include <winget/PortableEntry.h>
-#include "CompletionData.h"
-#include "PackageCollection.h"
-#include "Workflows/WorkflowBase.h"
-
-#include <filesystem>
-#include <map>
-#include <string>
-#include <utility>
-#include <variant>
-#include <vector>
-
-
-namespace AppInstaller::CLI::Execution
-{
-    // Names a piece of data stored in the context by a workflow step.
-    // Must start at 0 to enable direct access to variant in Context.
-    // Max must be last and unused.
-    enum class Data : size_t
-    {
-        Source,
-        SearchResult,
-        SourceList,
-        Package,
-        Manifest,
-        PackageVersion,
-        Installer,
-        HashPair,
-        InstallerPath,
-        LogPath,
-        InstallerArgs,
-        OperationReturnCode,
-        CompletionData,
-        InstalledPackageVersion,
-        UninstallString,
-        PackageFamilyNames,
-        ProductCodes,
-        // On export: A collection of packages to be exported to a file
-        // On import: A collection of packages read from a file
-        PackageCollection,
-        // On import and upgrade all: A collection of specific package versions to install
-        PackagesToInstall,
-        // On import: Sources for the imported packages
-        Sources,
-        ARPCorrelationData,
-        CorrelatedAppsAndFeaturesEntries,
-        Dependencies,
-        DependencySource,
-        AllowedArchitectures,
-<<<<<<< HEAD
-        PortableEntry,
-=======
-        PortableARPEntry,
-        AllowUnknownScope,
->>>>>>> a864c824
-        Max
-    };
-
-    struct Context;
-
-    namespace details
-    {
-        template <Data D>
-        struct DataMapping
-        {
-            // value_t type specifies the type of this data
-        };
-
-        template <>
-        struct DataMapping<Data::Source>
-        {
-            using value_t = Repository::Source;
-        };
-
-        template <>
-        struct DataMapping<Data::SearchResult>
-        {
-            using value_t = Repository::SearchResult;
-        };
-
-        template <>
-        struct DataMapping<Data::SourceList>
-        {
-            using value_t = std::vector<Repository::SourceDetails>;
-        };
-
-        template <>
-        struct DataMapping<Data::Package>
-        {
-            using value_t = std::shared_ptr<Repository::IPackage>;
-        };
-
-        template <>
-        struct DataMapping<Data::Manifest>
-        {
-            using value_t = Manifest::Manifest;
-        };
-
-        template <>
-        struct DataMapping<Data::PackageVersion>
-        {
-            using value_t = std::shared_ptr<Repository::IPackageVersion>;
-        };
-
-        template <>
-        struct DataMapping<Data::Installer>
-        {
-            using value_t = std::optional<Manifest::ManifestInstaller>;
-        };
-
-        template <>
-        struct DataMapping<Data::HashPair>
-        {
-            using value_t = std::pair<std::vector<uint8_t>, std::vector<uint8_t>>;
-        };
-
-        template <>
-        struct DataMapping<Data::InstallerPath>
-        {
-            using value_t = std::filesystem::path;
-        };
-
-        template <>
-        struct DataMapping<Data::LogPath>
-        {
-            using value_t = std::filesystem::path;
-        };
-
-        template <>
-        struct DataMapping<Data::InstallerArgs>
-        {
-            using value_t = std::string;
-        };
-
-        template <>
-        struct DataMapping<Data::OperationReturnCode>
-        {
-            using value_t = DWORD;
-        };
-
-        template <>
-        struct DataMapping<Data::CompletionData>
-        {
-            using value_t = CLI::CompletionData;
-        };
-
-        template <>
-        struct DataMapping<Data::InstalledPackageVersion>
-        {
-            using value_t = std::shared_ptr<Repository::IPackageVersion>;
-        };
-
-        template <>
-        struct DataMapping<Data::UninstallString>
-        {
-            using value_t = std::string;
-        };
-
-        template <>
-        struct DataMapping<Data::PackageFamilyNames>
-        {
-            using value_t = std::vector<Utility::LocIndString>;
-        };
-
-        template <>
-        struct DataMapping<Data::ProductCodes>
-        {
-            using value_t = std::vector<Utility::LocIndString>;
-        };
-
-        template <>
-        struct DataMapping<Data::PackageCollection>
-        {
-            using value_t = CLI::PackageCollection;
-        };
-
-        template <>
-        struct DataMapping<Data::PackagesToInstall>
-        {
-            using value_t = std::vector<std::unique_ptr<Context>>;
-        };
-
-        template <>
-        struct DataMapping<Data::Sources>
-        {
-            using value_t = std::vector<Repository::Source>;
-        };
-
-        template <>
-        struct DataMapping<Data::ARPCorrelationData>
-        {
-            using value_t = Repository::Correlation::ARPCorrelationData;
-        };
-
-        template <>
-        struct DataMapping<Data::CorrelatedAppsAndFeaturesEntries>
-        {
-            using value_t = std::vector<Manifest::AppsAndFeaturesEntry>;
-        };
-
-        template <>
-        struct DataMapping<Data::Dependencies>
-        {
-            using value_t = Manifest::DependencyList;
-        };
-
-        template <>
-        struct DataMapping<Data::DependencySource>
-        {
-            using value_t = Repository::Source;
-        };
-        
-        template <>
-        struct DataMapping<Data::AllowedArchitectures>
-        {
-            using value_t = std::vector<Utility::Architecture>;
-        };
-
-        template <>
-        struct DataMapping<Data::PortableEntry>
-        {
-            using value_t = Portable::PortableEntry;
-        };
-
-        template <>
-        struct DataMapping<Data::AllowUnknownScope>
-        {
-            using value_t = bool;
-        };
-    }
-}
+// Copyright (c) Microsoft Corporation.
+// Licensed under the MIT License.
+#pragma once
+#include <winget/RepositorySource.h>
+#include <winget/Manifest.h>
+#include <winget/ARPCorrelation.h>
+#include <winget/PortableARPEntry.h>
+#include <winget/PortableEntry.h>
+#include "CompletionData.h"
+#include "PackageCollection.h"
+#include "Workflows/WorkflowBase.h"
+
+#include <filesystem>
+#include <map>
+#include <string>
+#include <utility>
+#include <variant>
+#include <vector>
+
+
+namespace AppInstaller::CLI::Execution
+{
+    // Names a piece of data stored in the context by a workflow step.
+    // Must start at 0 to enable direct access to variant in Context.
+    // Max must be last and unused.
+    enum class Data : size_t
+    {
+        Source,
+        SearchResult,
+        SourceList,
+        Package,
+        Manifest,
+        PackageVersion,
+        Installer,
+        HashPair,
+        InstallerPath,
+        LogPath,
+        InstallerArgs,
+        OperationReturnCode,
+        CompletionData,
+        InstalledPackageVersion,
+        UninstallString,
+        PackageFamilyNames,
+        ProductCodes,
+        // On export: A collection of packages to be exported to a file
+        // On import: A collection of packages read from a file
+        PackageCollection,
+        // On import and upgrade all: A collection of specific package versions to install
+        PackagesToInstall,
+        // On import: Sources for the imported packages
+        Sources,
+        ARPCorrelationData,
+        CorrelatedAppsAndFeaturesEntries,
+        Dependencies,
+        DependencySource,
+        AllowedArchitectures,
+        PortableEntry,
+        AllowUnknownScope,
+        Max
+    };
+
+    struct Context;
+
+    namespace details
+    {
+        template <Data D>
+        struct DataMapping
+        {
+            // value_t type specifies the type of this data
+        };
+
+        template <>
+        struct DataMapping<Data::Source>
+        {
+            using value_t = Repository::Source;
+        };
+
+        template <>
+        struct DataMapping<Data::SearchResult>
+        {
+            using value_t = Repository::SearchResult;
+        };
+
+        template <>
+        struct DataMapping<Data::SourceList>
+        {
+            using value_t = std::vector<Repository::SourceDetails>;
+        };
+
+        template <>
+        struct DataMapping<Data::Package>
+        {
+            using value_t = std::shared_ptr<Repository::IPackage>;
+        };
+
+        template <>
+        struct DataMapping<Data::Manifest>
+        {
+            using value_t = Manifest::Manifest;
+        };
+
+        template <>
+        struct DataMapping<Data::PackageVersion>
+        {
+            using value_t = std::shared_ptr<Repository::IPackageVersion>;
+        };
+
+        template <>
+        struct DataMapping<Data::Installer>
+        {
+            using value_t = std::optional<Manifest::ManifestInstaller>;
+        };
+
+        template <>
+        struct DataMapping<Data::HashPair>
+        {
+            using value_t = std::pair<std::vector<uint8_t>, std::vector<uint8_t>>;
+        };
+
+        template <>
+        struct DataMapping<Data::InstallerPath>
+        {
+            using value_t = std::filesystem::path;
+        };
+
+        template <>
+        struct DataMapping<Data::LogPath>
+        {
+            using value_t = std::filesystem::path;
+        };
+
+        template <>
+        struct DataMapping<Data::InstallerArgs>
+        {
+            using value_t = std::string;
+        };
+
+        template <>
+        struct DataMapping<Data::OperationReturnCode>
+        {
+            using value_t = DWORD;
+        };
+
+        template <>
+        struct DataMapping<Data::CompletionData>
+        {
+            using value_t = CLI::CompletionData;
+        };
+
+        template <>
+        struct DataMapping<Data::InstalledPackageVersion>
+        {
+            using value_t = std::shared_ptr<Repository::IPackageVersion>;
+        };
+
+        template <>
+        struct DataMapping<Data::UninstallString>
+        {
+            using value_t = std::string;
+        };
+
+        template <>
+        struct DataMapping<Data::PackageFamilyNames>
+        {
+            using value_t = std::vector<Utility::LocIndString>;
+        };
+
+        template <>
+        struct DataMapping<Data::ProductCodes>
+        {
+            using value_t = std::vector<Utility::LocIndString>;
+        };
+
+        template <>
+        struct DataMapping<Data::PackageCollection>
+        {
+            using value_t = CLI::PackageCollection;
+        };
+
+        template <>
+        struct DataMapping<Data::PackagesToInstall>
+        {
+            using value_t = std::vector<std::unique_ptr<Context>>;
+        };
+
+        template <>
+        struct DataMapping<Data::Sources>
+        {
+            using value_t = std::vector<Repository::Source>;
+        };
+
+        template <>
+        struct DataMapping<Data::ARPCorrelationData>
+        {
+            using value_t = Repository::Correlation::ARPCorrelationData;
+        };
+
+        template <>
+        struct DataMapping<Data::CorrelatedAppsAndFeaturesEntries>
+        {
+            using value_t = std::vector<Manifest::AppsAndFeaturesEntry>;
+        };
+
+        template <>
+        struct DataMapping<Data::Dependencies>
+        {
+            using value_t = Manifest::DependencyList;
+        };
+
+        template <>
+        struct DataMapping<Data::DependencySource>
+        {
+            using value_t = Repository::Source;
+        };
+        
+        template <>
+        struct DataMapping<Data::AllowedArchitectures>
+        {
+            using value_t = std::vector<Utility::Architecture>;
+        };
+
+        template <>
+        struct DataMapping<Data::PortableEntry>
+        {
+            using value_t = Portable::PortableEntry;
+        };
+
+        template <>
+        struct DataMapping<Data::AllowUnknownScope>
+        {
+            using value_t = bool;
+        };
+    }
+}