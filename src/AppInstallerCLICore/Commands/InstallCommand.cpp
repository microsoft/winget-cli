// Copyright (c) Microsoft Corporation.
// Licensed under the MIT License.
#include "pch.h"
#include "InstallCommand.h"
#include "Workflows/InstallFlow.h"
#include "Workflows/WorkflowBase.h"
#include "Resources.h"

using namespace AppInstaller::CLI::Execution;
using namespace AppInstaller::Manifest;
using namespace AppInstaller::CLI::Workflow;

namespace AppInstaller::CLI
{
    using namespace std::string_view_literals;

    constexpr std::string_view s_InstallCommand_ArgName_SilentAndInteractive = "silent|interactive"sv;

    std::vector<Argument> InstallCommand::GetArguments() const
    {
        return {
            Argument::ForType(Args::Type::Query),
            Argument::ForType(Args::Type::Manifest),
            Argument::ForType(Args::Type::Id),
            Argument::ForType(Args::Type::Name),
            Argument::ForType(Args::Type::Moniker),
            Argument::ForType(Args::Type::Version),
            Argument::ForType(Args::Type::Channel),
            Argument::ForType(Args::Type::Source),
            Argument::ForType(Args::Type::Exact),
            Argument::ForType(Args::Type::Interactive),
            Argument::ForType(Args::Type::Silent),
            Argument::ForType(Args::Type::Language),
            Argument::ForType(Args::Type::Log),
            Argument::ForType(Args::Type::Override),
            Argument::ForType(Args::Type::InstallLocation),
            Argument{ "force", Argument::NoAlias, Args::Type::Force, Resource::String::InstallForceArgumentDescription, ArgumentType::Flag },
        };
    }

    Resource::LocString InstallCommand::ShortDescription() const
    {
        return { Resource::String::InstallCommandShortDescription };
    }

    Resource::LocString InstallCommand::LongDescription() const
    {
        return { Resource::String::InstallCommandLongDescription };
    }

    std::string InstallCommand::HelpLink() const
    {
        return "https://aka.ms/winget-command-install";
    }

    void InstallCommand::ExecuteInternal(Execution::Context& context) const
    {
        context <<
            Workflow::GetManifest <<
            Workflow::EnsureMinOSVersion <<
            Workflow::SelectInstaller <<
            Workflow::EnsureApplicableInstaller <<
            Workflow::ShowInstallationDisclaimer <<
<<<<<<< HEAD
            Workflow::DownloadInstaller<<
           /*Workflow::VerifyInstallerHash <<
            Workflow::ExecuteInstaller << */
=======
            Workflow::DownloadInstaller <<
            Workflow::ExecuteInstaller <<
>>>>>>> b79bf102
            Workflow::RemoveInstaller;
    }

    void InstallCommand::ValidateArgumentsInternal(Execution::Args& execArgs) const
    {
        if (execArgs.Contains(Execution::Args::Type::Silent) && execArgs.Contains(Execution::Args::Type::Interactive))
        {
            throw CommandException(Resource::String::TooManyBehaviorsError, s_InstallCommand_ArgName_SilentAndInteractive);
        }
    }
}
<|MERGE_RESOLUTION|>--- conflicted
+++ resolved
@@ -1,82 +1,76 @@
-// Copyright (c) Microsoft Corporation.
-// Licensed under the MIT License.
-#include "pch.h"
-#include "InstallCommand.h"
-#include "Workflows/InstallFlow.h"
-#include "Workflows/WorkflowBase.h"
-#include "Resources.h"
-
-using namespace AppInstaller::CLI::Execution;
-using namespace AppInstaller::Manifest;
-using namespace AppInstaller::CLI::Workflow;
-
-namespace AppInstaller::CLI
-{
-    using namespace std::string_view_literals;
-
-    constexpr std::string_view s_InstallCommand_ArgName_SilentAndInteractive = "silent|interactive"sv;
-
-    std::vector<Argument> InstallCommand::GetArguments() const
-    {
-        return {
-            Argument::ForType(Args::Type::Query),
-            Argument::ForType(Args::Type::Manifest),
-            Argument::ForType(Args::Type::Id),
-            Argument::ForType(Args::Type::Name),
-            Argument::ForType(Args::Type::Moniker),
-            Argument::ForType(Args::Type::Version),
-            Argument::ForType(Args::Type::Channel),
-            Argument::ForType(Args::Type::Source),
-            Argument::ForType(Args::Type::Exact),
-            Argument::ForType(Args::Type::Interactive),
-            Argument::ForType(Args::Type::Silent),
-            Argument::ForType(Args::Type::Language),
-            Argument::ForType(Args::Type::Log),
-            Argument::ForType(Args::Type::Override),
-            Argument::ForType(Args::Type::InstallLocation),
-            Argument{ "force", Argument::NoAlias, Args::Type::Force, Resource::String::InstallForceArgumentDescription, ArgumentType::Flag },
-        };
-    }
-
-    Resource::LocString InstallCommand::ShortDescription() const
-    {
-        return { Resource::String::InstallCommandShortDescription };
-    }
-
-    Resource::LocString InstallCommand::LongDescription() const
-    {
-        return { Resource::String::InstallCommandLongDescription };
-    }
-
-    std::string InstallCommand::HelpLink() const
-    {
-        return "https://aka.ms/winget-command-install";
-    }
-
-    void InstallCommand::ExecuteInternal(Execution::Context& context) const
-    {
-        context <<
-            Workflow::GetManifest <<
-            Workflow::EnsureMinOSVersion <<
-            Workflow::SelectInstaller <<
-            Workflow::EnsureApplicableInstaller <<
-            Workflow::ShowInstallationDisclaimer <<
-<<<<<<< HEAD
-            Workflow::DownloadInstaller<<
-           /*Workflow::VerifyInstallerHash <<
-            Workflow::ExecuteInstaller << */
-=======
-            Workflow::DownloadInstaller <<
-            Workflow::ExecuteInstaller <<
->>>>>>> b79bf102
-            Workflow::RemoveInstaller;
-    }
-
-    void InstallCommand::ValidateArgumentsInternal(Execution::Args& execArgs) const
-    {
-        if (execArgs.Contains(Execution::Args::Type::Silent) && execArgs.Contains(Execution::Args::Type::Interactive))
-        {
-            throw CommandException(Resource::String::TooManyBehaviorsError, s_InstallCommand_ArgName_SilentAndInteractive);
-        }
-    }
-}
+// Copyright (c) Microsoft Corporation.
+// Licensed under the MIT License.
+#include "pch.h"
+#include "InstallCommand.h"
+#include "Workflows/InstallFlow.h"
+#include "Workflows/WorkflowBase.h"
+#include "Resources.h"
+
+using namespace AppInstaller::CLI::Execution;
+using namespace AppInstaller::Manifest;
+using namespace AppInstaller::CLI::Workflow;
+
+namespace AppInstaller::CLI
+{
+    using namespace std::string_view_literals;
+
+    constexpr std::string_view s_InstallCommand_ArgName_SilentAndInteractive = "silent|interactive"sv;
+
+    std::vector<Argument> InstallCommand::GetArguments() const
+    {
+        return {
+            Argument::ForType(Args::Type::Query),
+            Argument::ForType(Args::Type::Manifest),
+            Argument::ForType(Args::Type::Id),
+            Argument::ForType(Args::Type::Name),
+            Argument::ForType(Args::Type::Moniker),
+            Argument::ForType(Args::Type::Version),
+            Argument::ForType(Args::Type::Channel),
+            Argument::ForType(Args::Type::Source),
+            Argument::ForType(Args::Type::Exact),
+            Argument::ForType(Args::Type::Interactive),
+            Argument::ForType(Args::Type::Silent),
+            Argument::ForType(Args::Type::Language),
+            Argument::ForType(Args::Type::Log),
+            Argument::ForType(Args::Type::Override),
+            Argument::ForType(Args::Type::InstallLocation),
+            Argument{ "force", Argument::NoAlias, Args::Type::Force, Resource::String::InstallForceArgumentDescription, ArgumentType::Flag },
+        };
+    }
+
+    Resource::LocString InstallCommand::ShortDescription() const
+    {
+        return { Resource::String::InstallCommandShortDescription };
+    }
+
+    Resource::LocString InstallCommand::LongDescription() const
+    {
+        return { Resource::String::InstallCommandLongDescription };
+    }
+
+    std::string InstallCommand::HelpLink() const
+    {
+        return "https://aka.ms/winget-command-install";
+    }
+
+    void InstallCommand::ExecuteInternal(Execution::Context& context) const
+    {
+        context <<
+            Workflow::GetManifest <<
+            Workflow::EnsureMinOSVersion <<
+            Workflow::SelectInstaller <<
+            Workflow::EnsureApplicableInstaller <<
+            Workflow::ShowInstallationDisclaimer <<
+            Workflow::DownloadInstaller <<
+            Workflow::ExecuteInstaller <<
+            Workflow::RemoveInstaller;
+    }
+
+    void InstallCommand::ValidateArgumentsInternal(Execution::Args& execArgs) const
+    {
+        if (execArgs.Contains(Execution::Args::Type::Silent) && execArgs.Contains(Execution::Args::Type::Interactive))
+        {
+            throw CommandException(Resource::String::TooManyBehaviorsError, s_InstallCommand_ArgName_SilentAndInteractive);
+        }
+    }
+}