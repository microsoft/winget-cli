--- conflicted
+++ resolved
@@ -1,116 +1,104 @@
-// Copyright (c) Microsoft Corporation.
-// Licensed under the MIT License.
-#include "pch.h"
-#include "InstallCommand.h"
-#include "Workflows/CompletionFlow.h"
-#include "Workflows/InstallFlow.h"
-#include "Workflows/WorkflowBase.h"
-#include "Resources.h"
-
-using namespace AppInstaller::CLI::Execution;
-using namespace AppInstaller::Manifest;
-using namespace AppInstaller::CLI::Workflow;
-
-namespace AppInstaller::CLI
-{
-    std::vector<Argument> InstallCommand::GetArguments() const
-    {
-        return {
-            Argument::ForType(Args::Type::Query),
-            Argument::ForType(Args::Type::Manifest),
-            Argument::ForType(Args::Type::Id),
-            Argument::ForType(Args::Type::Name),
-            Argument::ForType(Args::Type::Moniker),
-            Argument::ForType(Args::Type::Version),
-            Argument::ForType(Args::Type::Channel),
-            Argument::ForType(Args::Type::Source),
-            Argument::ForType(Args::Type::Exact),
-            Argument::ForType(Args::Type::Interactive),
-            Argument::ForType(Args::Type::Silent),
-            Argument::ForType(Args::Type::Language),
-            Argument::ForType(Args::Type::Log),
-            Argument::ForType(Args::Type::Override),
-            Argument::ForType(Args::Type::InstallLocation),
-            Argument{ "force", Argument::NoAlias, Args::Type::Force, Resource::String::InstallForceArgumentDescription, ArgumentType::Flag },
-        };
-    }
-
-    Resource::LocString InstallCommand::ShortDescription() const
-    {
-        return { Resource::String::InstallCommandShortDescription };
-    }
-
-    Resource::LocString InstallCommand::LongDescription() const
-    {
-        return { Resource::String::InstallCommandLongDescription };
-    }
-
-    void InstallCommand::Complete(Execution::Context& context, Execution::Args::Type valueType) const
-    {
-        switch (valueType)
-        {
-        case Execution::Args::Type::Query:
-        case Execution::Args::Type::Manifest:
-        case Execution::Args::Type::Id:
-        case Execution::Args::Type::Name:
-        case Execution::Args::Type::Moniker:
-        case Execution::Args::Type::Version:
-        case Execution::Args::Type::Channel:
-        case Execution::Args::Type::Source:
-            context <<
-                Workflow::CompleteWithSingleSemanticsForValue(valueType);
-            break;
-        case Execution::Args::Type::Language:
-            // May well move to CompleteWithSingleSemanticsForValue,
-            // but for now output nothing.
-            context <<
-                Workflow::CompleteWithEmptySet;
-            break;
-        case Execution::Args::Type::Log:
-        case Execution::Args::Type::InstallLocation:
-            // Intentionally output nothing to allow pass through to filesystem.
-            break;
-        }
-    }
-
-    std::string InstallCommand::HelpLink() const
-    {
-        return "https://aka.ms/winget-command-install";
-    }
-
-    void InstallCommand::ValidateArgumentsInternal(Execution::Args& execArgs) const
-    {
-        if (execArgs.Contains(Execution::Args::Type::Manifest) &&
-            (execArgs.Contains(Execution::Args::Type::Query) ||
-             execArgs.Contains(Execution::Args::Type::Id) ||
-             execArgs.Contains(Execution::Args::Type::Name) ||
-             execArgs.Contains(Execution::Args::Type::Moniker) ||
-             execArgs.Contains(Execution::Args::Type::Version) ||
-             execArgs.Contains(Execution::Args::Type::Channel) ||
-             execArgs.Contains(Execution::Args::Type::Source) ||
-             execArgs.Contains(Execution::Args::Type::Exact)))
-        {
-            throw CommandException(Resource::String::BothManifestAndSearchQueryProvided, "");
-        }
-    }
-
-    void InstallCommand::ExecuteInternal(Execution::Context& context) const
-    {
-        context <<
-            Workflow::ReportExecutionStage(ExecutionStage::Discovery) <<
-            Workflow::GetManifest <<
-<<<<<<< HEAD
-            Workflow::SelectInstaller <<
-            Workflow::EnsureApplicableInstaller <<
-            Workflow::ShowInstallationDisclaimer <<
-            Workflow::ReportExecutionStage(ExecutionStage::Download) <<
-            Workflow::DownloadInstaller <<
-            Workflow::ReportExecutionStage(ExecutionStage::Execution) <<
-            Workflow::ExecuteInstaller <<
-            Workflow::ReportExecutionStage(ExecutionStage::PostExecution) <<
-            Workflow::RemoveInstaller;
-=======
-            Workflow::InstallPackageVersion;
->>>>>>> 009e6849
-    }
-}
+// Copyright (c) Microsoft Corporation.
+// Licensed under the MIT License.
+#include "pch.h"
+#include "InstallCommand.h"
+#include "Workflows/CompletionFlow.h"
+#include "Workflows/InstallFlow.h"
+#include "Workflows/WorkflowBase.h"
+#include "Resources.h"
+
+using namespace AppInstaller::CLI::Execution;
+using namespace AppInstaller::Manifest;
+using namespace AppInstaller::CLI::Workflow;
+
+namespace AppInstaller::CLI
+{
+    std::vector<Argument> InstallCommand::GetArguments() const
+    {
+        return {
+            Argument::ForType(Args::Type::Query),
+            Argument::ForType(Args::Type::Manifest),
+            Argument::ForType(Args::Type::Id),
+            Argument::ForType(Args::Type::Name),
+            Argument::ForType(Args::Type::Moniker),
+            Argument::ForType(Args::Type::Version),
+            Argument::ForType(Args::Type::Channel),
+            Argument::ForType(Args::Type::Source),
+            Argument::ForType(Args::Type::Exact),
+            Argument::ForType(Args::Type::Interactive),
+            Argument::ForType(Args::Type::Silent),
+            Argument::ForType(Args::Type::Language),
+            Argument::ForType(Args::Type::Log),
+            Argument::ForType(Args::Type::Override),
+            Argument::ForType(Args::Type::InstallLocation),
+            Argument{ "force", Argument::NoAlias, Args::Type::Force, Resource::String::InstallForceArgumentDescription, ArgumentType::Flag },
+        };
+    }
+
+    Resource::LocString InstallCommand::ShortDescription() const
+    {
+        return { Resource::String::InstallCommandShortDescription };
+    }
+
+    Resource::LocString InstallCommand::LongDescription() const
+    {
+        return { Resource::String::InstallCommandLongDescription };
+    }
+
+    void InstallCommand::Complete(Execution::Context& context, Execution::Args::Type valueType) const
+    {
+        switch (valueType)
+        {
+        case Execution::Args::Type::Query:
+        case Execution::Args::Type::Manifest:
+        case Execution::Args::Type::Id:
+        case Execution::Args::Type::Name:
+        case Execution::Args::Type::Moniker:
+        case Execution::Args::Type::Version:
+        case Execution::Args::Type::Channel:
+        case Execution::Args::Type::Source:
+            context <<
+                Workflow::CompleteWithSingleSemanticsForValue(valueType);
+            break;
+        case Execution::Args::Type::Language:
+            // May well move to CompleteWithSingleSemanticsForValue,
+            // but for now output nothing.
+            context <<
+                Workflow::CompleteWithEmptySet;
+            break;
+        case Execution::Args::Type::Log:
+        case Execution::Args::Type::InstallLocation:
+            // Intentionally output nothing to allow pass through to filesystem.
+            break;
+        }
+    }
+
+    std::string InstallCommand::HelpLink() const
+    {
+        return "https://aka.ms/winget-command-install";
+    }
+
+    void InstallCommand::ValidateArgumentsInternal(Execution::Args& execArgs) const
+    {
+        if (execArgs.Contains(Execution::Args::Type::Manifest) &&
+            (execArgs.Contains(Execution::Args::Type::Query) ||
+             execArgs.Contains(Execution::Args::Type::Id) ||
+             execArgs.Contains(Execution::Args::Type::Name) ||
+             execArgs.Contains(Execution::Args::Type::Moniker) ||
+             execArgs.Contains(Execution::Args::Type::Version) ||
+             execArgs.Contains(Execution::Args::Type::Channel) ||
+             execArgs.Contains(Execution::Args::Type::Source) ||
+             execArgs.Contains(Execution::Args::Type::Exact)))
+        {
+            throw CommandException(Resource::String::BothManifestAndSearchQueryProvided, "");
+        }
+    }
+
+    void InstallCommand::ExecuteInternal(Execution::Context& context) const
+    {
+        context <<
+            Workflow::ReportExecutionStage(ExecutionStage::Discovery) <<
+            Workflow::GetManifest <<
+            Workflow::InstallPackageVersion;
+    }
+}