// Copyright (c) Microsoft Corporation.
// Licensed under the MIT License.
#include "pch.h"
#include "InstallCommand.h"
#include "Workflows/CompletionFlow.h"
#include "Workflows/InstallFlow.h"
#include "Workflows/WorkflowBase.h"
#include "Resources.h"

using namespace AppInstaller::CLI::Execution;
using namespace AppInstaller::CLI::Workflow;
using namespace AppInstaller::Manifest;
using namespace AppInstaller::Utility::literals;

namespace AppInstaller::CLI
{
    namespace
    {
        constexpr Utility::LocIndView s_ArgumentName_Scope = "scope"_liv;
    }

    std::vector<Argument> InstallCommand::GetArguments() const
    {
        return {
            Argument::ForType(Args::Type::Query),
            Argument::ForType(Args::Type::Manifest),
            Argument::ForType(Args::Type::Id),
            Argument::ForType(Args::Type::Name),
            Argument::ForType(Args::Type::Moniker),
            Argument::ForType(Args::Type::Version),
            Argument::ForType(Args::Type::Channel),
            Argument::ForType(Args::Type::Source),
            Argument{ s_ArgumentName_Scope, Argument::NoAlias, Args::Type::InstallScope, Resource::String::InstallScopeDescription, ArgumentType::Standard, Argument::Visibility::Help },
            Argument::ForType(Args::Type::Exact),
            Argument::ForType(Args::Type::Interactive),
            Argument::ForType(Args::Type::Silent),
            Argument::ForType(Args::Type::Locale),
            Argument::ForType(Args::Type::Log),
            Argument::ForType(Args::Type::Override),
            Argument::ForType(Args::Type::InstallLocation),
            Argument::ForType(Args::Type::HashOverride),
            Argument::ForType(Args::Type::AcceptPackageAgreements),
<<<<<<< HEAD
            Argument::ForType(Args::Type::AcceptSourceAgreements),
=======
            Argument::ForType(Args::Type::CustomHeader),
>>>>>>> f66d3cf0
        };
    }

    Resource::LocString InstallCommand::ShortDescription() const
    {
        return { Resource::String::InstallCommandShortDescription };
    }

    Resource::LocString InstallCommand::LongDescription() const
    {
        return { Resource::String::InstallCommandLongDescription };
    }

    void InstallCommand::Complete(Context& context, Args::Type valueType) const
    {
        switch (valueType)
        {
        case Args::Type::Query:
        case Args::Type::Manifest:
        case Args::Type::Id:
        case Args::Type::Name:
        case Args::Type::Moniker:
        case Args::Type::Version:
        case Args::Type::Channel:
        case Args::Type::Source:
            context <<
                Workflow::CompleteWithSingleSemanticsForValue(valueType);
            break;
        case Args::Type::Locale:
            // May well move to CompleteWithSingleSemanticsForValue,
            // but for now output nothing.
            context <<
                Workflow::CompleteWithEmptySet;
            break;
        case Args::Type::Log:
        case Args::Type::InstallLocation:
            // Intentionally output nothing to allow pass through to filesystem.
            break;
        }
    }

    std::string InstallCommand::HelpLink() const
    {
        return "https://aka.ms/winget-command-install";
    }

    void InstallCommand::ValidateArgumentsInternal(Args& execArgs) const
    {
        if (execArgs.Contains(Args::Type::Manifest) &&
            (execArgs.Contains(Args::Type::Query) ||
             execArgs.Contains(Args::Type::Id) ||
             execArgs.Contains(Args::Type::Name) ||
             execArgs.Contains(Args::Type::Moniker) ||
             execArgs.Contains(Args::Type::Version) ||
             execArgs.Contains(Args::Type::Channel) ||
             execArgs.Contains(Args::Type::Source) ||
             execArgs.Contains(Args::Type::Exact)))
        {
            throw CommandException(Resource::String::BothManifestAndSearchQueryProvided);
        }

        if (execArgs.Contains(Args::Type::InstallScope))
        {
            if (ConvertToScopeEnum(execArgs.GetArg(Args::Type::InstallScope)) == Manifest::ScopeEnum::Unknown)
            {
                throw CommandException(Resource::String::InvalidArgumentValueError, s_ArgumentName_Scope, { "user"_lis, "machine"_lis });
            }
        }

        if (execArgs.Contains(Args::Type::Locale))
        {
            if (!Locale::IsWellFormedBcp47Tag(execArgs.GetArg(Args::Type::Locale)))
            {
                throw CommandException(Resource::String::InvalidArgumentValueErrorWithoutValidValues, Argument::ForType(Args::Type::Locale).Name(), {});
            }
        }
    }

    void InstallCommand::ExecuteInternal(Context& context) const
    {
        context <<
            Workflow::ReportExecutionStage(ExecutionStage::Discovery) <<
            Workflow::GetManifest <<
            Workflow::SelectInstaller <<
            Workflow::EnsureApplicableInstaller <<
            Workflow::InstallSinglePackage;
    }
}
<|MERGE_RESOLUTION|>--- conflicted
+++ resolved
@@ -1,135 +1,132 @@
-// Copyright (c) Microsoft Corporation.
-// Licensed under the MIT License.
-#include "pch.h"
-#include "InstallCommand.h"
-#include "Workflows/CompletionFlow.h"
-#include "Workflows/InstallFlow.h"
-#include "Workflows/WorkflowBase.h"
-#include "Resources.h"
-
-using namespace AppInstaller::CLI::Execution;
-using namespace AppInstaller::CLI::Workflow;
-using namespace AppInstaller::Manifest;
-using namespace AppInstaller::Utility::literals;
-
-namespace AppInstaller::CLI
-{
-    namespace
-    {
-        constexpr Utility::LocIndView s_ArgumentName_Scope = "scope"_liv;
-    }
-
-    std::vector<Argument> InstallCommand::GetArguments() const
-    {
-        return {
-            Argument::ForType(Args::Type::Query),
-            Argument::ForType(Args::Type::Manifest),
-            Argument::ForType(Args::Type::Id),
-            Argument::ForType(Args::Type::Name),
-            Argument::ForType(Args::Type::Moniker),
-            Argument::ForType(Args::Type::Version),
-            Argument::ForType(Args::Type::Channel),
-            Argument::ForType(Args::Type::Source),
-            Argument{ s_ArgumentName_Scope, Argument::NoAlias, Args::Type::InstallScope, Resource::String::InstallScopeDescription, ArgumentType::Standard, Argument::Visibility::Help },
-            Argument::ForType(Args::Type::Exact),
-            Argument::ForType(Args::Type::Interactive),
-            Argument::ForType(Args::Type::Silent),
-            Argument::ForType(Args::Type::Locale),
-            Argument::ForType(Args::Type::Log),
-            Argument::ForType(Args::Type::Override),
-            Argument::ForType(Args::Type::InstallLocation),
-            Argument::ForType(Args::Type::HashOverride),
-            Argument::ForType(Args::Type::AcceptPackageAgreements),
-<<<<<<< HEAD
-            Argument::ForType(Args::Type::AcceptSourceAgreements),
-=======
-            Argument::ForType(Args::Type::CustomHeader),
->>>>>>> f66d3cf0
-        };
-    }
-
-    Resource::LocString InstallCommand::ShortDescription() const
-    {
-        return { Resource::String::InstallCommandShortDescription };
-    }
-
-    Resource::LocString InstallCommand::LongDescription() const
-    {
-        return { Resource::String::InstallCommandLongDescription };
-    }
-
-    void InstallCommand::Complete(Context& context, Args::Type valueType) const
-    {
-        switch (valueType)
-        {
-        case Args::Type::Query:
-        case Args::Type::Manifest:
-        case Args::Type::Id:
-        case Args::Type::Name:
-        case Args::Type::Moniker:
-        case Args::Type::Version:
-        case Args::Type::Channel:
-        case Args::Type::Source:
-            context <<
-                Workflow::CompleteWithSingleSemanticsForValue(valueType);
-            break;
-        case Args::Type::Locale:
-            // May well move to CompleteWithSingleSemanticsForValue,
-            // but for now output nothing.
-            context <<
-                Workflow::CompleteWithEmptySet;
-            break;
-        case Args::Type::Log:
-        case Args::Type::InstallLocation:
-            // Intentionally output nothing to allow pass through to filesystem.
-            break;
-        }
-    }
-
-    std::string InstallCommand::HelpLink() const
-    {
-        return "https://aka.ms/winget-command-install";
-    }
-
-    void InstallCommand::ValidateArgumentsInternal(Args& execArgs) const
-    {
-        if (execArgs.Contains(Args::Type::Manifest) &&
-            (execArgs.Contains(Args::Type::Query) ||
-             execArgs.Contains(Args::Type::Id) ||
-             execArgs.Contains(Args::Type::Name) ||
-             execArgs.Contains(Args::Type::Moniker) ||
-             execArgs.Contains(Args::Type::Version) ||
-             execArgs.Contains(Args::Type::Channel) ||
-             execArgs.Contains(Args::Type::Source) ||
-             execArgs.Contains(Args::Type::Exact)))
-        {
-            throw CommandException(Resource::String::BothManifestAndSearchQueryProvided);
-        }
-
-        if (execArgs.Contains(Args::Type::InstallScope))
-        {
-            if (ConvertToScopeEnum(execArgs.GetArg(Args::Type::InstallScope)) == Manifest::ScopeEnum::Unknown)
-            {
-                throw CommandException(Resource::String::InvalidArgumentValueError, s_ArgumentName_Scope, { "user"_lis, "machine"_lis });
-            }
-        }
-
-        if (execArgs.Contains(Args::Type::Locale))
-        {
-            if (!Locale::IsWellFormedBcp47Tag(execArgs.GetArg(Args::Type::Locale)))
-            {
-                throw CommandException(Resource::String::InvalidArgumentValueErrorWithoutValidValues, Argument::ForType(Args::Type::Locale).Name(), {});
-            }
-        }
-    }
-
-    void InstallCommand::ExecuteInternal(Context& context) const
-    {
-        context <<
-            Workflow::ReportExecutionStage(ExecutionStage::Discovery) <<
-            Workflow::GetManifest <<
-            Workflow::SelectInstaller <<
-            Workflow::EnsureApplicableInstaller <<
-            Workflow::InstallSinglePackage;
-    }
-}
+// Copyright (c) Microsoft Corporation.
+// Licensed under the MIT License.
+#include "pch.h"
+#include "InstallCommand.h"
+#include "Workflows/CompletionFlow.h"
+#include "Workflows/InstallFlow.h"
+#include "Workflows/WorkflowBase.h"
+#include "Resources.h"
+
+using namespace AppInstaller::CLI::Execution;
+using namespace AppInstaller::CLI::Workflow;
+using namespace AppInstaller::Manifest;
+using namespace AppInstaller::Utility::literals;
+
+namespace AppInstaller::CLI
+{
+    namespace
+    {
+        constexpr Utility::LocIndView s_ArgumentName_Scope = "scope"_liv;
+    }
+
+    std::vector<Argument> InstallCommand::GetArguments() const
+    {
+        return {
+            Argument::ForType(Args::Type::Query),
+            Argument::ForType(Args::Type::Manifest),
+            Argument::ForType(Args::Type::Id),
+            Argument::ForType(Args::Type::Name),
+            Argument::ForType(Args::Type::Moniker),
+            Argument::ForType(Args::Type::Version),
+            Argument::ForType(Args::Type::Channel),
+            Argument::ForType(Args::Type::Source),
+            Argument{ s_ArgumentName_Scope, Argument::NoAlias, Args::Type::InstallScope, Resource::String::InstallScopeDescription, ArgumentType::Standard, Argument::Visibility::Help },
+            Argument::ForType(Args::Type::Exact),
+            Argument::ForType(Args::Type::Interactive),
+            Argument::ForType(Args::Type::Silent),
+            Argument::ForType(Args::Type::Locale),
+            Argument::ForType(Args::Type::Log),
+            Argument::ForType(Args::Type::Override),
+            Argument::ForType(Args::Type::InstallLocation),
+            Argument::ForType(Args::Type::HashOverride),
+            Argument::ForType(Args::Type::AcceptPackageAgreements),
+            Argument::ForType(Args::Type::CustomHeader),
+            Argument::ForType(Args::Type::AcceptSourceAgreements),
+        };
+    }
+
+    Resource::LocString InstallCommand::ShortDescription() const
+    {
+        return { Resource::String::InstallCommandShortDescription };
+    }
+
+    Resource::LocString InstallCommand::LongDescription() const
+    {
+        return { Resource::String::InstallCommandLongDescription };
+    }
+
+    void InstallCommand::Complete(Context& context, Args::Type valueType) const
+    {
+        switch (valueType)
+        {
+        case Args::Type::Query:
+        case Args::Type::Manifest:
+        case Args::Type::Id:
+        case Args::Type::Name:
+        case Args::Type::Moniker:
+        case Args::Type::Version:
+        case Args::Type::Channel:
+        case Args::Type::Source:
+            context <<
+                Workflow::CompleteWithSingleSemanticsForValue(valueType);
+            break;
+        case Args::Type::Locale:
+            // May well move to CompleteWithSingleSemanticsForValue,
+            // but for now output nothing.
+            context <<
+                Workflow::CompleteWithEmptySet;
+            break;
+        case Args::Type::Log:
+        case Args::Type::InstallLocation:
+            // Intentionally output nothing to allow pass through to filesystem.
+            break;
+        }
+    }
+
+    std::string InstallCommand::HelpLink() const
+    {
+        return "https://aka.ms/winget-command-install";
+    }
+
+    void InstallCommand::ValidateArgumentsInternal(Args& execArgs) const
+    {
+        if (execArgs.Contains(Args::Type::Manifest) &&
+            (execArgs.Contains(Args::Type::Query) ||
+             execArgs.Contains(Args::Type::Id) ||
+             execArgs.Contains(Args::Type::Name) ||
+             execArgs.Contains(Args::Type::Moniker) ||
+             execArgs.Contains(Args::Type::Version) ||
+             execArgs.Contains(Args::Type::Channel) ||
+             execArgs.Contains(Args::Type::Source) ||
+             execArgs.Contains(Args::Type::Exact)))
+        {
+            throw CommandException(Resource::String::BothManifestAndSearchQueryProvided);
+        }
+
+        if (execArgs.Contains(Args::Type::InstallScope))
+        {
+            if (ConvertToScopeEnum(execArgs.GetArg(Args::Type::InstallScope)) == Manifest::ScopeEnum::Unknown)
+            {
+                throw CommandException(Resource::String::InvalidArgumentValueError, s_ArgumentName_Scope, { "user"_lis, "machine"_lis });
+            }
+        }
+
+        if (execArgs.Contains(Args::Type::Locale))
+        {
+            if (!Locale::IsWellFormedBcp47Tag(execArgs.GetArg(Args::Type::Locale)))
+            {
+                throw CommandException(Resource::String::InvalidArgumentValueErrorWithoutValidValues, Argument::ForType(Args::Type::Locale).Name(), {});
+            }
+        }
+    }
+
+    void InstallCommand::ExecuteInternal(Context& context) const
+    {
+        context <<
+            Workflow::ReportExecutionStage(ExecutionStage::Discovery) <<
+            Workflow::GetManifest <<
+            Workflow::SelectInstaller <<
+            Workflow::EnsureApplicableInstaller <<
+            Workflow::InstallSinglePackage;
+    }
+}