// Copyright (c) Microsoft Corporation.
// Licensed under the MIT License.
#include "pch.h"
#include "UninstallCommand.h"
#include "Workflows/UninstallFlow.h"
#include "Workflows/InstallFlow.h"
#include "Workflows/CompletionFlow.h"
#include "Workflows/WorkflowBase.h"
#include "Workflows/DependenciesFlow.h"
#include "Resources.h"

using AppInstaller::CLI::Execution::Args;
using AppInstaller::CLI::Workflow::ExecutionStage;

namespace AppInstaller::CLI
{
    std::vector<Argument> UninstallCommand::GetArguments() const
    {
        return
        {
            Argument::ForType(Args::Type::Query),
            Argument::ForType(Args::Type::Manifest),
            Argument::ForType(Args::Type::Id),
            Argument::ForType(Args::Type::Name),
            Argument::ForType(Args::Type::Moniker),
            Argument::ForType(Args::Type::Version),
            Argument::ForType(Args::Type::Channel),
            Argument::ForType(Args::Type::Source),
            Argument::ForType(Args::Type::Exact),
            Argument::ForType(Args::Type::Interactive),
            Argument::ForType(Args::Type::Silent),
            Argument::ForType(Args::Type::Log),
<<<<<<< HEAD
            Argument::ForType(Args::Type::AcceptSourceAgreements),
=======
            Argument::ForType(Args::Type::CustomHeader),
>>>>>>> f66d3cf0
        };
    }

    Resource::LocString UninstallCommand::ShortDescription() const
    {
        return { Resource::String::UninstallCommandShortDescription };
    }

    Resource::LocString UninstallCommand::LongDescription() const
    {
        return { Resource::String::UninstallCommandLongDescription };
    }

    void UninstallCommand::Complete(Execution::Context& context, Execution::Args::Type valueType) const
    {
        if (valueType == Execution::Args::Type::Manifest ||
            valueType == Execution::Args::Type::Log)
        {
            // Intentionally output nothing to allow pass through to filesystem.
            return;
        }

        context <<
            Workflow::OpenSource <<
            Workflow::OpenCompositeSource(Repository::PredefinedSource::Installed);

        switch (valueType)
        {
        case Execution::Args::Type::Query:
            context <<
                Workflow::RequireCompletionWordNonEmpty <<
                Workflow::SearchSourceForManyCompletion <<
                Workflow::CompleteWithMatchedField;
            break;
        case Execution::Args::Type::Id:
        case Execution::Args::Type::Name:
        case Execution::Args::Type::Moniker:
        case Execution::Args::Type::Version:
        case Execution::Args::Type::Channel:
        case Execution::Args::Type::Source:
            context <<
                Workflow::CompleteWithSingleSemanticsForValueUsingExistingSource(valueType);
            break;
        }
    }

    std::string UninstallCommand::HelpLink() const
    {
        return "https://aka.ms/winget-command-uninstall";
    }

    void UninstallCommand::ValidateArgumentsInternal(Execution::Args& execArgs) const
    {
        if (execArgs.Contains(Execution::Args::Type::Manifest) &&
            (execArgs.Contains(Execution::Args::Type::Query) ||
             execArgs.Contains(Execution::Args::Type::Id) ||
             execArgs.Contains(Execution::Args::Type::Name) ||
             execArgs.Contains(Execution::Args::Type::Moniker) ||
             execArgs.Contains(Execution::Args::Type::Version) ||
             execArgs.Contains(Execution::Args::Type::Channel) ||
             execArgs.Contains(Execution::Args::Type::Source) ||
             execArgs.Contains(Execution::Args::Type::Exact)))
        {
            throw CommandException(Resource::String::BothManifestAndSearchQueryProvided, "");
        }
    }

    void UninstallCommand::ExecuteInternal(Execution::Context& context) const
    {
        // open the sources where to search for the package
        context <<
            Workflow::ReportExecutionStage(ExecutionStage::Discovery) <<
            Workflow::OpenSource <<
            Workflow::OpenCompositeSource(Repository::PredefinedSource::Installed) <<
            Workflow::HandleSourceAgreements;

        // find the uninstaller
        if (context.Args.Contains(Execution::Args::Type::Manifest))
        {
            // --manifest case where new manifest is provided
            context <<
                Workflow::GetManifestFromArg <<
                Workflow::ReportManifestIdentity <<
                Workflow::SearchSourceUsingManifest <<
                Workflow::EnsureOneMatchFromSearchResult(true);
        }
        else
        {
            // search for a single package to uninstall
            context <<
                Workflow::SearchSourceForSingle <<
                Workflow::EnsureOneMatchFromSearchResult(true) <<
                Workflow::ReportPackageIdentity;
        }

        context <<
            Workflow::GetInstalledPackageVersion <<
            Workflow::GetUninstallInfo <<
            Workflow::GetDependenciesInfoForUninstall <<
            Workflow::ReportDependencies(Resource::String::UninstallCommandReportDependencies) <<
            Workflow::ReportExecutionStage(ExecutionStage::Execution) <<
            Workflow::ExecuteUninstaller <<
            Workflow::ReportExecutionStage(ExecutionStage::PostExecution);
    }
}<|MERGE_RESOLUTION|>--- conflicted
+++ resolved
@@ -30,11 +30,8 @@
             Argument::ForType(Args::Type::Interactive),
             Argument::ForType(Args::Type::Silent),
             Argument::ForType(Args::Type::Log),
-<<<<<<< HEAD
+            Argument::ForType(Args::Type::CustomHeader),
             Argument::ForType(Args::Type::AcceptSourceAgreements),
-=======
-            Argument::ForType(Args::Type::CustomHeader),
->>>>>>> f66d3cf0
         };
     }
 
