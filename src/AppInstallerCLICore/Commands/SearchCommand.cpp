// Copyright (c) Microsoft Corporation.
// Licensed under the MIT License.
#include "pch.h"
#include "SearchCommand.h"
#include "Localization.h"
#include "Workflows/SearchFlow.h"

namespace AppInstaller::CLI
{
    using namespace AppInstaller::Workflow;
    using namespace std::string_view_literals;

    constexpr std::string_view s_SearchCommand_ArgName_Query = "query"sv;
    constexpr std::string_view s_SearchCommand_ArgName_Id = "id"sv;
    constexpr std::string_view s_SearchCommand_ArgName_Name = "name"sv;
    constexpr std::string_view s_SearchCommand_ArgName_Moniker = "moniker"sv;
    constexpr std::string_view s_SearchCommand_ArgName_Tag = "tag"sv;
    constexpr std::string_view s_SearchCommand_ArgName_Command = "command"sv;
    constexpr std::string_view s_SearchCommand_ArgName_Source = "source"sv;
    constexpr std::string_view s_SearchCommand_ArgName_Count = "count"sv;
    constexpr std::string_view s_SearchCommand_ArgName_Exact = "exact"sv;

    std::vector<Argument> SearchCommand::GetArguments() const
    {
        return {
<<<<<<< HEAD
            Argument{ s_SearchCommand_ArgName_Query, ExecutionArgs::Type::Query, LOCME("The query used to search for an app"), ArgumentType::Positional, true },
            Argument{ s_SearchCommand_ArgName_Id, ExecutionArgs::Type::Id, LOCME("If specified, filter the results by id"), ArgumentType::Standard },
            Argument{ s_SearchCommand_ArgName_Name, ExecutionArgs::Type::Name, LOCME("If specified, filter the results by name"), ArgumentType::Standard },
            Argument{ s_SearchCommand_ArgName_Moniker, ExecutionArgs::Type::Moniker, LOCME("If specified, filter the results by app moniker"), ArgumentType::Standard },
            Argument{ s_SearchCommand_ArgName_Tag, ExecutionArgs::Type::Tag, LOCME("If specified, filter the results by tag"), ArgumentType::Standard },
            Argument{ s_SearchCommand_ArgName_Command, ExecutionArgs::Type::Command, LOCME("If specified, filter the results by command"), ArgumentType::Standard },
            Argument{ s_SearchCommand_ArgName_Source, ExecutionArgs::Type::Source, LOCME("If specified, find app using the specified source. Default is all source"), ArgumentType::Standard },
            Argument{ s_SearchCommand_ArgName_Count, ExecutionArgs::Type::Count, LOCME("If specified, find app and show only up to specified number of results."), ArgumentType::Standard },
            Argument{ s_SearchCommand_ArgName_Exact, ExecutionArgs::Type::Exact, LOCME("If specified, find app using exact match"), ArgumentType::Flag },
=======
            Argument{ ARG_QUERY, LOCME("The query used to search for an app"), ArgumentType::Positional, false },
            Argument{ ARG_ID, LOCME("If specified, filter the results by id"), ArgumentType::Standard },
            Argument{ ARG_NAME, LOCME("If specified, filter the results by name"), ArgumentType::Standard },
            Argument{ ARG_MONIKER, LOCME("If specified, filter the results by app moniker"), ArgumentType::Standard },
            Argument{ ARG_TAG, LOCME("If specified, filter the results by tag"), ArgumentType::Standard },
            Argument{ ARG_COMMAND, LOCME("If specified, filter the results by command"), ArgumentType::Standard },
            Argument{ ARG_SOURCE, LOCME("If specified, find app using the specified source. Default is all source"), ArgumentType::Standard },
            Argument{ ARG_COUNT, LOCME("If specified, find app and show only up to specified number of results."), ArgumentType::Standard },
            Argument{ ARG_EXACT, LOCME("If specified, find app using exact match"), ArgumentType::Flag },
>>>>>>> 38bc61c8
        };
    }

    std::string SearchCommand::ShortDescription() const
    {
        return LOCME("Find and show basic info of apps");
    }

    std::vector<std::string> SearchCommand::GetLongDescription() const
    {
        return {
            LOCME("Find and show basic info of apps"),
        };
    }

    void SearchCommand::ExecuteInternal(ExecutionContext& context) const
    {
        SearchFlow appSearch{ context };

        appSearch.Execute();
    }
}
<|MERGE_RESOLUTION|>--- conflicted
+++ resolved
@@ -1,68 +1,56 @@
-// Copyright (c) Microsoft Corporation.
-// Licensed under the MIT License.
-#include "pch.h"
-#include "SearchCommand.h"
-#include "Localization.h"
-#include "Workflows/SearchFlow.h"
-
-namespace AppInstaller::CLI
-{
-    using namespace AppInstaller::Workflow;
-    using namespace std::string_view_literals;
-
-    constexpr std::string_view s_SearchCommand_ArgName_Query = "query"sv;
-    constexpr std::string_view s_SearchCommand_ArgName_Id = "id"sv;
-    constexpr std::string_view s_SearchCommand_ArgName_Name = "name"sv;
-    constexpr std::string_view s_SearchCommand_ArgName_Moniker = "moniker"sv;
-    constexpr std::string_view s_SearchCommand_ArgName_Tag = "tag"sv;
-    constexpr std::string_view s_SearchCommand_ArgName_Command = "command"sv;
-    constexpr std::string_view s_SearchCommand_ArgName_Source = "source"sv;
-    constexpr std::string_view s_SearchCommand_ArgName_Count = "count"sv;
-    constexpr std::string_view s_SearchCommand_ArgName_Exact = "exact"sv;
-
-    std::vector<Argument> SearchCommand::GetArguments() const
-    {
-        return {
-<<<<<<< HEAD
-            Argument{ s_SearchCommand_ArgName_Query, ExecutionArgs::Type::Query, LOCME("The query used to search for an app"), ArgumentType::Positional, true },
-            Argument{ s_SearchCommand_ArgName_Id, ExecutionArgs::Type::Id, LOCME("If specified, filter the results by id"), ArgumentType::Standard },
-            Argument{ s_SearchCommand_ArgName_Name, ExecutionArgs::Type::Name, LOCME("If specified, filter the results by name"), ArgumentType::Standard },
-            Argument{ s_SearchCommand_ArgName_Moniker, ExecutionArgs::Type::Moniker, LOCME("If specified, filter the results by app moniker"), ArgumentType::Standard },
-            Argument{ s_SearchCommand_ArgName_Tag, ExecutionArgs::Type::Tag, LOCME("If specified, filter the results by tag"), ArgumentType::Standard },
-            Argument{ s_SearchCommand_ArgName_Command, ExecutionArgs::Type::Command, LOCME("If specified, filter the results by command"), ArgumentType::Standard },
-            Argument{ s_SearchCommand_ArgName_Source, ExecutionArgs::Type::Source, LOCME("If specified, find app using the specified source. Default is all source"), ArgumentType::Standard },
-            Argument{ s_SearchCommand_ArgName_Count, ExecutionArgs::Type::Count, LOCME("If specified, find app and show only up to specified number of results."), ArgumentType::Standard },
-            Argument{ s_SearchCommand_ArgName_Exact, ExecutionArgs::Type::Exact, LOCME("If specified, find app using exact match"), ArgumentType::Flag },
-=======
-            Argument{ ARG_QUERY, LOCME("The query used to search for an app"), ArgumentType::Positional, false },
-            Argument{ ARG_ID, LOCME("If specified, filter the results by id"), ArgumentType::Standard },
-            Argument{ ARG_NAME, LOCME("If specified, filter the results by name"), ArgumentType::Standard },
-            Argument{ ARG_MONIKER, LOCME("If specified, filter the results by app moniker"), ArgumentType::Standard },
-            Argument{ ARG_TAG, LOCME("If specified, filter the results by tag"), ArgumentType::Standard },
-            Argument{ ARG_COMMAND, LOCME("If specified, filter the results by command"), ArgumentType::Standard },
-            Argument{ ARG_SOURCE, LOCME("If specified, find app using the specified source. Default is all source"), ArgumentType::Standard },
-            Argument{ ARG_COUNT, LOCME("If specified, find app and show only up to specified number of results."), ArgumentType::Standard },
-            Argument{ ARG_EXACT, LOCME("If specified, find app using exact match"), ArgumentType::Flag },
->>>>>>> 38bc61c8
-        };
-    }
-
-    std::string SearchCommand::ShortDescription() const
-    {
-        return LOCME("Find and show basic info of apps");
-    }
-
-    std::vector<std::string> SearchCommand::GetLongDescription() const
-    {
-        return {
-            LOCME("Find and show basic info of apps"),
-        };
-    }
-
-    void SearchCommand::ExecuteInternal(ExecutionContext& context) const
-    {
-        SearchFlow appSearch{ context };
-
-        appSearch.Execute();
-    }
-}
+// Copyright (c) Microsoft Corporation.
+// Licensed under the MIT License.
+#include "pch.h"
+#include "SearchCommand.h"
+#include "Localization.h"
+#include "Workflows/SearchFlow.h"
+
+namespace AppInstaller::CLI
+{
+    using namespace AppInstaller::Workflow;
+    using namespace std::string_view_literals;
+
+    constexpr std::string_view s_SearchCommand_ArgName_Query = "query"sv;
+    constexpr std::string_view s_SearchCommand_ArgName_Id = "id"sv;
+    constexpr std::string_view s_SearchCommand_ArgName_Name = "name"sv;
+    constexpr std::string_view s_SearchCommand_ArgName_Moniker = "moniker"sv;
+    constexpr std::string_view s_SearchCommand_ArgName_Tag = "tag"sv;
+    constexpr std::string_view s_SearchCommand_ArgName_Command = "command"sv;
+    constexpr std::string_view s_SearchCommand_ArgName_Source = "source"sv;
+    constexpr std::string_view s_SearchCommand_ArgName_Count = "count"sv;
+    constexpr std::string_view s_SearchCommand_ArgName_Exact = "exact"sv;
+
+    std::vector<Argument> SearchCommand::GetArguments() const
+    {
+        return {
+            Argument{ s_SearchCommand_ArgName_Query, ExecutionArgs::Type::Query, LOCME("The query used to search for an app"), ArgumentType::Positional, false },
+            Argument{ s_SearchCommand_ArgName_Id, ExecutionArgs::Type::Id, LOCME("If specified, filter the results by id"), ArgumentType::Standard },
+            Argument{ s_SearchCommand_ArgName_Name, ExecutionArgs::Type::Name, LOCME("If specified, filter the results by name"), ArgumentType::Standard },
+            Argument{ s_SearchCommand_ArgName_Moniker, ExecutionArgs::Type::Moniker, LOCME("If specified, filter the results by app moniker"), ArgumentType::Standard },
+            Argument{ s_SearchCommand_ArgName_Tag, ExecutionArgs::Type::Tag, LOCME("If specified, filter the results by tag"), ArgumentType::Standard },
+            Argument{ s_SearchCommand_ArgName_Command, ExecutionArgs::Type::Command, LOCME("If specified, filter the results by command"), ArgumentType::Standard },
+            Argument{ s_SearchCommand_ArgName_Source, ExecutionArgs::Type::Source, LOCME("If specified, find app using the specified source. Default is all source"), ArgumentType::Standard },
+            Argument{ s_SearchCommand_ArgName_Count, ExecutionArgs::Type::Count, LOCME("If specified, find app and show only up to specified number of results."), ArgumentType::Standard },
+            Argument{ s_SearchCommand_ArgName_Exact, ExecutionArgs::Type::Exact, LOCME("If specified, find app using exact match"), ArgumentType::Flag },
+        };
+    }
+
+    std::string SearchCommand::ShortDescription() const
+    {
+        return LOCME("Find and show basic info of apps");
+    }
+
+    std::vector<std::string> SearchCommand::GetLongDescription() const
+    {
+        return {
+            LOCME("Find and show basic info of apps"),
+        };
+    }
+
+    void SearchCommand::ExecuteInternal(ExecutionContext& context) const
+    {
+        SearchFlow appSearch{ context };
+
+        appSearch.Execute();
+    }
+}