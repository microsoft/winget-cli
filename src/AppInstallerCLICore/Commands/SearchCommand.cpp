--- conflicted
+++ resolved
@@ -1,81 +1,78 @@
-// Copyright (c) Microsoft Corporation.
-// Licensed under the MIT License.
-#include "pch.h"
-#include "SearchCommand.h"
-#include "Workflows/CompletionFlow.h"
-#include "Workflows/WorkflowBase.h"
-#include "Resources.h"
-
-namespace AppInstaller::CLI
-{
-    using namespace AppInstaller::CLI::Execution;
-    using namespace std::string_view_literals;
-
-    std::vector<Argument> SearchCommand::GetArguments() const
-    {
-        return {
-            Argument::ForType(Execution::Args::Type::Query),
-            Argument::ForType(Execution::Args::Type::Id),
-            Argument::ForType(Execution::Args::Type::Name),
-            Argument::ForType(Execution::Args::Type::Moniker),
-            Argument::ForType(Execution::Args::Type::Tag),
-            Argument::ForType(Execution::Args::Type::Command),
-            Argument::ForType(Execution::Args::Type::Source),
-            Argument::ForType(Execution::Args::Type::Count),
-            Argument::ForType(Execution::Args::Type::Exact),
-<<<<<<< HEAD
-            Argument::ForType(Execution::Args::Type::AcceptSourceAgreements),
-=======
-            Argument::ForType(Execution::Args::Type::CustomHeader),
->>>>>>> f66d3cf0
-        };
-    }
-
-    Resource::LocString SearchCommand::ShortDescription() const
-    {
-        return { Resource::String::SearchCommandShortDescription };
-    }
-
-    Resource::LocString SearchCommand::LongDescription() const
-    {
-        return { Resource::String::SearchCommandLongDescription };
-    }
-
-    void SearchCommand::Complete(Execution::Context& context, Execution::Args::Type valueType) const
-    {
-        switch (valueType)
-        {
-        case Execution::Args::Type::Query:
-            context <<
-                Workflow::OpenSource <<
-                Workflow::RequireCompletionWordNonEmpty <<
-                Workflow::SearchSourceForManyCompletion <<
-                Workflow::CompleteWithMatchedField;
-            break;
-        case Execution::Args::Type::Id:
-        case Execution::Args::Type::Name:
-        case Execution::Args::Type::Moniker:
-        case Execution::Args::Type::Tag:
-        case Execution::Args::Type::Command:
-        case Execution::Args::Type::Source:
-            context <<
-                Workflow::CompleteWithSingleSemanticsForValue(valueType);
-            break;
-        }
-    }
-
-    std::string SearchCommand::HelpLink() const
-    {
-        return "https://aka.ms/winget-command-search";
-    }
-
-    void SearchCommand::ExecuteInternal(Context& context) const
-    {
-        context <<
-            Workflow::OpenSource <<
-            Workflow::HandleSourceAgreements <<
-            Workflow::SearchSourceForMany <<
-            Workflow::EnsureMatchesFromSearchResult(false) <<
-            Workflow::ReportSearchResult;
-    }
-}
+// Copyright (c) Microsoft Corporation.
+// Licensed under the MIT License.
+#include "pch.h"
+#include "SearchCommand.h"
+#include "Workflows/CompletionFlow.h"
+#include "Workflows/WorkflowBase.h"
+#include "Resources.h"
+
+namespace AppInstaller::CLI
+{
+    using namespace AppInstaller::CLI::Execution;
+    using namespace std::string_view_literals;
+
+    std::vector<Argument> SearchCommand::GetArguments() const
+    {
+        return {
+            Argument::ForType(Execution::Args::Type::Query),
+            Argument::ForType(Execution::Args::Type::Id),
+            Argument::ForType(Execution::Args::Type::Name),
+            Argument::ForType(Execution::Args::Type::Moniker),
+            Argument::ForType(Execution::Args::Type::Tag),
+            Argument::ForType(Execution::Args::Type::Command),
+            Argument::ForType(Execution::Args::Type::Source),
+            Argument::ForType(Execution::Args::Type::Count),
+            Argument::ForType(Execution::Args::Type::Exact),
+            Argument::ForType(Execution::Args::Type::CustomHeader),
+            Argument::ForType(Execution::Args::Type::AcceptSourceAgreements),
+        };
+    }
+
+    Resource::LocString SearchCommand::ShortDescription() const
+    {
+        return { Resource::String::SearchCommandShortDescription };
+    }
+
+    Resource::LocString SearchCommand::LongDescription() const
+    {
+        return { Resource::String::SearchCommandLongDescription };
+    }
+
+    void SearchCommand::Complete(Execution::Context& context, Execution::Args::Type valueType) const
+    {
+        switch (valueType)
+        {
+        case Execution::Args::Type::Query:
+            context <<
+                Workflow::OpenSource <<
+                Workflow::RequireCompletionWordNonEmpty <<
+                Workflow::SearchSourceForManyCompletion <<
+                Workflow::CompleteWithMatchedField;
+            break;
+        case Execution::Args::Type::Id:
+        case Execution::Args::Type::Name:
+        case Execution::Args::Type::Moniker:
+        case Execution::Args::Type::Tag:
+        case Execution::Args::Type::Command:
+        case Execution::Args::Type::Source:
+            context <<
+                Workflow::CompleteWithSingleSemanticsForValue(valueType);
+            break;
+        }
+    }
+
+    std::string SearchCommand::HelpLink() const
+    {
+        return "https://aka.ms/winget-command-search";
+    }
+
+    void SearchCommand::ExecuteInternal(Context& context) const
+    {
+        context <<
+            Workflow::OpenSource <<
+            Workflow::HandleSourceAgreements <<
+            Workflow::SearchSourceForMany <<
+            Workflow::EnsureMatchesFromSearchResult(false) <<
+            Workflow::ReportSearchResult;
+    }
+}