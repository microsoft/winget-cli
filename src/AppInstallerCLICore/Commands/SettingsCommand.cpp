// Copyright (c) Microsoft Corporation.
// Licensed under the MIT License.
#include "pch.h"
#include "SettingsCommand.h"
#include "Workflows/WorkflowBase.h"
#include "Workflows/SettingsFlow.h"

namespace AppInstaller::CLI
{
    using namespace Utility::literals;
    using namespace AppInstaller::Settings;
    using namespace std::string_view_literals;

    namespace
    {
        constexpr Utility::LocIndView s_ArgumentName_Enable = "enable"_liv;
        constexpr Utility::LocIndView s_ArgumentName_Disable = "disable"_liv;
        constexpr Utility::LocIndView s_ArgName_EnableAndDisable = "enable|disable"_liv;
<<<<<<< HEAD
        constexpr Utility::LocIndView s_ArgValue_EnableAndDisable_LocalManifestFiles = "LocalManifestFiles"_liv;
=======
        static constexpr std::string_view s_SettingsCommand_HelpLink = "https://aka.ms/winget-settings"sv;
>>>>>>> bc9d2194
    }

    std::vector<std::unique_ptr<Command>> SettingsCommand::GetCommands() const
    {
        return InitializeFromMoveOnly<std::vector<std::unique_ptr<Command>>>({
            std::make_unique<SettingsExportCommand>(FullName()),
            });
    }

    std::vector<Argument> SettingsCommand::GetArguments() const
    {
        return {
            Argument{ s_ArgumentName_Enable, Argument::NoAlias, Execution::Args::Type::AdminSettingEnable, Resource::String::AdminSettingEnableDescription, ArgumentType::Standard, Argument::Visibility::Help },
            Argument{ s_ArgumentName_Disable, Argument::NoAlias, Execution::Args::Type::AdminSettingDisable, Resource::String::AdminSettingDisableDescription, ArgumentType::Standard, Argument::Visibility::Help },
        };
    }

    Resource::LocString SettingsCommand::ShortDescription() const
    {
        return { Resource::String::SettingsCommandShortDescription };
    }

    Resource::LocString SettingsCommand::LongDescription() const
    {
        return { Resource::String::SettingsCommandLongDescription };
    }

    std::string SettingsCommand::HelpLink() const
    {
        return std::string{ s_SettingsCommand_HelpLink };
    }

    void SettingsCommand::ValidateArgumentsInternal(Execution::Args& execArgs) const
    {
        if (execArgs.Contains(Execution::Args::Type::AdminSettingEnable) && execArgs.Contains(Execution::Args::Type::AdminSettingDisable))
        {
            throw CommandException(Resource::String::TooManyAdminSettingArgumentsError(s_ArgName_EnableAndDisable));
        }

        if (execArgs.Contains(Execution::Args::Type::AdminSettingEnable) && AdminSetting::Unknown == StringToAdminSetting(execArgs.GetArg(Execution::Args::Type::AdminSettingEnable)))
        {
            throw CommandException(Resource::String::InvalidArgumentValueError(s_ArgumentName_Enable, s_ArgValue_EnableAndDisable_LocalManifestFiles));
        }

        if (execArgs.Contains(Execution::Args::Type::AdminSettingDisable) && AdminSetting::Unknown == StringToAdminSetting(execArgs.GetArg(Execution::Args::Type::AdminSettingDisable)))
        {
            throw CommandException(Resource::String::InvalidArgumentValueError(s_ArgumentName_Disable, s_ArgValue_EnableAndDisable_LocalManifestFiles));
        }
    }

    void SettingsCommand::ExecuteInternal(Execution::Context& context) const
    {
        if (context.Args.Contains(Execution::Args::Type::AdminSettingEnable))
        {
            context <<
                Workflow::EnsureRunningAsAdmin <<
                Workflow::EnableAdminSetting;

        }
        else if (context.Args.Contains(Execution::Args::Type::AdminSettingDisable))
        {
            context <<
                Workflow::EnsureRunningAsAdmin <<
                Workflow::DisableAdminSetting;
        }
        else
        {
            context << Workflow::OpenUserSetting;
        }
    }

    Resource::LocString SettingsExportCommand::ShortDescription() const
    {
        return { Resource::String::SettingsExportCommandShortDescription };
    }

    Resource::LocString SettingsExportCommand::LongDescription() const
    {
        return { Resource::String::SettingsExportCommandLongDescription };
    }

    std::string SettingsExportCommand::HelpLink() const
    {
        return std::string{ s_SettingsCommand_HelpLink };
    }

    void SettingsExportCommand::ExecuteInternal(Execution::Context& context) const
    {
        context <<
            Workflow::ExportSettings;
    }
}<|MERGE_RESOLUTION|>--- conflicted
+++ resolved
@@ -1,115 +1,112 @@
-// Copyright (c) Microsoft Corporation.
-// Licensed under the MIT License.
-#include "pch.h"
-#include "SettingsCommand.h"
-#include "Workflows/WorkflowBase.h"
-#include "Workflows/SettingsFlow.h"
-
-namespace AppInstaller::CLI
-{
-    using namespace Utility::literals;
-    using namespace AppInstaller::Settings;
-    using namespace std::string_view_literals;
-
-    namespace
-    {
-        constexpr Utility::LocIndView s_ArgumentName_Enable = "enable"_liv;
-        constexpr Utility::LocIndView s_ArgumentName_Disable = "disable"_liv;
-        constexpr Utility::LocIndView s_ArgName_EnableAndDisable = "enable|disable"_liv;
-<<<<<<< HEAD
-        constexpr Utility::LocIndView s_ArgValue_EnableAndDisable_LocalManifestFiles = "LocalManifestFiles"_liv;
-=======
-        static constexpr std::string_view s_SettingsCommand_HelpLink = "https://aka.ms/winget-settings"sv;
->>>>>>> bc9d2194
-    }
-
-    std::vector<std::unique_ptr<Command>> SettingsCommand::GetCommands() const
-    {
-        return InitializeFromMoveOnly<std::vector<std::unique_ptr<Command>>>({
-            std::make_unique<SettingsExportCommand>(FullName()),
-            });
-    }
-
-    std::vector<Argument> SettingsCommand::GetArguments() const
-    {
-        return {
-            Argument{ s_ArgumentName_Enable, Argument::NoAlias, Execution::Args::Type::AdminSettingEnable, Resource::String::AdminSettingEnableDescription, ArgumentType::Standard, Argument::Visibility::Help },
-            Argument{ s_ArgumentName_Disable, Argument::NoAlias, Execution::Args::Type::AdminSettingDisable, Resource::String::AdminSettingDisableDescription, ArgumentType::Standard, Argument::Visibility::Help },
-        };
-    }
-
-    Resource::LocString SettingsCommand::ShortDescription() const
-    {
-        return { Resource::String::SettingsCommandShortDescription };
-    }
-
-    Resource::LocString SettingsCommand::LongDescription() const
-    {
-        return { Resource::String::SettingsCommandLongDescription };
-    }
-
-    std::string SettingsCommand::HelpLink() const
-    {
-        return std::string{ s_SettingsCommand_HelpLink };
-    }
-
-    void SettingsCommand::ValidateArgumentsInternal(Execution::Args& execArgs) const
-    {
-        if (execArgs.Contains(Execution::Args::Type::AdminSettingEnable) && execArgs.Contains(Execution::Args::Type::AdminSettingDisable))
-        {
-            throw CommandException(Resource::String::TooManyAdminSettingArgumentsError(s_ArgName_EnableAndDisable));
-        }
-
-        if (execArgs.Contains(Execution::Args::Type::AdminSettingEnable) && AdminSetting::Unknown == StringToAdminSetting(execArgs.GetArg(Execution::Args::Type::AdminSettingEnable)))
-        {
-            throw CommandException(Resource::String::InvalidArgumentValueError(s_ArgumentName_Enable, s_ArgValue_EnableAndDisable_LocalManifestFiles));
-        }
-
-        if (execArgs.Contains(Execution::Args::Type::AdminSettingDisable) && AdminSetting::Unknown == StringToAdminSetting(execArgs.GetArg(Execution::Args::Type::AdminSettingDisable)))
-        {
-            throw CommandException(Resource::String::InvalidArgumentValueError(s_ArgumentName_Disable, s_ArgValue_EnableAndDisable_LocalManifestFiles));
-        }
-    }
-
-    void SettingsCommand::ExecuteInternal(Execution::Context& context) const
-    {
-        if (context.Args.Contains(Execution::Args::Type::AdminSettingEnable))
-        {
-            context <<
-                Workflow::EnsureRunningAsAdmin <<
-                Workflow::EnableAdminSetting;
-
-        }
-        else if (context.Args.Contains(Execution::Args::Type::AdminSettingDisable))
-        {
-            context <<
-                Workflow::EnsureRunningAsAdmin <<
-                Workflow::DisableAdminSetting;
-        }
-        else
-        {
-            context << Workflow::OpenUserSetting;
-        }
-    }
-
-    Resource::LocString SettingsExportCommand::ShortDescription() const
-    {
-        return { Resource::String::SettingsExportCommandShortDescription };
-    }
-
-    Resource::LocString SettingsExportCommand::LongDescription() const
-    {
-        return { Resource::String::SettingsExportCommandLongDescription };
-    }
-
-    std::string SettingsExportCommand::HelpLink() const
-    {
-        return std::string{ s_SettingsCommand_HelpLink };
-    }
-
-    void SettingsExportCommand::ExecuteInternal(Execution::Context& context) const
-    {
-        context <<
-            Workflow::ExportSettings;
-    }
-}+// Copyright (c) Microsoft Corporation.
+// Licensed under the MIT License.
+#include "pch.h"
+#include "SettingsCommand.h"
+#include "Workflows/WorkflowBase.h"
+#include "Workflows/SettingsFlow.h"
+
+namespace AppInstaller::CLI
+{
+    using namespace Utility::literals;
+    using namespace AppInstaller::Settings;
+    using namespace std::string_view_literals;
+
+    namespace
+    {
+        constexpr Utility::LocIndView s_ArgumentName_Enable = "enable"_liv;
+        constexpr Utility::LocIndView s_ArgumentName_Disable = "disable"_liv;
+        constexpr Utility::LocIndView s_ArgName_EnableAndDisable = "enable|disable"_liv;
+        constexpr Utility::LocIndView s_ArgValue_EnableAndDisable_LocalManifestFiles = "LocalManifestFiles"_liv;
+        static constexpr std::string_view s_SettingsCommand_HelpLink = "https://aka.ms/winget-settings"sv;
+    }
+
+    std::vector<std::unique_ptr<Command>> SettingsCommand::GetCommands() const
+    {
+        return InitializeFromMoveOnly<std::vector<std::unique_ptr<Command>>>({
+            std::make_unique<SettingsExportCommand>(FullName()),
+            });
+    }
+
+    std::vector<Argument> SettingsCommand::GetArguments() const
+    {
+        return {
+            Argument{ s_ArgumentName_Enable, Argument::NoAlias, Execution::Args::Type::AdminSettingEnable, Resource::String::AdminSettingEnableDescription, ArgumentType::Standard, Argument::Visibility::Help },
+            Argument{ s_ArgumentName_Disable, Argument::NoAlias, Execution::Args::Type::AdminSettingDisable, Resource::String::AdminSettingDisableDescription, ArgumentType::Standard, Argument::Visibility::Help },
+        };
+    }
+
+    Resource::LocString SettingsCommand::ShortDescription() const
+    {
+        return { Resource::String::SettingsCommandShortDescription };
+    }
+
+    Resource::LocString SettingsCommand::LongDescription() const
+    {
+        return { Resource::String::SettingsCommandLongDescription };
+    }
+
+    std::string SettingsCommand::HelpLink() const
+    {
+        return std::string{ s_SettingsCommand_HelpLink };
+    }
+
+    void SettingsCommand::ValidateArgumentsInternal(Execution::Args& execArgs) const
+    {
+        if (execArgs.Contains(Execution::Args::Type::AdminSettingEnable) && execArgs.Contains(Execution::Args::Type::AdminSettingDisable))
+        {
+            throw CommandException(Resource::String::TooManyAdminSettingArgumentsError(s_ArgName_EnableAndDisable));
+        }
+
+        if (execArgs.Contains(Execution::Args::Type::AdminSettingEnable) && AdminSetting::Unknown == StringToAdminSetting(execArgs.GetArg(Execution::Args::Type::AdminSettingEnable)))
+        {
+            throw CommandException(Resource::String::InvalidArgumentValueError(s_ArgumentName_Enable, s_ArgValue_EnableAndDisable_LocalManifestFiles));
+        }
+
+        if (execArgs.Contains(Execution::Args::Type::AdminSettingDisable) && AdminSetting::Unknown == StringToAdminSetting(execArgs.GetArg(Execution::Args::Type::AdminSettingDisable)))
+        {
+            throw CommandException(Resource::String::InvalidArgumentValueError(s_ArgumentName_Disable, s_ArgValue_EnableAndDisable_LocalManifestFiles));
+        }
+    }
+
+    void SettingsCommand::ExecuteInternal(Execution::Context& context) const
+    {
+        if (context.Args.Contains(Execution::Args::Type::AdminSettingEnable))
+        {
+            context <<
+                Workflow::EnsureRunningAsAdmin <<
+                Workflow::EnableAdminSetting;
+
+        }
+        else if (context.Args.Contains(Execution::Args::Type::AdminSettingDisable))
+        {
+            context <<
+                Workflow::EnsureRunningAsAdmin <<
+                Workflow::DisableAdminSetting;
+        }
+        else
+        {
+            context << Workflow::OpenUserSetting;
+        }
+    }
+
+    Resource::LocString SettingsExportCommand::ShortDescription() const
+    {
+        return { Resource::String::SettingsExportCommandShortDescription };
+    }
+
+    Resource::LocString SettingsExportCommand::LongDescription() const
+    {
+        return { Resource::String::SettingsExportCommandLongDescription };
+    }
+
+    std::string SettingsExportCommand::HelpLink() const
+    {
+        return std::string{ s_SettingsCommand_HelpLink };
+    }
+
+    void SettingsExportCommand::ExecuteInternal(Execution::Context& context) const
+    {
+        context <<
+            Workflow::ExportSettings;
+    }
+}