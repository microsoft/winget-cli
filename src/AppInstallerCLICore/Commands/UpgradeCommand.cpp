// Copyright (c) Microsoft Corporation.
// Licensed under the MIT License.
#include "pch.h"
#include "UpgradeCommand.h"
#include "Workflows/CompletionFlow.h"
#include "Workflows/InstallFlow.h"
#include "Workflows/UpdateFlow.h"
#include "Workflows/WorkflowBase.h"
#include "Workflows/DependenciesFlow.h"
#include "Resources.h"

using namespace AppInstaller::CLI::Execution;
using namespace AppInstaller::Manifest;
using namespace AppInstaller::CLI::Workflow;

namespace AppInstaller::CLI
{
    namespace
    {
        bool ShouldListUpgrade(Context& context)
        {
            return context.Args.Empty() ||
                (context.Args.GetArgsCount() == 1 && context.Args.Contains(Execution::Args::Type::Source));
        }
    }

    std::vector<Argument> UpgradeCommand::GetArguments() const
    {
        return {
            Argument::ForType(Args::Type::Query),
            Argument::ForType(Args::Type::Manifest),
            Argument::ForType(Args::Type::Id),
            Argument::ForType(Args::Type::Name),
            Argument::ForType(Args::Type::Moniker),
            Argument::ForType(Args::Type::Version),
            Argument::ForType(Args::Type::Channel),
            Argument::ForType(Args::Type::Source),
            Argument::ForType(Args::Type::Exact),
            Argument::ForType(Args::Type::Interactive),
            Argument::ForType(Args::Type::Silent),
            Argument::ForType(Args::Type::Log),
            Argument::ForType(Args::Type::Override),
            Argument::ForType(Args::Type::InstallLocation),
            Argument::ForType(Args::Type::HashOverride),
            Argument::ForType(Args::Type::AcceptAgreements),
            Argument{ "all", Argument::NoAlias, Args::Type::All, Resource::String::UpdateAllArgumentDescription, ArgumentType::Flag },
        };
    }

    Resource::LocString UpgradeCommand::ShortDescription() const
    {
        return { Resource::String::UpgradeCommandShortDescription };
    }

    Resource::LocString UpgradeCommand::LongDescription() const
    {
        return { Resource::String::UpgradeCommandLongDescription };
    }

    void UpgradeCommand::Complete(Execution::Context& context, Execution::Args::Type valueType) const
    {
        if (valueType == Execution::Args::Type::Manifest ||
            valueType == Execution::Args::Type::Log ||
            valueType == Execution::Args::Type::Override ||
            valueType == Execution::Args::Type::InstallLocation)
        {
            // Intentionally output nothing to allow pass through to filesystem.
            return;
        }

        context <<
            Workflow::OpenSource <<
            Workflow::OpenCompositeSource(Repository::PredefinedSource::Installed);

        switch (valueType)
        {
        case Execution::Args::Type::Query:
            context <<
                Workflow::RequireCompletionWordNonEmpty <<
                Workflow::SearchSourceForManyCompletion <<
                Workflow::CompleteWithMatchedField;
            break;
        case Execution::Args::Type::Id:
        case Execution::Args::Type::Name:
        case Execution::Args::Type::Moniker:
        case Execution::Args::Type::Version:
        case Execution::Args::Type::Channel:
        case Execution::Args::Type::Source:
            context <<
                Workflow::CompleteWithSingleSemanticsForValueUsingExistingSource(valueType);
            break;
        }
    }

    std::string UpgradeCommand::HelpLink() const
    {
        return "https://aka.ms/winget-command-upgrade";
    }

    void UpgradeCommand::ValidateArgumentsInternal(Execution::Args& execArgs) const
    {
        if (execArgs.Contains(Execution::Args::Type::Manifest) &&
            (execArgs.Contains(Execution::Args::Type::Query) ||
             execArgs.Contains(Execution::Args::Type::Id) ||
             execArgs.Contains(Execution::Args::Type::Name) ||
             execArgs.Contains(Execution::Args::Type::Moniker) ||
             execArgs.Contains(Execution::Args::Type::Version) ||
             execArgs.Contains(Execution::Args::Type::Channel) ||
             execArgs.Contains(Execution::Args::Type::Source) ||
             execArgs.Contains(Execution::Args::Type::Exact) ||
             execArgs.Contains(Execution::Args::Type::All)))
        {
            throw CommandException(Resource::String::BothManifestAndSearchQueryProvided, "");
        }
    }

    void UpgradeCommand::ExecuteInternal(Execution::Context& context) const
    {
        context.SetFlags(Execution::ContextFlag::InstallerExecutionUseUpdate);

        context <<
            Workflow::ReportExecutionStage(ExecutionStage::Discovery) <<
            Workflow::OpenSource <<
            Workflow::OpenCompositeSource(Repository::PredefinedSource::Installed);

        if (ShouldListUpgrade(context))
        {
            // Upgrade with no args list packages with updates available
            context <<
                Workflow::SearchSourceForMany <<
                Workflow::EnsureMatchesFromSearchResult(true) <<
                Workflow::ReportListResult(true);
        }
        else if (context.Args.Contains(Execution::Args::Type::All))
        {
            // --all switch updates all packages found
            context <<
                SearchSourceForMany <<
                EnsureMatchesFromSearchResult(true) <<
                UpdateAllApplicable;
        }
        else if (context.Args.Contains(Execution::Args::Type::Manifest))
        {
            // --manifest case where new manifest is provided
            context <<
                GetManifestFromArg <<
                SearchSourceUsingManifest <<
                EnsureOneMatchFromSearchResult(true) <<
                GetInstalledPackageVersion <<
                EnsureUpdateVersionApplicable <<
                SelectInstaller <<
<<<<<<< HEAD
                EnsureApplicableInstaller <<
                InstallSinglePackage;
=======
                EnsureApplicableInstaller << 
                ReportIdentityAndInstallationDisclaimer <<
                GetDependenciesFromInstaller <<
                ReportDependencies(Resource::String::InstallAndUpgradeCommandsReportDependencies) <<
                InstallPackageInstaller;
>>>>>>> fe8ac77f
        }
        else
        {
            // The remaining case: search for single installed package to update
            context <<
                SearchSourceForSingle <<
                EnsureOneMatchFromSearchResult(true) <<
                GetInstalledPackageVersion;

            if (context.Args.Contains(Execution::Args::Type::Version))
            {
                // If version specified, use the version and verify applicability
                context <<
                    GetManifestFromPackage <<
                    EnsureUpdateVersionApplicable <<
                    SelectInstaller <<
                    EnsureApplicableInstaller;
            }
            else
            {
                // iterate through available versions to find latest applicable update
                // This step also populates Manifest and Installer in context data
                context << SelectLatestApplicableUpdate(true);
            }

<<<<<<< HEAD
            context << InstallSinglePackage;
=======
            context << 
                ReportIdentityAndInstallationDisclaimer <<
                GetDependenciesFromInstaller << 
                ReportDependencies(Resource::String::InstallAndUpgradeCommandsReportDependencies) <<
                InstallPackageInstaller;
>>>>>>> fe8ac77f
        }
    }
}
<|MERGE_RESOLUTION|>--- conflicted
+++ resolved
@@ -1,198 +1,182 @@
-// Copyright (c) Microsoft Corporation.
-// Licensed under the MIT License.
-#include "pch.h"
-#include "UpgradeCommand.h"
-#include "Workflows/CompletionFlow.h"
-#include "Workflows/InstallFlow.h"
-#include "Workflows/UpdateFlow.h"
-#include "Workflows/WorkflowBase.h"
-#include "Workflows/DependenciesFlow.h"
-#include "Resources.h"
-
-using namespace AppInstaller::CLI::Execution;
-using namespace AppInstaller::Manifest;
-using namespace AppInstaller::CLI::Workflow;
-
-namespace AppInstaller::CLI
-{
-    namespace
-    {
-        bool ShouldListUpgrade(Context& context)
-        {
-            return context.Args.Empty() ||
-                (context.Args.GetArgsCount() == 1 && context.Args.Contains(Execution::Args::Type::Source));
-        }
-    }
-
-    std::vector<Argument> UpgradeCommand::GetArguments() const
-    {
-        return {
-            Argument::ForType(Args::Type::Query),
-            Argument::ForType(Args::Type::Manifest),
-            Argument::ForType(Args::Type::Id),
-            Argument::ForType(Args::Type::Name),
-            Argument::ForType(Args::Type::Moniker),
-            Argument::ForType(Args::Type::Version),
-            Argument::ForType(Args::Type::Channel),
-            Argument::ForType(Args::Type::Source),
-            Argument::ForType(Args::Type::Exact),
-            Argument::ForType(Args::Type::Interactive),
-            Argument::ForType(Args::Type::Silent),
-            Argument::ForType(Args::Type::Log),
-            Argument::ForType(Args::Type::Override),
-            Argument::ForType(Args::Type::InstallLocation),
-            Argument::ForType(Args::Type::HashOverride),
-            Argument::ForType(Args::Type::AcceptAgreements),
-            Argument{ "all", Argument::NoAlias, Args::Type::All, Resource::String::UpdateAllArgumentDescription, ArgumentType::Flag },
-        };
-    }
-
-    Resource::LocString UpgradeCommand::ShortDescription() const
-    {
-        return { Resource::String::UpgradeCommandShortDescription };
-    }
-
-    Resource::LocString UpgradeCommand::LongDescription() const
-    {
-        return { Resource::String::UpgradeCommandLongDescription };
-    }
-
-    void UpgradeCommand::Complete(Execution::Context& context, Execution::Args::Type valueType) const
-    {
-        if (valueType == Execution::Args::Type::Manifest ||
-            valueType == Execution::Args::Type::Log ||
-            valueType == Execution::Args::Type::Override ||
-            valueType == Execution::Args::Type::InstallLocation)
-        {
-            // Intentionally output nothing to allow pass through to filesystem.
-            return;
-        }
-
-        context <<
-            Workflow::OpenSource <<
-            Workflow::OpenCompositeSource(Repository::PredefinedSource::Installed);
-
-        switch (valueType)
-        {
-        case Execution::Args::Type::Query:
-            context <<
-                Workflow::RequireCompletionWordNonEmpty <<
-                Workflow::SearchSourceForManyCompletion <<
-                Workflow::CompleteWithMatchedField;
-            break;
-        case Execution::Args::Type::Id:
-        case Execution::Args::Type::Name:
-        case Execution::Args::Type::Moniker:
-        case Execution::Args::Type::Version:
-        case Execution::Args::Type::Channel:
-        case Execution::Args::Type::Source:
-            context <<
-                Workflow::CompleteWithSingleSemanticsForValueUsingExistingSource(valueType);
-            break;
-        }
-    }
-
-    std::string UpgradeCommand::HelpLink() const
-    {
-        return "https://aka.ms/winget-command-upgrade";
-    }
-
-    void UpgradeCommand::ValidateArgumentsInternal(Execution::Args& execArgs) const
-    {
-        if (execArgs.Contains(Execution::Args::Type::Manifest) &&
-            (execArgs.Contains(Execution::Args::Type::Query) ||
-             execArgs.Contains(Execution::Args::Type::Id) ||
-             execArgs.Contains(Execution::Args::Type::Name) ||
-             execArgs.Contains(Execution::Args::Type::Moniker) ||
-             execArgs.Contains(Execution::Args::Type::Version) ||
-             execArgs.Contains(Execution::Args::Type::Channel) ||
-             execArgs.Contains(Execution::Args::Type::Source) ||
-             execArgs.Contains(Execution::Args::Type::Exact) ||
-             execArgs.Contains(Execution::Args::Type::All)))
-        {
-            throw CommandException(Resource::String::BothManifestAndSearchQueryProvided, "");
-        }
-    }
-
-    void UpgradeCommand::ExecuteInternal(Execution::Context& context) const
-    {
-        context.SetFlags(Execution::ContextFlag::InstallerExecutionUseUpdate);
-
-        context <<
-            Workflow::ReportExecutionStage(ExecutionStage::Discovery) <<
-            Workflow::OpenSource <<
-            Workflow::OpenCompositeSource(Repository::PredefinedSource::Installed);
-
-        if (ShouldListUpgrade(context))
-        {
-            // Upgrade with no args list packages with updates available
-            context <<
-                Workflow::SearchSourceForMany <<
-                Workflow::EnsureMatchesFromSearchResult(true) <<
-                Workflow::ReportListResult(true);
-        }
-        else if (context.Args.Contains(Execution::Args::Type::All))
-        {
-            // --all switch updates all packages found
-            context <<
-                SearchSourceForMany <<
-                EnsureMatchesFromSearchResult(true) <<
-                UpdateAllApplicable;
-        }
-        else if (context.Args.Contains(Execution::Args::Type::Manifest))
-        {
-            // --manifest case where new manifest is provided
-            context <<
-                GetManifestFromArg <<
-                SearchSourceUsingManifest <<
-                EnsureOneMatchFromSearchResult(true) <<
-                GetInstalledPackageVersion <<
-                EnsureUpdateVersionApplicable <<
-                SelectInstaller <<
-<<<<<<< HEAD
-                EnsureApplicableInstaller <<
-                InstallSinglePackage;
-=======
-                EnsureApplicableInstaller << 
-                ReportIdentityAndInstallationDisclaimer <<
-                GetDependenciesFromInstaller <<
-                ReportDependencies(Resource::String::InstallAndUpgradeCommandsReportDependencies) <<
-                InstallPackageInstaller;
->>>>>>> fe8ac77f
-        }
-        else
-        {
-            // The remaining case: search for single installed package to update
-            context <<
-                SearchSourceForSingle <<
-                EnsureOneMatchFromSearchResult(true) <<
-                GetInstalledPackageVersion;
-
-            if (context.Args.Contains(Execution::Args::Type::Version))
-            {
-                // If version specified, use the version and verify applicability
-                context <<
-                    GetManifestFromPackage <<
-                    EnsureUpdateVersionApplicable <<
-                    SelectInstaller <<
-                    EnsureApplicableInstaller;
-            }
-            else
-            {
-                // iterate through available versions to find latest applicable update
-                // This step also populates Manifest and Installer in context data
-                context << SelectLatestApplicableUpdate(true);
-            }
-
-<<<<<<< HEAD
-            context << InstallSinglePackage;
-=======
-            context << 
-                ReportIdentityAndInstallationDisclaimer <<
-                GetDependenciesFromInstaller << 
-                ReportDependencies(Resource::String::InstallAndUpgradeCommandsReportDependencies) <<
-                InstallPackageInstaller;
->>>>>>> fe8ac77f
-        }
-    }
-}
+// Copyright (c) Microsoft Corporation.
+// Licensed under the MIT License.
+#include "pch.h"
+#include "UpgradeCommand.h"
+#include "Workflows/CompletionFlow.h"
+#include "Workflows/InstallFlow.h"
+#include "Workflows/UpdateFlow.h"
+#include "Workflows/WorkflowBase.h"
+#include "Workflows/DependenciesFlow.h"
+#include "Resources.h"
+
+using namespace AppInstaller::CLI::Execution;
+using namespace AppInstaller::Manifest;
+using namespace AppInstaller::CLI::Workflow;
+
+namespace AppInstaller::CLI
+{
+    namespace
+    {
+        bool ShouldListUpgrade(Context& context)
+        {
+            return context.Args.Empty() ||
+                (context.Args.GetArgsCount() == 1 && context.Args.Contains(Execution::Args::Type::Source));
+        }
+    }
+
+    std::vector<Argument> UpgradeCommand::GetArguments() const
+    {
+        return {
+            Argument::ForType(Args::Type::Query),
+            Argument::ForType(Args::Type::Manifest),
+            Argument::ForType(Args::Type::Id),
+            Argument::ForType(Args::Type::Name),
+            Argument::ForType(Args::Type::Moniker),
+            Argument::ForType(Args::Type::Version),
+            Argument::ForType(Args::Type::Channel),
+            Argument::ForType(Args::Type::Source),
+            Argument::ForType(Args::Type::Exact),
+            Argument::ForType(Args::Type::Interactive),
+            Argument::ForType(Args::Type::Silent),
+            Argument::ForType(Args::Type::Log),
+            Argument::ForType(Args::Type::Override),
+            Argument::ForType(Args::Type::InstallLocation),
+            Argument::ForType(Args::Type::HashOverride),
+            Argument::ForType(Args::Type::AcceptAgreements),
+            Argument{ "all", Argument::NoAlias, Args::Type::All, Resource::String::UpdateAllArgumentDescription, ArgumentType::Flag },
+        };
+    }
+
+    Resource::LocString UpgradeCommand::ShortDescription() const
+    {
+        return { Resource::String::UpgradeCommandShortDescription };
+    }
+
+    Resource::LocString UpgradeCommand::LongDescription() const
+    {
+        return { Resource::String::UpgradeCommandLongDescription };
+    }
+
+    void UpgradeCommand::Complete(Execution::Context& context, Execution::Args::Type valueType) const
+    {
+        if (valueType == Execution::Args::Type::Manifest ||
+            valueType == Execution::Args::Type::Log ||
+            valueType == Execution::Args::Type::Override ||
+            valueType == Execution::Args::Type::InstallLocation)
+        {
+            // Intentionally output nothing to allow pass through to filesystem.
+            return;
+        }
+
+        context <<
+            Workflow::OpenSource <<
+            Workflow::OpenCompositeSource(Repository::PredefinedSource::Installed);
+
+        switch (valueType)
+        {
+        case Execution::Args::Type::Query:
+            context <<
+                Workflow::RequireCompletionWordNonEmpty <<
+                Workflow::SearchSourceForManyCompletion <<
+                Workflow::CompleteWithMatchedField;
+            break;
+        case Execution::Args::Type::Id:
+        case Execution::Args::Type::Name:
+        case Execution::Args::Type::Moniker:
+        case Execution::Args::Type::Version:
+        case Execution::Args::Type::Channel:
+        case Execution::Args::Type::Source:
+            context <<
+                Workflow::CompleteWithSingleSemanticsForValueUsingExistingSource(valueType);
+            break;
+        }
+    }
+
+    std::string UpgradeCommand::HelpLink() const
+    {
+        return "https://aka.ms/winget-command-upgrade";
+    }
+
+    void UpgradeCommand::ValidateArgumentsInternal(Execution::Args& execArgs) const
+    {
+        if (execArgs.Contains(Execution::Args::Type::Manifest) &&
+            (execArgs.Contains(Execution::Args::Type::Query) ||
+             execArgs.Contains(Execution::Args::Type::Id) ||
+             execArgs.Contains(Execution::Args::Type::Name) ||
+             execArgs.Contains(Execution::Args::Type::Moniker) ||
+             execArgs.Contains(Execution::Args::Type::Version) ||
+             execArgs.Contains(Execution::Args::Type::Channel) ||
+             execArgs.Contains(Execution::Args::Type::Source) ||
+             execArgs.Contains(Execution::Args::Type::Exact) ||
+             execArgs.Contains(Execution::Args::Type::All)))
+        {
+            throw CommandException(Resource::String::BothManifestAndSearchQueryProvided, "");
+        }
+    }
+
+    void UpgradeCommand::ExecuteInternal(Execution::Context& context) const
+    {
+        context.SetFlags(Execution::ContextFlag::InstallerExecutionUseUpdate);
+
+        context <<
+            Workflow::ReportExecutionStage(ExecutionStage::Discovery) <<
+            Workflow::OpenSource <<
+            Workflow::OpenCompositeSource(Repository::PredefinedSource::Installed);
+
+        if (ShouldListUpgrade(context))
+        {
+            // Upgrade with no args list packages with updates available
+            context <<
+                Workflow::SearchSourceForMany <<
+                Workflow::EnsureMatchesFromSearchResult(true) <<
+                Workflow::ReportListResult(true);
+        }
+        else if (context.Args.Contains(Execution::Args::Type::All))
+        {
+            // --all switch updates all packages found
+            context <<
+                SearchSourceForMany <<
+                EnsureMatchesFromSearchResult(true) <<
+                UpdateAllApplicable;
+        }
+        else if (context.Args.Contains(Execution::Args::Type::Manifest))
+        {
+            // --manifest case where new manifest is provided
+            context <<
+                GetManifestFromArg <<
+                SearchSourceUsingManifest <<
+                EnsureOneMatchFromSearchResult(true) <<
+                GetInstalledPackageVersion <<
+                EnsureUpdateVersionApplicable <<
+                SelectInstaller <<
+                EnsureApplicableInstaller <<
+                InstallSinglePackage;
+        }
+        else
+        {
+            // The remaining case: search for single installed package to update
+            context <<
+                SearchSourceForSingle <<
+                EnsureOneMatchFromSearchResult(true) <<
+                GetInstalledPackageVersion;
+
+            if (context.Args.Contains(Execution::Args::Type::Version))
+            {
+                // If version specified, use the version and verify applicability
+                context <<
+                    GetManifestFromPackage <<
+                    EnsureUpdateVersionApplicable <<
+                    SelectInstaller <<
+                    EnsureApplicableInstaller;
+            }
+            else
+            {
+                // iterate through available versions to find latest applicable update
+                // This step also populates Manifest and Installer in context data
+                context << SelectLatestApplicableUpdate(true);
+            }
+
+            context << InstallSinglePackage;
+        }
+    }
+}