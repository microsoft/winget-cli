--- conflicted
+++ resolved
@@ -1,262 +1,259 @@
-// Copyright (c) Microsoft Corporation.
-// Licensed under the MIT License.
-#include "pch.h"
-#include "UpgradeCommand.h"
-#include "Workflows/CompletionFlow.h"
-#include "Workflows/InstallFlow.h"
-#include "Workflows/UpdateFlow.h"
-#include "Workflows/WorkflowBase.h"
-#include "Workflows/DependenciesFlow.h"
-#include "Resources.h"
-#include <winget/LocIndependent.h>
-
-using namespace AppInstaller::CLI::Execution;
-using namespace AppInstaller::Manifest;
-using namespace AppInstaller::CLI::Workflow;
-using namespace AppInstaller::Utility::literals;
-
-namespace AppInstaller::CLI
-{
-    namespace
-    {
-        // Determines whether there are any arguments only used in search queries,
-        // as opposed to listing available upgrades
-        bool HasSearchQueryArguments(Execution::Args& execArgs)
-        {
-            // Note that this does not include Manifest (no search) or source related args (used for listing)
-            return execArgs.Contains(Args::Type::Query) ||
-                execArgs.Contains(Args::Type::Id) ||
-                execArgs.Contains(Args::Type::Name) ||
-                execArgs.Contains(Args::Type::Moniker) ||
-                execArgs.Contains(Args::Type::Version) ||
-                execArgs.Contains(Args::Type::Channel) ||
-                execArgs.Contains(Args::Type::Exact);
-        }
-
-        // Determines whether there are any arguments only used when upgrading a single package,
-        // as opposed to upgrading multiple packages or listing all available upgrades
-        bool HasArgumentsForSinglePackage(Execution::Args& execArgs)
-        {
-            return HasSearchQueryArguments(execArgs) ||
-                execArgs.Contains(Args::Type::Manifest);
-        }
-
-        // Determines whether there are any arguments only used when dealing with multiple packages,
-        // either for upgrading or for listing available upgrades.
-        bool HasArgumentsForMultiplePackages(Execution::Args& execArgs)
-        {
-            return execArgs.Contains(Args::Type::All);
-        }
-
-        // Determines whether there are any arguments only used as options during an upgrade,
-        // as opposed to listing available upgrades or selecting the packages.
-        bool HasArgumentsForInstallOptions(Execution::Args& execArgs)
-        {
-            return execArgs.Contains(Args::Type::Interactive) ||
-                execArgs.Contains(Args::Type::Silent) ||
-                execArgs.Contains(Args::Type::Log) ||
-                execArgs.Contains(Args::Type::Override) ||
-                execArgs.Contains(Args::Type::InstallLocation) ||
-                execArgs.Contains(Args::Type::HashOverride) ||
-                execArgs.Contains(Args::Type::IgnoreLocalArchiveMalwareScan) ||
-                execArgs.Contains(Args::Type::AcceptPackageAgreements);
-        }
-
-        // Determines whether there are any arguments related to the source.
-        bool HasArgumentsForSource(Execution::Args& execArgs)
-        {
-            return execArgs.Contains(Args::Type::Source) ||
-                execArgs.Contains(Args::Type::CustomHeader) ||
-                execArgs.Contains(Args::Type::AcceptSourceAgreements);
-        }
-
-        // Determines whether we should list available upgrades, instead
-        // of performing an upgrade
-        bool ShouldListUpgrade(Execution::Args& execArgs)
-        {
-            // Valid arguments for list are only those related to the sources and which packages to include.
-            // Instead of checking for them, we check that there aren't any other arguments present.
-            return !execArgs.Contains(Args::Type::All) &&
-                !HasArgumentsForSinglePackage(execArgs) &&
-                !HasArgumentsForInstallOptions(execArgs);
-        }
-    }
-
-    std::vector<Argument> UpgradeCommand::GetArguments() const
-    {
-        return {
-            Argument::ForType(Args::Type::Query),           // -q
-            Argument::ForType(Args::Type::Manifest),        // -m
-            Argument::ForType(Args::Type::Id),
-            Argument::ForType(Args::Type::Name),
-            Argument::ForType(Args::Type::Moniker),
-            Argument::ForType(Args::Type::Version),         // -v
-            Argument::ForType(Args::Type::Channel),
-            Argument::ForType(Args::Type::Source),          // -s
-            Argument::ForType(Args::Type::Exact),           // -e
-            Argument::ForType(Args::Type::Interactive),     // -i
-            Argument::ForType(Args::Type::Silent),          // -h
-            Argument::ForType(Args::Type::Purge),
-            Argument::ForType(Args::Type::Log),             // -o
-            Argument::ForType(Args::Type::CustomSwitches),
-            Argument::ForType(Args::Type::Override),
-            Argument::ForType(Args::Type::InstallLocation), // -l
-            Argument{ s_ArgumentName_Scope, Argument::NoAlias, Execution::Args::Type::InstallScope, Resource::String::InstalledScopeArgumentDescription, ArgumentType::Standard, Argument::Visibility::Help },
-            Argument::ForType(Args::Type::InstallArchitecture), // -a
-            Argument::ForType(Args::Type::Locale),
-            Argument::ForType(Args::Type::HashOverride),
-            Argument::ForType(Args::Type::IgnoreLocalArchiveMalwareScan),
-            Argument::ForType(Args::Type::AcceptPackageAgreements),
-            Argument::ForType(Args::Type::AcceptSourceAgreements),
-            Argument::ForType(Execution::Args::Type::CustomHeader),
-            Argument{ "all"_liv, 'r', "recurse"_liv, Args::Type::All, Resource::String::UpdateAllArgumentDescription, ArgumentType::Flag },
-            Argument{ "include-unknown"_liv, 'u', "unknown"_liv, Args::Type::IncludeUnknown, Resource::String::IncludeUnknownArgumentDescription, ArgumentType::Flag },
-<<<<<<< HEAD
-            Argument{ "include-pinned"_liv, Argument::NoAlias, "pinned"_liv, Args::Type::IncludePinned, Resource::String::IncludePinnedArgumentDescription, ArgumentType::Flag},
-=======
-            Argument::ForType(Args::Type::UninstallPrevious),
->>>>>>> f395a39a
-            Argument::ForType(Args::Type::Force),
-        };
-    }
-
-    Resource::LocString UpgradeCommand::ShortDescription() const
-    {
-        return { Resource::String::UpgradeCommandShortDescription };
-    }
-
-    Resource::LocString UpgradeCommand::LongDescription() const
-    {
-        return { Resource::String::UpgradeCommandLongDescription };
-    }
-
-    void UpgradeCommand::Complete(Execution::Context& context, Execution::Args::Type valueType) const
-    {
-        if (valueType == Execution::Args::Type::Manifest ||
-            valueType == Execution::Args::Type::Log ||
-            valueType == Execution::Args::Type::Override ||
-            valueType == Execution::Args::Type::InstallLocation)
-        {
-            // Intentionally output nothing to allow pass through to filesystem.
-            return;
-        }
-
-        context <<
-            OpenSource() <<
-            OpenCompositeSource(Repository::PredefinedSource::Installed);
-
-        switch (valueType)
-        {
-        case Execution::Args::Type::Query:
-            context <<
-                RequireCompletionWordNonEmpty <<
-                SearchSourceForManyCompletion <<
-                CompleteWithMatchedField;
-            break;
-        case Execution::Args::Type::Id:
-        case Execution::Args::Type::Name:
-        case Execution::Args::Type::Moniker:
-        case Execution::Args::Type::Version:
-        case Execution::Args::Type::Channel:
-        case Execution::Args::Type::Source:
-            context <<
-                CompleteWithSingleSemanticsForValueUsingExistingSource(valueType);
-            break;
-        case Args::Type::InstallArchitecture:
-        case Args::Type::Locale:
-            // May well move to CompleteWithSingleSemanticsForValue,
-            // but for now output nothing.
-            context <<
-                Workflow::CompleteWithEmptySet;
-            break;
-        }
-    }
-
-    Utility::LocIndView UpgradeCommand::HelpLink() const
-    {
-        return "https://aka.ms/winget-command-upgrade"_liv;
-    }
-
-    void UpgradeCommand::ValidateArgumentsInternal(Execution::Args& execArgs) const
-    {
-        if (execArgs.Contains(Execution::Args::Type::Manifest) && 
-            (HasSearchQueryArguments(execArgs) ||
-             HasArgumentsForMultiplePackages(execArgs) ||
-             HasArgumentsForSource(execArgs)))
-        {
-            throw CommandException(Resource::String::BothManifestAndSearchQueryProvided);
-        }
-
-        if (!ShouldListUpgrade(execArgs)
-            && !HasSearchQueryArguments(execArgs) 
-            && (execArgs.Contains(Args::Type::Log) ||
-                execArgs.Contains(Args::Type::Override) ||
-                execArgs.Contains(Args::Type::InstallLocation) ||
-                execArgs.Contains(Args::Type::HashOverride) ||
-                execArgs.Contains(Args::Type::IgnoreLocalArchiveMalwareScan) ||
-                execArgs.Contains(Args::Type::AcceptPackageAgreements)))
-        {
-            throw CommandException(Resource::String::InvalidArgumentWithoutQueryError);
-        }
-
-        if (HasArgumentsForSinglePackage(execArgs) && HasArgumentsForMultiplePackages(execArgs))
-        {
-            throw CommandException(Resource::String::IncompatibleArgumentsProvided);
-        }
-    }
-
-    void UpgradeCommand::ExecuteInternal(Execution::Context& context) const
-    {
-        context.SetFlags(Execution::ContextFlag::InstallerExecutionUseUpdate);
-
-        // Only allow for source failures when doing a list of available upgrades.
-        // We have to set it now to allow for source open failures to also just warn.
-        if (ShouldListUpgrade(context.Args))
-        {
-            context.SetFlags(Execution::ContextFlag::TreatSourceFailuresAsWarning);
-        }
-
-        context <<
-            Workflow::ReportExecutionStage(ExecutionStage::Discovery) <<
-            Workflow::OpenSource() <<
-            Workflow::OpenCompositeSource(Workflow::DetermineInstalledSource(context));
-
-        if (ShouldListUpgrade(context.Args))
-        {
-            // Upgrade with no args list packages with updates available
-            context <<
-                SearchSourceForMany <<
-                HandleSearchResultFailures <<
-                EnsureMatchesFromSearchResult(true) <<
-                ReportListResult(true);
-        }
-        else if (context.Args.Contains(Execution::Args::Type::All))
-        {
-            // --all switch updates all packages found
-            context <<
-                SearchSourceForMany <<
-                HandleSearchResultFailures <<
-                EnsureMatchesFromSearchResult(true) <<
-                ReportListResult(true) <<
-                UpdateAllApplicable;
-        }
-        else if (context.Args.Contains(Execution::Args::Type::Manifest))
-        {
-            // --manifest case where new manifest is provided
-            context <<
-                GetManifestFromArg <<
-                SearchSourceUsingManifest <<
-                EnsureOneMatchFromSearchResult(true) <<
-                GetInstalledPackageVersion <<
-                EnsureUpdateVersionApplicable <<
-                SelectInstaller <<
-                EnsureApplicableInstaller <<
-                InstallSinglePackage;
-        }
-        else
-        {
-            // The remaining case: search for single installed package to update
-            context << InstallOrUpgradeSinglePackage(true);
-        }
-    }
-}
+// Copyright (c) Microsoft Corporation.
+// Licensed under the MIT License.
+#include "pch.h"
+#include "UpgradeCommand.h"
+#include "Workflows/CompletionFlow.h"
+#include "Workflows/InstallFlow.h"
+#include "Workflows/UpdateFlow.h"
+#include "Workflows/WorkflowBase.h"
+#include "Workflows/DependenciesFlow.h"
+#include "Resources.h"
+#include <winget/LocIndependent.h>
+
+using namespace AppInstaller::CLI::Execution;
+using namespace AppInstaller::Manifest;
+using namespace AppInstaller::CLI::Workflow;
+using namespace AppInstaller::Utility::literals;
+
+namespace AppInstaller::CLI
+{
+    namespace
+    {
+        // Determines whether there are any arguments only used in search queries,
+        // as opposed to listing available upgrades
+        bool HasSearchQueryArguments(Execution::Args& execArgs)
+        {
+            // Note that this does not include Manifest (no search) or source related args (used for listing)
+            return execArgs.Contains(Args::Type::Query) ||
+                execArgs.Contains(Args::Type::Id) ||
+                execArgs.Contains(Args::Type::Name) ||
+                execArgs.Contains(Args::Type::Moniker) ||
+                execArgs.Contains(Args::Type::Version) ||
+                execArgs.Contains(Args::Type::Channel) ||
+                execArgs.Contains(Args::Type::Exact);
+        }
+
+        // Determines whether there are any arguments only used when upgrading a single package,
+        // as opposed to upgrading multiple packages or listing all available upgrades
+        bool HasArgumentsForSinglePackage(Execution::Args& execArgs)
+        {
+            return HasSearchQueryArguments(execArgs) ||
+                execArgs.Contains(Args::Type::Manifest);
+        }
+
+        // Determines whether there are any arguments only used when dealing with multiple packages,
+        // either for upgrading or for listing available upgrades.
+        bool HasArgumentsForMultiplePackages(Execution::Args& execArgs)
+        {
+            return execArgs.Contains(Args::Type::All);
+        }
+
+        // Determines whether there are any arguments only used as options during an upgrade,
+        // as opposed to listing available upgrades or selecting the packages.
+        bool HasArgumentsForInstallOptions(Execution::Args& execArgs)
+        {
+            return execArgs.Contains(Args::Type::Interactive) ||
+                execArgs.Contains(Args::Type::Silent) ||
+                execArgs.Contains(Args::Type::Log) ||
+                execArgs.Contains(Args::Type::Override) ||
+                execArgs.Contains(Args::Type::InstallLocation) ||
+                execArgs.Contains(Args::Type::HashOverride) ||
+                execArgs.Contains(Args::Type::IgnoreLocalArchiveMalwareScan) ||
+                execArgs.Contains(Args::Type::AcceptPackageAgreements);
+        }
+
+        // Determines whether there are any arguments related to the source.
+        bool HasArgumentsForSource(Execution::Args& execArgs)
+        {
+            return execArgs.Contains(Args::Type::Source) ||
+                execArgs.Contains(Args::Type::CustomHeader) ||
+                execArgs.Contains(Args::Type::AcceptSourceAgreements);
+        }
+
+        // Determines whether we should list available upgrades, instead
+        // of performing an upgrade
+        bool ShouldListUpgrade(Execution::Args& execArgs)
+        {
+            // Valid arguments for list are only those related to the sources and which packages to include.
+            // Instead of checking for them, we check that there aren't any other arguments present.
+            return !execArgs.Contains(Args::Type::All) &&
+                !HasArgumentsForSinglePackage(execArgs) &&
+                !HasArgumentsForInstallOptions(execArgs);
+        }
+    }
+
+    std::vector<Argument> UpgradeCommand::GetArguments() const
+    {
+        return {
+            Argument::ForType(Args::Type::Query),           // -q
+            Argument::ForType(Args::Type::Manifest),        // -m
+            Argument::ForType(Args::Type::Id),
+            Argument::ForType(Args::Type::Name),
+            Argument::ForType(Args::Type::Moniker),
+            Argument::ForType(Args::Type::Version),         // -v
+            Argument::ForType(Args::Type::Channel),
+            Argument::ForType(Args::Type::Source),          // -s
+            Argument::ForType(Args::Type::Exact),           // -e
+            Argument::ForType(Args::Type::Interactive),     // -i
+            Argument::ForType(Args::Type::Silent),          // -h
+            Argument::ForType(Args::Type::Purge),
+            Argument::ForType(Args::Type::Log),             // -o
+            Argument::ForType(Args::Type::CustomSwitches),
+            Argument::ForType(Args::Type::Override),
+            Argument::ForType(Args::Type::InstallLocation), // -l
+            Argument{ s_ArgumentName_Scope, Argument::NoAlias, Execution::Args::Type::InstallScope, Resource::String::InstalledScopeArgumentDescription, ArgumentType::Standard, Argument::Visibility::Help },
+            Argument::ForType(Args::Type::InstallArchitecture), // -a
+            Argument::ForType(Args::Type::Locale),
+            Argument::ForType(Args::Type::HashOverride),
+            Argument::ForType(Args::Type::IgnoreLocalArchiveMalwareScan),
+            Argument::ForType(Args::Type::AcceptPackageAgreements),
+            Argument::ForType(Args::Type::AcceptSourceAgreements),
+            Argument::ForType(Execution::Args::Type::CustomHeader),
+            Argument{ "all"_liv, 'r', "recurse"_liv, Args::Type::All, Resource::String::UpdateAllArgumentDescription, ArgumentType::Flag },
+            Argument{ "include-unknown"_liv, 'u', "unknown"_liv, Args::Type::IncludeUnknown, Resource::String::IncludeUnknownArgumentDescription, ArgumentType::Flag },
+            Argument{ "include-pinned"_liv, Argument::NoAlias, "pinned"_liv, Args::Type::IncludePinned, Resource::String::IncludePinnedArgumentDescription, ArgumentType::Flag},
+            Argument::ForType(Args::Type::UninstallPrevious),
+            Argument::ForType(Args::Type::Force),
+        };
+    }
+
+    Resource::LocString UpgradeCommand::ShortDescription() const
+    {
+        return { Resource::String::UpgradeCommandShortDescription };
+    }
+
+    Resource::LocString UpgradeCommand::LongDescription() const
+    {
+        return { Resource::String::UpgradeCommandLongDescription };
+    }
+
+    void UpgradeCommand::Complete(Execution::Context& context, Execution::Args::Type valueType) const
+    {
+        if (valueType == Execution::Args::Type::Manifest ||
+            valueType == Execution::Args::Type::Log ||
+            valueType == Execution::Args::Type::Override ||
+            valueType == Execution::Args::Type::InstallLocation)
+        {
+            // Intentionally output nothing to allow pass through to filesystem.
+            return;
+        }
+
+        context <<
+            OpenSource() <<
+            OpenCompositeSource(Repository::PredefinedSource::Installed);
+
+        switch (valueType)
+        {
+        case Execution::Args::Type::Query:
+            context <<
+                RequireCompletionWordNonEmpty <<
+                SearchSourceForManyCompletion <<
+                CompleteWithMatchedField;
+            break;
+        case Execution::Args::Type::Id:
+        case Execution::Args::Type::Name:
+        case Execution::Args::Type::Moniker:
+        case Execution::Args::Type::Version:
+        case Execution::Args::Type::Channel:
+        case Execution::Args::Type::Source:
+            context <<
+                CompleteWithSingleSemanticsForValueUsingExistingSource(valueType);
+            break;
+        case Args::Type::InstallArchitecture:
+        case Args::Type::Locale:
+            // May well move to CompleteWithSingleSemanticsForValue,
+            // but for now output nothing.
+            context <<
+                Workflow::CompleteWithEmptySet;
+            break;
+        }
+    }
+
+    Utility::LocIndView UpgradeCommand::HelpLink() const
+    {
+        return "https://aka.ms/winget-command-upgrade"_liv;
+    }
+
+    void UpgradeCommand::ValidateArgumentsInternal(Execution::Args& execArgs) const
+    {
+        if (execArgs.Contains(Execution::Args::Type::Manifest) && 
+            (HasSearchQueryArguments(execArgs) ||
+             HasArgumentsForMultiplePackages(execArgs) ||
+             HasArgumentsForSource(execArgs)))
+        {
+            throw CommandException(Resource::String::BothManifestAndSearchQueryProvided);
+        }
+
+        if (!ShouldListUpgrade(execArgs)
+            && !HasSearchQueryArguments(execArgs) 
+            && (execArgs.Contains(Args::Type::Log) ||
+                execArgs.Contains(Args::Type::Override) ||
+                execArgs.Contains(Args::Type::InstallLocation) ||
+                execArgs.Contains(Args::Type::HashOverride) ||
+                execArgs.Contains(Args::Type::IgnoreLocalArchiveMalwareScan) ||
+                execArgs.Contains(Args::Type::AcceptPackageAgreements)))
+        {
+            throw CommandException(Resource::String::InvalidArgumentWithoutQueryError);
+        }
+
+        if (HasArgumentsForSinglePackage(execArgs) && HasArgumentsForMultiplePackages(execArgs))
+        {
+            throw CommandException(Resource::String::IncompatibleArgumentsProvided);
+        }
+    }
+
+    void UpgradeCommand::ExecuteInternal(Execution::Context& context) const
+    {
+        context.SetFlags(Execution::ContextFlag::InstallerExecutionUseUpdate);
+
+        // Only allow for source failures when doing a list of available upgrades.
+        // We have to set it now to allow for source open failures to also just warn.
+        if (ShouldListUpgrade(context.Args))
+        {
+            context.SetFlags(Execution::ContextFlag::TreatSourceFailuresAsWarning);
+        }
+
+        context <<
+            Workflow::ReportExecutionStage(ExecutionStage::Discovery) <<
+            Workflow::OpenSource() <<
+            Workflow::OpenCompositeSource(Workflow::DetermineInstalledSource(context));
+
+        if (ShouldListUpgrade(context.Args))
+        {
+            // Upgrade with no args list packages with updates available
+            context <<
+                SearchSourceForMany <<
+                HandleSearchResultFailures <<
+                EnsureMatchesFromSearchResult(true) <<
+                ReportListResult(true);
+        }
+        else if (context.Args.Contains(Execution::Args::Type::All))
+        {
+            // --all switch updates all packages found
+            context <<
+                SearchSourceForMany <<
+                HandleSearchResultFailures <<
+                EnsureMatchesFromSearchResult(true) <<
+                ReportListResult(true) <<
+                UpdateAllApplicable;
+        }
+        else if (context.Args.Contains(Execution::Args::Type::Manifest))
+        {
+            // --manifest case where new manifest is provided
+            context <<
+                GetManifestFromArg <<
+                SearchSourceUsingManifest <<
+                EnsureOneMatchFromSearchResult(true) <<
+                GetInstalledPackageVersion <<
+                EnsureUpdateVersionApplicable <<
+                SelectInstaller <<
+                EnsureApplicableInstaller <<
+                InstallSinglePackage;
+        }
+        else
+        {
+            // The remaining case: search for single installed package to update
+            context << InstallOrUpgradeSinglePackage(true);
+        }
+    }
+}