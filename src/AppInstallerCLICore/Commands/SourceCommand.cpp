// Copyright (c) Microsoft Corporation.
// Licensed under the MIT License.
#include "pch.h"
#include "SourceCommand.h"
#include "Workflows/CompletionFlow.h"
#include "Workflows/SourceFlow.h"
#include "Workflows/WorkflowBase.h"
#include "Resources.h"

namespace AppInstaller::CLI
{
    using namespace AppInstaller::CLI::Execution;
    using namespace std::string_view_literals;

    Utility::LocIndView s_SourceCommand_HelpLink = "https://aka.ms/winget-command-source"_liv;

    std::vector<std::unique_ptr<Command>> SourceCommand::GetCommands() const
    {
        return InitializeFromMoveOnly<std::vector<std::unique_ptr<Command>>>({
            std::make_unique<SourceAddCommand>(FullName()),
            std::make_unique<SourceListCommand>(FullName()),
            std::make_unique<SourceUpdateCommand>(FullName()),
            std::make_unique<SourceRemoveCommand>(FullName()),
            std::make_unique<SourceResetCommand>(FullName()),
            std::make_unique<SourceExportCommand>(FullName()),
            });
    }

    Resource::LocString SourceCommand::ShortDescription() const
    {
        return { Resource::String::SourceCommandShortDescription };
    }

    Resource::LocString SourceCommand::LongDescription() const
    {
        return { Resource::String::SourceCommandLongDescription };
    }

    Utility::LocIndView SourceCommand::HelpLink() const
    {
        return s_SourceCommand_HelpLink;
    }

    void SourceCommand::ExecuteInternal(Context& context) const
    {
        OutputHelp(context.Reporter);
    }

    std::vector<Argument> SourceAddCommand::GetArguments() const
    {
        return {
            Argument::ForType(Args::Type::SourceName).SetRequired(true),
            Argument::ForType(Args::Type::SourceArg),
            Argument::ForType(Args::Type::SourceType),
            Argument::ForType(Args::Type::SourceTrustLevel),
            Argument::ForType(Args::Type::CustomHeader),
            Argument::ForType(Args::Type::AcceptSourceAgreements),
            Argument::ForType(Args::Type::SourceRequireExplicit),
        };
    }

    Resource::LocString SourceAddCommand::ShortDescription() const
    {
        return { Resource::String::SourceAddCommandShortDescription };
    }

    Resource::LocString SourceAddCommand::LongDescription() const
    {
        return { Resource::String::SourceAddCommandLongDescription };
    }

    Utility::LocIndView SourceAddCommand::HelpLink() const
    {
        return s_SourceCommand_HelpLink;
    }

    void SourceAddCommand::ExecuteInternal(Context& context) const
    {
        // Note: Group Policy for allowed sources is enforced at the RepositoryCore level
        //       as we need to validate the source data and handle sources that were already added.
        context <<
            Workflow::EnsureRunningAsAdmin <<
            Workflow::GetSourceList <<
            Workflow::CheckSourceListAgainstAdd <<
            Workflow::CreateSourceForSourceAdd <<
            Workflow::AddSource;
    }

    std::vector<Argument> SourceListCommand::GetArguments() const
    {
        return {
            Argument::ForType(Args::Type::SourceName),
        };
    }

    Resource::LocString SourceListCommand::ShortDescription() const
    {
        return { Resource::String::SourceListCommandShortDescription };
    }

    Resource::LocString SourceListCommand::LongDescription() const
    {
        return { Resource::String::SourceListCommandLongDescription };
    }

    void SourceListCommand::Complete(Context& context, Args::Type valueType) const
    {
        if (valueType == Args::Type::SourceName)
        {
            context <<
                Workflow::CompleteSourceName;
        }
    }

    Utility::LocIndView SourceListCommand::HelpLink() const
    {
        return s_SourceCommand_HelpLink;
    }

    void SourceListCommand::ExecuteInternal(Context& context) const
    {
        context <<
            Workflow::GetSourceListWithFilter <<
            Workflow::ListSources;
    }

    std::vector<Argument> SourceUpdateCommand::GetArguments() const
    {
        return {
            Argument::ForType(Args::Type::SourceName),
            Argument::ForType(Args::Type::SourceTrustLevel),
        };
    }

    Resource::LocString SourceUpdateCommand::ShortDescription() const
    {
        return { Resource::String::SourceUpdateCommandShortDescription };
    }

    Resource::LocString SourceUpdateCommand::LongDescription() const
    {
        return { Resource::String::SourceUpdateCommandLongDescription };
    }

    void SourceUpdateCommand::Complete(Context& context, Args::Type valueType) const
    {
        if (valueType == Args::Type::SourceName)
        {
            context <<
                Workflow::CompleteSourceName;
        }
    }

    Utility::LocIndView SourceUpdateCommand::HelpLink() const
    {
        return s_SourceCommand_HelpLink;
    }

    void SourceUpdateCommand::ExecuteInternal(Context& context) const
    {
        if (context.Args.Contains(Execution::Args::Type::SourceTrustLevel))
        {
            context << Workflow::EnsureRunningAsAdmin;
        }

        context <<
            Workflow::GetSourceListWithFilter <<
            Workflow::UpdateSources;
    }

    void SourceUpdateCommand::ValidateArgumentsInternal(Execution::Args& execArgs) const
    {
<<<<<<< HEAD
        if (execArgs.Contains(Execution::Args::Type::SourceTrustLevel) &&
=======
        if (execArgs.Contains(Execution::Args::Type::SourceRequireExplicit) &&
>>>>>>> 09c251e3
            !execArgs.Contains(Execution::Args::Type::SourceName))
        {
            throw CommandException(Resource::String::RequiredArgError("name"_liv));
        }
    }

    std::vector<Argument> SourceRemoveCommand::GetArguments() const
    {
        return {
            Argument::ForType(Args::Type::SourceName).SetRequired(true),
        };
    }

    Resource::LocString SourceRemoveCommand::ShortDescription() const
    {
        return { Resource::String::SourceRemoveCommandShortDescription };
    }

    Resource::LocString SourceRemoveCommand::LongDescription() const
    {
        return { Resource::String::SourceRemoveCommandLongDescription };
    }

    void SourceRemoveCommand::Complete(Context& context, Args::Type valueType) const
    {
        if (valueType == Args::Type::SourceName)
        {
            context <<
                Workflow::CompleteSourceName;
        }
    }

    Utility::LocIndView SourceRemoveCommand::HelpLink() const
    {
        return s_SourceCommand_HelpLink;
    }

    void SourceRemoveCommand::ExecuteInternal(Context& context) const
    {
        // Note: Group Policy for unremovable sources is enforced at the RepositoryCore.
        context <<
            Workflow::EnsureRunningAsAdmin <<
            Workflow::GetSourceListWithFilter <<
            Workflow::RemoveSources;
    }

    std::vector<Argument> SourceResetCommand::GetArguments() const
    {
        return {
            Argument::ForType(Args::Type::SourceName),
            Argument{ Args::Type::ForceSourceReset, Resource::String::SourceResetForceArgumentDescription, ArgumentType::Flag },
        };
    }

    Resource::LocString SourceResetCommand::ShortDescription() const
    {
        return { Resource::String::SourceResetCommandShortDescription };
    }

    Resource::LocString SourceResetCommand::LongDescription() const
    {
        return { Resource::String::SourceResetCommandLongDescription };
    }

    void SourceResetCommand::Complete(Context& context, Args::Type valueType) const
    {
        if (valueType == Args::Type::SourceName)
        {
            context <<
                Workflow::CompleteSourceName;
        }
    }

    Utility::LocIndView SourceResetCommand::HelpLink() const
    {
        return s_SourceCommand_HelpLink;
    }

    void SourceResetCommand::ExecuteInternal(Context& context) const
    {
        if (context.Args.Contains(Args::Type::SourceName))
        {
            context <<
                Workflow::EnsureRunningAsAdmin <<
                Workflow::GetSourceListWithFilter <<
                Workflow::ResetSourceList;
        }
        else
        {
            context <<
                Workflow::EnsureRunningAsAdmin <<
                Workflow::QueryUserForSourceReset <<
                Workflow::ResetAllSources;
        }
    }

    std::vector<Argument> SourceExportCommand::GetArguments() const
    {
        return {
            Argument::ForType(Args::Type::SourceName),
        };
    }

    Resource::LocString SourceExportCommand::ShortDescription() const
    {
        return { Resource::String::SourceExportCommandShortDescription };
    }

    Resource::LocString SourceExportCommand::LongDescription() const
    {
        return { Resource::String::SourceExportCommandLongDescription };
    }

    void SourceExportCommand::Complete(Context& context, Args::Type valueType) const
    {
        if (valueType == Args::Type::SourceName)
        {
            context <<
                Workflow::CompleteSourceName;
        }
    }

    Utility::LocIndView SourceExportCommand::HelpLink() const
    {
        return s_SourceCommand_HelpLink;
    }

    void SourceExportCommand::ExecuteInternal(Context& context) const
    {
        context <<
            Workflow::GetSourceListWithFilter <<
            Workflow::ExportSourceList;
    }
}
<|MERGE_RESOLUTION|>--- conflicted
+++ resolved
@@ -1,311 +1,307 @@
-// Copyright (c) Microsoft Corporation.
-// Licensed under the MIT License.
-#include "pch.h"
-#include "SourceCommand.h"
-#include "Workflows/CompletionFlow.h"
-#include "Workflows/SourceFlow.h"
-#include "Workflows/WorkflowBase.h"
-#include "Resources.h"
-
-namespace AppInstaller::CLI
-{
-    using namespace AppInstaller::CLI::Execution;
-    using namespace std::string_view_literals;
-
-    Utility::LocIndView s_SourceCommand_HelpLink = "https://aka.ms/winget-command-source"_liv;
-
-    std::vector<std::unique_ptr<Command>> SourceCommand::GetCommands() const
-    {
-        return InitializeFromMoveOnly<std::vector<std::unique_ptr<Command>>>({
-            std::make_unique<SourceAddCommand>(FullName()),
-            std::make_unique<SourceListCommand>(FullName()),
-            std::make_unique<SourceUpdateCommand>(FullName()),
-            std::make_unique<SourceRemoveCommand>(FullName()),
-            std::make_unique<SourceResetCommand>(FullName()),
-            std::make_unique<SourceExportCommand>(FullName()),
-            });
-    }
-
-    Resource::LocString SourceCommand::ShortDescription() const
-    {
-        return { Resource::String::SourceCommandShortDescription };
-    }
-
-    Resource::LocString SourceCommand::LongDescription() const
-    {
-        return { Resource::String::SourceCommandLongDescription };
-    }
-
-    Utility::LocIndView SourceCommand::HelpLink() const
-    {
-        return s_SourceCommand_HelpLink;
-    }
-
-    void SourceCommand::ExecuteInternal(Context& context) const
-    {
-        OutputHelp(context.Reporter);
-    }
-
-    std::vector<Argument> SourceAddCommand::GetArguments() const
-    {
-        return {
-            Argument::ForType(Args::Type::SourceName).SetRequired(true),
-            Argument::ForType(Args::Type::SourceArg),
-            Argument::ForType(Args::Type::SourceType),
-            Argument::ForType(Args::Type::SourceTrustLevel),
-            Argument::ForType(Args::Type::CustomHeader),
-            Argument::ForType(Args::Type::AcceptSourceAgreements),
-            Argument::ForType(Args::Type::SourceRequireExplicit),
-        };
-    }
-
-    Resource::LocString SourceAddCommand::ShortDescription() const
-    {
-        return { Resource::String::SourceAddCommandShortDescription };
-    }
-
-    Resource::LocString SourceAddCommand::LongDescription() const
-    {
-        return { Resource::String::SourceAddCommandLongDescription };
-    }
-
-    Utility::LocIndView SourceAddCommand::HelpLink() const
-    {
-        return s_SourceCommand_HelpLink;
-    }
-
-    void SourceAddCommand::ExecuteInternal(Context& context) const
-    {
-        // Note: Group Policy for allowed sources is enforced at the RepositoryCore level
-        //       as we need to validate the source data and handle sources that were already added.
-        context <<
-            Workflow::EnsureRunningAsAdmin <<
-            Workflow::GetSourceList <<
-            Workflow::CheckSourceListAgainstAdd <<
-            Workflow::CreateSourceForSourceAdd <<
-            Workflow::AddSource;
-    }
-
-    std::vector<Argument> SourceListCommand::GetArguments() const
-    {
-        return {
-            Argument::ForType(Args::Type::SourceName),
-        };
-    }
-
-    Resource::LocString SourceListCommand::ShortDescription() const
-    {
-        return { Resource::String::SourceListCommandShortDescription };
-    }
-
-    Resource::LocString SourceListCommand::LongDescription() const
-    {
-        return { Resource::String::SourceListCommandLongDescription };
-    }
-
-    void SourceListCommand::Complete(Context& context, Args::Type valueType) const
-    {
-        if (valueType == Args::Type::SourceName)
-        {
-            context <<
-                Workflow::CompleteSourceName;
-        }
-    }
-
-    Utility::LocIndView SourceListCommand::HelpLink() const
-    {
-        return s_SourceCommand_HelpLink;
-    }
-
-    void SourceListCommand::ExecuteInternal(Context& context) const
-    {
-        context <<
-            Workflow::GetSourceListWithFilter <<
-            Workflow::ListSources;
-    }
-
-    std::vector<Argument> SourceUpdateCommand::GetArguments() const
-    {
-        return {
-            Argument::ForType(Args::Type::SourceName),
-            Argument::ForType(Args::Type::SourceTrustLevel),
-        };
-    }
-
-    Resource::LocString SourceUpdateCommand::ShortDescription() const
-    {
-        return { Resource::String::SourceUpdateCommandShortDescription };
-    }
-
-    Resource::LocString SourceUpdateCommand::LongDescription() const
-    {
-        return { Resource::String::SourceUpdateCommandLongDescription };
-    }
-
-    void SourceUpdateCommand::Complete(Context& context, Args::Type valueType) const
-    {
-        if (valueType == Args::Type::SourceName)
-        {
-            context <<
-                Workflow::CompleteSourceName;
-        }
-    }
-
-    Utility::LocIndView SourceUpdateCommand::HelpLink() const
-    {
-        return s_SourceCommand_HelpLink;
-    }
-
-    void SourceUpdateCommand::ExecuteInternal(Context& context) const
-    {
-        if (context.Args.Contains(Execution::Args::Type::SourceTrustLevel))
-        {
-            context << Workflow::EnsureRunningAsAdmin;
-        }
-
-        context <<
-            Workflow::GetSourceListWithFilter <<
-            Workflow::UpdateSources;
-    }
-
-    void SourceUpdateCommand::ValidateArgumentsInternal(Execution::Args& execArgs) const
-    {
-<<<<<<< HEAD
-        if (execArgs.Contains(Execution::Args::Type::SourceTrustLevel) &&
-=======
-        if (execArgs.Contains(Execution::Args::Type::SourceRequireExplicit) &&
->>>>>>> 09c251e3
-            !execArgs.Contains(Execution::Args::Type::SourceName))
-        {
-            throw CommandException(Resource::String::RequiredArgError("name"_liv));
-        }
-    }
-
-    std::vector<Argument> SourceRemoveCommand::GetArguments() const
-    {
-        return {
-            Argument::ForType(Args::Type::SourceName).SetRequired(true),
-        };
-    }
-
-    Resource::LocString SourceRemoveCommand::ShortDescription() const
-    {
-        return { Resource::String::SourceRemoveCommandShortDescription };
-    }
-
-    Resource::LocString SourceRemoveCommand::LongDescription() const
-    {
-        return { Resource::String::SourceRemoveCommandLongDescription };
-    }
-
-    void SourceRemoveCommand::Complete(Context& context, Args::Type valueType) const
-    {
-        if (valueType == Args::Type::SourceName)
-        {
-            context <<
-                Workflow::CompleteSourceName;
-        }
-    }
-
-    Utility::LocIndView SourceRemoveCommand::HelpLink() const
-    {
-        return s_SourceCommand_HelpLink;
-    }
-
-    void SourceRemoveCommand::ExecuteInternal(Context& context) const
-    {
-        // Note: Group Policy for unremovable sources is enforced at the RepositoryCore.
-        context <<
-            Workflow::EnsureRunningAsAdmin <<
-            Workflow::GetSourceListWithFilter <<
-            Workflow::RemoveSources;
-    }
-
-    std::vector<Argument> SourceResetCommand::GetArguments() const
-    {
-        return {
-            Argument::ForType(Args::Type::SourceName),
-            Argument{ Args::Type::ForceSourceReset, Resource::String::SourceResetForceArgumentDescription, ArgumentType::Flag },
-        };
-    }
-
-    Resource::LocString SourceResetCommand::ShortDescription() const
-    {
-        return { Resource::String::SourceResetCommandShortDescription };
-    }
-
-    Resource::LocString SourceResetCommand::LongDescription() const
-    {
-        return { Resource::String::SourceResetCommandLongDescription };
-    }
-
-    void SourceResetCommand::Complete(Context& context, Args::Type valueType) const
-    {
-        if (valueType == Args::Type::SourceName)
-        {
-            context <<
-                Workflow::CompleteSourceName;
-        }
-    }
-
-    Utility::LocIndView SourceResetCommand::HelpLink() const
-    {
-        return s_SourceCommand_HelpLink;
-    }
-
-    void SourceResetCommand::ExecuteInternal(Context& context) const
-    {
-        if (context.Args.Contains(Args::Type::SourceName))
-        {
-            context <<
-                Workflow::EnsureRunningAsAdmin <<
-                Workflow::GetSourceListWithFilter <<
-                Workflow::ResetSourceList;
-        }
-        else
-        {
-            context <<
-                Workflow::EnsureRunningAsAdmin <<
-                Workflow::QueryUserForSourceReset <<
-                Workflow::ResetAllSources;
-        }
-    }
-
-    std::vector<Argument> SourceExportCommand::GetArguments() const
-    {
-        return {
-            Argument::ForType(Args::Type::SourceName),
-        };
-    }
-
-    Resource::LocString SourceExportCommand::ShortDescription() const
-    {
-        return { Resource::String::SourceExportCommandShortDescription };
-    }
-
-    Resource::LocString SourceExportCommand::LongDescription() const
-    {
-        return { Resource::String::SourceExportCommandLongDescription };
-    }
-
-    void SourceExportCommand::Complete(Context& context, Args::Type valueType) const
-    {
-        if (valueType == Args::Type::SourceName)
-        {
-            context <<
-                Workflow::CompleteSourceName;
-        }
-    }
-
-    Utility::LocIndView SourceExportCommand::HelpLink() const
-    {
-        return s_SourceCommand_HelpLink;
-    }
-
-    void SourceExportCommand::ExecuteInternal(Context& context) const
-    {
-        context <<
-            Workflow::GetSourceListWithFilter <<
-            Workflow::ExportSourceList;
-    }
-}
+// Copyright (c) Microsoft Corporation.
+// Licensed under the MIT License.
+#include "pch.h"
+#include "SourceCommand.h"
+#include "Workflows/CompletionFlow.h"
+#include "Workflows/SourceFlow.h"
+#include "Workflows/WorkflowBase.h"
+#include "Resources.h"
+
+namespace AppInstaller::CLI
+{
+    using namespace AppInstaller::CLI::Execution;
+    using namespace std::string_view_literals;
+
+    Utility::LocIndView s_SourceCommand_HelpLink = "https://aka.ms/winget-command-source"_liv;
+
+    std::vector<std::unique_ptr<Command>> SourceCommand::GetCommands() const
+    {
+        return InitializeFromMoveOnly<std::vector<std::unique_ptr<Command>>>({
+            std::make_unique<SourceAddCommand>(FullName()),
+            std::make_unique<SourceListCommand>(FullName()),
+            std::make_unique<SourceUpdateCommand>(FullName()),
+            std::make_unique<SourceRemoveCommand>(FullName()),
+            std::make_unique<SourceResetCommand>(FullName()),
+            std::make_unique<SourceExportCommand>(FullName()),
+            });
+    }
+
+    Resource::LocString SourceCommand::ShortDescription() const
+    {
+        return { Resource::String::SourceCommandShortDescription };
+    }
+
+    Resource::LocString SourceCommand::LongDescription() const
+    {
+        return { Resource::String::SourceCommandLongDescription };
+    }
+
+    Utility::LocIndView SourceCommand::HelpLink() const
+    {
+        return s_SourceCommand_HelpLink;
+    }
+
+    void SourceCommand::ExecuteInternal(Context& context) const
+    {
+        OutputHelp(context.Reporter);
+    }
+
+    std::vector<Argument> SourceAddCommand::GetArguments() const
+    {
+        return {
+            Argument::ForType(Args::Type::SourceName).SetRequired(true),
+            Argument::ForType(Args::Type::SourceArg),
+            Argument::ForType(Args::Type::SourceType),
+            Argument::ForType(Args::Type::SourceTrustLevel),
+            Argument::ForType(Args::Type::CustomHeader),
+            Argument::ForType(Args::Type::AcceptSourceAgreements),
+            Argument::ForType(Args::Type::SourceRequireExplicit),
+        };
+    }
+
+    Resource::LocString SourceAddCommand::ShortDescription() const
+    {
+        return { Resource::String::SourceAddCommandShortDescription };
+    }
+
+    Resource::LocString SourceAddCommand::LongDescription() const
+    {
+        return { Resource::String::SourceAddCommandLongDescription };
+    }
+
+    Utility::LocIndView SourceAddCommand::HelpLink() const
+    {
+        return s_SourceCommand_HelpLink;
+    }
+
+    void SourceAddCommand::ExecuteInternal(Context& context) const
+    {
+        // Note: Group Policy for allowed sources is enforced at the RepositoryCore level
+        //       as we need to validate the source data and handle sources that were already added.
+        context <<
+            Workflow::EnsureRunningAsAdmin <<
+            Workflow::GetSourceList <<
+            Workflow::CheckSourceListAgainstAdd <<
+            Workflow::CreateSourceForSourceAdd <<
+            Workflow::AddSource;
+    }
+
+    std::vector<Argument> SourceListCommand::GetArguments() const
+    {
+        return {
+            Argument::ForType(Args::Type::SourceName),
+        };
+    }
+
+    Resource::LocString SourceListCommand::ShortDescription() const
+    {
+        return { Resource::String::SourceListCommandShortDescription };
+    }
+
+    Resource::LocString SourceListCommand::LongDescription() const
+    {
+        return { Resource::String::SourceListCommandLongDescription };
+    }
+
+    void SourceListCommand::Complete(Context& context, Args::Type valueType) const
+    {
+        if (valueType == Args::Type::SourceName)
+        {
+            context <<
+                Workflow::CompleteSourceName;
+        }
+    }
+
+    Utility::LocIndView SourceListCommand::HelpLink() const
+    {
+        return s_SourceCommand_HelpLink;
+    }
+
+    void SourceListCommand::ExecuteInternal(Context& context) const
+    {
+        context <<
+            Workflow::GetSourceListWithFilter <<
+            Workflow::ListSources;
+    }
+
+    std::vector<Argument> SourceUpdateCommand::GetArguments() const
+    {
+        return {
+            Argument::ForType(Args::Type::SourceName),
+            Argument::ForType(Args::Type::SourceTrustLevel),
+        };
+    }
+
+    Resource::LocString SourceUpdateCommand::ShortDescription() const
+    {
+        return { Resource::String::SourceUpdateCommandShortDescription };
+    }
+
+    Resource::LocString SourceUpdateCommand::LongDescription() const
+    {
+        return { Resource::String::SourceUpdateCommandLongDescription };
+    }
+
+    void SourceUpdateCommand::Complete(Context& context, Args::Type valueType) const
+    {
+        if (valueType == Args::Type::SourceName)
+        {
+            context <<
+                Workflow::CompleteSourceName;
+        }
+    }
+
+    Utility::LocIndView SourceUpdateCommand::HelpLink() const
+    {
+        return s_SourceCommand_HelpLink;
+    }
+
+    void SourceUpdateCommand::ExecuteInternal(Context& context) const
+    {
+        if (context.Args.Contains(Execution::Args::Type::SourceTrustLevel))
+        {
+            context << Workflow::EnsureRunningAsAdmin;
+        }
+
+        context <<
+            Workflow::GetSourceListWithFilter <<
+            Workflow::UpdateSources;
+    }
+
+    void SourceUpdateCommand::ValidateArgumentsInternal(Execution::Args& execArgs) const
+    {
+        if ((execArgs.Contains(Execution::Args::Type::SourceTrustLevel) || execArgs.Contains(Execution::Args::Type::SourceRequireExplicit)) &&
+            !execArgs.Contains(Execution::Args::Type::SourceName))
+        {
+            throw CommandException(Resource::String::RequiredArgError("name"_liv));
+        }
+    }
+
+    std::vector<Argument> SourceRemoveCommand::GetArguments() const
+    {
+        return {
+            Argument::ForType(Args::Type::SourceName).SetRequired(true),
+        };
+    }
+
+    Resource::LocString SourceRemoveCommand::ShortDescription() const
+    {
+        return { Resource::String::SourceRemoveCommandShortDescription };
+    }
+
+    Resource::LocString SourceRemoveCommand::LongDescription() const
+    {
+        return { Resource::String::SourceRemoveCommandLongDescription };
+    }
+
+    void SourceRemoveCommand::Complete(Context& context, Args::Type valueType) const
+    {
+        if (valueType == Args::Type::SourceName)
+        {
+            context <<
+                Workflow::CompleteSourceName;
+        }
+    }
+
+    Utility::LocIndView SourceRemoveCommand::HelpLink() const
+    {
+        return s_SourceCommand_HelpLink;
+    }
+
+    void SourceRemoveCommand::ExecuteInternal(Context& context) const
+    {
+        // Note: Group Policy for unremovable sources is enforced at the RepositoryCore.
+        context <<
+            Workflow::EnsureRunningAsAdmin <<
+            Workflow::GetSourceListWithFilter <<
+            Workflow::RemoveSources;
+    }
+
+    std::vector<Argument> SourceResetCommand::GetArguments() const
+    {
+        return {
+            Argument::ForType(Args::Type::SourceName),
+            Argument{ Args::Type::ForceSourceReset, Resource::String::SourceResetForceArgumentDescription, ArgumentType::Flag },
+        };
+    }
+
+    Resource::LocString SourceResetCommand::ShortDescription() const
+    {
+        return { Resource::String::SourceResetCommandShortDescription };
+    }
+
+    Resource::LocString SourceResetCommand::LongDescription() const
+    {
+        return { Resource::String::SourceResetCommandLongDescription };
+    }
+
+    void SourceResetCommand::Complete(Context& context, Args::Type valueType) const
+    {
+        if (valueType == Args::Type::SourceName)
+        {
+            context <<
+                Workflow::CompleteSourceName;
+        }
+    }
+
+    Utility::LocIndView SourceResetCommand::HelpLink() const
+    {
+        return s_SourceCommand_HelpLink;
+    }
+
+    void SourceResetCommand::ExecuteInternal(Context& context) const
+    {
+        if (context.Args.Contains(Args::Type::SourceName))
+        {
+            context <<
+                Workflow::EnsureRunningAsAdmin <<
+                Workflow::GetSourceListWithFilter <<
+                Workflow::ResetSourceList;
+        }
+        else
+        {
+            context <<
+                Workflow::EnsureRunningAsAdmin <<
+                Workflow::QueryUserForSourceReset <<
+                Workflow::ResetAllSources;
+        }
+    }
+
+    std::vector<Argument> SourceExportCommand::GetArguments() const
+    {
+        return {
+            Argument::ForType(Args::Type::SourceName),
+        };
+    }
+
+    Resource::LocString SourceExportCommand::ShortDescription() const
+    {
+        return { Resource::String::SourceExportCommandShortDescription };
+    }
+
+    Resource::LocString SourceExportCommand::LongDescription() const
+    {
+        return { Resource::String::SourceExportCommandLongDescription };
+    }
+
+    void SourceExportCommand::Complete(Context& context, Args::Type valueType) const
+    {
+        if (valueType == Args::Type::SourceName)
+        {
+            context <<
+                Workflow::CompleteSourceName;
+        }
+    }
+
+    Utility::LocIndView SourceExportCommand::HelpLink() const
+    {
+        return s_SourceCommand_HelpLink;
+    }
+
+    void SourceExportCommand::ExecuteInternal(Context& context) const
+    {
+        context <<
+            Workflow::GetSourceListWithFilter <<
+            Workflow::ExportSourceList;
+    }
+}