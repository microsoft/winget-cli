// Copyright (c) Microsoft Corporation.
// Licensed under the MIT License.
#include "pch.h"

#if _DEBUG
#include "DebugCommand.h"
#include <winrt/Microsoft.Management.Configuration.h>
#include <winrt/Microsoft.Management.Configuration.SetProcessorFactory.h>
#include "AppInstallerDownloader.h"
#include "Sixel.h"

using namespace AppInstaller::CLI::Execution;

namespace AppInstaller::CLI
{
    namespace
    {
        std::string MakeInterfaceNameAttribute(std::wstring_view name)
        {
            std::string result = Utility::ConvertToUTF8(name);
            Utility::FindAndReplace(result, "<", "&lt;");
            Utility::FindAndReplace(result, ">", "&gt;");
            return result;
        }

        std::string MakeIIDAttribute(const winrt::guid& guid)
        {
            std::string result;
            wchar_t buffer[256];

            if (StringFromGUID2(guid, buffer, ARRAYSIZE(buffer)))
            {
                result = AppInstaller::Utility::ConvertToUTF8(buffer);
                result = result.substr(1, result.length() - 2);
            }
            else
            {
                result = "error";
            }

            return result;
        }

        template <typename Interface>
        void OutputProxyStubInterfaceRegistration(Execution::Context& context)
        {
            context.Reporter.Info() << "<Interface Name=\"" << MakeInterfaceNameAttribute(winrt::name_of<Interface>()) << "\" InterfaceId=\"" << MakeIIDAttribute(winrt::guid_of<Interface>()) << "\" />" << std::endl;
        }

        template <typename Interface>
        void OutputIIDMapping(Execution::Context& context)
        {
            context.Reporter.Info() << Utility::ConvertToUTF8(winrt::name_of<Interface>()) << " == " << winrt::guid_of<Interface>() << std::endl;
        }
    }

    std::vector<std::unique_ptr<Command>> DebugCommand::GetCommands() const
    {
        return InitializeFromMoveOnly<std::vector<std::unique_ptr<Command>>>({
            std::make_unique<DumpProxyStubRegistrationsCommand>(FullName()),
            std::make_unique<DumpInterestingIIDsCommand>(FullName()),
            std::make_unique<DumpErrorResourceCommand>(FullName()),
            std::make_unique<ShowSixelCommand>(FullName()),
            std::make_unique<ProgressCommand>(FullName()),
        });
    }

    Resource::LocString DebugCommand::ShortDescription() const
    {
        return Utility::LocIndString("Debug only dev commands"sv);
    }

    Resource::LocString DebugCommand::LongDescription() const
    {
        return Utility::LocIndString("Commands that are useful in debugging and development."sv);
    }

    void DebugCommand::ExecuteInternal(Execution::Context& context) const
    {
        OutputHelp(context.Reporter);
    }

    Resource::LocString DumpProxyStubRegistrationsCommand::ShortDescription() const
    {
        return Utility::LocIndString("Dump proxy-stub registrations"sv);
    }

    Resource::LocString DumpProxyStubRegistrationsCommand::LongDescription() const
    {
        return Utility::LocIndString("Dump proxy-stub registrations for WinRT interfaces to be place in the manifest."sv);
    }

    void DumpProxyStubRegistrationsCommand::ExecuteInternal(Execution::Context& context) const
    {
        OutputProxyStubInterfaceRegistration<winrt::Windows::Foundation::Collections::IIterable<winrt::Microsoft::Management::Configuration::ConfigurationUnit>>(context);
        OutputProxyStubInterfaceRegistration<winrt::Windows::Foundation::Collections::IIterable<winrt::Microsoft::Management::Configuration::ConfigurationSet>>(context);
        OutputProxyStubInterfaceRegistration<winrt::Windows::Foundation::Collections::IIterable<winrt::Microsoft::Management::Configuration::ConfigurationConflict>>(context);
        OutputProxyStubInterfaceRegistration<winrt::Windows::Foundation::Collections::IIterable<winrt::Microsoft::Management::Configuration::ConfigurationParameter>>(context);
        OutputProxyStubInterfaceRegistration<winrt::Windows::Foundation::Collections::IIterable<winrt::Microsoft::Management::Configuration::IConfigurationUnitSettingDetails>>(context);
        OutputProxyStubInterfaceRegistration<winrt::Windows::Foundation::Collections::IIterable<winrt::Microsoft::Management::Configuration::ConfigurationConflictSetting>>(context);
        OutputProxyStubInterfaceRegistration<winrt::Windows::Foundation::Collections::IIterable<winrt::Microsoft::Management::Configuration::GetConfigurationUnitDetailsResult>>(context);
        OutputProxyStubInterfaceRegistration<winrt::Windows::Foundation::Collections::IIterable<winrt::Microsoft::Management::Configuration::ApplyConfigurationUnitResult>>(context);
        OutputProxyStubInterfaceRegistration<winrt::Windows::Foundation::Collections::IIterable<winrt::Microsoft::Management::Configuration::TestConfigurationUnitResult>>(context);
        OutputProxyStubInterfaceRegistration<winrt::Windows::Foundation::Collections::IIterable<winrt::Microsoft::Management::Configuration::IApplyGroupMemberSettingsResult>>(context);
        OutputProxyStubInterfaceRegistration<winrt::Windows::Foundation::Collections::IIterable<winrt::Microsoft::Management::Configuration::ITestSettingsResult>>(context);
        OutputProxyStubInterfaceRegistration<winrt::Windows::Foundation::Collections::IIterable<winrt::Microsoft::Management::Configuration::ConfigurationEnvironment>>(context);
        OutputProxyStubInterfaceRegistration<winrt::Windows::Foundation::Collections::IIterable<winrt::Microsoft::Management::Configuration::IConfigurationUnitProcessorDetails>>(context);
        OutputProxyStubInterfaceRegistration<winrt::Microsoft::Management::Configuration::IConfigurationUnitProcessorDetails2>(context);
        OutputProxyStubInterfaceRegistration<winrt::Microsoft::Management::Configuration::IGetAllSettingsConfigurationUnitProcessor>(context);
<<<<<<< HEAD
        OutputProxyStubInterfaceRegistration<winrt::Microsoft::Management::Configuration::IFindUnitProcessorsSetProcessor>(context);
=======
        OutputProxyStubInterfaceRegistration<winrt::Microsoft::Management::Configuration::IGetAllUnitsConfigurationUnitProcessor>(context);
>>>>>>> d5267769
        OutputProxyStubInterfaceRegistration<winrt::Microsoft::Management::Configuration::IConfigurationStatics2>(context);
        OutputProxyStubInterfaceRegistration<winrt::Microsoft::Management::Configuration::IConfigurationStatics3>(context);
        OutputProxyStubInterfaceRegistration<winrt::Microsoft::Management::Configuration::SetProcessorFactory::IPwshConfigurationSetProcessorFactoryProperties>(context);

        // TODO: Fix the layering inversion created by the COM deployment API (probably in order to operate winget.exe against the COM server).
        //       Then this code can just have a CppWinRT reference to the deployment API and spit out the interface registrations just like for configuration.
        HMODULE module = nullptr;
        if (!GetModuleHandleExW(GET_MODULE_HANDLE_EX_FLAG_FROM_ADDRESS | GET_MODULE_HANDLE_EX_FLAG_UNCHANGED_REFCOUNT, reinterpret_cast<LPCWSTR>(&MakeInterfaceNameAttribute), &module))
        {
            return;
        }

        // TODO: Have a PRIVATE export from WindowsPackageManager that returns a set of names and IIDs to include from the Deployment API surface
    }

    Resource::LocString DumpInterestingIIDsCommand::ShortDescription() const
    {
        return Utility::LocIndString("Dump some IIDs"sv);
    }

    Resource::LocString DumpInterestingIIDsCommand::LongDescription() const
    {
        return Utility::LocIndString("Dump some IIDs that might be useful."sv);
    }

    void DumpInterestingIIDsCommand::ExecuteInternal(Execution::Context& context) const
    {
        OutputIIDMapping<winrt::Microsoft::Management::Configuration::IConfigurationStatics>(context);
        OutputIIDMapping<winrt::Microsoft::Management::Configuration::IConfigurationStatics2>(context);
        OutputIIDMapping<winrt::Microsoft::Management::Configuration::IConfigurationStatics3>(context);
    }

    Resource::LocString DumpErrorResourceCommand::ShortDescription() const
    {
        return Utility::LocIndString("Dump error resources"sv);
    }

    Resource::LocString DumpErrorResourceCommand::LongDescription() const
    {
        return Utility::LocIndString("Dump the error information as resources."sv);
    }

    void DumpErrorResourceCommand::ExecuteInternal(Execution::Context& context) const
    {
        auto info = context.Reporter.Info();

        //  <data name="InstallFlowReturnCodeInstallInProgress" xml:space="preserve">
        //    <value>Another installation is already in progress. Try again later.</value>
        //  </data>
        for (const auto& error : Errors::GetWinGetErrors())
        {
            info <<
                "  <data name=\"" << error->Symbol() << "\" xml:space=\"preserve\">\n"
                "    <value>" << error->GetDescription() << "</value>\n"
                "  </data>" << std::endl;
        }
    }

#define WINGET_DEBUG_SIXEL_FILE Args::Type::Manifest
#define WINGET_DEBUG_SIXEL_ASPECT_RATIO Args::Type::AcceptPackageAgreements
#define WINGET_DEBUG_SIXEL_TRANSPARENT Args::Type::AcceptSourceAgreements
#define WINGET_DEBUG_SIXEL_COLOR_COUNT Args::Type::ConfigurationAcceptWarning
#define WINGET_DEBUG_SIXEL_WIDTH Args::Type::AdminSettingEnable
#define WINGET_DEBUG_SIXEL_HEIGHT Args::Type::AllowReboot
#define WINGET_DEBUG_SIXEL_STRETCH Args::Type::AllVersions
#define WINGET_DEBUG_SIXEL_REPEAT Args::Type::Name
#define WINGET_DEBUG_SIXEL_OUT_FILE Args::Type::BlockingPin

    std::vector<Argument> ShowSixelCommand::GetArguments() const
    {
        return {
            Argument{ "file", 'f', WINGET_DEBUG_SIXEL_FILE, Resource::String::SourceListUpdatedNever, ArgumentType::Positional },
            Argument{ "aspect-ratio", 'a', WINGET_DEBUG_SIXEL_ASPECT_RATIO, Resource::String::SourceListUpdatedNever, ArgumentType::Standard },
            Argument{ "transparent", 't', WINGET_DEBUG_SIXEL_TRANSPARENT, Resource::String::SourceListUpdatedNever, ArgumentType::Flag },
            Argument{ "color-count", 'c', WINGET_DEBUG_SIXEL_COLOR_COUNT, Resource::String::SourceListUpdatedNever, ArgumentType::Standard },
            Argument{ "width", 'w', WINGET_DEBUG_SIXEL_WIDTH, Resource::String::SourceListUpdatedNever, ArgumentType::Standard },
            Argument{ "height", 'h', WINGET_DEBUG_SIXEL_HEIGHT, Resource::String::SourceListUpdatedNever, ArgumentType::Standard },
            Argument{ "stretch", 's', WINGET_DEBUG_SIXEL_STRETCH, Resource::String::SourceListUpdatedNever, ArgumentType::Flag },
            Argument{ "repeat", 'r', WINGET_DEBUG_SIXEL_REPEAT, Resource::String::SourceListUpdatedNever, ArgumentType::Flag },
            Argument{ "out-file", 'o', WINGET_DEBUG_SIXEL_OUT_FILE, Resource::String::SourceListUpdatedNever, ArgumentType::Standard },
        };
    }

    Resource::LocString ShowSixelCommand::ShortDescription() const
    {
        return Utility::LocIndString("Output an image with sixels"sv);
    }

    Resource::LocString ShowSixelCommand::LongDescription() const
    {
        return Utility::LocIndString("Outputs an image from a file using sixel format."sv);
    }

    void ShowSixelCommand::ExecuteInternal(Execution::Context& context) const
    {
        using namespace VirtualTerminal;
        std::unique_ptr<Sixel::Image> sixelImagePtr;

        std::string imageUrl{ context.Args.GetArg(WINGET_DEBUG_SIXEL_FILE) };

        if (Utility::IsUrlRemote(imageUrl))
        {
            auto imageStream = std::make_unique<std::stringstream>();
            ProgressCallback emptyCallback;
            Utility::DownloadToStream(imageUrl, *imageStream, Utility::DownloadType::Manifest, emptyCallback);

            sixelImagePtr = std::make_unique<Sixel::Image>(*imageStream, Manifest::IconFileTypeEnum::Unknown);
        }
        else
        {
            sixelImagePtr = std::make_unique<Sixel::Image>(Utility::ConvertToUTF16(imageUrl));
        }

        Sixel::Image& sixelImage = *sixelImagePtr.get();

        if (context.Args.Contains(WINGET_DEBUG_SIXEL_ASPECT_RATIO))
        {
            switch (context.Args.GetArg(WINGET_DEBUG_SIXEL_ASPECT_RATIO)[0])
            {
            case '1':
                sixelImage.AspectRatio(Sixel::AspectRatio::OneToOne);
                break;
            case '2':
                sixelImage.AspectRatio(Sixel::AspectRatio::TwoToOne);
                break;
            case '3':
                sixelImage.AspectRatio(Sixel::AspectRatio::ThreeToOne);
                break;
            case '5':
                sixelImage.AspectRatio(Sixel::AspectRatio::FiveToOne);
                break;
            }
        }

        sixelImage.Transparency(context.Args.Contains(WINGET_DEBUG_SIXEL_TRANSPARENT));

        if (context.Args.Contains(WINGET_DEBUG_SIXEL_COLOR_COUNT))
        {
            sixelImage.ColorCount(std::stoul(std::string{ context.Args.GetArg(WINGET_DEBUG_SIXEL_COLOR_COUNT) }));
        }

        if (context.Args.Contains(WINGET_DEBUG_SIXEL_WIDTH) && context.Args.Contains(WINGET_DEBUG_SIXEL_HEIGHT))
        {
            sixelImage.RenderSizeInCells(
                std::stoul(std::string{ context.Args.GetArg(WINGET_DEBUG_SIXEL_WIDTH) }),
                std::stoul(std::string{ context.Args.GetArg(WINGET_DEBUG_SIXEL_HEIGHT) }));
        }

        sixelImage.StretchSourceToFill(context.Args.Contains(WINGET_DEBUG_SIXEL_STRETCH));

        sixelImage.UseRepeatSequence(context.Args.Contains(WINGET_DEBUG_SIXEL_REPEAT));

        if (context.Args.Contains(WINGET_DEBUG_SIXEL_OUT_FILE))
        {
            std::ofstream stream{ Utility::ConvertToUTF16(context.Args.GetArg(WINGET_DEBUG_SIXEL_OUT_FILE)) };
            stream << sixelImage.Render().Get();
        }
        else
        {
            OutputStream stream = context.Reporter.GetOutputStream(Reporter::Level::Info);
            stream.ClearFormat();
            sixelImage.RenderTo(stream);

            // Force a new line to show entire image
            stream << std::endl;
        }
    }

#define WINGET_DEBUG_PROGRESS_SIXEL Args::Type::Manifest
#define WINGET_DEBUG_PROGRESS_DISABLED Args::Type::GatedVersion
#define WINGET_DEBUG_PROGRESS_HIDE Args::Type::AcceptPackageAgreements
#define WINGET_DEBUG_PROGRESS_TIME Args::Type::AcceptSourceAgreements
#define WINGET_DEBUG_PROGRESS_MESSAGE Args::Type::ConfigurationAcceptWarning
#define WINGET_DEBUG_PROGRESS_PERCENT Args::Type::AllowReboot
#define WINGET_DEBUG_PROGRESS_POST Args::Type::AllVersions

    std::vector<Argument> ProgressCommand::GetArguments() const
    {
        return {
            Argument{ "sixel", 's', WINGET_DEBUG_PROGRESS_SIXEL, Resource::String::SourceListUpdatedNever, ArgumentType::Flag },
            Argument{ "disabled", 'd', WINGET_DEBUG_PROGRESS_DISABLED, Resource::String::SourceListUpdatedNever, ArgumentType::Flag },
            Argument{ "hide", 'h', WINGET_DEBUG_PROGRESS_HIDE, Resource::String::SourceListUpdatedNever, ArgumentType::Flag },
            Argument{ "time", 't', WINGET_DEBUG_PROGRESS_TIME, Resource::String::SourceListUpdatedNever, ArgumentType::Standard },
            Argument{ "message", 'm', WINGET_DEBUG_PROGRESS_MESSAGE, Resource::String::SourceListUpdatedNever, ArgumentType::Standard },
            Argument{ "percent", 'p', WINGET_DEBUG_PROGRESS_PERCENT, Resource::String::SourceListUpdatedNever, ArgumentType::Flag },
            Argument{ "post", 0, WINGET_DEBUG_PROGRESS_POST, Resource::String::SourceListUpdatedNever, ArgumentType::Standard },
        };
    }

    Resource::LocString ProgressCommand::ShortDescription() const
    {
        return Utility::LocIndString("Show progress"sv);
    }

    Resource::LocString ProgressCommand::LongDescription() const
    {
        return Utility::LocIndString("Show progress with various controls to emulate different behaviors."sv);
    }

    void ProgressCommand::ExecuteInternal(Execution::Context& context) const
    {
        if (context.Args.Contains(WINGET_DEBUG_PROGRESS_SIXEL))
        {
            context.Reporter.SetStyle(Settings::VisualStyle::Sixel);
        }

        if (context.Args.Contains(WINGET_DEBUG_PROGRESS_DISABLED))
        {
            context.Reporter.SetStyle(Settings::VisualStyle::Disabled);
        }

        auto progress = context.Reporter.BeginAsyncProgress(context.Args.Contains(WINGET_DEBUG_PROGRESS_HIDE));

        if (context.Args.Contains(WINGET_DEBUG_PROGRESS_MESSAGE))
        {
            progress->Callback().SetProgressMessage(context.Args.GetArg(WINGET_DEBUG_PROGRESS_MESSAGE));
        }

        bool sendProgress = context.Args.Contains(WINGET_DEBUG_PROGRESS_PERCENT);

        UINT timeInSeconds = 3600;
        if (context.Args.Contains(WINGET_DEBUG_PROGRESS_TIME))
        {
            timeInSeconds = std::stoul(std::string{ context.Args.GetArg(WINGET_DEBUG_PROGRESS_TIME) });
        }

        UINT ticks = timeInSeconds * 10;
        for (UINT i = 0; i < ticks; ++i)
        {
            if (sendProgress)
            {
                progress->Callback().OnProgress(i, ticks, ProgressType::Bytes);
            }

            if (progress->Callback().IsCancelledBy(CancelReason::Any))
            {
                sendProgress = false;
                break;
            }

            std::this_thread::sleep_for(100ms);
        }

        if (sendProgress)
        {
            progress->Callback().OnProgress(ticks, ticks, ProgressType::Bytes);
        }

        progress.reset();

        if (context.Args.Contains(WINGET_DEBUG_PROGRESS_POST))
        {
            context.Reporter.Info() << context.Args.GetArg(WINGET_DEBUG_PROGRESS_POST) << std::endl;
        }
    }
}

#endif
<|MERGE_RESOLUTION|>--- conflicted
+++ resolved
@@ -1,372 +1,369 @@
-// Copyright (c) Microsoft Corporation.
-// Licensed under the MIT License.
-#include "pch.h"
-
-#if _DEBUG
-#include "DebugCommand.h"
-#include <winrt/Microsoft.Management.Configuration.h>
-#include <winrt/Microsoft.Management.Configuration.SetProcessorFactory.h>
-#include "AppInstallerDownloader.h"
-#include "Sixel.h"
-
-using namespace AppInstaller::CLI::Execution;
-
-namespace AppInstaller::CLI
-{
-    namespace
-    {
-        std::string MakeInterfaceNameAttribute(std::wstring_view name)
-        {
-            std::string result = Utility::ConvertToUTF8(name);
-            Utility::FindAndReplace(result, "<", "&lt;");
-            Utility::FindAndReplace(result, ">", "&gt;");
-            return result;
-        }
-
-        std::string MakeIIDAttribute(const winrt::guid& guid)
-        {
-            std::string result;
-            wchar_t buffer[256];
-
-            if (StringFromGUID2(guid, buffer, ARRAYSIZE(buffer)))
-            {
-                result = AppInstaller::Utility::ConvertToUTF8(buffer);
-                result = result.substr(1, result.length() - 2);
-            }
-            else
-            {
-                result = "error";
-            }
-
-            return result;
-        }
-
-        template <typename Interface>
-        void OutputProxyStubInterfaceRegistration(Execution::Context& context)
-        {
-            context.Reporter.Info() << "<Interface Name=\"" << MakeInterfaceNameAttribute(winrt::name_of<Interface>()) << "\" InterfaceId=\"" << MakeIIDAttribute(winrt::guid_of<Interface>()) << "\" />" << std::endl;
-        }
-
-        template <typename Interface>
-        void OutputIIDMapping(Execution::Context& context)
-        {
-            context.Reporter.Info() << Utility::ConvertToUTF8(winrt::name_of<Interface>()) << " == " << winrt::guid_of<Interface>() << std::endl;
-        }
-    }
-
-    std::vector<std::unique_ptr<Command>> DebugCommand::GetCommands() const
-    {
-        return InitializeFromMoveOnly<std::vector<std::unique_ptr<Command>>>({
-            std::make_unique<DumpProxyStubRegistrationsCommand>(FullName()),
-            std::make_unique<DumpInterestingIIDsCommand>(FullName()),
-            std::make_unique<DumpErrorResourceCommand>(FullName()),
-            std::make_unique<ShowSixelCommand>(FullName()),
-            std::make_unique<ProgressCommand>(FullName()),
-        });
-    }
-
-    Resource::LocString DebugCommand::ShortDescription() const
-    {
-        return Utility::LocIndString("Debug only dev commands"sv);
-    }
-
-    Resource::LocString DebugCommand::LongDescription() const
-    {
-        return Utility::LocIndString("Commands that are useful in debugging and development."sv);
-    }
-
-    void DebugCommand::ExecuteInternal(Execution::Context& context) const
-    {
-        OutputHelp(context.Reporter);
-    }
-
-    Resource::LocString DumpProxyStubRegistrationsCommand::ShortDescription() const
-    {
-        return Utility::LocIndString("Dump proxy-stub registrations"sv);
-    }
-
-    Resource::LocString DumpProxyStubRegistrationsCommand::LongDescription() const
-    {
-        return Utility::LocIndString("Dump proxy-stub registrations for WinRT interfaces to be place in the manifest."sv);
-    }
-
-    void DumpProxyStubRegistrationsCommand::ExecuteInternal(Execution::Context& context) const
-    {
-        OutputProxyStubInterfaceRegistration<winrt::Windows::Foundation::Collections::IIterable<winrt::Microsoft::Management::Configuration::ConfigurationUnit>>(context);
-        OutputProxyStubInterfaceRegistration<winrt::Windows::Foundation::Collections::IIterable<winrt::Microsoft::Management::Configuration::ConfigurationSet>>(context);
-        OutputProxyStubInterfaceRegistration<winrt::Windows::Foundation::Collections::IIterable<winrt::Microsoft::Management::Configuration::ConfigurationConflict>>(context);
-        OutputProxyStubInterfaceRegistration<winrt::Windows::Foundation::Collections::IIterable<winrt::Microsoft::Management::Configuration::ConfigurationParameter>>(context);
-        OutputProxyStubInterfaceRegistration<winrt::Windows::Foundation::Collections::IIterable<winrt::Microsoft::Management::Configuration::IConfigurationUnitSettingDetails>>(context);
-        OutputProxyStubInterfaceRegistration<winrt::Windows::Foundation::Collections::IIterable<winrt::Microsoft::Management::Configuration::ConfigurationConflictSetting>>(context);
-        OutputProxyStubInterfaceRegistration<winrt::Windows::Foundation::Collections::IIterable<winrt::Microsoft::Management::Configuration::GetConfigurationUnitDetailsResult>>(context);
-        OutputProxyStubInterfaceRegistration<winrt::Windows::Foundation::Collections::IIterable<winrt::Microsoft::Management::Configuration::ApplyConfigurationUnitResult>>(context);
-        OutputProxyStubInterfaceRegistration<winrt::Windows::Foundation::Collections::IIterable<winrt::Microsoft::Management::Configuration::TestConfigurationUnitResult>>(context);
-        OutputProxyStubInterfaceRegistration<winrt::Windows::Foundation::Collections::IIterable<winrt::Microsoft::Management::Configuration::IApplyGroupMemberSettingsResult>>(context);
-        OutputProxyStubInterfaceRegistration<winrt::Windows::Foundation::Collections::IIterable<winrt::Microsoft::Management::Configuration::ITestSettingsResult>>(context);
-        OutputProxyStubInterfaceRegistration<winrt::Windows::Foundation::Collections::IIterable<winrt::Microsoft::Management::Configuration::ConfigurationEnvironment>>(context);
-        OutputProxyStubInterfaceRegistration<winrt::Windows::Foundation::Collections::IIterable<winrt::Microsoft::Management::Configuration::IConfigurationUnitProcessorDetails>>(context);
-        OutputProxyStubInterfaceRegistration<winrt::Microsoft::Management::Configuration::IConfigurationUnitProcessorDetails2>(context);
-        OutputProxyStubInterfaceRegistration<winrt::Microsoft::Management::Configuration::IGetAllSettingsConfigurationUnitProcessor>(context);
-<<<<<<< HEAD
-        OutputProxyStubInterfaceRegistration<winrt::Microsoft::Management::Configuration::IFindUnitProcessorsSetProcessor>(context);
-=======
-        OutputProxyStubInterfaceRegistration<winrt::Microsoft::Management::Configuration::IGetAllUnitsConfigurationUnitProcessor>(context);
->>>>>>> d5267769
-        OutputProxyStubInterfaceRegistration<winrt::Microsoft::Management::Configuration::IConfigurationStatics2>(context);
-        OutputProxyStubInterfaceRegistration<winrt::Microsoft::Management::Configuration::IConfigurationStatics3>(context);
-        OutputProxyStubInterfaceRegistration<winrt::Microsoft::Management::Configuration::SetProcessorFactory::IPwshConfigurationSetProcessorFactoryProperties>(context);
-
-        // TODO: Fix the layering inversion created by the COM deployment API (probably in order to operate winget.exe against the COM server).
-        //       Then this code can just have a CppWinRT reference to the deployment API and spit out the interface registrations just like for configuration.
-        HMODULE module = nullptr;
-        if (!GetModuleHandleExW(GET_MODULE_HANDLE_EX_FLAG_FROM_ADDRESS | GET_MODULE_HANDLE_EX_FLAG_UNCHANGED_REFCOUNT, reinterpret_cast<LPCWSTR>(&MakeInterfaceNameAttribute), &module))
-        {
-            return;
-        }
-
-        // TODO: Have a PRIVATE export from WindowsPackageManager that returns a set of names and IIDs to include from the Deployment API surface
-    }
-
-    Resource::LocString DumpInterestingIIDsCommand::ShortDescription() const
-    {
-        return Utility::LocIndString("Dump some IIDs"sv);
-    }
-
-    Resource::LocString DumpInterestingIIDsCommand::LongDescription() const
-    {
-        return Utility::LocIndString("Dump some IIDs that might be useful."sv);
-    }
-
-    void DumpInterestingIIDsCommand::ExecuteInternal(Execution::Context& context) const
-    {
-        OutputIIDMapping<winrt::Microsoft::Management::Configuration::IConfigurationStatics>(context);
-        OutputIIDMapping<winrt::Microsoft::Management::Configuration::IConfigurationStatics2>(context);
-        OutputIIDMapping<winrt::Microsoft::Management::Configuration::IConfigurationStatics3>(context);
-    }
-
-    Resource::LocString DumpErrorResourceCommand::ShortDescription() const
-    {
-        return Utility::LocIndString("Dump error resources"sv);
-    }
-
-    Resource::LocString DumpErrorResourceCommand::LongDescription() const
-    {
-        return Utility::LocIndString("Dump the error information as resources."sv);
-    }
-
-    void DumpErrorResourceCommand::ExecuteInternal(Execution::Context& context) const
-    {
-        auto info = context.Reporter.Info();
-
-        //  <data name="InstallFlowReturnCodeInstallInProgress" xml:space="preserve">
-        //    <value>Another installation is already in progress. Try again later.</value>
-        //  </data>
-        for (const auto& error : Errors::GetWinGetErrors())
-        {
-            info <<
-                "  <data name=\"" << error->Symbol() << "\" xml:space=\"preserve\">\n"
-                "    <value>" << error->GetDescription() << "</value>\n"
-                "  </data>" << std::endl;
-        }
-    }
-
-#define WINGET_DEBUG_SIXEL_FILE Args::Type::Manifest
-#define WINGET_DEBUG_SIXEL_ASPECT_RATIO Args::Type::AcceptPackageAgreements
-#define WINGET_DEBUG_SIXEL_TRANSPARENT Args::Type::AcceptSourceAgreements
-#define WINGET_DEBUG_SIXEL_COLOR_COUNT Args::Type::ConfigurationAcceptWarning
-#define WINGET_DEBUG_SIXEL_WIDTH Args::Type::AdminSettingEnable
-#define WINGET_DEBUG_SIXEL_HEIGHT Args::Type::AllowReboot
-#define WINGET_DEBUG_SIXEL_STRETCH Args::Type::AllVersions
-#define WINGET_DEBUG_SIXEL_REPEAT Args::Type::Name
-#define WINGET_DEBUG_SIXEL_OUT_FILE Args::Type::BlockingPin
-
-    std::vector<Argument> ShowSixelCommand::GetArguments() const
-    {
-        return {
-            Argument{ "file", 'f', WINGET_DEBUG_SIXEL_FILE, Resource::String::SourceListUpdatedNever, ArgumentType::Positional },
-            Argument{ "aspect-ratio", 'a', WINGET_DEBUG_SIXEL_ASPECT_RATIO, Resource::String::SourceListUpdatedNever, ArgumentType::Standard },
-            Argument{ "transparent", 't', WINGET_DEBUG_SIXEL_TRANSPARENT, Resource::String::SourceListUpdatedNever, ArgumentType::Flag },
-            Argument{ "color-count", 'c', WINGET_DEBUG_SIXEL_COLOR_COUNT, Resource::String::SourceListUpdatedNever, ArgumentType::Standard },
-            Argument{ "width", 'w', WINGET_DEBUG_SIXEL_WIDTH, Resource::String::SourceListUpdatedNever, ArgumentType::Standard },
-            Argument{ "height", 'h', WINGET_DEBUG_SIXEL_HEIGHT, Resource::String::SourceListUpdatedNever, ArgumentType::Standard },
-            Argument{ "stretch", 's', WINGET_DEBUG_SIXEL_STRETCH, Resource::String::SourceListUpdatedNever, ArgumentType::Flag },
-            Argument{ "repeat", 'r', WINGET_DEBUG_SIXEL_REPEAT, Resource::String::SourceListUpdatedNever, ArgumentType::Flag },
-            Argument{ "out-file", 'o', WINGET_DEBUG_SIXEL_OUT_FILE, Resource::String::SourceListUpdatedNever, ArgumentType::Standard },
-        };
-    }
-
-    Resource::LocString ShowSixelCommand::ShortDescription() const
-    {
-        return Utility::LocIndString("Output an image with sixels"sv);
-    }
-
-    Resource::LocString ShowSixelCommand::LongDescription() const
-    {
-        return Utility::LocIndString("Outputs an image from a file using sixel format."sv);
-    }
-
-    void ShowSixelCommand::ExecuteInternal(Execution::Context& context) const
-    {
-        using namespace VirtualTerminal;
-        std::unique_ptr<Sixel::Image> sixelImagePtr;
-
-        std::string imageUrl{ context.Args.GetArg(WINGET_DEBUG_SIXEL_FILE) };
-
-        if (Utility::IsUrlRemote(imageUrl))
-        {
-            auto imageStream = std::make_unique<std::stringstream>();
-            ProgressCallback emptyCallback;
-            Utility::DownloadToStream(imageUrl, *imageStream, Utility::DownloadType::Manifest, emptyCallback);
-
-            sixelImagePtr = std::make_unique<Sixel::Image>(*imageStream, Manifest::IconFileTypeEnum::Unknown);
-        }
-        else
-        {
-            sixelImagePtr = std::make_unique<Sixel::Image>(Utility::ConvertToUTF16(imageUrl));
-        }
-
-        Sixel::Image& sixelImage = *sixelImagePtr.get();
-
-        if (context.Args.Contains(WINGET_DEBUG_SIXEL_ASPECT_RATIO))
-        {
-            switch (context.Args.GetArg(WINGET_DEBUG_SIXEL_ASPECT_RATIO)[0])
-            {
-            case '1':
-                sixelImage.AspectRatio(Sixel::AspectRatio::OneToOne);
-                break;
-            case '2':
-                sixelImage.AspectRatio(Sixel::AspectRatio::TwoToOne);
-                break;
-            case '3':
-                sixelImage.AspectRatio(Sixel::AspectRatio::ThreeToOne);
-                break;
-            case '5':
-                sixelImage.AspectRatio(Sixel::AspectRatio::FiveToOne);
-                break;
-            }
-        }
-
-        sixelImage.Transparency(context.Args.Contains(WINGET_DEBUG_SIXEL_TRANSPARENT));
-
-        if (context.Args.Contains(WINGET_DEBUG_SIXEL_COLOR_COUNT))
-        {
-            sixelImage.ColorCount(std::stoul(std::string{ context.Args.GetArg(WINGET_DEBUG_SIXEL_COLOR_COUNT) }));
-        }
-
-        if (context.Args.Contains(WINGET_DEBUG_SIXEL_WIDTH) && context.Args.Contains(WINGET_DEBUG_SIXEL_HEIGHT))
-        {
-            sixelImage.RenderSizeInCells(
-                std::stoul(std::string{ context.Args.GetArg(WINGET_DEBUG_SIXEL_WIDTH) }),
-                std::stoul(std::string{ context.Args.GetArg(WINGET_DEBUG_SIXEL_HEIGHT) }));
-        }
-
-        sixelImage.StretchSourceToFill(context.Args.Contains(WINGET_DEBUG_SIXEL_STRETCH));
-
-        sixelImage.UseRepeatSequence(context.Args.Contains(WINGET_DEBUG_SIXEL_REPEAT));
-
-        if (context.Args.Contains(WINGET_DEBUG_SIXEL_OUT_FILE))
-        {
-            std::ofstream stream{ Utility::ConvertToUTF16(context.Args.GetArg(WINGET_DEBUG_SIXEL_OUT_FILE)) };
-            stream << sixelImage.Render().Get();
-        }
-        else
-        {
-            OutputStream stream = context.Reporter.GetOutputStream(Reporter::Level::Info);
-            stream.ClearFormat();
-            sixelImage.RenderTo(stream);
-
-            // Force a new line to show entire image
-            stream << std::endl;
-        }
-    }
-
-#define WINGET_DEBUG_PROGRESS_SIXEL Args::Type::Manifest
-#define WINGET_DEBUG_PROGRESS_DISABLED Args::Type::GatedVersion
-#define WINGET_DEBUG_PROGRESS_HIDE Args::Type::AcceptPackageAgreements
-#define WINGET_DEBUG_PROGRESS_TIME Args::Type::AcceptSourceAgreements
-#define WINGET_DEBUG_PROGRESS_MESSAGE Args::Type::ConfigurationAcceptWarning
-#define WINGET_DEBUG_PROGRESS_PERCENT Args::Type::AllowReboot
-#define WINGET_DEBUG_PROGRESS_POST Args::Type::AllVersions
-
-    std::vector<Argument> ProgressCommand::GetArguments() const
-    {
-        return {
-            Argument{ "sixel", 's', WINGET_DEBUG_PROGRESS_SIXEL, Resource::String::SourceListUpdatedNever, ArgumentType::Flag },
-            Argument{ "disabled", 'd', WINGET_DEBUG_PROGRESS_DISABLED, Resource::String::SourceListUpdatedNever, ArgumentType::Flag },
-            Argument{ "hide", 'h', WINGET_DEBUG_PROGRESS_HIDE, Resource::String::SourceListUpdatedNever, ArgumentType::Flag },
-            Argument{ "time", 't', WINGET_DEBUG_PROGRESS_TIME, Resource::String::SourceListUpdatedNever, ArgumentType::Standard },
-            Argument{ "message", 'm', WINGET_DEBUG_PROGRESS_MESSAGE, Resource::String::SourceListUpdatedNever, ArgumentType::Standard },
-            Argument{ "percent", 'p', WINGET_DEBUG_PROGRESS_PERCENT, Resource::String::SourceListUpdatedNever, ArgumentType::Flag },
-            Argument{ "post", 0, WINGET_DEBUG_PROGRESS_POST, Resource::String::SourceListUpdatedNever, ArgumentType::Standard },
-        };
-    }
-
-    Resource::LocString ProgressCommand::ShortDescription() const
-    {
-        return Utility::LocIndString("Show progress"sv);
-    }
-
-    Resource::LocString ProgressCommand::LongDescription() const
-    {
-        return Utility::LocIndString("Show progress with various controls to emulate different behaviors."sv);
-    }
-
-    void ProgressCommand::ExecuteInternal(Execution::Context& context) const
-    {
-        if (context.Args.Contains(WINGET_DEBUG_PROGRESS_SIXEL))
-        {
-            context.Reporter.SetStyle(Settings::VisualStyle::Sixel);
-        }
-
-        if (context.Args.Contains(WINGET_DEBUG_PROGRESS_DISABLED))
-        {
-            context.Reporter.SetStyle(Settings::VisualStyle::Disabled);
-        }
-
-        auto progress = context.Reporter.BeginAsyncProgress(context.Args.Contains(WINGET_DEBUG_PROGRESS_HIDE));
-
-        if (context.Args.Contains(WINGET_DEBUG_PROGRESS_MESSAGE))
-        {
-            progress->Callback().SetProgressMessage(context.Args.GetArg(WINGET_DEBUG_PROGRESS_MESSAGE));
-        }
-
-        bool sendProgress = context.Args.Contains(WINGET_DEBUG_PROGRESS_PERCENT);
-
-        UINT timeInSeconds = 3600;
-        if (context.Args.Contains(WINGET_DEBUG_PROGRESS_TIME))
-        {
-            timeInSeconds = std::stoul(std::string{ context.Args.GetArg(WINGET_DEBUG_PROGRESS_TIME) });
-        }
-
-        UINT ticks = timeInSeconds * 10;
-        for (UINT i = 0; i < ticks; ++i)
-        {
-            if (sendProgress)
-            {
-                progress->Callback().OnProgress(i, ticks, ProgressType::Bytes);
-            }
-
-            if (progress->Callback().IsCancelledBy(CancelReason::Any))
-            {
-                sendProgress = false;
-                break;
-            }
-
-            std::this_thread::sleep_for(100ms);
-        }
-
-        if (sendProgress)
-        {
-            progress->Callback().OnProgress(ticks, ticks, ProgressType::Bytes);
-        }
-
-        progress.reset();
-
-        if (context.Args.Contains(WINGET_DEBUG_PROGRESS_POST))
-        {
-            context.Reporter.Info() << context.Args.GetArg(WINGET_DEBUG_PROGRESS_POST) << std::endl;
-        }
-    }
-}
-
-#endif
+// Copyright (c) Microsoft Corporation.
+// Licensed under the MIT License.
+#include "pch.h"
+
+#if _DEBUG
+#include "DebugCommand.h"
+#include <winrt/Microsoft.Management.Configuration.h>
+#include <winrt/Microsoft.Management.Configuration.SetProcessorFactory.h>
+#include "AppInstallerDownloader.h"
+#include "Sixel.h"
+
+using namespace AppInstaller::CLI::Execution;
+
+namespace AppInstaller::CLI
+{
+    namespace
+    {
+        std::string MakeInterfaceNameAttribute(std::wstring_view name)
+        {
+            std::string result = Utility::ConvertToUTF8(name);
+            Utility::FindAndReplace(result, "<", "&lt;");
+            Utility::FindAndReplace(result, ">", "&gt;");
+            return result;
+        }
+
+        std::string MakeIIDAttribute(const winrt::guid& guid)
+        {
+            std::string result;
+            wchar_t buffer[256];
+
+            if (StringFromGUID2(guid, buffer, ARRAYSIZE(buffer)))
+            {
+                result = AppInstaller::Utility::ConvertToUTF8(buffer);
+                result = result.substr(1, result.length() - 2);
+            }
+            else
+            {
+                result = "error";
+            }
+
+            return result;
+        }
+
+        template <typename Interface>
+        void OutputProxyStubInterfaceRegistration(Execution::Context& context)
+        {
+            context.Reporter.Info() << "<Interface Name=\"" << MakeInterfaceNameAttribute(winrt::name_of<Interface>()) << "\" InterfaceId=\"" << MakeIIDAttribute(winrt::guid_of<Interface>()) << "\" />" << std::endl;
+        }
+
+        template <typename Interface>
+        void OutputIIDMapping(Execution::Context& context)
+        {
+            context.Reporter.Info() << Utility::ConvertToUTF8(winrt::name_of<Interface>()) << " == " << winrt::guid_of<Interface>() << std::endl;
+        }
+    }
+
+    std::vector<std::unique_ptr<Command>> DebugCommand::GetCommands() const
+    {
+        return InitializeFromMoveOnly<std::vector<std::unique_ptr<Command>>>({
+            std::make_unique<DumpProxyStubRegistrationsCommand>(FullName()),
+            std::make_unique<DumpInterestingIIDsCommand>(FullName()),
+            std::make_unique<DumpErrorResourceCommand>(FullName()),
+            std::make_unique<ShowSixelCommand>(FullName()),
+            std::make_unique<ProgressCommand>(FullName()),
+        });
+    }
+
+    Resource::LocString DebugCommand::ShortDescription() const
+    {
+        return Utility::LocIndString("Debug only dev commands"sv);
+    }
+
+    Resource::LocString DebugCommand::LongDescription() const
+    {
+        return Utility::LocIndString("Commands that are useful in debugging and development."sv);
+    }
+
+    void DebugCommand::ExecuteInternal(Execution::Context& context) const
+    {
+        OutputHelp(context.Reporter);
+    }
+
+    Resource::LocString DumpProxyStubRegistrationsCommand::ShortDescription() const
+    {
+        return Utility::LocIndString("Dump proxy-stub registrations"sv);
+    }
+
+    Resource::LocString DumpProxyStubRegistrationsCommand::LongDescription() const
+    {
+        return Utility::LocIndString("Dump proxy-stub registrations for WinRT interfaces to be place in the manifest."sv);
+    }
+
+    void DumpProxyStubRegistrationsCommand::ExecuteInternal(Execution::Context& context) const
+    {
+        OutputProxyStubInterfaceRegistration<winrt::Windows::Foundation::Collections::IIterable<winrt::Microsoft::Management::Configuration::ConfigurationUnit>>(context);
+        OutputProxyStubInterfaceRegistration<winrt::Windows::Foundation::Collections::IIterable<winrt::Microsoft::Management::Configuration::ConfigurationSet>>(context);
+        OutputProxyStubInterfaceRegistration<winrt::Windows::Foundation::Collections::IIterable<winrt::Microsoft::Management::Configuration::ConfigurationConflict>>(context);
+        OutputProxyStubInterfaceRegistration<winrt::Windows::Foundation::Collections::IIterable<winrt::Microsoft::Management::Configuration::ConfigurationParameter>>(context);
+        OutputProxyStubInterfaceRegistration<winrt::Windows::Foundation::Collections::IIterable<winrt::Microsoft::Management::Configuration::IConfigurationUnitSettingDetails>>(context);
+        OutputProxyStubInterfaceRegistration<winrt::Windows::Foundation::Collections::IIterable<winrt::Microsoft::Management::Configuration::ConfigurationConflictSetting>>(context);
+        OutputProxyStubInterfaceRegistration<winrt::Windows::Foundation::Collections::IIterable<winrt::Microsoft::Management::Configuration::GetConfigurationUnitDetailsResult>>(context);
+        OutputProxyStubInterfaceRegistration<winrt::Windows::Foundation::Collections::IIterable<winrt::Microsoft::Management::Configuration::ApplyConfigurationUnitResult>>(context);
+        OutputProxyStubInterfaceRegistration<winrt::Windows::Foundation::Collections::IIterable<winrt::Microsoft::Management::Configuration::TestConfigurationUnitResult>>(context);
+        OutputProxyStubInterfaceRegistration<winrt::Windows::Foundation::Collections::IIterable<winrt::Microsoft::Management::Configuration::IApplyGroupMemberSettingsResult>>(context);
+        OutputProxyStubInterfaceRegistration<winrt::Windows::Foundation::Collections::IIterable<winrt::Microsoft::Management::Configuration::ITestSettingsResult>>(context);
+        OutputProxyStubInterfaceRegistration<winrt::Windows::Foundation::Collections::IIterable<winrt::Microsoft::Management::Configuration::ConfigurationEnvironment>>(context);
+        OutputProxyStubInterfaceRegistration<winrt::Windows::Foundation::Collections::IIterable<winrt::Microsoft::Management::Configuration::IConfigurationUnitProcessorDetails>>(context);
+        OutputProxyStubInterfaceRegistration<winrt::Microsoft::Management::Configuration::IConfigurationUnitProcessorDetails2>(context);
+        OutputProxyStubInterfaceRegistration<winrt::Microsoft::Management::Configuration::IGetAllSettingsConfigurationUnitProcessor>(context);
+        OutputProxyStubInterfaceRegistration<winrt::Microsoft::Management::Configuration::IGetAllUnitsConfigurationUnitProcessor>(context);
+        OutputProxyStubInterfaceRegistration<winrt::Microsoft::Management::Configuration::IFindUnitProcessorsSetProcessor>(context);
+        OutputProxyStubInterfaceRegistration<winrt::Microsoft::Management::Configuration::IConfigurationStatics2>(context);
+        OutputProxyStubInterfaceRegistration<winrt::Microsoft::Management::Configuration::IConfigurationStatics3>(context);
+        OutputProxyStubInterfaceRegistration<winrt::Microsoft::Management::Configuration::SetProcessorFactory::IPwshConfigurationSetProcessorFactoryProperties>(context);
+
+        // TODO: Fix the layering inversion created by the COM deployment API (probably in order to operate winget.exe against the COM server).
+        //       Then this code can just have a CppWinRT reference to the deployment API and spit out the interface registrations just like for configuration.
+        HMODULE module = nullptr;
+        if (!GetModuleHandleExW(GET_MODULE_HANDLE_EX_FLAG_FROM_ADDRESS | GET_MODULE_HANDLE_EX_FLAG_UNCHANGED_REFCOUNT, reinterpret_cast<LPCWSTR>(&MakeInterfaceNameAttribute), &module))
+        {
+            return;
+        }
+
+        // TODO: Have a PRIVATE export from WindowsPackageManager that returns a set of names and IIDs to include from the Deployment API surface
+    }
+
+    Resource::LocString DumpInterestingIIDsCommand::ShortDescription() const
+    {
+        return Utility::LocIndString("Dump some IIDs"sv);
+    }
+
+    Resource::LocString DumpInterestingIIDsCommand::LongDescription() const
+    {
+        return Utility::LocIndString("Dump some IIDs that might be useful."sv);
+    }
+
+    void DumpInterestingIIDsCommand::ExecuteInternal(Execution::Context& context) const
+    {
+        OutputIIDMapping<winrt::Microsoft::Management::Configuration::IConfigurationStatics>(context);
+        OutputIIDMapping<winrt::Microsoft::Management::Configuration::IConfigurationStatics2>(context);
+        OutputIIDMapping<winrt::Microsoft::Management::Configuration::IConfigurationStatics3>(context);
+    }
+
+    Resource::LocString DumpErrorResourceCommand::ShortDescription() const
+    {
+        return Utility::LocIndString("Dump error resources"sv);
+    }
+
+    Resource::LocString DumpErrorResourceCommand::LongDescription() const
+    {
+        return Utility::LocIndString("Dump the error information as resources."sv);
+    }
+
+    void DumpErrorResourceCommand::ExecuteInternal(Execution::Context& context) const
+    {
+        auto info = context.Reporter.Info();
+
+        //  <data name="InstallFlowReturnCodeInstallInProgress" xml:space="preserve">
+        //    <value>Another installation is already in progress. Try again later.</value>
+        //  </data>
+        for (const auto& error : Errors::GetWinGetErrors())
+        {
+            info <<
+                "  <data name=\"" << error->Symbol() << "\" xml:space=\"preserve\">\n"
+                "    <value>" << error->GetDescription() << "</value>\n"
+                "  </data>" << std::endl;
+        }
+    }
+
+#define WINGET_DEBUG_SIXEL_FILE Args::Type::Manifest
+#define WINGET_DEBUG_SIXEL_ASPECT_RATIO Args::Type::AcceptPackageAgreements
+#define WINGET_DEBUG_SIXEL_TRANSPARENT Args::Type::AcceptSourceAgreements
+#define WINGET_DEBUG_SIXEL_COLOR_COUNT Args::Type::ConfigurationAcceptWarning
+#define WINGET_DEBUG_SIXEL_WIDTH Args::Type::AdminSettingEnable
+#define WINGET_DEBUG_SIXEL_HEIGHT Args::Type::AllowReboot
+#define WINGET_DEBUG_SIXEL_STRETCH Args::Type::AllVersions
+#define WINGET_DEBUG_SIXEL_REPEAT Args::Type::Name
+#define WINGET_DEBUG_SIXEL_OUT_FILE Args::Type::BlockingPin
+
+    std::vector<Argument> ShowSixelCommand::GetArguments() const
+    {
+        return {
+            Argument{ "file", 'f', WINGET_DEBUG_SIXEL_FILE, Resource::String::SourceListUpdatedNever, ArgumentType::Positional },
+            Argument{ "aspect-ratio", 'a', WINGET_DEBUG_SIXEL_ASPECT_RATIO, Resource::String::SourceListUpdatedNever, ArgumentType::Standard },
+            Argument{ "transparent", 't', WINGET_DEBUG_SIXEL_TRANSPARENT, Resource::String::SourceListUpdatedNever, ArgumentType::Flag },
+            Argument{ "color-count", 'c', WINGET_DEBUG_SIXEL_COLOR_COUNT, Resource::String::SourceListUpdatedNever, ArgumentType::Standard },
+            Argument{ "width", 'w', WINGET_DEBUG_SIXEL_WIDTH, Resource::String::SourceListUpdatedNever, ArgumentType::Standard },
+            Argument{ "height", 'h', WINGET_DEBUG_SIXEL_HEIGHT, Resource::String::SourceListUpdatedNever, ArgumentType::Standard },
+            Argument{ "stretch", 's', WINGET_DEBUG_SIXEL_STRETCH, Resource::String::SourceListUpdatedNever, ArgumentType::Flag },
+            Argument{ "repeat", 'r', WINGET_DEBUG_SIXEL_REPEAT, Resource::String::SourceListUpdatedNever, ArgumentType::Flag },
+            Argument{ "out-file", 'o', WINGET_DEBUG_SIXEL_OUT_FILE, Resource::String::SourceListUpdatedNever, ArgumentType::Standard },
+        };
+    }
+
+    Resource::LocString ShowSixelCommand::ShortDescription() const
+    {
+        return Utility::LocIndString("Output an image with sixels"sv);
+    }
+
+    Resource::LocString ShowSixelCommand::LongDescription() const
+    {
+        return Utility::LocIndString("Outputs an image from a file using sixel format."sv);
+    }
+
+    void ShowSixelCommand::ExecuteInternal(Execution::Context& context) const
+    {
+        using namespace VirtualTerminal;
+        std::unique_ptr<Sixel::Image> sixelImagePtr;
+
+        std::string imageUrl{ context.Args.GetArg(WINGET_DEBUG_SIXEL_FILE) };
+
+        if (Utility::IsUrlRemote(imageUrl))
+        {
+            auto imageStream = std::make_unique<std::stringstream>();
+            ProgressCallback emptyCallback;
+            Utility::DownloadToStream(imageUrl, *imageStream, Utility::DownloadType::Manifest, emptyCallback);
+
+            sixelImagePtr = std::make_unique<Sixel::Image>(*imageStream, Manifest::IconFileTypeEnum::Unknown);
+        }
+        else
+        {
+            sixelImagePtr = std::make_unique<Sixel::Image>(Utility::ConvertToUTF16(imageUrl));
+        }
+
+        Sixel::Image& sixelImage = *sixelImagePtr.get();
+
+        if (context.Args.Contains(WINGET_DEBUG_SIXEL_ASPECT_RATIO))
+        {
+            switch (context.Args.GetArg(WINGET_DEBUG_SIXEL_ASPECT_RATIO)[0])
+            {
+            case '1':
+                sixelImage.AspectRatio(Sixel::AspectRatio::OneToOne);
+                break;
+            case '2':
+                sixelImage.AspectRatio(Sixel::AspectRatio::TwoToOne);
+                break;
+            case '3':
+                sixelImage.AspectRatio(Sixel::AspectRatio::ThreeToOne);
+                break;
+            case '5':
+                sixelImage.AspectRatio(Sixel::AspectRatio::FiveToOne);
+                break;
+            }
+        }
+
+        sixelImage.Transparency(context.Args.Contains(WINGET_DEBUG_SIXEL_TRANSPARENT));
+
+        if (context.Args.Contains(WINGET_DEBUG_SIXEL_COLOR_COUNT))
+        {
+            sixelImage.ColorCount(std::stoul(std::string{ context.Args.GetArg(WINGET_DEBUG_SIXEL_COLOR_COUNT) }));
+        }
+
+        if (context.Args.Contains(WINGET_DEBUG_SIXEL_WIDTH) && context.Args.Contains(WINGET_DEBUG_SIXEL_HEIGHT))
+        {
+            sixelImage.RenderSizeInCells(
+                std::stoul(std::string{ context.Args.GetArg(WINGET_DEBUG_SIXEL_WIDTH) }),
+                std::stoul(std::string{ context.Args.GetArg(WINGET_DEBUG_SIXEL_HEIGHT) }));
+        }
+
+        sixelImage.StretchSourceToFill(context.Args.Contains(WINGET_DEBUG_SIXEL_STRETCH));
+
+        sixelImage.UseRepeatSequence(context.Args.Contains(WINGET_DEBUG_SIXEL_REPEAT));
+
+        if (context.Args.Contains(WINGET_DEBUG_SIXEL_OUT_FILE))
+        {
+            std::ofstream stream{ Utility::ConvertToUTF16(context.Args.GetArg(WINGET_DEBUG_SIXEL_OUT_FILE)) };
+            stream << sixelImage.Render().Get();
+        }
+        else
+        {
+            OutputStream stream = context.Reporter.GetOutputStream(Reporter::Level::Info);
+            stream.ClearFormat();
+            sixelImage.RenderTo(stream);
+
+            // Force a new line to show entire image
+            stream << std::endl;
+        }
+    }
+
+#define WINGET_DEBUG_PROGRESS_SIXEL Args::Type::Manifest
+#define WINGET_DEBUG_PROGRESS_DISABLED Args::Type::GatedVersion
+#define WINGET_DEBUG_PROGRESS_HIDE Args::Type::AcceptPackageAgreements
+#define WINGET_DEBUG_PROGRESS_TIME Args::Type::AcceptSourceAgreements
+#define WINGET_DEBUG_PROGRESS_MESSAGE Args::Type::ConfigurationAcceptWarning
+#define WINGET_DEBUG_PROGRESS_PERCENT Args::Type::AllowReboot
+#define WINGET_DEBUG_PROGRESS_POST Args::Type::AllVersions
+
+    std::vector<Argument> ProgressCommand::GetArguments() const
+    {
+        return {
+            Argument{ "sixel", 's', WINGET_DEBUG_PROGRESS_SIXEL, Resource::String::SourceListUpdatedNever, ArgumentType::Flag },
+            Argument{ "disabled", 'd', WINGET_DEBUG_PROGRESS_DISABLED, Resource::String::SourceListUpdatedNever, ArgumentType::Flag },
+            Argument{ "hide", 'h', WINGET_DEBUG_PROGRESS_HIDE, Resource::String::SourceListUpdatedNever, ArgumentType::Flag },
+            Argument{ "time", 't', WINGET_DEBUG_PROGRESS_TIME, Resource::String::SourceListUpdatedNever, ArgumentType::Standard },
+            Argument{ "message", 'm', WINGET_DEBUG_PROGRESS_MESSAGE, Resource::String::SourceListUpdatedNever, ArgumentType::Standard },
+            Argument{ "percent", 'p', WINGET_DEBUG_PROGRESS_PERCENT, Resource::String::SourceListUpdatedNever, ArgumentType::Flag },
+            Argument{ "post", 0, WINGET_DEBUG_PROGRESS_POST, Resource::String::SourceListUpdatedNever, ArgumentType::Standard },
+        };
+    }
+
+    Resource::LocString ProgressCommand::ShortDescription() const
+    {
+        return Utility::LocIndString("Show progress"sv);
+    }
+
+    Resource::LocString ProgressCommand::LongDescription() const
+    {
+        return Utility::LocIndString("Show progress with various controls to emulate different behaviors."sv);
+    }
+
+    void ProgressCommand::ExecuteInternal(Execution::Context& context) const
+    {
+        if (context.Args.Contains(WINGET_DEBUG_PROGRESS_SIXEL))
+        {
+            context.Reporter.SetStyle(Settings::VisualStyle::Sixel);
+        }
+
+        if (context.Args.Contains(WINGET_DEBUG_PROGRESS_DISABLED))
+        {
+            context.Reporter.SetStyle(Settings::VisualStyle::Disabled);
+        }
+
+        auto progress = context.Reporter.BeginAsyncProgress(context.Args.Contains(WINGET_DEBUG_PROGRESS_HIDE));
+
+        if (context.Args.Contains(WINGET_DEBUG_PROGRESS_MESSAGE))
+        {
+            progress->Callback().SetProgressMessage(context.Args.GetArg(WINGET_DEBUG_PROGRESS_MESSAGE));
+        }
+
+        bool sendProgress = context.Args.Contains(WINGET_DEBUG_PROGRESS_PERCENT);
+
+        UINT timeInSeconds = 3600;
+        if (context.Args.Contains(WINGET_DEBUG_PROGRESS_TIME))
+        {
+            timeInSeconds = std::stoul(std::string{ context.Args.GetArg(WINGET_DEBUG_PROGRESS_TIME) });
+        }
+
+        UINT ticks = timeInSeconds * 10;
+        for (UINT i = 0; i < ticks; ++i)
+        {
+            if (sendProgress)
+            {
+                progress->Callback().OnProgress(i, ticks, ProgressType::Bytes);
+            }
+
+            if (progress->Callback().IsCancelledBy(CancelReason::Any))
+            {
+                sendProgress = false;
+                break;
+            }
+
+            std::this_thread::sleep_for(100ms);
+        }
+
+        if (sendProgress)
+        {
+            progress->Callback().OnProgress(ticks, ticks, ProgressType::Bytes);
+        }
+
+        progress.reset();
+
+        if (context.Args.Contains(WINGET_DEBUG_PROGRESS_POST))
+        {
+            context.Reporter.Info() << context.Args.GetArg(WINGET_DEBUG_PROGRESS_POST) << std::endl;
+        }
+    }
+}
+
+#endif