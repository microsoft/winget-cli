--- conflicted
+++ resolved
@@ -1,152 +1,147 @@
-﻿// -----------------------------------------------------------------------------
-// <copyright file="ConfigurationSetProcessorFactory.cs" company="Microsoft Corporation">
-//     Copyright (c) Microsoft Corporation. Licensed under the MIT License.
-// </copyright>
-// -----------------------------------------------------------------------------
-
-namespace Microsoft.Management.Configuration.Processor
-{
-    using System;
-    using System.Management.Automation;
-    using System.Text;
-    using Microsoft.Management.Configuration;
-    using Microsoft.Management.Configuration.Processor.ProcessorEnvironments;
-    using Microsoft.Management.Configuration.Processor.Set;
-    using static Microsoft.Management.Configuration.Processor.Constants.PowerShellConstants;
-
-    /// <summary>
-    /// ConfigurationSetProcessorFactory implementation.
-    /// </summary>
-    public sealed class ConfigurationSetProcessorFactory : IConfigurationSetProcessorFactory
-    {
-        private readonly ConfigurationProcessorType type;
-        private readonly IConfigurationProcessorFactoryProperties? properties;
-
-        /// <summary>
-        /// Initializes a new instance of the <see cref="ConfigurationSetProcessorFactory"/> class.
-        /// </summary>
-        /// <param name="type">Type.</param>
-        /// <param name="properties">Properties.</param>
-        public ConfigurationSetProcessorFactory(ConfigurationProcessorType type, IConfigurationProcessorFactoryProperties? properties)
-        {
-            this.type = type;
-            this.properties = properties;
-        }
-
-        /// <summary>
-        /// Diagnostics event; useful for logging and/or verbose output.
-        /// </summary>
-        public event EventHandler<DiagnosticInformation>? Diagnostics;
-
-        /// <summary>
-        /// Gets or sets the minimum diagnostic level to send.
-        /// </summary>
-        public DiagnosticLevel MinimumLevel { get; set; } = DiagnosticLevel.Informational;
-
-        /// <summary>
-        /// Gets the configuration unit processor details for the given unit.
-        /// </summary>
-        /// <param name="set">Configuration Set.</param>
-        /// <returns>Configuration set processor.</returns>
-        public IConfigurationSetProcessor CreateSetProcessor(ConfigurationSet set)
-        {
-            try
-            {
-                this.OnDiagnostics(DiagnosticLevel.Verbose, $"Creating set processor for `{set.Name}`...");
-
-                var envFactory = new ProcessorEnvironmentFactory(this.type);
-<<<<<<< HEAD
-                var processorEnvironment = envFactory.CreateEnvironment();
-=======
-                var processorEnvironment = envFactory.CreateEnvironment(this);
-                processorEnvironment.ValidateRunspace();
->>>>>>> 0d542092
-
-                if (this.properties is not null)
-                {
-                    var additionalPsModulePaths = this.properties.AdditionalModulePaths;
-                    if (additionalPsModulePaths is not null)
-                    {
-                        processorEnvironment.PrependPSModulePaths(additionalPsModulePaths);
-                    }
-                }
-
-                this.OnDiagnostics(DiagnosticLevel.Verbose, $"  Effective module path:\n{processorEnvironment.GetVariable<string>(Variables.PSModulePath)}");
-
-                processorEnvironment.ValidateRunspace();
-
-                this.OnDiagnostics(DiagnosticLevel.Verbose, "... done creating set processor.");
-
-                return new ConfigurationSetProcessor(processorEnvironment, set) { SetProcessorFactory = this };
-            }
-            catch (Exception ex)
-            {
-                this.OnDiagnostics(DiagnosticLevel.Error, ex.ToString());
-                throw;
-            }
-        }
-
-        /// <summary>
-        /// Sends diagnostics if appropriate.
-        /// </summary>
-        /// <param name="level">The level of this diagnostic message.</param>
-        /// <param name="message">The diagnostic message.</param>
-        internal void OnDiagnostics(DiagnosticLevel level, string message)
-        {
-            EventHandler<DiagnosticInformation>? diagnostics = this.Diagnostics;
-            if (diagnostics != null && level >= this.MinimumLevel)
-            {
-                this.InvokeDiagnostics(diagnostics, level, message);
-            }
-        }
-
-        /// <summary>
-        /// Sends diagnostic if appropriate for PowerShell streams.
-        /// </summary>
-        /// <param name="level">The level of this diagnostic message.</param>
-        /// <param name="pwsh">The PowerShell object.</param>
-        internal void OnDiagnostics(DiagnosticLevel level, PowerShell pwsh)
-        {
-            EventHandler<DiagnosticInformation>? diagnostics = this.Diagnostics;
-            if (diagnostics != null && level >= this.MinimumLevel && pwsh.HadErrors)
-            {
-                var builder = new StringBuilder();
-
-                // There are the last commands ran by that PowerShell obj, not all in our session.
-                builder.Append("PowerShellCommands: ");
-                foreach (var c in pwsh.Commands.Commands)
-                {
-                    builder.Append($"['{c.CommandText}'");
-                    if (c.Parameters.Count > 0)
-                    {
-                        builder.Append(" Parameters: ");
-                        foreach (var p in c.Parameters)
-                        {
-                            builder.Append($"{p.Name} = '{p.Value}' ");
-                        }
-                        builder.Append("]");
-                    }
-
-                    builder.AppendLine();
-                }
-
-                foreach (var error in pwsh.Streams.Error)
-                {
-                    builder.AppendLine($"[WriteError] {error}");
-                }
-
-                this.InvokeDiagnostics(diagnostics, level, builder.ToString());
-            }
-        }
-
-        private void InvokeDiagnostics(EventHandler<DiagnosticInformation> diagnostics, DiagnosticLevel level, string message)
-        {
-            DiagnosticInformation information = new ()
-            {
-                Level = level,
-                Message = message,
-            };
-            diagnostics.Invoke(this, information);
-        }
-    }
+﻿// -----------------------------------------------------------------------------
+// <copyright file="ConfigurationSetProcessorFactory.cs" company="Microsoft Corporation">
+//     Copyright (c) Microsoft Corporation. Licensed under the MIT License.
+// </copyright>
+// -----------------------------------------------------------------------------
+
+namespace Microsoft.Management.Configuration.Processor
+{
+    using System;
+    using System.Management.Automation;
+    using System.Text;
+    using Microsoft.Management.Configuration;
+    using Microsoft.Management.Configuration.Processor.ProcessorEnvironments;
+    using Microsoft.Management.Configuration.Processor.Set;
+    using static Microsoft.Management.Configuration.Processor.Constants.PowerShellConstants;
+
+    /// <summary>
+    /// ConfigurationSetProcessorFactory implementation.
+    /// </summary>
+    public sealed class ConfigurationSetProcessorFactory : IConfigurationSetProcessorFactory
+    {
+        private readonly ConfigurationProcessorType type;
+        private readonly IConfigurationProcessorFactoryProperties? properties;
+
+        /// <summary>
+        /// Initializes a new instance of the <see cref="ConfigurationSetProcessorFactory"/> class.
+        /// </summary>
+        /// <param name="type">Type.</param>
+        /// <param name="properties">Properties.</param>
+        public ConfigurationSetProcessorFactory(ConfigurationProcessorType type, IConfigurationProcessorFactoryProperties? properties)
+        {
+            this.type = type;
+            this.properties = properties;
+        }
+
+        /// <summary>
+        /// Diagnostics event; useful for logging and/or verbose output.
+        /// </summary>
+        public event EventHandler<DiagnosticInformation>? Diagnostics;
+
+        /// <summary>
+        /// Gets or sets the minimum diagnostic level to send.
+        /// </summary>
+        public DiagnosticLevel MinimumLevel { get; set; } = DiagnosticLevel.Informational;
+
+        /// <summary>
+        /// Gets the configuration unit processor details for the given unit.
+        /// </summary>
+        /// <param name="set">Configuration Set.</param>
+        /// <returns>Configuration set processor.</returns>
+        public IConfigurationSetProcessor CreateSetProcessor(ConfigurationSet set)
+        {
+            try
+            {
+                this.OnDiagnostics(DiagnosticLevel.Verbose, $"Creating set processor for `{set.Name}`...");
+
+                var envFactory = new ProcessorEnvironmentFactory(this.type);
+                var processorEnvironment = envFactory.CreateEnvironment(this);
+
+                if (this.properties is not null)
+                {
+                    var additionalPsModulePaths = this.properties.AdditionalModulePaths;
+                    if (additionalPsModulePaths is not null)
+                    {
+                        processorEnvironment.PrependPSModulePaths(additionalPsModulePaths);
+                    }
+                }
+
+                this.OnDiagnostics(DiagnosticLevel.Verbose, $"  Effective module path:\n{processorEnvironment.GetVariable<string>(Variables.PSModulePath)}");
+
+                processorEnvironment.ValidateRunspace();
+
+                this.OnDiagnostics(DiagnosticLevel.Verbose, "... done creating set processor.");
+
+                return new ConfigurationSetProcessor(processorEnvironment, set) { SetProcessorFactory = this };
+            }
+            catch (Exception ex)
+            {
+                this.OnDiagnostics(DiagnosticLevel.Error, ex.ToString());
+                throw;
+            }
+        }
+
+        /// <summary>
+        /// Sends diagnostics if appropriate.
+        /// </summary>
+        /// <param name="level">The level of this diagnostic message.</param>
+        /// <param name="message">The diagnostic message.</param>
+        internal void OnDiagnostics(DiagnosticLevel level, string message)
+        {
+            EventHandler<DiagnosticInformation>? diagnostics = this.Diagnostics;
+            if (diagnostics != null && level >= this.MinimumLevel)
+            {
+                this.InvokeDiagnostics(diagnostics, level, message);
+            }
+        }
+
+        /// <summary>
+        /// Sends diagnostic if appropriate for PowerShell streams.
+        /// </summary>
+        /// <param name="level">The level of this diagnostic message.</param>
+        /// <param name="pwsh">The PowerShell object.</param>
+        internal void OnDiagnostics(DiagnosticLevel level, PowerShell pwsh)
+        {
+            EventHandler<DiagnosticInformation>? diagnostics = this.Diagnostics;
+            if (diagnostics != null && level >= this.MinimumLevel && pwsh.HadErrors)
+            {
+                var builder = new StringBuilder();
+
+                // There are the last commands ran by that PowerShell obj, not all in our session.
+                builder.Append("PowerShellCommands: ");
+                foreach (var c in pwsh.Commands.Commands)
+                {
+                    builder.Append($"['{c.CommandText}'");
+                    if (c.Parameters.Count > 0)
+                    {
+                        builder.Append(" Parameters: ");
+                        foreach (var p in c.Parameters)
+                        {
+                            builder.Append($"{p.Name} = '{p.Value}' ");
+                        }
+                        builder.Append("]");
+                    }
+
+                    builder.AppendLine();
+                }
+
+                foreach (var error in pwsh.Streams.Error)
+                {
+                    builder.AppendLine($"[WriteError] {error}");
+                }
+
+                this.InvokeDiagnostics(diagnostics, level, builder.ToString());
+            }
+        }
+
+        private void InvokeDiagnostics(EventHandler<DiagnosticInformation> diagnostics, DiagnosticLevel level, string message)
+        {
+            DiagnosticInformation information = new ()
+            {
+                Level = level,
+                Message = message,
+            };
+            diagnostics.Invoke(this, information);
+        }
+    }
 }