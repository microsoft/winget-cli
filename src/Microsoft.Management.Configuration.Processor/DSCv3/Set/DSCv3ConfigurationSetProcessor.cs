--- conflicted
+++ resolved
@@ -1,86 +1,77 @@
-// -----------------------------------------------------------------------------
-// <copyright file="DSCv3ConfigurationSetProcessor.cs" company="Microsoft Corporation">
-//     Copyright (c) Microsoft Corporation. Licensed under the MIT License.
-// </copyright>
-// -----------------------------------------------------------------------------
-
-namespace Microsoft.Management.Configuration.Processor.DSCv3.Set
-{
-    using System.Collections.Generic;
-    using Microsoft.Management.Configuration.Processor.DSCv3.Helpers;
-    using Microsoft.Management.Configuration.Processor.DSCv3.Unit;
-    using Microsoft.Management.Configuration.Processor.Helpers;
-    using Microsoft.Management.Configuration.Processor.Set;
-
-    /// <summary>
-    /// Configuration set processor.
-    /// </summary>
-    internal sealed partial class DSCv3ConfigurationSetProcessor : ConfigurationSetProcessorBase, IConfigurationSetProcessor, IFindUnitProcessorsSetProcessor
-    {
-        private readonly ProcessorSettings processorSettings;
-
-        /// <summary>
-        /// Initializes a new instance of the <see cref="DSCv3ConfigurationSetProcessor"/> class.
-        /// </summary>
-        /// <param name="processorSettings">The processor settings to use.</param>
-        /// <param name="configurationSet">Configuration set.</param>
-        /// <param name="isLimitMode">Whether the set processor should work in limitation mode.</param>
-        public DSCv3ConfigurationSetProcessor(ProcessorSettings processorSettings, ConfigurationSet? configurationSet, bool isLimitMode = false)
-            : base(configurationSet, isLimitMode)
-        {
-            this.processorSettings = processorSettings;
-        }
-
-        /// <inheritdoc />
-        protected override IConfigurationUnitProcessor CreateUnitProcessorInternal(ConfigurationUnit unit)
-        {
-            ConfigurationUnitInternal configurationUnitInternal = new ConfigurationUnitInternal(unit, this.ConfigurationSet?.Path);
-            this.OnDiagnostics(DiagnosticLevel.Verbose, $"Creating unit processor for: {configurationUnitInternal.QualifiedName}...");
-
-            ResourceDetails? resourceDetails = this.processorSettings.GetResourceDetails(configurationUnitInternal, ConfigurationUnitDetailFlags.Local);
-            if (resourceDetails == null)
-            {
-                this.OnDiagnostics(DiagnosticLevel.Verbose, $"Resource not found: {configurationUnitInternal.QualifiedName}");
-                throw new Exceptions.FindDscResourceNotFoundException(configurationUnitInternal.QualifiedName, null);
-            }
-
-            return new DSCv3ConfigurationUnitProcessor(this.processorSettings, resourceDetails, configurationUnitInternal, this.IsLimitMode) { SetProcessorFactory = this.SetProcessorFactory };
-        }
-
-        /// <inheritdoc />
-        protected override IConfigurationUnitProcessorDetails? GetUnitProcessorDetailsInternal(ConfigurationUnit unit, ConfigurationUnitDetailFlags detailFlags)
-        {
-            ConfigurationUnitInternal configurationUnitInternal = new ConfigurationUnitInternal(unit, this.ConfigurationSet?.Path);
-            this.OnDiagnostics(DiagnosticLevel.Verbose, $"Getting resource details [{detailFlags}] for: {configurationUnitInternal.QualifiedName}...");
-
-            ResourceDetails? resourceDetails = this.processorSettings.GetResourceDetails(configurationUnitInternal, detailFlags);
-            if (resourceDetails == null)
-            {
-                this.OnDiagnostics(DiagnosticLevel.Verbose, $"Resource not found: {configurationUnitInternal.QualifiedName}");
-                return null;
-            }
-
-            return resourceDetails.GetConfigurationUnitProcessorDetails();
-        }
-<<<<<<< HEAD
-
-        /// <inheritdoc />
-        protected override IList<IConfigurationUnitProcessorDetails> FindUnitProcessorsInternal(FindUnitProcessorsOptions findOptions)
-        {
-            this.OnDiagnostics(DiagnosticLevel.Verbose, $"Finding unit processors with following options. SearchPaths: {findOptions.SearchPaths}, SearchPathsExclusive: {findOptions.SearchPathsExclusive}, DetailFlags: [{findOptions.UnitDetailFlags}]");
-
-            List<IConfigurationUnitProcessorDetails> result = new List<IConfigurationUnitProcessorDetails>();
-
-            var resourceDetailsList = this.processorSettings.FindAllResourceDetails(findOptions);
-
-            foreach (var resourceDetails in resourceDetailsList)
-            {
-                result.Add(resourceDetails.GetConfigurationUnitProcessorDetails() !);
-            }
-
-            return result;
-        }
-=======
->>>>>>> 39b8b5a9
-    }
-}
+// -----------------------------------------------------------------------------
+// <copyright file="DSCv3ConfigurationSetProcessor.cs" company="Microsoft Corporation">
+//     Copyright (c) Microsoft Corporation. Licensed under the MIT License.
+// </copyright>
+// -----------------------------------------------------------------------------
+
+namespace Microsoft.Management.Configuration.Processor.DSCv3.Set
+{
+    using System.Collections.Generic;
+    using Microsoft.Management.Configuration.Processor.DSCv3.Helpers;
+    using Microsoft.Management.Configuration.Processor.DSCv3.Unit;
+    using Microsoft.Management.Configuration.Processor.Helpers;
+    using Microsoft.Management.Configuration.Processor.Set;
+
+    /// <summary>
+    /// Configuration set processor.
+    /// </summary>
+    internal sealed partial class DSCv3ConfigurationSetProcessor : ConfigurationSetProcessorBase, IConfigurationSetProcessor, IFindUnitProcessorsSetProcessor
+    {
+        private readonly ProcessorSettings processorSettings;
+
+        /// <summary>
+        /// Initializes a new instance of the <see cref="DSCv3ConfigurationSetProcessor"/> class.
+        /// </summary>
+        /// <param name="processorSettings">The processor settings to use.</param>
+        /// <param name="configurationSet">Configuration set.</param>
+        /// <param name="isLimitMode">Whether the set processor should work in limitation mode.</param>
+        public DSCv3ConfigurationSetProcessor(ProcessorSettings processorSettings, ConfigurationSet? configurationSet, bool isLimitMode = false)
+            : base(configurationSet, isLimitMode)
+        {
+            this.processorSettings = processorSettings;
+        }
+
+        /// <inheritdoc />
+        protected override IConfigurationUnitProcessor CreateUnitProcessorInternal(ConfigurationUnit unit)
+        {
+            ConfigurationUnitInternal configurationUnitInternal = new ConfigurationUnitInternal(unit, this.ConfigurationSet?.Path);
+            this.OnDiagnostics(DiagnosticLevel.Verbose, $"Creating unit processor for: {configurationUnitInternal.QualifiedName}...");
+
+            ResourceDetails? resourceDetails = this.processorSettings.GetResourceDetails(configurationUnitInternal, ConfigurationUnitDetailFlags.Local);
+            if (resourceDetails == null)
+            {
+                this.OnDiagnostics(DiagnosticLevel.Verbose, $"Resource not found: {configurationUnitInternal.QualifiedName}");
+                throw new Exceptions.FindDscResourceNotFoundException(configurationUnitInternal.QualifiedName, null);
+            }
+
+            return new DSCv3ConfigurationUnitProcessor(this.processorSettings, resourceDetails, configurationUnitInternal, this.IsLimitMode) { SetProcessorFactory = this.SetProcessorFactory };
+        }
+
+        /// <inheritdoc />
+        protected override IConfigurationUnitProcessorDetails? GetUnitProcessorDetailsInternal(ConfigurationUnit unit, ConfigurationUnitDetailFlags detailFlags)
+        {
+            ConfigurationUnitInternal configurationUnitInternal = new ConfigurationUnitInternal(unit, this.ConfigurationSet?.Path);
+            this.OnDiagnostics(DiagnosticLevel.Verbose, $"Getting resource details [{detailFlags}] for: {configurationUnitInternal.QualifiedName}...");
+
+            ResourceDetails? resourceDetails = this.processorSettings.GetResourceDetails(configurationUnitInternal, detailFlags);
+            if (resourceDetails == null)
+            {
+                this.OnDiagnostics(DiagnosticLevel.Verbose, $"Resource not found: {configurationUnitInternal.QualifiedName}");
+                return null;
+            }
+
+            return resourceDetails.GetConfigurationUnitProcessorDetails();
+        }
+        /// <inheritdoc />
+        protected override IList<IConfigurationUnitProcessorDetails> FindUnitProcessorsInternal(FindUnitProcessorsOptions findOptions)
+        {
+            this.OnDiagnostics(DiagnosticLevel.Verbose, $"Finding unit processors with following options. SearchPaths: {findOptions.SearchPaths}, SearchPathsExclusive: {findOptions.SearchPathsExclusive}, DetailFlags: [{findOptions.UnitDetailFlags}]");
+            List<IConfigurationUnitProcessorDetails> result = new List<IConfigurationUnitProcessorDetails>();
+            var resourceDetailsList = this.processorSettings.FindAllResourceDetails(findOptions);
+            foreach (var resourceDetails in resourceDetailsList)
+            {
+                result.Add(resourceDetails.GetConfigurationUnitProcessorDetails() !);
+            }
+            return result;
+    }
+}