// -----------------------------------------------------------------------------
// <copyright file="ProcessorSettings.cs" company="Microsoft Corporation">
//     Copyright (c) Microsoft Corporation. Licensed under the MIT License.
// </copyright>
// -----------------------------------------------------------------------------

namespace Microsoft.Management.Configuration.Processor.DSCv3.Helpers
{
<<<<<<< HEAD
    using System.Collections.Generic;
=======
    using System;
>>>>>>> d5267769
    using System.IO;
    using System.Text;
    using Microsoft.Management.Configuration.Processor.DSCv3.Model;
    using Microsoft.Management.Configuration.Processor.Helpers;

    /// <summary>
    /// Contains settings for the DSC v3 processor components to share.
    /// </summary>
    internal class ProcessorSettings
    {
        private const string DscExecutableFileName = "dsc.exe";

        private readonly object dscV3Lock = new ();
        private readonly object defaultPathLock = new ();

        private IDSCv3? dscV3 = null;
        private string? defaultPath = null;

        private Dictionary<string, ResourceDetails> resourceDetailsDictionary = new ();

        /// <summary>
        /// Gets or sets the path to the DSC v3 executable.
        /// </summary>
        public string? DscExecutablePath { get; set; }

        /// <summary>
        /// Gets the path to the DSC v3 executable.
        /// </summary>
        public string EffectiveDscExecutablePath
        {
            get
            {
                if (this.DscExecutablePath != null)
                {
                    return this.DscExecutablePath;
                }

                lock (this.defaultPathLock)
                {
                    if (this.defaultPath != null)
                    {
                        return this.defaultPath;
                    }
                }

                string? localDefaultPath = FindDscExecutablePath();

                if (localDefaultPath == null)
                {
                    throw new FileNotFoundException("Could not find DSC v3 executable path.");
                }

                lock (this.defaultPathLock)
                {
                    if (this.defaultPath == null)
                    {
                        this.defaultPath = localDefaultPath;
                    }

                    return this.defaultPath;
                }
            }
        }

        /// <summary>
        /// Gets an object for interacting with the DSC executable at EffectiveDscExecutablePath.
        /// </summary>
        [System.Diagnostics.CodeAnalysis.SuppressMessage("StyleCop.CSharp.DocumentationRules", "SA1623:Property summary documentation should match accessors", Justification = "Set is only provided for tests.")]
        public IDSCv3 DSCv3
        {
            get
            {
                lock (this.dscV3Lock)
                {
                    if (this.dscV3 == null)
                    {
                        this.dscV3 = IDSCv3.Create(this);
                    }

                    return this.dscV3;
                }
            }

#if !AICLI_DISABLE_TEST_HOOKS
            set
            {
                lock (this.dscV3Lock)
                {
                    this.dscV3 = value;
                }
            }
#endif
        }

        /// <summary>
        /// Gets or sets the diagnostics sink to use.
        /// </summary>
        public IDiagnosticsSink? DiagnosticsSink { get; set; } = null;

        /// <summary>
        /// Gets or sets a value indicating whether the processor should produce more verbose output.
        /// </summary>
        public bool DiagnosticTraceEnabled { get; set; } = false;

        /// <summary>
        /// Find the DSC v3 executable.
        /// </summary>
        /// <returns>The full path to the dsc.exe executable, or null if not found.</returns>
        public static string? FindDscExecutablePath()
        {
            // To start, only attempt to find the package and launch it via app execution alias.
            // In the future, consider discovering it through %PATH% searching, but probably don't allow that from an elevated process.
            // That probably means creating another read property for finding the secure path.
#if !AICLI_DISABLE_TEST_HOOKS
            string? result = GetDscExecutablePathForPackage("Microsoft.DesiredStateConfiguration-Preview_8wekyb3d8bbwe");
            if (result != null)
            {
                return result;
            }
#endif

            return GetDscExecutablePathForPackage("Microsoft.DesiredStateConfiguration_8wekyb3d8bbwe");
        }

        /// <summary>
        /// Create a deep copy of this settings object.
        /// </summary>
        /// <returns>A deep copy of this object.</returns>
        public ProcessorSettings Clone()
        {
            ProcessorSettings result = new ProcessorSettings();

            result.resourceDetailsDictionary = this.resourceDetailsDictionary;
            result.DiagnosticsSink = this.DiagnosticsSink;
            result.DscExecutablePath = this.DscExecutablePath;
            result.DiagnosticTraceEnabled = this.DiagnosticTraceEnabled;
#if !AICLI_DISABLE_TEST_HOOKS
            result.dscV3 = this.DSCv3;
#endif

            return result;
        }

        /// <summary>
        /// Gets a string representation of this object.
        /// </summary>
        /// <returns>A string representation of this object.</returns>
        public override string ToString()
        {
            StringBuilder sb = new StringBuilder();

            sb.Append("EffectiveDscExecutablePath: ");
            sb.AppendLine(this.EffectiveDscExecutablePath);

            sb.Append("DiagnosticTraceLevel: ");
            sb.Append(this.DiagnosticTraceEnabled);

            return sb.ToString();
        }

<<<<<<< HEAD
        /// <summary>
        /// Gets the ResourceDetails for a configuration unit.
        /// </summary>
        /// <param name="configurationUnitInternal">The configuration unit to find details for.</param>
        /// <param name="detailFlags">The level of detail to get.</param>
        /// <returns>The ResourceDetails for the unit, or null if not found.</returns>
        public ResourceDetails? GetResourceDetails(ConfigurationUnitInternal configurationUnitInternal, ConfigurationUnitDetailFlags detailFlags)
        {
            ResourceDetails? result = null;
            bool inDictionary = false;

            lock (this.resourceDetailsDictionary)
            {
                inDictionary = this.resourceDetailsDictionary.TryGetValue(configurationUnitInternal.QualifiedName, out result);
            }

            if (result == null)
            {
                result = new ResourceDetails(configurationUnitInternal.QualifiedName);
            }

            result.EnsureDetails(this, detailFlags);

            if (result.Exists)
            {
                if (!inDictionary)
                {
                    lock (this.resourceDetailsDictionary)
                    {
                        this.resourceDetailsDictionary.Add(configurationUnitInternal.QualifiedName, result);
                    }
                }

                return result;
            }
            else
            {
                return null;
            }
        }

        /// <summary>
        /// Gets all ResourceDetails matching find options.
        /// </summary>
        /// <param name="findOptions">The find options.</param>
        /// <returns>A list of ResourceDetails.</returns>
        public List<ResourceDetails> FindAllResourceDetails(FindUnitProcessorsOptions findOptions)
        {
            List<ResourceDetails> result = new List<ResourceDetails>();

            var resourceItemList = this.DSCv3.GetAllResources(ProcessorRunSettings.CreateFromFindUnitProcessorsOptions(findOptions));

            foreach (var item in resourceItemList)
            {
                ResourceDetails? details = null;
                bool inDictionary = false;
                lock (this.resourceDetailsDictionary)
                {
                    inDictionary = this.resourceDetailsDictionary.TryGetValue(item.Type, out details);
                }

                if (details == null)
                {
                    details = new ResourceDetails(item.Type);
                }

                if (!details.Exists)
                {
                    details.SetResourceListItem(item);
                }

                details.EnsureDetails(this, findOptions.UnitDetailFlags);

                if (!inDictionary)
                {
                    lock (this.resourceDetailsDictionary)
                    {
                        this.resourceDetailsDictionary.Add(item.Type, details);
                    }
                }

                result.Add(details);
            }
=======
        private static string? GetDscExecutablePathForPackage(string packageFamilyName)
        {
            string localAppData = Environment.GetFolderPath(Environment.SpecialFolder.LocalApplicationData);
            string result = Path.Combine(localAppData, "Microsoft\\WindowsApps", packageFamilyName, DscExecutableFileName);

            if (!Path.Exists(result))
            {
                return null;
            }
>>>>>>> d5267769

            return result;
        }
    }
}
<|MERGE_RESOLUTION|>--- conflicted
+++ resolved
@@ -1,273 +1,271 @@
-// -----------------------------------------------------------------------------
-// <copyright file="ProcessorSettings.cs" company="Microsoft Corporation">
-//     Copyright (c) Microsoft Corporation. Licensed under the MIT License.
-// </copyright>
-// -----------------------------------------------------------------------------
-
-namespace Microsoft.Management.Configuration.Processor.DSCv3.Helpers
-{
-<<<<<<< HEAD
-    using System.Collections.Generic;
-=======
-    using System;
->>>>>>> d5267769
-    using System.IO;
-    using System.Text;
-    using Microsoft.Management.Configuration.Processor.DSCv3.Model;
-    using Microsoft.Management.Configuration.Processor.Helpers;
-
-    /// <summary>
-    /// Contains settings for the DSC v3 processor components to share.
-    /// </summary>
-    internal class ProcessorSettings
-    {
-        private const string DscExecutableFileName = "dsc.exe";
-
-        private readonly object dscV3Lock = new ();
-        private readonly object defaultPathLock = new ();
-
-        private IDSCv3? dscV3 = null;
-        private string? defaultPath = null;
-
-        private Dictionary<string, ResourceDetails> resourceDetailsDictionary = new ();
-
-        /// <summary>
-        /// Gets or sets the path to the DSC v3 executable.
-        /// </summary>
-        public string? DscExecutablePath { get; set; }
-
-        /// <summary>
-        /// Gets the path to the DSC v3 executable.
-        /// </summary>
-        public string EffectiveDscExecutablePath
-        {
-            get
-            {
-                if (this.DscExecutablePath != null)
-                {
-                    return this.DscExecutablePath;
-                }
-
-                lock (this.defaultPathLock)
-                {
-                    if (this.defaultPath != null)
-                    {
-                        return this.defaultPath;
-                    }
-                }
-
-                string? localDefaultPath = FindDscExecutablePath();
-
-                if (localDefaultPath == null)
-                {
-                    throw new FileNotFoundException("Could not find DSC v3 executable path.");
-                }
-
-                lock (this.defaultPathLock)
-                {
-                    if (this.defaultPath == null)
-                    {
-                        this.defaultPath = localDefaultPath;
-                    }
-
-                    return this.defaultPath;
-                }
-            }
-        }
-
-        /// <summary>
-        /// Gets an object for interacting with the DSC executable at EffectiveDscExecutablePath.
-        /// </summary>
-        [System.Diagnostics.CodeAnalysis.SuppressMessage("StyleCop.CSharp.DocumentationRules", "SA1623:Property summary documentation should match accessors", Justification = "Set is only provided for tests.")]
-        public IDSCv3 DSCv3
-        {
-            get
-            {
-                lock (this.dscV3Lock)
-                {
-                    if (this.dscV3 == null)
-                    {
-                        this.dscV3 = IDSCv3.Create(this);
-                    }
-
-                    return this.dscV3;
-                }
-            }
-
-#if !AICLI_DISABLE_TEST_HOOKS
-            set
-            {
-                lock (this.dscV3Lock)
-                {
-                    this.dscV3 = value;
-                }
-            }
-#endif
-        }
-
-        /// <summary>
-        /// Gets or sets the diagnostics sink to use.
-        /// </summary>
-        public IDiagnosticsSink? DiagnosticsSink { get; set; } = null;
-
-        /// <summary>
-        /// Gets or sets a value indicating whether the processor should produce more verbose output.
-        /// </summary>
-        public bool DiagnosticTraceEnabled { get; set; } = false;
-
-        /// <summary>
-        /// Find the DSC v3 executable.
-        /// </summary>
-        /// <returns>The full path to the dsc.exe executable, or null if not found.</returns>
-        public static string? FindDscExecutablePath()
-        {
-            // To start, only attempt to find the package and launch it via app execution alias.
-            // In the future, consider discovering it through %PATH% searching, but probably don't allow that from an elevated process.
-            // That probably means creating another read property for finding the secure path.
-#if !AICLI_DISABLE_TEST_HOOKS
-            string? result = GetDscExecutablePathForPackage("Microsoft.DesiredStateConfiguration-Preview_8wekyb3d8bbwe");
-            if (result != null)
-            {
-                return result;
-            }
-#endif
-
-            return GetDscExecutablePathForPackage("Microsoft.DesiredStateConfiguration_8wekyb3d8bbwe");
-        }
-
-        /// <summary>
-        /// Create a deep copy of this settings object.
-        /// </summary>
-        /// <returns>A deep copy of this object.</returns>
-        public ProcessorSettings Clone()
-        {
-            ProcessorSettings result = new ProcessorSettings();
-
-            result.resourceDetailsDictionary = this.resourceDetailsDictionary;
-            result.DiagnosticsSink = this.DiagnosticsSink;
-            result.DscExecutablePath = this.DscExecutablePath;
-            result.DiagnosticTraceEnabled = this.DiagnosticTraceEnabled;
-#if !AICLI_DISABLE_TEST_HOOKS
-            result.dscV3 = this.DSCv3;
-#endif
-
-            return result;
-        }
-
-        /// <summary>
-        /// Gets a string representation of this object.
-        /// </summary>
-        /// <returns>A string representation of this object.</returns>
-        public override string ToString()
-        {
-            StringBuilder sb = new StringBuilder();
-
-            sb.Append("EffectiveDscExecutablePath: ");
-            sb.AppendLine(this.EffectiveDscExecutablePath);
-
-            sb.Append("DiagnosticTraceLevel: ");
-            sb.Append(this.DiagnosticTraceEnabled);
-
-            return sb.ToString();
-        }
-
-<<<<<<< HEAD
-        /// <summary>
-        /// Gets the ResourceDetails for a configuration unit.
-        /// </summary>
-        /// <param name="configurationUnitInternal">The configuration unit to find details for.</param>
-        /// <param name="detailFlags">The level of detail to get.</param>
-        /// <returns>The ResourceDetails for the unit, or null if not found.</returns>
-        public ResourceDetails? GetResourceDetails(ConfigurationUnitInternal configurationUnitInternal, ConfigurationUnitDetailFlags detailFlags)
-        {
-            ResourceDetails? result = null;
-            bool inDictionary = false;
-
-            lock (this.resourceDetailsDictionary)
-            {
-                inDictionary = this.resourceDetailsDictionary.TryGetValue(configurationUnitInternal.QualifiedName, out result);
-            }
-
-            if (result == null)
-            {
-                result = new ResourceDetails(configurationUnitInternal.QualifiedName);
-            }
-
-            result.EnsureDetails(this, detailFlags);
-
-            if (result.Exists)
-            {
-                if (!inDictionary)
-                {
-                    lock (this.resourceDetailsDictionary)
-                    {
-                        this.resourceDetailsDictionary.Add(configurationUnitInternal.QualifiedName, result);
-                    }
-                }
-
-                return result;
-            }
-            else
-            {
-                return null;
-            }
-        }
-
-        /// <summary>
-        /// Gets all ResourceDetails matching find options.
-        /// </summary>
-        /// <param name="findOptions">The find options.</param>
-        /// <returns>A list of ResourceDetails.</returns>
-        public List<ResourceDetails> FindAllResourceDetails(FindUnitProcessorsOptions findOptions)
-        {
-            List<ResourceDetails> result = new List<ResourceDetails>();
-
-            var resourceItemList = this.DSCv3.GetAllResources(ProcessorRunSettings.CreateFromFindUnitProcessorsOptions(findOptions));
-
-            foreach (var item in resourceItemList)
-            {
-                ResourceDetails? details = null;
-                bool inDictionary = false;
-                lock (this.resourceDetailsDictionary)
-                {
-                    inDictionary = this.resourceDetailsDictionary.TryGetValue(item.Type, out details);
-                }
-
-                if (details == null)
-                {
-                    details = new ResourceDetails(item.Type);
-                }
-
-                if (!details.Exists)
-                {
-                    details.SetResourceListItem(item);
-                }
-
-                details.EnsureDetails(this, findOptions.UnitDetailFlags);
-
-                if (!inDictionary)
-                {
-                    lock (this.resourceDetailsDictionary)
-                    {
-                        this.resourceDetailsDictionary.Add(item.Type, details);
-                    }
-                }
-
-                result.Add(details);
-            }
-=======
-        private static string? GetDscExecutablePathForPackage(string packageFamilyName)
-        {
-            string localAppData = Environment.GetFolderPath(Environment.SpecialFolder.LocalApplicationData);
-            string result = Path.Combine(localAppData, "Microsoft\\WindowsApps", packageFamilyName, DscExecutableFileName);
-
-            if (!Path.Exists(result))
-            {
-                return null;
-            }
->>>>>>> d5267769
-
-            return result;
-        }
-    }
-}
+// -----------------------------------------------------------------------------
+// <copyright file="ProcessorSettings.cs" company="Microsoft Corporation">
+//     Copyright (c) Microsoft Corporation. Licensed under the MIT License.
+// </copyright>
+// -----------------------------------------------------------------------------
+
+namespace Microsoft.Management.Configuration.Processor.DSCv3.Helpers
+{
+    using System;
+    using System.Collections.Generic;
+    using System.IO;
+    using System.Text;
+    using Microsoft.Management.Configuration.Processor.DSCv3.Model;
+    using Microsoft.Management.Configuration.Processor.Helpers;
+
+    /// <summary>
+    /// Contains settings for the DSC v3 processor components to share.
+    /// </summary>
+    internal class ProcessorSettings
+    {
+        private const string DscExecutableFileName = "dsc.exe";
+
+        private readonly object dscV3Lock = new ();
+        private readonly object defaultPathLock = new ();
+
+        private IDSCv3? dscV3 = null;
+        private string? defaultPath = null;
+
+        private Dictionary<string, ResourceDetails> resourceDetailsDictionary = new ();
+
+        /// <summary>
+        /// Gets or sets the path to the DSC v3 executable.
+        /// </summary>
+        public string? DscExecutablePath { get; set; }
+
+        /// <summary>
+        /// Gets the path to the DSC v3 executable.
+        /// </summary>
+        public string EffectiveDscExecutablePath
+        {
+            get
+            {
+                if (this.DscExecutablePath != null)
+                {
+                    return this.DscExecutablePath;
+                }
+
+                lock (this.defaultPathLock)
+                {
+                    if (this.defaultPath != null)
+                    {
+                        return this.defaultPath;
+                    }
+                }
+
+                string? localDefaultPath = FindDscExecutablePath();
+
+                if (localDefaultPath == null)
+                {
+                    throw new FileNotFoundException("Could not find DSC v3 executable path.");
+                }
+
+                lock (this.defaultPathLock)
+                {
+                    if (this.defaultPath == null)
+                    {
+                        this.defaultPath = localDefaultPath;
+                    }
+
+                    return this.defaultPath;
+                }
+            }
+        }
+
+        /// <summary>
+        /// Gets an object for interacting with the DSC executable at EffectiveDscExecutablePath.
+        /// </summary>
+        [System.Diagnostics.CodeAnalysis.SuppressMessage("StyleCop.CSharp.DocumentationRules", "SA1623:Property summary documentation should match accessors", Justification = "Set is only provided for tests.")]
+        public IDSCv3 DSCv3
+        {
+            get
+            {
+                lock (this.dscV3Lock)
+                {
+                    if (this.dscV3 == null)
+                    {
+                        this.dscV3 = IDSCv3.Create(this);
+                    }
+
+                    return this.dscV3;
+                }
+            }
+
+#if !AICLI_DISABLE_TEST_HOOKS
+            set
+            {
+                lock (this.dscV3Lock)
+                {
+                    this.dscV3 = value;
+                }
+            }
+#endif
+        }
+
+        /// <summary>
+        /// Gets or sets the diagnostics sink to use.
+        /// </summary>
+        public IDiagnosticsSink? DiagnosticsSink { get; set; } = null;
+
+        /// <summary>
+        /// Gets or sets a value indicating whether the processor should produce more verbose output.
+        /// </summary>
+        public bool DiagnosticTraceEnabled { get; set; } = false;
+
+        /// <summary>
+        /// Find the DSC v3 executable.
+        /// </summary>
+        /// <returns>The full path to the dsc.exe executable, or null if not found.</returns>
+        public static string? FindDscExecutablePath()
+        {
+            // To start, only attempt to find the package and launch it via app execution alias.
+            // In the future, consider discovering it through %PATH% searching, but probably don't allow that from an elevated process.
+            // That probably means creating another read property for finding the secure path.
+#if !AICLI_DISABLE_TEST_HOOKS
+            string? result = GetDscExecutablePathForPackage("Microsoft.DesiredStateConfiguration-Preview_8wekyb3d8bbwe");
+            if (result != null)
+            {
+                return result;
+            }
+#endif
+
+            return GetDscExecutablePathForPackage("Microsoft.DesiredStateConfiguration_8wekyb3d8bbwe");
+        }
+
+        /// <summary>
+        /// Create a deep copy of this settings object.
+        /// </summary>
+        /// <returns>A deep copy of this object.</returns>
+        public ProcessorSettings Clone()
+        {
+            ProcessorSettings result = new ProcessorSettings();
+
+            result.resourceDetailsDictionary = this.resourceDetailsDictionary;
+            result.DiagnosticsSink = this.DiagnosticsSink;
+            result.DscExecutablePath = this.DscExecutablePath;
+            result.DiagnosticTraceEnabled = this.DiagnosticTraceEnabled;
+#if !AICLI_DISABLE_TEST_HOOKS
+            result.dscV3 = this.DSCv3;
+#endif
+
+            return result;
+        }
+
+        /// <summary>
+        /// Gets a string representation of this object.
+        /// </summary>
+        /// <returns>A string representation of this object.</returns>
+        public override string ToString()
+        {
+            StringBuilder sb = new StringBuilder();
+
+            sb.Append("EffectiveDscExecutablePath: ");
+            sb.AppendLine(this.EffectiveDscExecutablePath);
+
+            sb.Append("DiagnosticTraceLevel: ");
+            sb.Append(this.DiagnosticTraceEnabled);
+
+            return sb.ToString();
+        }
+
+        /// <summary>
+        /// Gets the ResourceDetails for a configuration unit.
+        /// </summary>
+        /// <param name="configurationUnitInternal">The configuration unit to find details for.</param>
+        /// <param name="detailFlags">The level of detail to get.</param>
+        /// <returns>The ResourceDetails for the unit, or null if not found.</returns>
+        public ResourceDetails? GetResourceDetails(ConfigurationUnitInternal configurationUnitInternal, ConfigurationUnitDetailFlags detailFlags)
+        {
+            ResourceDetails? result = null;
+            bool inDictionary = false;
+
+            lock (this.resourceDetailsDictionary)
+            {
+                inDictionary = this.resourceDetailsDictionary.TryGetValue(configurationUnitInternal.QualifiedName, out result);
+            }
+
+            if (result == null)
+            {
+                result = new ResourceDetails(configurationUnitInternal.QualifiedName);
+            }
+
+            result.EnsureDetails(this, detailFlags);
+
+            if (result.Exists)
+            {
+                if (!inDictionary)
+                {
+                    lock (this.resourceDetailsDictionary)
+                    {
+                        this.resourceDetailsDictionary.Add(configurationUnitInternal.QualifiedName, result);
+                    }
+                }
+
+                return result;
+            }
+            else
+            {
+                return null;
+            }
+        }
+
+        /// <summary>
+        /// Gets all ResourceDetails matching find options.
+        /// </summary>
+        /// <param name="findOptions">The find options.</param>
+        /// <returns>A list of ResourceDetails.</returns>
+        public List<ResourceDetails> FindAllResourceDetails(FindUnitProcessorsOptions findOptions)
+        {
+            List<ResourceDetails> result = new List<ResourceDetails>();
+
+            var resourceItemList = this.DSCv3.GetAllResources(ProcessorRunSettings.CreateFromFindUnitProcessorsOptions(findOptions));
+
+            foreach (var item in resourceItemList)
+            {
+                ResourceDetails? details = null;
+                bool inDictionary = false;
+                lock (this.resourceDetailsDictionary)
+                {
+                    inDictionary = this.resourceDetailsDictionary.TryGetValue(item.Type, out details);
+                }
+
+                if (details == null)
+                {
+                    details = new ResourceDetails(item.Type);
+                }
+
+                if (!details.Exists)
+                {
+                    details.SetResourceListItem(item);
+                }
+
+                details.EnsureDetails(this, findOptions.UnitDetailFlags);
+
+                if (!inDictionary)
+                {
+                    lock (this.resourceDetailsDictionary)
+                    {
+                        this.resourceDetailsDictionary.Add(item.Type, details);
+                    }
+                }
+
+                result.Add(details);
+            }
+
+            return result;
+        }
+
+        private static string? GetDscExecutablePathForPackage(string packageFamilyName)
+        {
+            string localAppData = Environment.GetFolderPath(Environment.SpecialFolder.LocalApplicationData);
+            string result = Path.Combine(localAppData, "Microsoft\\WindowsApps", packageFamilyName, DscExecutableFileName);
+
+            if (!Path.Exists(result))
+            {
+                return null;
+            }
+
+            return result;
+        }
+    }
+}