--- conflicted
+++ resolved
@@ -1,120 +1,108 @@
-// -----------------------------------------------------------------------------
-// <copyright file="DSCv3ConfigurationUnitProcessor.cs" company="Microsoft Corporation">
-//     Copyright (c) Microsoft Corporation. Licensed under the MIT License.
-// </copyright>
-// -----------------------------------------------------------------------------
-
-namespace Microsoft.Management.Configuration.Processor.DSCv3.Unit
-{
-    using System;
-    using System.Collections.Generic;
-    using Microsoft.Management.Configuration;
-    using Microsoft.Management.Configuration.Processor.DSCv3.Helpers;
-    using Microsoft.Management.Configuration.Processor.Exceptions;
-    using Microsoft.Management.Configuration.Processor.Helpers;
-    using Microsoft.Management.Configuration.Processor.Unit;
-    using Windows.Foundation.Collections;
-
-    /// <summary>
-    /// Provides access to a specific configuration unit within the runtime.
-    /// </summary>
-    internal sealed partial class DSCv3ConfigurationUnitProcessor : ConfigurationUnitProcessorBase, IConfigurationUnitProcessor, IGetAllSettingsConfigurationUnitProcessor, IGetAllUnitsConfigurationUnitProcessor, IDiagnosticsSink
-    {
-        private readonly ProcessorSettings processorSettings;
-        private readonly ResourceDetails resourceDetails;
-
-        /// <summary>
-        /// Initializes a new instance of the <see cref="DSCv3ConfigurationUnitProcessor"/> class.
-        /// </summary>
-        /// <param name="processorSettings">The processor settings to use.</param>
-        /// <param name="resourceDetails">The resource to use.</param>
-        /// <param name="unitInternal">Internal unit.</param>
-        /// <param name="isLimitMode">Whether it is under limit mode.</param>
-        internal DSCv3ConfigurationUnitProcessor(ProcessorSettings processorSettings, ResourceDetails resourceDetails, ConfigurationUnitInternal unitInternal, bool isLimitMode = false)
-            : base(unitInternal, isLimitMode)
-        {
-            this.processorSettings = processorSettings;
-            this.resourceDetails = resourceDetails;
-        }
-
-        /// <inheritdoc />
-        void IDiagnosticsSink.OnDiagnostics(DiagnosticLevel level, string message)
-        {
-            this.OnDiagnostics(level, message);
-        }
-
-        /// <inheritdoc />
-        protected override ValueSet GetSettingsInternal()
-        {
-<<<<<<< HEAD
-            return this.processorSettings.DSCv3.GetResourceSettings(this.UnitInternal, ProcessorRunSettings.CreateFromResourceDetails(this.resourceDetails)).Settings;
-=======
-            return this.processorSettings.DSCv3.GetResourceSettings(this.UnitInternal).Settings;
->>>>>>> 39b8b5a9
-        }
-
-        /// <inheritdoc />
-        protected override bool TestSettingsInternal()
-        {
-<<<<<<< HEAD
-            return this.processorSettings.DSCv3.TestResource(this.UnitInternal, ProcessorRunSettings.CreateFromResourceDetails(this.resourceDetails)).InDesiredState;
-=======
-            return this.processorSettings.DSCv3.TestResource(this.UnitInternal).InDesiredState;
->>>>>>> 39b8b5a9
-        }
-
-        /// <inheritdoc />
-        protected override bool ApplySettingsInternal()
-        {
-<<<<<<< HEAD
-            return this.processorSettings.DSCv3.SetResourceSettings(this.UnitInternal, ProcessorRunSettings.CreateFromResourceDetails(this.resourceDetails)).RebootRequired;
-=======
-            return this.processorSettings.DSCv3.SetResourceSettings(this.UnitInternal).RebootRequired;
->>>>>>> 39b8b5a9
-        }
-
-        /// <inheritdoc />
-        protected override IList<ValueSet>? GetAllSettingsInternal()
-        {
-            var exportResult = this.processorSettings.DSCv3.ExportResource(this.UnitInternal);
-
-            string expectedType = this.UnitInternal.QualifiedName.ToLowerInvariant();
-            List<ValueSet> result = new List<ValueSet>();
-
-            foreach (var exportItem in exportResult)
-            {
-                if (exportItem.Type.ToLowerInvariant() != expectedType)
-                {
-                    throw new UnitPropertyUnsupportedException(typeof(IGetAllSettingsConfigurationUnitProcessor));
-                }
-
-                result.Add(exportItem.Settings);
-            }
-
-            return result;
-        }
-
-        /// <inheritdoc />
-        protected override IList<ConfigurationUnit>? GetAllUnitsInternal()
-        {
-            var exportResult = this.processorSettings.DSCv3.ExportResource(this.UnitInternal);
-
-            List<ConfigurationUnit> result = new List<ConfigurationUnit>();
-
-            foreach (var exportItem in exportResult)
-            {
-                ConfigurationUnit unit = new ConfigurationUnit();
-
-                unit.Type = exportItem.Type;
-                unit.Identifier = exportItem.Name;
-                unit.Settings = exportItem.Settings;
-                unit.Metadata = exportItem.Metadata;
-                unit.Dependencies = exportItem.Dependencies;
-
-                result.Add(unit);
-            }
-
-            return result;
-        }
-    }
-}
+// -----------------------------------------------------------------------------
+// <copyright file="DSCv3ConfigurationUnitProcessor.cs" company="Microsoft Corporation">
+//     Copyright (c) Microsoft Corporation. Licensed under the MIT License.
+// </copyright>
+// -----------------------------------------------------------------------------
+
+namespace Microsoft.Management.Configuration.Processor.DSCv3.Unit
+{
+    using System;
+    using System.Collections.Generic;
+    using Microsoft.Management.Configuration;
+    using Microsoft.Management.Configuration.Processor.DSCv3.Helpers;
+    using Microsoft.Management.Configuration.Processor.Exceptions;
+    using Microsoft.Management.Configuration.Processor.Helpers;
+    using Microsoft.Management.Configuration.Processor.Unit;
+    using Windows.Foundation.Collections;
+
+    /// <summary>
+    /// Provides access to a specific configuration unit within the runtime.
+    /// </summary>
+    internal sealed partial class DSCv3ConfigurationUnitProcessor : ConfigurationUnitProcessorBase, IConfigurationUnitProcessor, IGetAllSettingsConfigurationUnitProcessor, IGetAllUnitsConfigurationUnitProcessor, IDiagnosticsSink
+    {
+        private readonly ProcessorSettings processorSettings;
+        private readonly ResourceDetails resourceDetails;
+
+        /// <summary>
+        /// Initializes a new instance of the <see cref="DSCv3ConfigurationUnitProcessor"/> class.
+        /// </summary>
+        /// <param name="processorSettings">The processor settings to use.</param>
+        /// <param name="resourceDetails">The resource to use.</param>
+        /// <param name="unitInternal">Internal unit.</param>
+        /// <param name="isLimitMode">Whether it is under limit mode.</param>
+        internal DSCv3ConfigurationUnitProcessor(ProcessorSettings processorSettings, ResourceDetails resourceDetails, ConfigurationUnitInternal unitInternal, bool isLimitMode = false)
+            : base(unitInternal, isLimitMode)
+        {
+            this.processorSettings = processorSettings;
+            this.resourceDetails = resourceDetails;
+        }
+
+        /// <inheritdoc />
+        void IDiagnosticsSink.OnDiagnostics(DiagnosticLevel level, string message)
+        {
+            this.OnDiagnostics(level, message);
+        }
+
+        /// <inheritdoc />
+        protected override ValueSet GetSettingsInternal()
+        {
+            return this.processorSettings.DSCv3.GetResourceSettings(this.UnitInternal, ProcessorRunSettings.CreateFromResourceDetails(this.resourceDetails)).Settings;
+        }
+
+        /// <inheritdoc />
+        protected override bool TestSettingsInternal()
+        {
+            return this.processorSettings.DSCv3.TestResource(this.UnitInternal, ProcessorRunSettings.CreateFromResourceDetails(this.resourceDetails)).InDesiredState;
+        }
+
+        /// <inheritdoc />
+        protected override bool ApplySettingsInternal()
+        {
+            return this.processorSettings.DSCv3.SetResourceSettings(this.UnitInternal, ProcessorRunSettings.CreateFromResourceDetails(this.resourceDetails)).RebootRequired;
+        }
+
+        /// <inheritdoc />
+        protected override IList<ValueSet>? GetAllSettingsInternal()
+        {
+            var exportResult = this.processorSettings.DSCv3.ExportResource(this.UnitInternal);
+
+            string expectedType = this.UnitInternal.QualifiedName.ToLowerInvariant();
+            List<ValueSet> result = new List<ValueSet>();
+
+            foreach (var exportItem in exportResult)
+            {
+                if (exportItem.Type.ToLowerInvariant() != expectedType)
+                {
+                    throw new UnitPropertyUnsupportedException(typeof(IGetAllSettingsConfigurationUnitProcessor));
+                }
+
+                result.Add(exportItem.Settings);
+            }
+
+            return result;
+        }
+
+        /// <inheritdoc />
+        protected override IList<ConfigurationUnit>? GetAllUnitsInternal()
+        {
+            var exportResult = this.processorSettings.DSCv3.ExportResource(this.UnitInternal);
+
+            List<ConfigurationUnit> result = new List<ConfigurationUnit>();
+
+            foreach (var exportItem in exportResult)
+            {
+                ConfigurationUnit unit = new ConfigurationUnit();
+
+                unit.Type = exportItem.Type;
+                unit.Identifier = exportItem.Name;
+                unit.Settings = exportItem.Settings;
+                unit.Metadata = exportItem.Metadata;
+                unit.Dependencies = exportItem.Dependencies;
+
+                result.Add(unit);
+            }
+
+            return result;
+        }
+    }
+}