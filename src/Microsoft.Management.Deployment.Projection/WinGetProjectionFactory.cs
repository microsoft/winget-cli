// Copyright (c) Microsoft Corporation.
// Licensed under the MIT License.

namespace Microsoft.Management.Deployment.Projection
{
    /// <summary>
    /// Factory class to created CsWinRT projected class instances for in-process or out-of-process objects.
    /// </summary>
    public class WinGetProjectionFactory
    {
        public WinGetProjectionFactory(IInstanceInitializer instanceInitializer)
        {
            InstanceInitializer = instanceInitializer;
        }

        private IInstanceInitializer InstanceInitializer { get; set; }

        public ClsidContext Context => InstanceInitializer.Context;

        public PackageManager CreatePackageManager() => InstanceInitializer.CreateInstance<PackageManager>();

        public FindPackagesOptions CreateFindPackagesOptions() => InstanceInitializer.CreateInstance<FindPackagesOptions>();

        public CreateCompositePackageCatalogOptions CreateCreateCompositePackageCatalogOptions() => InstanceInitializer.CreateInstance<CreateCompositePackageCatalogOptions>();

        public InstallOptions CreateInstallOptions() => InstanceInitializer.CreateInstance<InstallOptions>();

        public UninstallOptions CreateUninstallOptions() => InstanceInitializer.CreateInstance<UninstallOptions>();

        public DownloadOptions CreateDownloadOptions() => InstanceInitializer.CreateInstance<DownloadOptions>();

        public PackageMatchFilter CreatePackageMatchFilter() => InstanceInitializer.CreateInstance<PackageMatchFilter>();

        public AuthenticationArguments CreateAuthenticationArguments() => InstanceInitializer.CreateInstance<AuthenticationArguments>();

        public PackageManagerSettings CreatePackageManagerSettings() => InstanceInitializer.CreateInstance<PackageManagerSettings>();

<<<<<<< HEAD
        public AddPackageCatalogOptions CreateAddPackageCatalogOptions() => InstanceInitializer.CreateInstance<AddPackageCatalogOptions>();
=======
        public RepairOptions CreateRepairOptions() => InstanceInitializer.CreateInstance<RepairOptions>();
>>>>>>> 8f6b6f8d
    }
}<|MERGE_RESOLUTION|>--- conflicted
+++ resolved
@@ -34,11 +34,9 @@
         public AuthenticationArguments CreateAuthenticationArguments() => InstanceInitializer.CreateInstance<AuthenticationArguments>();
 
         public PackageManagerSettings CreatePackageManagerSettings() => InstanceInitializer.CreateInstance<PackageManagerSettings>();
-
-<<<<<<< HEAD
+
+        public RepairOptions CreateRepairOptions() => InstanceInitializer.CreateInstance<RepairOptions>();
+
         public AddPackageCatalogOptions CreateAddPackageCatalogOptions() => InstanceInitializer.CreateInstance<AddPackageCatalogOptions>();
-=======
-        public RepairOptions CreateRepairOptions() => InstanceInitializer.CreateInstance<RepairOptions>();
->>>>>>> 8f6b6f8d
     }
 }