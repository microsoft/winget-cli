--- conflicted
+++ resolved
@@ -1,248 +1,244 @@
-// Copyright (c) Microsoft Corporation.
-// Licensed under the MIT License.
-#pragma once
-#include <winget/LocIndependent.h>
-#include <wil/result_macros.h>
-
-#ifndef WINGET_DISABLE_FOR_FUZZING
-#include <winrt/base.h>
-#endif
-
-#include <exception>
-#include <memory>
-#include <string>
-#include <utility>
-#include <vector>
-
-
-#define APPINSTALLER_CLI_ERROR_FACILITY 0xA15
-
-#define APPINSTALLER_CLI_ERROR_INTERNAL_ERROR                       ((HRESULT)0x8A150001)
-#define APPINSTALLER_CLI_ERROR_INVALID_CL_ARGUMENTS                 ((HRESULT)0x8A150002)
-#define APPINSTALLER_CLI_ERROR_COMMAND_FAILED                       ((HRESULT)0x8A150003)
-#define APPINSTALLER_CLI_ERROR_MANIFEST_FAILED                      ((HRESULT)0x8A150004)
-#define APPINSTALLER_CLI_ERROR_CTRL_SIGNAL_RECEIVED                 ((HRESULT)0x8A150005)
-#define APPINSTALLER_CLI_ERROR_SHELLEXEC_INSTALL_FAILED             ((HRESULT)0x8A150006)
-#define APPINSTALLER_CLI_ERROR_UNSUPPORTED_MANIFESTVERSION          ((HRESULT)0x8A150007)
-#define APPINSTALLER_CLI_ERROR_DOWNLOAD_FAILED                      ((HRESULT)0x8A150008)
-#define APPINSTALLER_CLI_ERROR_CANNOT_WRITE_TO_UPLEVEL_INDEX        ((HRESULT)0x8A150009)
-#define APPINSTALLER_CLI_ERROR_INDEX_INTEGRITY_COMPROMISED          ((HRESULT)0x8A15000A)
-#define APPINSTALLER_CLI_ERROR_SOURCES_INVALID                      ((HRESULT)0x8A15000B)
-#define APPINSTALLER_CLI_ERROR_SOURCE_NAME_ALREADY_EXISTS           ((HRESULT)0x8A15000C)
-#define APPINSTALLER_CLI_ERROR_INVALID_SOURCE_TYPE                  ((HRESULT)0x8A15000D)
-#define APPINSTALLER_CLI_ERROR_PACKAGE_IS_BUNDLE                    ((HRESULT)0x8A15000E)
-#define APPINSTALLER_CLI_ERROR_SOURCE_DATA_MISSING                  ((HRESULT)0x8A15000F)
-#define APPINSTALLER_CLI_ERROR_NO_APPLICABLE_INSTALLER              ((HRESULT)0x8A150010)
-#define APPINSTALLER_CLI_ERROR_INSTALLER_HASH_MISMATCH              ((HRESULT)0x8A150011)
-#define APPINSTALLER_CLI_ERROR_SOURCE_NAME_DOES_NOT_EXIST           ((HRESULT)0x8A150012)
-#define APPINSTALLER_CLI_ERROR_SOURCE_ARG_ALREADY_EXISTS            ((HRESULT)0x8A150013)
-#define APPINSTALLER_CLI_ERROR_NO_APPLICATIONS_FOUND                ((HRESULT)0x8A150014)
-#define APPINSTALLER_CLI_ERROR_NO_SOURCES_DEFINED                   ((HRESULT)0x8A150015)
-#define APPINSTALLER_CLI_ERROR_MULTIPLE_APPLICATIONS_FOUND          ((HRESULT)0x8A150016)
-#define APPINSTALLER_CLI_ERROR_NO_MANIFEST_FOUND                    ((HRESULT)0x8A150017)
-#define APPINSTALLER_CLI_ERROR_EXTENSION_PUBLIC_FAILED              ((HRESULT)0x8A150018)
-#define APPINSTALLER_CLI_ERROR_COMMAND_REQUIRES_ADMIN               ((HRESULT)0x8A150019)
-#define APPINSTALLER_CLI_ERROR_SOURCE_NOT_SECURE                    ((HRESULT)0x8A15001A)
-#define APPINSTALLER_CLI_ERROR_MSSTORE_BLOCKED_BY_POLICY            ((HRESULT)0x8A15001B)
-#define APPINSTALLER_CLI_ERROR_MSSTORE_APP_BLOCKED_BY_POLICY        ((HRESULT)0x8A15001C)
-#define APPINSTALLER_CLI_ERROR_EXPERIMENTAL_FEATURE_DISABLED        ((HRESULT)0x8A15001D)
-#define APPINSTALLER_CLI_ERROR_MSSTORE_INSTALL_FAILED               ((HRESULT)0x8A15001E)
-#define APPINSTALLER_CLI_ERROR_COMPLETE_INPUT_BAD                   ((HRESULT)0x8A15001F)
-#define APPINSTALLER_CLI_ERROR_YAML_INIT_FAILED                     ((HRESULT)0x8A150020)
-#define APPINSTALLER_CLI_ERROR_YAML_INVALID_MAPPING_KEY             ((HRESULT)0x8A150021)
-#define APPINSTALLER_CLI_ERROR_YAML_DUPLICATE_MAPPING_KEY           ((HRESULT)0x8A150022)
-#define APPINSTALLER_CLI_ERROR_YAML_INVALID_OPERATION               ((HRESULT)0x8A150023)
-#define APPINSTALLER_CLI_ERROR_YAML_DOC_BUILD_FAILED                ((HRESULT)0x8A150024)
-#define APPINSTALLER_CLI_ERROR_YAML_INVALID_EMITTER_STATE           ((HRESULT)0x8A150025)
-#define APPINSTALLER_CLI_ERROR_YAML_INVALID_DATA                    ((HRESULT)0x8A150026)
-#define APPINSTALLER_CLI_ERROR_LIBYAML_ERROR                        ((HRESULT)0x8A150027)
-#define APPINSTALLER_CLI_ERROR_MANIFEST_VALIDATION_WARNING          ((HRESULT)0x8A150028)
-#define APPINSTALLER_CLI_ERROR_MANIFEST_VALIDATION_FAILURE          ((HRESULT)0x8A150029)
-#define APPINSTALLER_CLI_ERROR_INVALID_MANIFEST                     ((HRESULT)0x8A15002A)
-#define APPINSTALLER_CLI_ERROR_UPDATE_NOT_APPLICABLE                ((HRESULT)0x8A15002B)
-#define APPINSTALLER_CLI_ERROR_UPDATE_ALL_HAS_FAILURE               ((HRESULT)0x8A15002C)
-#define APPINSTALLER_CLI_ERROR_INSTALLER_SECURITY_CHECK_FAILED      ((HRESULT)0x8A15002D)
-#define APPINSTALLER_CLI_ERROR_DOWNLOAD_SIZE_MISMATCH               ((HRESULT)0x8A15002E)
-#define APPINSTALLER_CLI_ERROR_NO_UNINSTALL_INFO_FOUND              ((HRESULT)0x8A15002F)
-#define APPINSTALLER_CLI_ERROR_EXEC_UNINSTALL_COMMAND_FAILED        ((HRESULT)0x8A150030)
-#define APPINSTALLER_CLI_ERROR_ICU_BREAK_ITERATOR_ERROR             ((HRESULT)0x8A150031)
-#define APPINSTALLER_CLI_ERROR_ICU_CASEMAP_ERROR                    ((HRESULT)0x8A150032)
-#define APPINSTALLER_CLI_ERROR_ICU_REGEX_ERROR                      ((HRESULT)0x8A150033)
-#define APPINSTALLER_CLI_ERROR_IMPORT_INSTALL_FAILED                ((HRESULT)0x8A150034)
-#define APPINSTALLER_CLI_ERROR_NOT_ALL_PACKAGES_FOUND               ((HRESULT)0x8A150035)
-#define APPINSTALLER_CLI_ERROR_JSON_INVALID_FILE                    ((HRESULT)0x8A150036)
-#define APPINSTALLER_CLI_ERROR_SOURCE_NOT_REMOTE                    ((HRESULT)0x8A150037)
-#define APPINSTALLER_CLI_ERROR_UNSUPPORTED_RESTSOURCE               ((HRESULT)0x8A150038)
-#define APPINSTALLER_CLI_ERROR_RESTSOURCE_INVALID_DATA              ((HRESULT)0x8A150039)
-#define APPINSTALLER_CLI_ERROR_BLOCKED_BY_POLICY                    ((HRESULT)0x8A15003A)
-#define APPINSTALLER_CLI_ERROR_RESTSOURCE_INTERNAL_ERROR            ((HRESULT)0x8A15003B)
-#define APPINSTALLER_CLI_ERROR_RESTSOURCE_INVALID_URL               ((HRESULT)0x8A15003C)
-#define APPINSTALLER_CLI_ERROR_RESTSOURCE_UNSUPPORTED_MIME_TYPE     ((HRESULT)0x8A15003D)
-#define APPINSTALLER_CLI_ERROR_RESTSOURCE_INVALID_VERSION           ((HRESULT)0x8A15003E)
-#define APPINSTALLER_CLI_ERROR_SOURCE_DATA_INTEGRITY_FAILURE        ((HRESULT)0x8A15003F)
-#define APPINSTALLER_CLI_ERROR_STREAM_READ_FAILURE                  ((HRESULT)0x8A150040)
-#define APPINSTALLER_CLI_ERROR_PACKAGE_AGREEMENTS_NOT_ACCEPTED      ((HRESULT)0x8A150041)
-#define APPINSTALLER_CLI_ERROR_PROMPT_INPUT_ERROR                   ((HRESULT)0x8A150042)
-#define APPINSTALLER_CLI_ERROR_UNSUPPORTED_SOURCE_REQUEST           ((HRESULT)0x8A150043)
-#define APPINSTALLER_CLI_ERROR_RESTSOURCE_ENDPOINT_NOT_FOUND        ((HRESULT)0x8A150044)
-#define APPINSTALLER_CLI_ERROR_SOURCE_OPEN_FAILED                   ((HRESULT)0x8A150045)
-#define APPINSTALLER_CLI_ERROR_SOURCE_AGREEMENTS_NOT_ACCEPTED       ((HRESULT)0x8A150046)
-#define APPINSTALLER_CLI_ERROR_CUSTOMHEADER_EXCEEDS_MAXLENGTH       ((HRESULT)0x8A150047)
-#define APPINSTALLER_CLI_ERROR_MISSING_RESOURCE_FILE                ((HRESULT)0x8A150048)
-#define APPINSTALLER_CLI_ERROR_MSI_INSTALL_FAILED                   ((HRESULT)0x8A150049)
-#define APPINSTALLER_CLI_ERROR_INVALID_MSIEXEC_ARGUMENT             ((HRESULT)0x8A15004A)
-#define APPINSTALLER_CLI_ERROR_FAILED_TO_OPEN_ALL_SOURCES           ((HRESULT)0x8A15004B)
-#define APPINSTALLER_CLI_ERROR_DEPENDENCIES_VALIDATION_FAILED       ((HRESULT)0x8A15004C)
-#define APPINSTALLER_CLI_ERROR_MISSING_PACKAGE                      ((HRESULT)0x8A15004D)
-#define APPINSTALLER_CLI_ERROR_INVALID_TABLE_COLUMN                 ((HRESULT)0x8A15004E)
-#define APPINSTALLER_CLI_ERROR_UPGRADE_VERSION_NOT_NEWER            ((HRESULT)0x8A15004F)
-#define APPINSTALLER_CLI_ERROR_UPGRADE_VERSION_UNKNOWN              ((HRESULT)0x8A150050)
-#define APPINSTALLER_CLI_ERROR_ICU_CONVERSION_ERROR                 ((HRESULT)0x8A150051)
-#define APPINSTALLER_CLI_ERROR_PORTABLE_INSTALL_FAILED              ((HRESULT)0x8A150052)
-#define APPINSTALLER_CLI_ERROR_PORTABLE_REPARSE_POINT_NOT_SUPPORTED ((HRESULT)0x8A150053)
-#define APPINSTALLER_CLI_ERROR_PORTABLE_PACKAGE_ALREADY_EXISTS      ((HRESULT)0x8A150054)
-#define APPINSTALLER_CLI_ERROR_PORTABLE_SYMLINK_PATH_IS_DIRECTORY   ((HRESULT)0x8A150055)
-#define APPINSTALLER_CLI_ERROR_INSTALLER_PROHIBITS_ELEVATION        ((HRESULT)0x8A150056)
-#define APPINSTALLER_CLI_ERROR_PORTABLE_UNINSTALL_FAILED            ((HRESULT)0x8A150057)
-#define APPINSTALLER_CLI_ERROR_ARP_VERSION_VALIDATION_FAILED        ((HRESULT)0x8A150058)
-#define APPINSTALLER_CLI_ERROR_UNSUPPORTED_ARGUMENT                 ((HRESULT)0x8A150059)
-#define APPINSTALLER_CLI_ERROR_BIND_WITH_EMBEDDED_NULL              ((HRESULT)0x8A15005A)
-#define APPINSTALLER_CLI_ERROR_NESTEDINSTALLER_NOT_FOUND            ((HRESULT)0x8A15005B)
-#define APPINSTALLER_CLI_ERROR_EXTRACT_ARCHIVE_FAILED               ((HRESULT)0x8A15005C)
-#define APPINSTALLER_CLI_ERROR_NESTEDINSTALLER_INVALID_PATH         ((HRESULT)0x8A15005D)
-#define APPINSTALLER_CLI_ERROR_PINNED_CERTIFICATE_MISMATCH          ((HRESULT)0x8A15005E)
-#define APPINSTALLER_CLI_ERROR_INSTALL_LOCATION_REQUIRED            ((HRESULT)0x8A15005F)
-#define APPINSTALLER_CLI_ERROR_ARCHIVE_SCAN_FAILED                  ((HRESULT)0x8A150060)
-#define APPINSTALLER_CLI_ERROR_PACKAGE_ALREADY_INSTALLED            ((HRESULT)0x8A150061)
-#define APPINSTALLER_CLI_ERROR_PIN_ALREADY_EXISTS                   ((HRESULT)0x8A150062)
-#define APPINSTALLER_CLI_ERROR_PIN_DOES_NOT_EXIST                   ((HRESULT)0x8A150063)
-#define APPINSTALLER_CLI_ERROR_CANNOT_OPEN_PINNING_INDEX            ((HRESULT)0x8A150064)
-#define APPINSTALLER_CLI_ERROR_MULTIPLE_INSTALL_FAILED              ((HRESULT)0x8A150065)
-#define APPINSTALLER_CLI_ERROR_MULTIPLE_UNINSTALL_FAILED            ((HRESULT)0x8A150066)
-#define APPINSTALLER_CLI_ERROR_NOT_ALL_QUERIES_FOUND_SINGLE         ((HRESULT)0x8A150067)
-#define APPINSTALLER_CLI_ERROR_PACKAGE_IS_PINNED                    ((HRESULT)0x8A150068)
-#define APPINSTALLER_CLI_ERROR_PACKAGE_IS_STUB                      ((HRESULT)0x8A150069)
-#define APPINSTALLER_CLI_ERROR_APPTERMINATION_RECEIVED              ((HRESULT)0x8A15006A)
-#define APPINSTALLER_CLI_ERROR_DOWNLOAD_DEPENDENCIES                ((HRESULT)0x8A15006B)
-#define APPINSTALLER_CLI_ERROR_DOWNLOAD_COMMAND_PROHIBITED          ((HRESULT)0x8A15006C)
-<<<<<<< HEAD
-#define APPINSTALLER_CLI_ERROR_RESUME_ID_NOT_FOUND                  ((HRESULT)0x8A15006D)
-#define APPINSTALLER_CLI_ERROR_CLIENT_VERSION_MISMATCH              ((HRESULT)0x8A15006E)
-#define APPINSTALLER_CLI_ERROR_INVALID_RESUME_STATE                 ((HRESULT)0x8A15006F)
-#define APPINSTALLER_CLI_ERROR_CANNOT_OPEN_CHECKPOINT_INDEX         ((HRESULT)0x8A150070)
-=======
-#define APPINSTALLER_CLI_ERROR_SERVICE_UNAVAILABLE                  ((HRESULT)0x8A15006D)
-
->>>>>>> 95dfc279
-// Install errors.
-#define APPINSTALLER_CLI_ERROR_INSTALL_PACKAGE_IN_USE                   ((HRESULT)0x8A150101)
-#define APPINSTALLER_CLI_ERROR_INSTALL_INSTALL_IN_PROGRESS              ((HRESULT)0x8A150102)
-#define APPINSTALLER_CLI_ERROR_INSTALL_FILE_IN_USE                      ((HRESULT)0x8A150103)
-#define APPINSTALLER_CLI_ERROR_INSTALL_MISSING_DEPENDENCY               ((HRESULT)0x8A150104)
-#define APPINSTALLER_CLI_ERROR_INSTALL_DISK_FULL                        ((HRESULT)0x8A150105)
-#define APPINSTALLER_CLI_ERROR_INSTALL_INSUFFICIENT_MEMORY              ((HRESULT)0x8A150106)
-#define APPINSTALLER_CLI_ERROR_INSTALL_NO_NETWORK                       ((HRESULT)0x8A150107)
-#define APPINSTALLER_CLI_ERROR_INSTALL_CONTACT_SUPPORT                  ((HRESULT)0x8A150108)
-#define APPINSTALLER_CLI_ERROR_INSTALL_REBOOT_REQUIRED_TO_FINISH        ((HRESULT)0x8A150109)
-#define APPINSTALLER_CLI_ERROR_INSTALL_REBOOT_REQUIRED_TO_INSTALL       ((HRESULT)0x8A15010A)
-#define APPINSTALLER_CLI_ERROR_INSTALL_REBOOT_INITIATED                 ((HRESULT)0x8A15010B)
-#define APPINSTALLER_CLI_ERROR_INSTALL_CANCELLED_BY_USER                ((HRESULT)0x8A15010C)
-#define APPINSTALLER_CLI_ERROR_INSTALL_ALREADY_INSTALLED                ((HRESULT)0x8A15010D)
-#define APPINSTALLER_CLI_ERROR_INSTALL_DOWNGRADE                        ((HRESULT)0x8A15010E)
-#define APPINSTALLER_CLI_ERROR_INSTALL_BLOCKED_BY_POLICY                ((HRESULT)0x8A15010F)
-#define APPINSTALLER_CLI_ERROR_INSTALL_DEPENDENCIES                     ((HRESULT)0x8A150110)
-#define APPINSTALLER_CLI_ERROR_INSTALL_PACKAGE_IN_USE_BY_APPLICATION    ((HRESULT)0x8A150111)
-#define APPINSTALLER_CLI_ERROR_INSTALL_INVALID_PARAMETER                ((HRESULT)0x8A150112)
-#define APPINSTALLER_CLI_ERROR_INSTALL_SYSTEM_NOT_SUPPORTED             ((HRESULT)0x8A150113)
-#define APPINSTALLER_CLI_ERROR_INSTALL_UPGRADE_NOT_SUPPORTED            ((HRESULT)0x8A150114)
-
-// Status values for check package installed status results.
-// Partial success has the success bit(first bit) set to 0.
-#define WINGET_INSTALLED_STATUS_ARP_ENTRY_FOUND                             S_OK
-#define WINGET_INSTALLED_STATUS_ARP_ENTRY_NOT_FOUND                         ((HRESULT)0x8A150201)
-#define WINGET_INSTALLED_STATUS_INSTALL_LOCATION_FOUND                      S_OK
-#define WINGET_INSTALLED_STATUS_INSTALL_LOCATION_NOT_APPLICABLE             ((HRESULT)0x0A150202)
-#define WINGET_INSTALLED_STATUS_INSTALL_LOCATION_NOT_FOUND                  ((HRESULT)0x8A150203)
-#define WINGET_INSTALLED_STATUS_FILE_HASH_MATCH                             S_OK
-#define WINGET_INSTALLED_STATUS_FILE_HASH_MISMATCH                          ((HRESULT)0x8A150204)
-#define WINGET_INSTALLED_STATUS_FILE_NOT_FOUND                              ((HRESULT)0x8A150205)
-#define WINGET_INSTALLED_STATUS_FILE_FOUND_WITHOUT_HASH_CHECK               ((HRESULT)0x0A150206)
-#define WINGET_INSTALLED_STATUS_FILE_ACCESS_ERROR                           ((HRESULT)0x8A150207)
-
-// Configuration Errors
-#define WINGET_CONFIG_ERROR_INVALID_CONFIGURATION_FILE          ((HRESULT)0x8A15C001)
-#define WINGET_CONFIG_ERROR_INVALID_YAML                        ((HRESULT)0x8A15C002)
-#define WINGET_CONFIG_ERROR_INVALID_FIELD_TYPE                  ((HRESULT)0x8A15C003)
-#define WINGET_CONFIG_ERROR_UNKNOWN_CONFIGURATION_FILE_VERSION  ((HRESULT)0x8A15C004)
-#define WINGET_CONFIG_ERROR_SET_APPLY_FAILED                    ((HRESULT)0x8A15C005)
-#define WINGET_CONFIG_ERROR_DUPLICATE_IDENTIFIER                ((HRESULT)0x8A15C006)
-#define WINGET_CONFIG_ERROR_MISSING_DEPENDENCY                  ((HRESULT)0x8A15C007)
-#define WINGET_CONFIG_ERROR_DEPENDENCY_UNSATISFIED              ((HRESULT)0x8A15C008)
-#define WINGET_CONFIG_ERROR_ASSERTION_FAILED                    ((HRESULT)0x8A15C009)
-#define WINGET_CONFIG_ERROR_MANUALLY_SKIPPED                    ((HRESULT)0x8A15C00A)
-#define WINGET_CONFIG_ERROR_WARNING_NOT_ACCEPTED                ((HRESULT)0x8A15C00B)
-#define WINGET_CONFIG_ERROR_SET_DEPENDENCY_CYCLE                ((HRESULT)0x8A15C00C)
-#define WINGET_CONFIG_ERROR_INVALID_FIELD_VALUE                 ((HRESULT)0x8A15C00D)
-#define WINGET_CONFIG_ERROR_MISSING_FIELD                       ((HRESULT)0x8A15C00E)
-#define WINGET_CONFIG_ERROR_TEST_FAILED                         ((HRESULT)0x8A15C00F)
-#define WINGET_CONFIG_ERROR_TEST_NOT_RUN                        ((HRESULT)0x8A15C010)
-
-// Configuration Processor Errors
-#define WINGET_CONFIG_ERROR_UNIT_NOT_INSTALLED              ((HRESULT)0x8A15C101)
-#define WINGET_CONFIG_ERROR_UNIT_NOT_FOUND_REPOSITORY       ((HRESULT)0x8A15C102)
-#define WINGET_CONFIG_ERROR_UNIT_MULTIPLE_MATCHES           ((HRESULT)0x8A15C103)
-#define WINGET_CONFIG_ERROR_UNIT_INVOKE_GET                 ((HRESULT)0x8A15C104)
-#define WINGET_CONFIG_ERROR_UNIT_INVOKE_TEST                ((HRESULT)0x8A15C105)
-#define WINGET_CONFIG_ERROR_UNIT_INVOKE_SET                 ((HRESULT)0x8A15C106)
-#define WINGET_CONFIG_ERROR_UNIT_MODULE_CONFLICT            ((HRESULT)0x8A15C107)
-#define WINGET_CONFIG_ERROR_UNIT_IMPORT_MODULE              ((HRESULT)0x8A15C108)
-#define WINGET_CONFIG_ERROR_UNIT_INVOKE_INVALID_RESULT      ((HRESULT)0x8A15C109)
-#define WINGET_CONFIG_ERROR_UNIT_SETTING_CONFIG_ROOT        ((HRESULT)0x8A15C110)
-
-namespace AppInstaller
-{
-    // Gets error messages that are presentable to the user.
-    std::string GetUserPresentableMessage(const wil::ResultException& re);
-    std::string GetUserPresentableMessage(const std::exception& e);
-    std::string GetUserPresentableMessage(HRESULT hr);
-
-#ifndef WINGET_DISABLE_FOR_FUZZING
-    std::string GetUserPresentableMessage(const winrt::hresult_error& hre);
-#endif
-
-    namespace Errors
-    {
-        // Details about an HRESULT
-        struct HResultInformation
-        {
-            constexpr HResultInformation(HRESULT value);
-            constexpr HResultInformation(HRESULT value, std::string_view symbol);
-
-            virtual ~HResultInformation() = default;
-
-            HRESULT Value() const;
-
-            bool operator<(const HResultInformation& other) const;
-
-            // The symbol will be an empty view if not known.
-            Utility::LocIndView Symbol() const;
-
-            // Looks up the description of the HRESULT
-            virtual Utility::LocIndString GetDescription() const;
-
-            // Find information by HRESULT; this lookup is optimized.
-            static std::unique_ptr<HResultInformation> Find(HRESULT value);
-
-            // Find information by substring match with the given value.
-            // This lookup is not optimized, as it should only be needed for the error command.
-            static std::vector<std::unique_ptr<HResultInformation>> Find(std::string_view value);
-
-        private:
-            HRESULT m_value;
-            std::string_view m_symbol;
-        };
-
-        // Gets all of the custom error information for our errors.
-        std::vector<std::unique_ptr<HResultInformation>> GetWinGetErrors();
-    }
-}
+// Copyright (c) Microsoft Corporation.
+// Licensed under the MIT License.
+#pragma once
+#include <winget/LocIndependent.h>
+#include <wil/result_macros.h>
+
+#ifndef WINGET_DISABLE_FOR_FUZZING
+#include <winrt/base.h>
+#endif
+
+#include <exception>
+#include <memory>
+#include <string>
+#include <utility>
+#include <vector>
+
+
+#define APPINSTALLER_CLI_ERROR_FACILITY 0xA15
+
+#define APPINSTALLER_CLI_ERROR_INTERNAL_ERROR                       ((HRESULT)0x8A150001)
+#define APPINSTALLER_CLI_ERROR_INVALID_CL_ARGUMENTS                 ((HRESULT)0x8A150002)
+#define APPINSTALLER_CLI_ERROR_COMMAND_FAILED                       ((HRESULT)0x8A150003)
+#define APPINSTALLER_CLI_ERROR_MANIFEST_FAILED                      ((HRESULT)0x8A150004)
+#define APPINSTALLER_CLI_ERROR_CTRL_SIGNAL_RECEIVED                 ((HRESULT)0x8A150005)
+#define APPINSTALLER_CLI_ERROR_SHELLEXEC_INSTALL_FAILED             ((HRESULT)0x8A150006)
+#define APPINSTALLER_CLI_ERROR_UNSUPPORTED_MANIFESTVERSION          ((HRESULT)0x8A150007)
+#define APPINSTALLER_CLI_ERROR_DOWNLOAD_FAILED                      ((HRESULT)0x8A150008)
+#define APPINSTALLER_CLI_ERROR_CANNOT_WRITE_TO_UPLEVEL_INDEX        ((HRESULT)0x8A150009)
+#define APPINSTALLER_CLI_ERROR_INDEX_INTEGRITY_COMPROMISED          ((HRESULT)0x8A15000A)
+#define APPINSTALLER_CLI_ERROR_SOURCES_INVALID                      ((HRESULT)0x8A15000B)
+#define APPINSTALLER_CLI_ERROR_SOURCE_NAME_ALREADY_EXISTS           ((HRESULT)0x8A15000C)
+#define APPINSTALLER_CLI_ERROR_INVALID_SOURCE_TYPE                  ((HRESULT)0x8A15000D)
+#define APPINSTALLER_CLI_ERROR_PACKAGE_IS_BUNDLE                    ((HRESULT)0x8A15000E)
+#define APPINSTALLER_CLI_ERROR_SOURCE_DATA_MISSING                  ((HRESULT)0x8A15000F)
+#define APPINSTALLER_CLI_ERROR_NO_APPLICABLE_INSTALLER              ((HRESULT)0x8A150010)
+#define APPINSTALLER_CLI_ERROR_INSTALLER_HASH_MISMATCH              ((HRESULT)0x8A150011)
+#define APPINSTALLER_CLI_ERROR_SOURCE_NAME_DOES_NOT_EXIST           ((HRESULT)0x8A150012)
+#define APPINSTALLER_CLI_ERROR_SOURCE_ARG_ALREADY_EXISTS            ((HRESULT)0x8A150013)
+#define APPINSTALLER_CLI_ERROR_NO_APPLICATIONS_FOUND                ((HRESULT)0x8A150014)
+#define APPINSTALLER_CLI_ERROR_NO_SOURCES_DEFINED                   ((HRESULT)0x8A150015)
+#define APPINSTALLER_CLI_ERROR_MULTIPLE_APPLICATIONS_FOUND          ((HRESULT)0x8A150016)
+#define APPINSTALLER_CLI_ERROR_NO_MANIFEST_FOUND                    ((HRESULT)0x8A150017)
+#define APPINSTALLER_CLI_ERROR_EXTENSION_PUBLIC_FAILED              ((HRESULT)0x8A150018)
+#define APPINSTALLER_CLI_ERROR_COMMAND_REQUIRES_ADMIN               ((HRESULT)0x8A150019)
+#define APPINSTALLER_CLI_ERROR_SOURCE_NOT_SECURE                    ((HRESULT)0x8A15001A)
+#define APPINSTALLER_CLI_ERROR_MSSTORE_BLOCKED_BY_POLICY            ((HRESULT)0x8A15001B)
+#define APPINSTALLER_CLI_ERROR_MSSTORE_APP_BLOCKED_BY_POLICY        ((HRESULT)0x8A15001C)
+#define APPINSTALLER_CLI_ERROR_EXPERIMENTAL_FEATURE_DISABLED        ((HRESULT)0x8A15001D)
+#define APPINSTALLER_CLI_ERROR_MSSTORE_INSTALL_FAILED               ((HRESULT)0x8A15001E)
+#define APPINSTALLER_CLI_ERROR_COMPLETE_INPUT_BAD                   ((HRESULT)0x8A15001F)
+#define APPINSTALLER_CLI_ERROR_YAML_INIT_FAILED                     ((HRESULT)0x8A150020)
+#define APPINSTALLER_CLI_ERROR_YAML_INVALID_MAPPING_KEY             ((HRESULT)0x8A150021)
+#define APPINSTALLER_CLI_ERROR_YAML_DUPLICATE_MAPPING_KEY           ((HRESULT)0x8A150022)
+#define APPINSTALLER_CLI_ERROR_YAML_INVALID_OPERATION               ((HRESULT)0x8A150023)
+#define APPINSTALLER_CLI_ERROR_YAML_DOC_BUILD_FAILED                ((HRESULT)0x8A150024)
+#define APPINSTALLER_CLI_ERROR_YAML_INVALID_EMITTER_STATE           ((HRESULT)0x8A150025)
+#define APPINSTALLER_CLI_ERROR_YAML_INVALID_DATA                    ((HRESULT)0x8A150026)
+#define APPINSTALLER_CLI_ERROR_LIBYAML_ERROR                        ((HRESULT)0x8A150027)
+#define APPINSTALLER_CLI_ERROR_MANIFEST_VALIDATION_WARNING          ((HRESULT)0x8A150028)
+#define APPINSTALLER_CLI_ERROR_MANIFEST_VALIDATION_FAILURE          ((HRESULT)0x8A150029)
+#define APPINSTALLER_CLI_ERROR_INVALID_MANIFEST                     ((HRESULT)0x8A15002A)
+#define APPINSTALLER_CLI_ERROR_UPDATE_NOT_APPLICABLE                ((HRESULT)0x8A15002B)
+#define APPINSTALLER_CLI_ERROR_UPDATE_ALL_HAS_FAILURE               ((HRESULT)0x8A15002C)
+#define APPINSTALLER_CLI_ERROR_INSTALLER_SECURITY_CHECK_FAILED      ((HRESULT)0x8A15002D)
+#define APPINSTALLER_CLI_ERROR_DOWNLOAD_SIZE_MISMATCH               ((HRESULT)0x8A15002E)
+#define APPINSTALLER_CLI_ERROR_NO_UNINSTALL_INFO_FOUND              ((HRESULT)0x8A15002F)
+#define APPINSTALLER_CLI_ERROR_EXEC_UNINSTALL_COMMAND_FAILED        ((HRESULT)0x8A150030)
+#define APPINSTALLER_CLI_ERROR_ICU_BREAK_ITERATOR_ERROR             ((HRESULT)0x8A150031)
+#define APPINSTALLER_CLI_ERROR_ICU_CASEMAP_ERROR                    ((HRESULT)0x8A150032)
+#define APPINSTALLER_CLI_ERROR_ICU_REGEX_ERROR                      ((HRESULT)0x8A150033)
+#define APPINSTALLER_CLI_ERROR_IMPORT_INSTALL_FAILED                ((HRESULT)0x8A150034)
+#define APPINSTALLER_CLI_ERROR_NOT_ALL_PACKAGES_FOUND               ((HRESULT)0x8A150035)
+#define APPINSTALLER_CLI_ERROR_JSON_INVALID_FILE                    ((HRESULT)0x8A150036)
+#define APPINSTALLER_CLI_ERROR_SOURCE_NOT_REMOTE                    ((HRESULT)0x8A150037)
+#define APPINSTALLER_CLI_ERROR_UNSUPPORTED_RESTSOURCE               ((HRESULT)0x8A150038)
+#define APPINSTALLER_CLI_ERROR_RESTSOURCE_INVALID_DATA              ((HRESULT)0x8A150039)
+#define APPINSTALLER_CLI_ERROR_BLOCKED_BY_POLICY                    ((HRESULT)0x8A15003A)
+#define APPINSTALLER_CLI_ERROR_RESTSOURCE_INTERNAL_ERROR            ((HRESULT)0x8A15003B)
+#define APPINSTALLER_CLI_ERROR_RESTSOURCE_INVALID_URL               ((HRESULT)0x8A15003C)
+#define APPINSTALLER_CLI_ERROR_RESTSOURCE_UNSUPPORTED_MIME_TYPE     ((HRESULT)0x8A15003D)
+#define APPINSTALLER_CLI_ERROR_RESTSOURCE_INVALID_VERSION           ((HRESULT)0x8A15003E)
+#define APPINSTALLER_CLI_ERROR_SOURCE_DATA_INTEGRITY_FAILURE        ((HRESULT)0x8A15003F)
+#define APPINSTALLER_CLI_ERROR_STREAM_READ_FAILURE                  ((HRESULT)0x8A150040)
+#define APPINSTALLER_CLI_ERROR_PACKAGE_AGREEMENTS_NOT_ACCEPTED      ((HRESULT)0x8A150041)
+#define APPINSTALLER_CLI_ERROR_PROMPT_INPUT_ERROR                   ((HRESULT)0x8A150042)
+#define APPINSTALLER_CLI_ERROR_UNSUPPORTED_SOURCE_REQUEST           ((HRESULT)0x8A150043)
+#define APPINSTALLER_CLI_ERROR_RESTSOURCE_ENDPOINT_NOT_FOUND        ((HRESULT)0x8A150044)
+#define APPINSTALLER_CLI_ERROR_SOURCE_OPEN_FAILED                   ((HRESULT)0x8A150045)
+#define APPINSTALLER_CLI_ERROR_SOURCE_AGREEMENTS_NOT_ACCEPTED       ((HRESULT)0x8A150046)
+#define APPINSTALLER_CLI_ERROR_CUSTOMHEADER_EXCEEDS_MAXLENGTH       ((HRESULT)0x8A150047)
+#define APPINSTALLER_CLI_ERROR_MISSING_RESOURCE_FILE                ((HRESULT)0x8A150048)
+#define APPINSTALLER_CLI_ERROR_MSI_INSTALL_FAILED                   ((HRESULT)0x8A150049)
+#define APPINSTALLER_CLI_ERROR_INVALID_MSIEXEC_ARGUMENT             ((HRESULT)0x8A15004A)
+#define APPINSTALLER_CLI_ERROR_FAILED_TO_OPEN_ALL_SOURCES           ((HRESULT)0x8A15004B)
+#define APPINSTALLER_CLI_ERROR_DEPENDENCIES_VALIDATION_FAILED       ((HRESULT)0x8A15004C)
+#define APPINSTALLER_CLI_ERROR_MISSING_PACKAGE                      ((HRESULT)0x8A15004D)
+#define APPINSTALLER_CLI_ERROR_INVALID_TABLE_COLUMN                 ((HRESULT)0x8A15004E)
+#define APPINSTALLER_CLI_ERROR_UPGRADE_VERSION_NOT_NEWER            ((HRESULT)0x8A15004F)
+#define APPINSTALLER_CLI_ERROR_UPGRADE_VERSION_UNKNOWN              ((HRESULT)0x8A150050)
+#define APPINSTALLER_CLI_ERROR_ICU_CONVERSION_ERROR                 ((HRESULT)0x8A150051)
+#define APPINSTALLER_CLI_ERROR_PORTABLE_INSTALL_FAILED              ((HRESULT)0x8A150052)
+#define APPINSTALLER_CLI_ERROR_PORTABLE_REPARSE_POINT_NOT_SUPPORTED ((HRESULT)0x8A150053)
+#define APPINSTALLER_CLI_ERROR_PORTABLE_PACKAGE_ALREADY_EXISTS      ((HRESULT)0x8A150054)
+#define APPINSTALLER_CLI_ERROR_PORTABLE_SYMLINK_PATH_IS_DIRECTORY   ((HRESULT)0x8A150055)
+#define APPINSTALLER_CLI_ERROR_INSTALLER_PROHIBITS_ELEVATION        ((HRESULT)0x8A150056)
+#define APPINSTALLER_CLI_ERROR_PORTABLE_UNINSTALL_FAILED            ((HRESULT)0x8A150057)
+#define APPINSTALLER_CLI_ERROR_ARP_VERSION_VALIDATION_FAILED        ((HRESULT)0x8A150058)
+#define APPINSTALLER_CLI_ERROR_UNSUPPORTED_ARGUMENT                 ((HRESULT)0x8A150059)
+#define APPINSTALLER_CLI_ERROR_BIND_WITH_EMBEDDED_NULL              ((HRESULT)0x8A15005A)
+#define APPINSTALLER_CLI_ERROR_NESTEDINSTALLER_NOT_FOUND            ((HRESULT)0x8A15005B)
+#define APPINSTALLER_CLI_ERROR_EXTRACT_ARCHIVE_FAILED               ((HRESULT)0x8A15005C)
+#define APPINSTALLER_CLI_ERROR_NESTEDINSTALLER_INVALID_PATH         ((HRESULT)0x8A15005D)
+#define APPINSTALLER_CLI_ERROR_PINNED_CERTIFICATE_MISMATCH          ((HRESULT)0x8A15005E)
+#define APPINSTALLER_CLI_ERROR_INSTALL_LOCATION_REQUIRED            ((HRESULT)0x8A15005F)
+#define APPINSTALLER_CLI_ERROR_ARCHIVE_SCAN_FAILED                  ((HRESULT)0x8A150060)
+#define APPINSTALLER_CLI_ERROR_PACKAGE_ALREADY_INSTALLED            ((HRESULT)0x8A150061)
+#define APPINSTALLER_CLI_ERROR_PIN_ALREADY_EXISTS                   ((HRESULT)0x8A150062)
+#define APPINSTALLER_CLI_ERROR_PIN_DOES_NOT_EXIST                   ((HRESULT)0x8A150063)
+#define APPINSTALLER_CLI_ERROR_CANNOT_OPEN_PINNING_INDEX            ((HRESULT)0x8A150064)
+#define APPINSTALLER_CLI_ERROR_MULTIPLE_INSTALL_FAILED              ((HRESULT)0x8A150065)
+#define APPINSTALLER_CLI_ERROR_MULTIPLE_UNINSTALL_FAILED            ((HRESULT)0x8A150066)
+#define APPINSTALLER_CLI_ERROR_NOT_ALL_QUERIES_FOUND_SINGLE         ((HRESULT)0x8A150067)
+#define APPINSTALLER_CLI_ERROR_PACKAGE_IS_PINNED                    ((HRESULT)0x8A150068)
+#define APPINSTALLER_CLI_ERROR_PACKAGE_IS_STUB                      ((HRESULT)0x8A150069)
+#define APPINSTALLER_CLI_ERROR_APPTERMINATION_RECEIVED              ((HRESULT)0x8A15006A)
+#define APPINSTALLER_CLI_ERROR_DOWNLOAD_DEPENDENCIES                ((HRESULT)0x8A15006B)
+#define APPINSTALLER_CLI_ERROR_DOWNLOAD_COMMAND_PROHIBITED          ((HRESULT)0x8A15006C)
+#define APPINSTALLER_CLI_ERROR_SERVICE_UNAVAILABLE                  ((HRESULT)0x8A15006D)
+#define APPINSTALLER_CLI_ERROR_RESUME_ID_NOT_FOUND                  ((HRESULT)0x8A15006E)
+#define APPINSTALLER_CLI_ERROR_CLIENT_VERSION_MISMATCH              ((HRESULT)0x8A15006F)
+#define APPINSTALLER_CLI_ERROR_INVALID_RESUME_STATE                 ((HRESULT)0x8A150070)
+#define APPINSTALLER_CLI_ERROR_CANNOT_OPEN_CHECKPOINT_INDEX         ((HRESULT)0x8A150071)
+// Install errors.
+#define APPINSTALLER_CLI_ERROR_INSTALL_PACKAGE_IN_USE                   ((HRESULT)0x8A150101)
+#define APPINSTALLER_CLI_ERROR_INSTALL_INSTALL_IN_PROGRESS              ((HRESULT)0x8A150102)
+#define APPINSTALLER_CLI_ERROR_INSTALL_FILE_IN_USE                      ((HRESULT)0x8A150103)
+#define APPINSTALLER_CLI_ERROR_INSTALL_MISSING_DEPENDENCY               ((HRESULT)0x8A150104)
+#define APPINSTALLER_CLI_ERROR_INSTALL_DISK_FULL                        ((HRESULT)0x8A150105)
+#define APPINSTALLER_CLI_ERROR_INSTALL_INSUFFICIENT_MEMORY              ((HRESULT)0x8A150106)
+#define APPINSTALLER_CLI_ERROR_INSTALL_NO_NETWORK                       ((HRESULT)0x8A150107)
+#define APPINSTALLER_CLI_ERROR_INSTALL_CONTACT_SUPPORT                  ((HRESULT)0x8A150108)
+#define APPINSTALLER_CLI_ERROR_INSTALL_REBOOT_REQUIRED_TO_FINISH        ((HRESULT)0x8A150109)
+#define APPINSTALLER_CLI_ERROR_INSTALL_REBOOT_REQUIRED_TO_INSTALL       ((HRESULT)0x8A15010A)
+#define APPINSTALLER_CLI_ERROR_INSTALL_REBOOT_INITIATED                 ((HRESULT)0x8A15010B)
+#define APPINSTALLER_CLI_ERROR_INSTALL_CANCELLED_BY_USER                ((HRESULT)0x8A15010C)
+#define APPINSTALLER_CLI_ERROR_INSTALL_ALREADY_INSTALLED                ((HRESULT)0x8A15010D)
+#define APPINSTALLER_CLI_ERROR_INSTALL_DOWNGRADE                        ((HRESULT)0x8A15010E)
+#define APPINSTALLER_CLI_ERROR_INSTALL_BLOCKED_BY_POLICY                ((HRESULT)0x8A15010F)
+#define APPINSTALLER_CLI_ERROR_INSTALL_DEPENDENCIES                     ((HRESULT)0x8A150110)
+#define APPINSTALLER_CLI_ERROR_INSTALL_PACKAGE_IN_USE_BY_APPLICATION    ((HRESULT)0x8A150111)
+#define APPINSTALLER_CLI_ERROR_INSTALL_INVALID_PARAMETER                ((HRESULT)0x8A150112)
+#define APPINSTALLER_CLI_ERROR_INSTALL_SYSTEM_NOT_SUPPORTED             ((HRESULT)0x8A150113)
+#define APPINSTALLER_CLI_ERROR_INSTALL_UPGRADE_NOT_SUPPORTED            ((HRESULT)0x8A150114)
+
+// Status values for check package installed status results.
+// Partial success has the success bit(first bit) set to 0.
+#define WINGET_INSTALLED_STATUS_ARP_ENTRY_FOUND                             S_OK
+#define WINGET_INSTALLED_STATUS_ARP_ENTRY_NOT_FOUND                         ((HRESULT)0x8A150201)
+#define WINGET_INSTALLED_STATUS_INSTALL_LOCATION_FOUND                      S_OK
+#define WINGET_INSTALLED_STATUS_INSTALL_LOCATION_NOT_APPLICABLE             ((HRESULT)0x0A150202)
+#define WINGET_INSTALLED_STATUS_INSTALL_LOCATION_NOT_FOUND                  ((HRESULT)0x8A150203)
+#define WINGET_INSTALLED_STATUS_FILE_HASH_MATCH                             S_OK
+#define WINGET_INSTALLED_STATUS_FILE_HASH_MISMATCH                          ((HRESULT)0x8A150204)
+#define WINGET_INSTALLED_STATUS_FILE_NOT_FOUND                              ((HRESULT)0x8A150205)
+#define WINGET_INSTALLED_STATUS_FILE_FOUND_WITHOUT_HASH_CHECK               ((HRESULT)0x0A150206)
+#define WINGET_INSTALLED_STATUS_FILE_ACCESS_ERROR                           ((HRESULT)0x8A150207)
+
+// Configuration Errors
+#define WINGET_CONFIG_ERROR_INVALID_CONFIGURATION_FILE          ((HRESULT)0x8A15C001)
+#define WINGET_CONFIG_ERROR_INVALID_YAML                        ((HRESULT)0x8A15C002)
+#define WINGET_CONFIG_ERROR_INVALID_FIELD_TYPE                  ((HRESULT)0x8A15C003)
+#define WINGET_CONFIG_ERROR_UNKNOWN_CONFIGURATION_FILE_VERSION  ((HRESULT)0x8A15C004)
+#define WINGET_CONFIG_ERROR_SET_APPLY_FAILED                    ((HRESULT)0x8A15C005)
+#define WINGET_CONFIG_ERROR_DUPLICATE_IDENTIFIER                ((HRESULT)0x8A15C006)
+#define WINGET_CONFIG_ERROR_MISSING_DEPENDENCY                  ((HRESULT)0x8A15C007)
+#define WINGET_CONFIG_ERROR_DEPENDENCY_UNSATISFIED              ((HRESULT)0x8A15C008)
+#define WINGET_CONFIG_ERROR_ASSERTION_FAILED                    ((HRESULT)0x8A15C009)
+#define WINGET_CONFIG_ERROR_MANUALLY_SKIPPED                    ((HRESULT)0x8A15C00A)
+#define WINGET_CONFIG_ERROR_WARNING_NOT_ACCEPTED                ((HRESULT)0x8A15C00B)
+#define WINGET_CONFIG_ERROR_SET_DEPENDENCY_CYCLE                ((HRESULT)0x8A15C00C)
+#define WINGET_CONFIG_ERROR_INVALID_FIELD_VALUE                 ((HRESULT)0x8A15C00D)
+#define WINGET_CONFIG_ERROR_MISSING_FIELD                       ((HRESULT)0x8A15C00E)
+#define WINGET_CONFIG_ERROR_TEST_FAILED                         ((HRESULT)0x8A15C00F)
+#define WINGET_CONFIG_ERROR_TEST_NOT_RUN                        ((HRESULT)0x8A15C010)
+
+// Configuration Processor Errors
+#define WINGET_CONFIG_ERROR_UNIT_NOT_INSTALLED              ((HRESULT)0x8A15C101)
+#define WINGET_CONFIG_ERROR_UNIT_NOT_FOUND_REPOSITORY       ((HRESULT)0x8A15C102)
+#define WINGET_CONFIG_ERROR_UNIT_MULTIPLE_MATCHES           ((HRESULT)0x8A15C103)
+#define WINGET_CONFIG_ERROR_UNIT_INVOKE_GET                 ((HRESULT)0x8A15C104)
+#define WINGET_CONFIG_ERROR_UNIT_INVOKE_TEST                ((HRESULT)0x8A15C105)
+#define WINGET_CONFIG_ERROR_UNIT_INVOKE_SET                 ((HRESULT)0x8A15C106)
+#define WINGET_CONFIG_ERROR_UNIT_MODULE_CONFLICT            ((HRESULT)0x8A15C107)
+#define WINGET_CONFIG_ERROR_UNIT_IMPORT_MODULE              ((HRESULT)0x8A15C108)
+#define WINGET_CONFIG_ERROR_UNIT_INVOKE_INVALID_RESULT      ((HRESULT)0x8A15C109)
+#define WINGET_CONFIG_ERROR_UNIT_SETTING_CONFIG_ROOT        ((HRESULT)0x8A15C110)
+
+namespace AppInstaller
+{
+    // Gets error messages that are presentable to the user.
+    std::string GetUserPresentableMessage(const wil::ResultException& re);
+    std::string GetUserPresentableMessage(const std::exception& e);
+    std::string GetUserPresentableMessage(HRESULT hr);
+
+#ifndef WINGET_DISABLE_FOR_FUZZING
+    std::string GetUserPresentableMessage(const winrt::hresult_error& hre);
+#endif
+
+    namespace Errors
+    {
+        // Details about an HRESULT
+        struct HResultInformation
+        {
+            constexpr HResultInformation(HRESULT value);
+            constexpr HResultInformation(HRESULT value, std::string_view symbol);
+
+            virtual ~HResultInformation() = default;
+
+            HRESULT Value() const;
+
+            bool operator<(const HResultInformation& other) const;
+
+            // The symbol will be an empty view if not known.
+            Utility::LocIndView Symbol() const;
+
+            // Looks up the description of the HRESULT
+            virtual Utility::LocIndString GetDescription() const;
+
+            // Find information by HRESULT; this lookup is optimized.
+            static std::unique_ptr<HResultInformation> Find(HRESULT value);
+
+            // Find information by substring match with the given value.
+            // This lookup is not optimized, as it should only be needed for the error command.
+            static std::vector<std::unique_ptr<HResultInformation>> Find(std::string_view value);
+
+        private:
+            HRESULT m_value;
+            std::string_view m_symbol;
+        };
+
+        // Gets all of the custom error information for our errors.
+        std::vector<std::unique_ptr<HResultInformation>> GetWinGetErrors();
+    }
+}