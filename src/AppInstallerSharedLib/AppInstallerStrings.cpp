// Copyright (c) Microsoft Corporation.
// Licensed under the MIT License.
#include "pch.h"
#include "Public/AppInstallerStrings.h"
#include "Public/AppInstallerErrors.h"
#include "Public/AppInstallerLogging.h"
#include "Public/AppInstallerSHA256.h"

namespace AppInstaller::Utility
{
    // Same as std::isspace(char)
#define AICLI_SPACE_CHARS " \f\n\r\t\v"sv

    using namespace std::string_view_literals;
    constexpr std::string_view s_SpaceChars = AICLI_SPACE_CHARS;
    constexpr std::wstring_view s_WideSpaceChars = L"" AICLI_SPACE_CHARS;

    namespace
    {
        // Contains the ICU objects necessary to do break iteration.
        struct ICUBreakIterator
        {
            ICUBreakIterator(std::string_view input, UBreakIteratorType type)
            {
                UErrorCode err = U_ZERO_ERROR; 

                m_text.reset(utext_openUTF8(nullptr, input.data(), wil::safe_cast<int64_t>(input.length()), &err));
                if (U_FAILURE(err))
                {
                    AICLI_LOG(Core, Error, << "utext_openUTF8 returned " << err);
                    THROW_HR(APPINSTALLER_CLI_ERROR_ICU_BREAK_ITERATOR_ERROR);
                }

                m_brk.reset(ubrk_open(type, nullptr, nullptr, 0, &err));
                if (U_FAILURE(err))
                {
                    AICLI_LOG(Core, Error, << "ubrk_open returned " << err);
                    THROW_HR(APPINSTALLER_CLI_ERROR_ICU_BREAK_ITERATOR_ERROR);
                }

                ubrk_setUText(m_brk.get(), m_text.get(), &err);
                if (U_FAILURE(err))
                {
                    AICLI_LOG(Core, Error, << "ubrk_setUText returned " << err);
                    THROW_HR(APPINSTALLER_CLI_ERROR_ICU_BREAK_ITERATOR_ERROR);
                }

                int32_t i = ubrk_first(m_brk.get());
                if (i != 0)
                {
                    AICLI_LOG(Core, Error, << "ubrk_first returned " << i);
                    THROW_HR(APPINSTALLER_CLI_ERROR_ICU_BREAK_ITERATOR_ERROR);
                }
            }

            // Gets the current break value; the byte offset or UBRK_DONE.
            int32_t CurrentBreak() const { return m_currentBrk; }

            // Gets the current byte offset, throwing if the value is UBRK_DONE or negative.
            size_t CurrentOffset() const
            {
                THROW_HR_IF(E_NOT_VALID_STATE, m_currentBrk < 0);
                return static_cast<size_t>(m_currentBrk);
            }

            // Returns the byte offset of the next break in the string
            int32_t Next()
            {
                m_currentBrk = ubrk_next(m_brk.get());
                return m_currentBrk;
            }

            // Returns the byte offset of the next count'th break in the string
            int32_t Advance(size_t count)
            {
                for (size_t i = 0; i < count && m_currentBrk != UBRK_DONE; ++i)
                {
                    Next();
                }
                return m_currentBrk;
            }

            // Returns code point of the character at m_currentBrk, or U_SENTINEL if m_currentBrk points to the end.
            UChar32 CurrentCodePoint()
            {
                return utext_char32At(m_text.get(), m_currentBrk);
            }

            // Returns the status from the break rule that determined the most recently break position.
            int32_t CurrentRuleStatus()
            {
                return ubrk_getRuleStatus(m_brk.get());
            }

        private:
            wil::unique_any<UText*, decltype(utext_close), &utext_close> m_text;
            wil::unique_any<UBreakIterator*, decltype(ubrk_close), &ubrk_close> m_brk;
            int32_t m_currentBrk = 0;
        };
    }

    bool CaseInsensitiveEquals(std::string_view a, std::string_view b)
    {
        return ToLower(a) == ToLower(b);
    }

    bool CaseInsensitiveContains(const std::vector<std::string_view>& a, std::string_view b)
    {
        auto B = ToLower(b);
        return std::any_of(a.begin(), a.end(), [&](const std::string_view& s) { return ToLower(s) == B; });
    }

    bool CaseInsensitiveStartsWith(std::string_view a, std::string_view b)
    {
        return a.length() >= b.length() && CaseInsensitiveEquals(a.substr(0, b.length()), b);
    }

    bool CaseInsensitiveContainsSubstring(std::string_view a, std::string_view b)
    {
        auto it = std::search(
            a.begin(), a.end(),
            b.begin(), b.end(),
            [](char ch1, char ch2) { return std::tolower(ch1) == std::tolower(ch2); }
        );
        return (it != a.end());
    }

    bool ICUCaseInsensitiveEquals(std::string_view a, std::string_view b)
    {
        return FoldCase(a) == FoldCase(b);
    }

    bool ICUCaseInsensitiveStartsWith(std::string_view a, std::string_view b)
    {
        return a.length() >= b.length() && ICUCaseInsensitiveEquals(a.substr(0, b.length()), b);
    }

    std::string ConvertToUTF8(std::wstring_view input)
    {
        if (input.empty())
        {
            return {};
        }

        int utf8ByteCount = WideCharToMultiByte(CP_UTF8, 0, input.data(), wil::safe_cast<int>(input.length()), nullptr, 0, nullptr, nullptr);
        THROW_LAST_ERROR_IF(utf8ByteCount == 0);

        // Since the string view should not contain the null char, the result won't either.
        // This allows us to use the resulting size value directly in the string constructor.
        std::string result(wil::safe_cast<size_t>(utf8ByteCount), '\0');

        int utf8BytesWritten = WideCharToMultiByte(CP_UTF8, 0, input.data(), wil::safe_cast<int>(input.length()), &result[0], wil::safe_cast<int>(result.size()), nullptr, nullptr);
        FAIL_FAST_HR_IF(E_UNEXPECTED, utf8ByteCount != utf8BytesWritten);

        return result;
    }

    std::wstring ConvertToUTF16(std::string_view input, UINT codePage)
    {
        if (input.empty())
        {
            return {};
        }

        int utf16CharCount = MultiByteToWideChar(codePage, 0, input.data(), wil::safe_cast<int>(input.length()), nullptr, 0);
        THROW_LAST_ERROR_IF(utf16CharCount == 0);

        // Since the string view should not contain the null char, the result won't either.
        // This allows us to use the resulting size value directly in the string constructor.
        std::wstring result(wil::safe_cast<size_t>(utf16CharCount), L'\0');

        int utf16CharsWritten = MultiByteToWideChar(codePage, 0, input.data(), wil::safe_cast<int>(input.length()), &result[0], wil::safe_cast<int>(result.size()));
        FAIL_FAST_HR_IF(E_UNEXPECTED, utf16CharCount != utf16CharsWritten);

        return result;
    }

    std::optional<std::wstring> TryConvertToUTF16(std::string_view input, UINT codePage)
    {
        if (input.empty())
        {
            return std::wstring{};
        }

        int utf16CharCount = MultiByteToWideChar(codePage, 0, input.data(), wil::safe_cast<int>(input.length()), nullptr, 0);
        if (utf16CharCount == 0)
        {
            return {};
        }

        // Since the string view should not contain the null char, the result won't either.
        // This allows us to use the resulting size value directly in the string constructor.
        std::wstring result(wil::safe_cast<size_t>(utf16CharCount), L'\0');

        int utf16CharsWritten = MultiByteToWideChar(codePage, 0, input.data(), wil::safe_cast<int>(input.length()), &result[0], wil::safe_cast<int>(result.size()));
        if (utf16CharCount != utf16CharsWritten)
        {
            return {};
        }

        return std::optional{ result };
    }

    std::u32string ConvertToUTF32(std::string_view input)
    {
        if (input.empty())
        {
            return {};
        }

        UErrorCode errorCode = UErrorCode::U_ZERO_ERROR;
        auto utf32ByteCount= ucnv_convert("UTF-32", "UTF-8", nullptr, 0, input.data(), static_cast<int32_t>(input.size()), &errorCode);

        if (errorCode != U_BUFFER_OVERFLOW_ERROR)
        {
            AICLI_LOG(Core, Error, << "ucnv_convert returned " << errorCode);
            THROW_HR(APPINSTALLER_CLI_ERROR_ICU_CONVERSION_ERROR);
        }

        FAIL_FAST_HR_IF(E_UNEXPECTED, utf32ByteCount % sizeof(char32_t) != 0);
        auto utf32CharCount = utf32ByteCount / sizeof(char32_t);
        std::u32string result(utf32CharCount, U'\0');

        errorCode = UErrorCode::U_ZERO_ERROR;

        auto utf32BytesWritten = ucnv_convert("UTF-32", "UTF-8", (char*)(result.data()), utf32ByteCount, input.data(), static_cast<int32_t>(input.size()), &errorCode);

        // The size we pass to ucnv_convert is not enough for it to put in the null terminator,
        // which wouldn't work anyways as it puts a single byte.
        if (errorCode != U_STRING_NOT_TERMINATED_WARNING)
        {
            AICLI_LOG(Core, Error, << "ucnv_convert returned " << errorCode);
            THROW_HR(APPINSTALLER_CLI_ERROR_ICU_CONVERSION_ERROR);
        }

        FAIL_FAST_HR_IF(E_UNEXPECTED, utf32ByteCount != utf32BytesWritten);

        return result;
    }

    size_t UTF8Length(std::string_view input)
    {
        ICUBreakIterator itr{ input, UBRK_CHARACTER };

        size_t numGraphemeClusters = 0;

        while (itr.Next() != UBRK_DONE)
        {
            numGraphemeClusters++;
        }

        return numGraphemeClusters;
    }

    size_t UTF8ColumnWidth(const NormalizedUTF8<NormalizationC>& input)
    {
        ICUBreakIterator itr{ input, UBRK_CHARACTER };

        size_t columnWidth = 0;
        UChar32 currentCP = 0;

        currentCP = itr.CurrentCodePoint();
        while (itr.Next() != UBRK_DONE && currentCP != U_SENTINEL)
        {
            int32_t width = u_getIntPropertyValue(currentCP, UCHAR_EAST_ASIAN_WIDTH);
            columnWidth += width == U_EA_FULLWIDTH || width == U_EA_WIDE ? 2 : 1;

            currentCP = itr.CurrentCodePoint();
        }

        return columnWidth;
    }

    std::string_view UTF8Substring(std::string_view input, size_t offset, size_t count)
    {
        ICUBreakIterator itr{ input, UBRK_CHARACTER };

        // Offset was past end, throw just like std::string::substr
        if (itr.Advance(offset) == UBRK_DONE)
        {
            throw std::out_of_range("UTF8Substring: offset past end of input");
        }

        size_t utf8Offset = itr.CurrentOffset();
        size_t utf8Count = 0;

        // Count past end, convert to npos to get all of string
        if (itr.Advance(count) == UBRK_DONE)
        {
            utf8Count = std::string_view::npos;
        }
        else
        {
            utf8Count = itr.CurrentOffset() - utf8Offset;
        }

        return input.substr(utf8Offset, utf8Count);
    }

    std::string UTF8TrimRightToColumnWidth(const NormalizedUTF8<NormalizationC>& input, size_t expectedWidth, size_t& actualWidth)
    {
        ICUBreakIterator itr{ input, UBRK_CHARACTER };

        size_t columnWidth = 0;
        UChar32 currentCP = 0;
        int32_t currentBrk = 0;
        int32_t nextBrk = 0;

        currentCP = itr.CurrentCodePoint();
        currentBrk = itr.CurrentBreak();
        nextBrk = itr.Next();
        while (nextBrk != UBRK_DONE && currentCP != U_SENTINEL)
        {
            int32_t width = u_getIntPropertyValue(currentCP, UCHAR_EAST_ASIAN_WIDTH);
            int charWidth = width == U_EA_FULLWIDTH || width == U_EA_WIDE ? 2 : 1;
            columnWidth += charWidth;

            if (columnWidth > expectedWidth)
            {
                columnWidth -= charWidth;
                break;
            }

            currentCP = itr.CurrentCodePoint();
            currentBrk = nextBrk;
            nextBrk = itr.Next();
        }

        actualWidth = columnWidth;

        return input.substr(0, currentBrk);
    }

    std::string Normalize(std::string_view input, NORM_FORM form)
    {
        if (input.empty())
        {
            return {};
        }

        return ConvertToUTF8(Normalize(ConvertToUTF16(input), form));
    }

    std::wstring Normalize(std::wstring_view input, NORM_FORM form)
    {
        if (input.empty())
        {
            return {};
        }

        std::wstring result;

        int cchEstimate = NormalizeString(form, input.data(), static_cast<int>(input.length()), NULL, 0);
        for (;;)
        {
            result.resize(cchEstimate);
            cchEstimate = NormalizeString(form, input.data(), static_cast<int>(input.length()), &result[0], cchEstimate);

            if (cchEstimate > 0)
            {
                result.resize(cchEstimate);
                return result;
            }
            else
            {
                DWORD dwError = GetLastError();
                THROW_LAST_ERROR_IF(dwError != ERROR_INSUFFICIENT_BUFFER);

                // New guess is negative of the return value.
                cchEstimate = -cchEstimate;

                THROW_HR_IF_MSG(E_UNEXPECTED, static_cast<size_t>(cchEstimate) <= result.size(), "New estimate should never be less than previous value");
            }
        }
    }

    void ReplaceEmbeddedNullCharacters(std::string& s, char c)
    {
        for (size_t i = 0; i < s.length(); ++i)
        {
            if (s[i] == '\0')
            {
                s[i] = c;
            }
        }
    }

    std::string ToLower(std::string_view in)
    {
        std::string result(in);
        std::transform(result.begin(), result.end(), result.begin(),
            [](unsigned char c) { return static_cast<char>(std::tolower(c)); });
        return result;
    }

    std::wstring ToLower(std::wstring_view in)
    {
        std::wstring result(in);
        std::transform(result.begin(), result.end(), result.begin(),
            [](unsigned short c) { return std::towlower(c); });
        return result;
    }

    std::string FoldCase(std::string_view input)
    {
        if (input.empty())
        {
            return {};
        }

        wil::unique_any<UCaseMap*, decltype(ucasemap_close), &ucasemap_close> caseMap;
        UErrorCode errorCode = UErrorCode::U_ZERO_ERROR;
        caseMap.reset(ucasemap_open(nullptr, U_FOLD_CASE_DEFAULT, &errorCode));

        if (U_FAILURE(errorCode))
        {
            AICLI_LOG(Core, Error, << "ucasemap_open returned " << errorCode);
            THROW_HR(APPINSTALLER_CLI_ERROR_ICU_CASEMAP_ERROR);
        }

        int32_t cch = ucasemap_utf8FoldCase(caseMap.get(), nullptr, 0, input.data(), static_cast<int32_t>(input.size()), &errorCode);
        if (errorCode != U_BUFFER_OVERFLOW_ERROR)
        {
            AICLI_LOG(Core, Error, << "ucasemap_utf8FoldCase returned " << errorCode);
            THROW_HR(APPINSTALLER_CLI_ERROR_ICU_CASEMAP_ERROR);
        }

        errorCode = UErrorCode::U_ZERO_ERROR;

        std::string result(cch, '\0');
        cch = ucasemap_utf8FoldCase(caseMap.get(), &result[0], cch, input.data(), static_cast<int32_t>(input.size()), &errorCode);
        if (U_FAILURE(errorCode))
        {
            AICLI_LOG(Core, Error, << "ucasemap_utf8FoldCase returned " << errorCode);
            THROW_HR(APPINSTALLER_CLI_ERROR_ICU_CASEMAP_ERROR);
        }

        while (result.back() == '\0')
        {
            result.pop_back();
        }

        return result;
    }

    NormalizedString FoldCase(const NormalizedString& input)
    {
        NormalizedString result;
        result.assign(FoldCase(static_cast<std::string_view>(input)));
        return result;
    }

    bool IsEmptyOrWhitespace(std::string_view str)
    {
        if (str.empty())
        {
            return true;
        }

        return str.find_last_not_of(s_SpaceChars) == std::string_view::npos;
    }

    bool IsEmptyOrWhitespace(std::wstring_view str)
    {
        if (str.empty())
        {
            return true;
        }

        return str.find_last_not_of(s_WideSpaceChars) == std::wstring_view::npos;
    }

    bool FindAndReplace(std::string& inputStr, std::string_view token, std::string_view value)
    {
        bool result = false;
        std::string::size_type pos = 0u;
        while ((pos = inputStr.find(token, pos)) != std::string::npos)
        {
            result = true;
            inputStr.replace(pos, token.length(), value);
            pos += value.length();
        }
        return result;
    }

    std::wstring ReplaceWhileCopying(std::wstring_view input, std::wstring_view token, std::wstring_view value)
    {
        if (token.empty())
        {
            return std::wstring{ input };
        }

        std::wstring result;
        result.reserve(input.size());

        std::wstring::size_type pos = 0u;
        do
        {
            std::wstring::size_type findPos = input.find(token, pos);

            if (findPos == std::wstring::npos)
            {
                result.append(input.substr(pos));
            }
            else
            {
                result.append(input.substr(pos, findPos - pos));
                result.append(value);
                findPos += token.length();
            }

            pos = findPos;
        }
        while (pos != std::wstring::npos);

        return result;
    }

    std::string& Trim(std::string& str)
    {
        if (!str.empty())
        {
            size_t begin = str.find_first_not_of(s_SpaceChars);
            size_t end = str.find_last_not_of(s_SpaceChars);

            if (begin == std::string_view::npos || end == std::string_view::npos)
            {
                str.clear();
            }
            else if (begin != 0 || end != str.length() - 1)
            {
                str = str.substr(begin, (end - begin) + 1);
            }
        }

        return str;
    }

    std::wstring& Trim(std::wstring& str)
    {
        if (!str.empty())
        {
            size_t begin = str.find_first_not_of(s_WideSpaceChars);
            size_t end = str.find_last_not_of(s_WideSpaceChars);

            if (begin == std::string_view::npos || end == std::string_view::npos)
            {
                str.clear();
            }
            else if (begin != 0 || end != str.length() - 1)
            {
                str = str.substr(begin, (end - begin) + 1);
            }
        }

        return str;
    }

    std::string Trim(std::string&& str)
    {
        std::string result = std::move(str);
        Utility::Trim(result);
        return result;
    }

    std::string ReadEntireStream(std::istream& stream)
    {
        std::streampos currentPos = stream.tellg();
        stream.seekg(0, std::ios_base::end);

        auto offset = stream.tellg() - currentPos;
        stream.seekg(currentPos);

        // Don't allow use of this API for reading very large streams.
        THROW_HR_IF(E_OUTOFMEMORY, offset > static_cast<std::streamoff>(std::numeric_limits<uint32_t>::max()));
        std::string result(static_cast<size_t>(offset), '\0');
        stream.read(&result[0], offset);

        return result;
    }

    std::vector<std::uint8_t> ReadEntireStreamAsByteArray(std::istream& stream)
    {
        std::streampos currentPos = stream.tellg();
        stream.seekg(0, std::ios_base::end);

        auto offset = stream.tellg() - currentPos;
        stream.seekg(currentPos);

        // Don't allow use of this API for reading very large streams.
        THROW_HR_IF(E_OUTOFMEMORY, offset > static_cast<std::streamoff>(std::numeric_limits<uint32_t>::max()));
        std::vector<std::uint8_t> result;
        result.resize(static_cast<size_t>(offset));
        stream.read(reinterpret_cast<char*>(result.data()), offset);

        return result;
    }

    std::wstring ExpandEnvironmentVariables(const std::wstring& input)
    {
        if (input.empty())
        {
            return {};
        }

        DWORD charCount = ExpandEnvironmentStringsW(input.c_str(), nullptr, 0);
        THROW_LAST_ERROR_IF(charCount == 0);

        std::wstring result(wil::safe_cast<size_t>(charCount), L'\0');

        DWORD charCountWritten = ExpandEnvironmentStringsW(input.c_str(), &result[0], charCount);
        THROW_HR_IF(E_UNEXPECTED, charCount != charCountWritten);

        if (result.back() == L'\0')
        {
            result.resize(result.size() - 1);
        }

        return result;
    }

    // Follow the rules at https://docs.microsoft.com/en-us/windows/win32/fileio/naming-a-file to replace
    // invalid characters in a candidate path part.
    // Additionally, based on https://docs.microsoft.com/en-us/windows/win32/fileio/filesystem-functionality-comparison#limits
    // limit the number of characters to 255.
    std::string MakeSuitablePathPart(std::string_view candidate)
    {
        constexpr char replaceChar = '_';
        constexpr std::string_view illegalChars = R"(<>:"/\|?*)";
        constexpr size_t pathLengthLimit = 255;

        // First, walk the string and replace illegal characters
        std::string result;
        result.reserve(candidate.size());

        ICUBreakIterator itr{ candidate, UBRK_CHARACTER };
        size_t resultBreakCount = 0;

        while (itr.CurrentBreak() != UBRK_DONE && itr.CurrentOffset() < candidate.size() && resultBreakCount <= pathLengthLimit)
        {
            UChar32 current = itr.CurrentCodePoint();
            bool isIllegal = current < 32 || (current < 256 && illegalChars.find(static_cast<char>(current)) != std::string::npos);

            int32_t offset = itr.CurrentBreak();
            int32_t nextOffset = itr.Next();

            // Don't allow a . at the end of a name
            if (static_cast<size_t>(nextOffset) >= candidate.size())
            {
                if (current == static_cast<UChar32>('.'))
                {
                    isIllegal = true;
                }
            }

            if (isIllegal)
            {
                result.append(1, replaceChar);
            }
            else
            {
                size_t count = (nextOffset == UBRK_DONE ? std::string::npos : static_cast<size_t>(nextOffset) - static_cast<size_t>(offset));
                result.append(candidate.substr(static_cast<size_t>(offset), count));
            }

            ++resultBreakCount;
        }

        // If there are too many characters for a single path; switch to a hash.
        // This should basically never happen, but if it does it will prevent collisions better.
        if (resultBreakCount > pathLengthLimit)
        {
            return SHA256::ConvertToString(SHA256::ComputeHash(candidate));
        }

        // Second, look for any newly formed illegal names.
        // For now just error on these cases; they should not happen often.
        for (const auto& illegalName : {
            "."sv, "CON"sv, "PRN"sv, "AUX"sv, "NUL"sv, "COM1"sv, "COM2"sv, "COM3"sv, "COM4"sv, "COM5"sv, "COM6"sv, "COM7"sv, "COM8"sv, "COM9"sv,
            "LPT1"sv, "LPT2"sv, "LPT3"sv, "LPT4"sv, "LPT5"sv, "LPT6"sv, "LPT7"sv, "LPT8"sv, "LPT9"sv })
        {
            // Either equals the illegal name (starts with and same length) or starts with and the first character after is a .
            if (CaseInsensitiveStartsWith(result, illegalName) && (result.size() == illegalName.size() || result[illegalName.size()] == '.'))
            {
                THROW_HR(E_INVALIDARG);
            }
        }

        return result;
    }

    std::filesystem::path GetFileNameFromURI(std::string_view uri)
    {
        winrt::Windows::Foundation::Uri winrtUri{ winrt::hstring{ ConvertToUTF16(uri) } };
        std::filesystem::path path{ static_cast<std::wstring_view>(winrtUri.Path()) };

        return path.filename();
    }

    std::vector<std::string> SplitIntoWords(std::string_view input)
    {
        ICUBreakIterator itr{ input, UBRK_WORD };
        std::size_t currentOffset = 0;

        std::vector<std::string> result;
        while (itr.Next() != UBRK_DONE)
        {
            std::size_t nextOffset = itr.CurrentOffset();

            // Ignore spaces and punctuation, accept words and numbers
            if (itr.CurrentRuleStatus() != UBRK_WORD_NONE)
            {
                auto wordSize = nextOffset - currentOffset;
                result.emplace_back(input, currentOffset, wordSize);
            }

            currentOffset = nextOffset;
        }

        return result;
    }

    std::vector<std::string> SplitIntoLines(std::string_view input, size_t maximum)
    {
        std::size_t currentOffset = 0;
        std::vector<std::string> result;

        while (currentOffset < input.size() && (!maximum || result.size() < maximum))
        {
            std::size_t nextOffset = input.find_first_of("\r\n", currentOffset);
            if (nextOffset == std::string_view::npos)
            {
                nextOffset = input.size();
            }

            if (nextOffset - currentOffset > 1)
            {
                result.emplace_back(input.substr(currentOffset, nextOffset - currentOffset));
            }

            currentOffset = nextOffset + 1;
        }

        return result;
    }

    bool LimitOutputLines(std::vector<std::string>& lines, size_t lineWidth, size_t maximum)
    {
        size_t totalLines = 0;
        size_t currentLine = 0;
        bool result = false;

        for (; currentLine < lines.size() && totalLines < maximum; ++currentLine)
        {
            size_t currentLineWidth = UTF8ColumnWidth(lines[currentLine]);
            // If current line is empty, the cost is 1 line (0 + 1).
            // If not, round up to the next line count (by rounding down through integer division after subtracting 1 + 1).
            size_t currentLineActualLineCount = (currentLineWidth ? (currentLineWidth - 1) / lineWidth : 0) + 1;

            // The current line may be too big to be the last line.
            size_t availableLines = maximum - totalLines;
            if (currentLineActualLineCount > availableLines)
            {
                size_t actualWidth = 0;
                std::string trimmedLine = UTF8TrimRightToColumnWidth(lines[currentLine], (availableLines * lineWidth) - 1, actualWidth);
                trimmedLine += "\xE2\x80\xA6"; // UTF8 encoding of ellipsis (�) character
                lines[currentLine] = trimmedLine;

                currentLineActualLineCount = availableLines;
                result = true;
            }

            totalLines += currentLineActualLineCount;
        }

        // Drop any unprocessed lines
        if (currentLine != lines.size())
        {
            lines.resize(currentLine);
            result = true;
        }

        return result;
    }

    std::string ConvertToHexString(const std::vector<uint8_t>& buffer, size_t byteCount)
    {
        if (byteCount && buffer.size() != byteCount)
        {
            THROW_HR_MSG(E_INVALIDARG, "ConvertToHexString: Invalid buffer size");
        }

        std::string result(2 * buffer.size(), '\0');
        static constexpr std::array<char, 16> hexChars = { '0', '1', '2', '3', '4', '5', '6', '7', '8', '9', 'a', 'b', 'c', 'd', 'e', 'f' };

        for (size_t i = 0; i < buffer.size(); ++i)
        {
            result[2 * i] = hexChars[(buffer[i] >> 4) & 0xF];
            result[2 * i + 1] = hexChars[buffer[i] & 0xF];
        }

        return result;
    }

    std::vector<uint8_t> ParseFromHexString(const std::string& value, size_t byteCount)
    {
        if ((byteCount && value.size() != (2 * byteCount)) ||
            (value.size() % 2))
        {
            THROW_HR_MSG(E_INVALIDARG, "ParseFromHexString: Invalid value size");
        }

        const char* valuePtr = value.c_str();
        std::vector<uint8_t> result;
        result.resize(value.size() / 2);

        for (size_t i = 0; i < result.size(); i++)
        {
            sscanf_s(valuePtr + 2 * i, "%02hhx", &result[i]);
        }

        return result;
    }

    LocIndString Join(LocIndView separator, const std::vector<LocIndString>& vector)
    {
        auto vectorSize = vector.size();
        if (vectorSize == 0)
        {
            return {};
        }

        std::ostringstream ssJoin;
        ssJoin << vector[0];
        for (size_t i = 1; i < vectorSize; ++i)
        {
            ssJoin << separator << vector[i];
        }
        return LocIndString{ ssJoin.str() };
    }

    std::vector<std::string> Split(const std::string& input, char separator)
    {
        std::vector<std::string> result;
        size_t startIndex = 0;
        size_t endIndex = 0;

        while ((endIndex = input.find(separator, startIndex)) != std::string::npos)
        {
            std::string substring = input.substr(startIndex, endIndex - startIndex);
            result.push_back(substring);
            startIndex = endIndex + 1;
        }

        result.push_back(input.substr(startIndex));
        return result;
    }

<<<<<<< HEAD
    bool IsValidGuidString(const std::string& value)
    {
        if (value.empty())
        {
            return false;
        }

        const std::regex guidPattern("^[{]?[0-9a-fA-F]{8}-([0-9a-fA-F]{4}-){3}[0-9a-fA-F]{12}[}]?$");

        std::string guidString = value;

        if (value.front() != '{')
        {
            guidString.insert(0, 1, '{');
        }

        if (value.back() != '}')
        {
            guidString.push_back('}');
        }

        return regex_match(value, guidPattern);
    }

    GUID ConvertToGuid(const std::string& value)
    {
        std::string guidString = value;

        if (value.front() != '{')
        {
            guidString.insert(0, 1, '{');
        }

        if (value.back() != '}')
        {
            guidString.push_back('}');
        }

        GUID result;
        THROW_IF_FAILED_MSG(CLSIDFromString(ConvertToUTF16(guidString).c_str(), &result), "ConvertToGuid: Invalid guid string");
        return result;
=======
    std::string_view ConvertBoolToString(bool value)
    {
        return value ? "true"sv : "false"sv;
>>>>>>> abd0f948
    }
}
<|MERGE_RESOLUTION|>--- conflicted
+++ resolved
@@ -1,907 +1,906 @@
-// Copyright (c) Microsoft Corporation.
-// Licensed under the MIT License.
-#include "pch.h"
-#include "Public/AppInstallerStrings.h"
-#include "Public/AppInstallerErrors.h"
-#include "Public/AppInstallerLogging.h"
-#include "Public/AppInstallerSHA256.h"
-
-namespace AppInstaller::Utility
-{
-    // Same as std::isspace(char)
-#define AICLI_SPACE_CHARS " \f\n\r\t\v"sv
-
-    using namespace std::string_view_literals;
-    constexpr std::string_view s_SpaceChars = AICLI_SPACE_CHARS;
-    constexpr std::wstring_view s_WideSpaceChars = L"" AICLI_SPACE_CHARS;
-
-    namespace
-    {
-        // Contains the ICU objects necessary to do break iteration.
-        struct ICUBreakIterator
-        {
-            ICUBreakIterator(std::string_view input, UBreakIteratorType type)
-            {
-                UErrorCode err = U_ZERO_ERROR; 
-
-                m_text.reset(utext_openUTF8(nullptr, input.data(), wil::safe_cast<int64_t>(input.length()), &err));
-                if (U_FAILURE(err))
-                {
-                    AICLI_LOG(Core, Error, << "utext_openUTF8 returned " << err);
-                    THROW_HR(APPINSTALLER_CLI_ERROR_ICU_BREAK_ITERATOR_ERROR);
-                }
-
-                m_brk.reset(ubrk_open(type, nullptr, nullptr, 0, &err));
-                if (U_FAILURE(err))
-                {
-                    AICLI_LOG(Core, Error, << "ubrk_open returned " << err);
-                    THROW_HR(APPINSTALLER_CLI_ERROR_ICU_BREAK_ITERATOR_ERROR);
-                }
-
-                ubrk_setUText(m_brk.get(), m_text.get(), &err);
-                if (U_FAILURE(err))
-                {
-                    AICLI_LOG(Core, Error, << "ubrk_setUText returned " << err);
-                    THROW_HR(APPINSTALLER_CLI_ERROR_ICU_BREAK_ITERATOR_ERROR);
-                }
-
-                int32_t i = ubrk_first(m_brk.get());
-                if (i != 0)
-                {
-                    AICLI_LOG(Core, Error, << "ubrk_first returned " << i);
-                    THROW_HR(APPINSTALLER_CLI_ERROR_ICU_BREAK_ITERATOR_ERROR);
-                }
-            }
-
-            // Gets the current break value; the byte offset or UBRK_DONE.
-            int32_t CurrentBreak() const { return m_currentBrk; }
-
-            // Gets the current byte offset, throwing if the value is UBRK_DONE or negative.
-            size_t CurrentOffset() const
-            {
-                THROW_HR_IF(E_NOT_VALID_STATE, m_currentBrk < 0);
-                return static_cast<size_t>(m_currentBrk);
-            }
-
-            // Returns the byte offset of the next break in the string
-            int32_t Next()
-            {
-                m_currentBrk = ubrk_next(m_brk.get());
-                return m_currentBrk;
-            }
-
-            // Returns the byte offset of the next count'th break in the string
-            int32_t Advance(size_t count)
-            {
-                for (size_t i = 0; i < count && m_currentBrk != UBRK_DONE; ++i)
-                {
-                    Next();
-                }
-                return m_currentBrk;
-            }
-
-            // Returns code point of the character at m_currentBrk, or U_SENTINEL if m_currentBrk points to the end.
-            UChar32 CurrentCodePoint()
-            {
-                return utext_char32At(m_text.get(), m_currentBrk);
-            }
-
-            // Returns the status from the break rule that determined the most recently break position.
-            int32_t CurrentRuleStatus()
-            {
-                return ubrk_getRuleStatus(m_brk.get());
-            }
-
-        private:
-            wil::unique_any<UText*, decltype(utext_close), &utext_close> m_text;
-            wil::unique_any<UBreakIterator*, decltype(ubrk_close), &ubrk_close> m_brk;
-            int32_t m_currentBrk = 0;
-        };
-    }
-
-    bool CaseInsensitiveEquals(std::string_view a, std::string_view b)
-    {
-        return ToLower(a) == ToLower(b);
-    }
-
-    bool CaseInsensitiveContains(const std::vector<std::string_view>& a, std::string_view b)
-    {
-        auto B = ToLower(b);
-        return std::any_of(a.begin(), a.end(), [&](const std::string_view& s) { return ToLower(s) == B; });
-    }
-
-    bool CaseInsensitiveStartsWith(std::string_view a, std::string_view b)
-    {
-        return a.length() >= b.length() && CaseInsensitiveEquals(a.substr(0, b.length()), b);
-    }
-
-    bool CaseInsensitiveContainsSubstring(std::string_view a, std::string_view b)
-    {
-        auto it = std::search(
-            a.begin(), a.end(),
-            b.begin(), b.end(),
-            [](char ch1, char ch2) { return std::tolower(ch1) == std::tolower(ch2); }
-        );
-        return (it != a.end());
-    }
-
-    bool ICUCaseInsensitiveEquals(std::string_view a, std::string_view b)
-    {
-        return FoldCase(a) == FoldCase(b);
-    }
-
-    bool ICUCaseInsensitiveStartsWith(std::string_view a, std::string_view b)
-    {
-        return a.length() >= b.length() && ICUCaseInsensitiveEquals(a.substr(0, b.length()), b);
-    }
-
-    std::string ConvertToUTF8(std::wstring_view input)
-    {
-        if (input.empty())
-        {
-            return {};
-        }
-
-        int utf8ByteCount = WideCharToMultiByte(CP_UTF8, 0, input.data(), wil::safe_cast<int>(input.length()), nullptr, 0, nullptr, nullptr);
-        THROW_LAST_ERROR_IF(utf8ByteCount == 0);
-
-        // Since the string view should not contain the null char, the result won't either.
-        // This allows us to use the resulting size value directly in the string constructor.
-        std::string result(wil::safe_cast<size_t>(utf8ByteCount), '\0');
-
-        int utf8BytesWritten = WideCharToMultiByte(CP_UTF8, 0, input.data(), wil::safe_cast<int>(input.length()), &result[0], wil::safe_cast<int>(result.size()), nullptr, nullptr);
-        FAIL_FAST_HR_IF(E_UNEXPECTED, utf8ByteCount != utf8BytesWritten);
-
-        return result;
-    }
-
-    std::wstring ConvertToUTF16(std::string_view input, UINT codePage)
-    {
-        if (input.empty())
-        {
-            return {};
-        }
-
-        int utf16CharCount = MultiByteToWideChar(codePage, 0, input.data(), wil::safe_cast<int>(input.length()), nullptr, 0);
-        THROW_LAST_ERROR_IF(utf16CharCount == 0);
-
-        // Since the string view should not contain the null char, the result won't either.
-        // This allows us to use the resulting size value directly in the string constructor.
-        std::wstring result(wil::safe_cast<size_t>(utf16CharCount), L'\0');
-
-        int utf16CharsWritten = MultiByteToWideChar(codePage, 0, input.data(), wil::safe_cast<int>(input.length()), &result[0], wil::safe_cast<int>(result.size()));
-        FAIL_FAST_HR_IF(E_UNEXPECTED, utf16CharCount != utf16CharsWritten);
-
-        return result;
-    }
-
-    std::optional<std::wstring> TryConvertToUTF16(std::string_view input, UINT codePage)
-    {
-        if (input.empty())
-        {
-            return std::wstring{};
-        }
-
-        int utf16CharCount = MultiByteToWideChar(codePage, 0, input.data(), wil::safe_cast<int>(input.length()), nullptr, 0);
-        if (utf16CharCount == 0)
-        {
-            return {};
-        }
-
-        // Since the string view should not contain the null char, the result won't either.
-        // This allows us to use the resulting size value directly in the string constructor.
-        std::wstring result(wil::safe_cast<size_t>(utf16CharCount), L'\0');
-
-        int utf16CharsWritten = MultiByteToWideChar(codePage, 0, input.data(), wil::safe_cast<int>(input.length()), &result[0], wil::safe_cast<int>(result.size()));
-        if (utf16CharCount != utf16CharsWritten)
-        {
-            return {};
-        }
-
-        return std::optional{ result };
-    }
-
-    std::u32string ConvertToUTF32(std::string_view input)
-    {
-        if (input.empty())
-        {
-            return {};
-        }
-
-        UErrorCode errorCode = UErrorCode::U_ZERO_ERROR;
-        auto utf32ByteCount= ucnv_convert("UTF-32", "UTF-8", nullptr, 0, input.data(), static_cast<int32_t>(input.size()), &errorCode);
-
-        if (errorCode != U_BUFFER_OVERFLOW_ERROR)
-        {
-            AICLI_LOG(Core, Error, << "ucnv_convert returned " << errorCode);
-            THROW_HR(APPINSTALLER_CLI_ERROR_ICU_CONVERSION_ERROR);
-        }
-
-        FAIL_FAST_HR_IF(E_UNEXPECTED, utf32ByteCount % sizeof(char32_t) != 0);
-        auto utf32CharCount = utf32ByteCount / sizeof(char32_t);
-        std::u32string result(utf32CharCount, U'\0');
-
-        errorCode = UErrorCode::U_ZERO_ERROR;
-
-        auto utf32BytesWritten = ucnv_convert("UTF-32", "UTF-8", (char*)(result.data()), utf32ByteCount, input.data(), static_cast<int32_t>(input.size()), &errorCode);
-
-        // The size we pass to ucnv_convert is not enough for it to put in the null terminator,
-        // which wouldn't work anyways as it puts a single byte.
-        if (errorCode != U_STRING_NOT_TERMINATED_WARNING)
-        {
-            AICLI_LOG(Core, Error, << "ucnv_convert returned " << errorCode);
-            THROW_HR(APPINSTALLER_CLI_ERROR_ICU_CONVERSION_ERROR);
-        }
-
-        FAIL_FAST_HR_IF(E_UNEXPECTED, utf32ByteCount != utf32BytesWritten);
-
-        return result;
-    }
-
-    size_t UTF8Length(std::string_view input)
-    {
-        ICUBreakIterator itr{ input, UBRK_CHARACTER };
-
-        size_t numGraphemeClusters = 0;
-
-        while (itr.Next() != UBRK_DONE)
-        {
-            numGraphemeClusters++;
-        }
-
-        return numGraphemeClusters;
-    }
-
-    size_t UTF8ColumnWidth(const NormalizedUTF8<NormalizationC>& input)
-    {
-        ICUBreakIterator itr{ input, UBRK_CHARACTER };
-
-        size_t columnWidth = 0;
-        UChar32 currentCP = 0;
-
-        currentCP = itr.CurrentCodePoint();
-        while (itr.Next() != UBRK_DONE && currentCP != U_SENTINEL)
-        {
-            int32_t width = u_getIntPropertyValue(currentCP, UCHAR_EAST_ASIAN_WIDTH);
-            columnWidth += width == U_EA_FULLWIDTH || width == U_EA_WIDE ? 2 : 1;
-
-            currentCP = itr.CurrentCodePoint();
-        }
-
-        return columnWidth;
-    }
-
-    std::string_view UTF8Substring(std::string_view input, size_t offset, size_t count)
-    {
-        ICUBreakIterator itr{ input, UBRK_CHARACTER };
-
-        // Offset was past end, throw just like std::string::substr
-        if (itr.Advance(offset) == UBRK_DONE)
-        {
-            throw std::out_of_range("UTF8Substring: offset past end of input");
-        }
-
-        size_t utf8Offset = itr.CurrentOffset();
-        size_t utf8Count = 0;
-
-        // Count past end, convert to npos to get all of string
-        if (itr.Advance(count) == UBRK_DONE)
-        {
-            utf8Count = std::string_view::npos;
-        }
-        else
-        {
-            utf8Count = itr.CurrentOffset() - utf8Offset;
-        }
-
-        return input.substr(utf8Offset, utf8Count);
-    }
-
-    std::string UTF8TrimRightToColumnWidth(const NormalizedUTF8<NormalizationC>& input, size_t expectedWidth, size_t& actualWidth)
-    {
-        ICUBreakIterator itr{ input, UBRK_CHARACTER };
-
-        size_t columnWidth = 0;
-        UChar32 currentCP = 0;
-        int32_t currentBrk = 0;
-        int32_t nextBrk = 0;
-
-        currentCP = itr.CurrentCodePoint();
-        currentBrk = itr.CurrentBreak();
-        nextBrk = itr.Next();
-        while (nextBrk != UBRK_DONE && currentCP != U_SENTINEL)
-        {
-            int32_t width = u_getIntPropertyValue(currentCP, UCHAR_EAST_ASIAN_WIDTH);
-            int charWidth = width == U_EA_FULLWIDTH || width == U_EA_WIDE ? 2 : 1;
-            columnWidth += charWidth;
-
-            if (columnWidth > expectedWidth)
-            {
-                columnWidth -= charWidth;
-                break;
-            }
-
-            currentCP = itr.CurrentCodePoint();
-            currentBrk = nextBrk;
-            nextBrk = itr.Next();
-        }
-
-        actualWidth = columnWidth;
-
-        return input.substr(0, currentBrk);
-    }
-
-    std::string Normalize(std::string_view input, NORM_FORM form)
-    {
-        if (input.empty())
-        {
-            return {};
-        }
-
-        return ConvertToUTF8(Normalize(ConvertToUTF16(input), form));
-    }
-
-    std::wstring Normalize(std::wstring_view input, NORM_FORM form)
-    {
-        if (input.empty())
-        {
-            return {};
-        }
-
-        std::wstring result;
-
-        int cchEstimate = NormalizeString(form, input.data(), static_cast<int>(input.length()), NULL, 0);
-        for (;;)
-        {
-            result.resize(cchEstimate);
-            cchEstimate = NormalizeString(form, input.data(), static_cast<int>(input.length()), &result[0], cchEstimate);
-
-            if (cchEstimate > 0)
-            {
-                result.resize(cchEstimate);
-                return result;
-            }
-            else
-            {
-                DWORD dwError = GetLastError();
-                THROW_LAST_ERROR_IF(dwError != ERROR_INSUFFICIENT_BUFFER);
-
-                // New guess is negative of the return value.
-                cchEstimate = -cchEstimate;
-
-                THROW_HR_IF_MSG(E_UNEXPECTED, static_cast<size_t>(cchEstimate) <= result.size(), "New estimate should never be less than previous value");
-            }
-        }
-    }
-
-    void ReplaceEmbeddedNullCharacters(std::string& s, char c)
-    {
-        for (size_t i = 0; i < s.length(); ++i)
-        {
-            if (s[i] == '\0')
-            {
-                s[i] = c;
-            }
-        }
-    }
-
-    std::string ToLower(std::string_view in)
-    {
-        std::string result(in);
-        std::transform(result.begin(), result.end(), result.begin(),
-            [](unsigned char c) { return static_cast<char>(std::tolower(c)); });
-        return result;
-    }
-
-    std::wstring ToLower(std::wstring_view in)
-    {
-        std::wstring result(in);
-        std::transform(result.begin(), result.end(), result.begin(),
-            [](unsigned short c) { return std::towlower(c); });
-        return result;
-    }
-
-    std::string FoldCase(std::string_view input)
-    {
-        if (input.empty())
-        {
-            return {};
-        }
-
-        wil::unique_any<UCaseMap*, decltype(ucasemap_close), &ucasemap_close> caseMap;
-        UErrorCode errorCode = UErrorCode::U_ZERO_ERROR;
-        caseMap.reset(ucasemap_open(nullptr, U_FOLD_CASE_DEFAULT, &errorCode));
-
-        if (U_FAILURE(errorCode))
-        {
-            AICLI_LOG(Core, Error, << "ucasemap_open returned " << errorCode);
-            THROW_HR(APPINSTALLER_CLI_ERROR_ICU_CASEMAP_ERROR);
-        }
-
-        int32_t cch = ucasemap_utf8FoldCase(caseMap.get(), nullptr, 0, input.data(), static_cast<int32_t>(input.size()), &errorCode);
-        if (errorCode != U_BUFFER_OVERFLOW_ERROR)
-        {
-            AICLI_LOG(Core, Error, << "ucasemap_utf8FoldCase returned " << errorCode);
-            THROW_HR(APPINSTALLER_CLI_ERROR_ICU_CASEMAP_ERROR);
-        }
-
-        errorCode = UErrorCode::U_ZERO_ERROR;
-
-        std::string result(cch, '\0');
-        cch = ucasemap_utf8FoldCase(caseMap.get(), &result[0], cch, input.data(), static_cast<int32_t>(input.size()), &errorCode);
-        if (U_FAILURE(errorCode))
-        {
-            AICLI_LOG(Core, Error, << "ucasemap_utf8FoldCase returned " << errorCode);
-            THROW_HR(APPINSTALLER_CLI_ERROR_ICU_CASEMAP_ERROR);
-        }
-
-        while (result.back() == '\0')
-        {
-            result.pop_back();
-        }
-
-        return result;
-    }
-
-    NormalizedString FoldCase(const NormalizedString& input)
-    {
-        NormalizedString result;
-        result.assign(FoldCase(static_cast<std::string_view>(input)));
-        return result;
-    }
-
-    bool IsEmptyOrWhitespace(std::string_view str)
-    {
-        if (str.empty())
-        {
-            return true;
-        }
-
-        return str.find_last_not_of(s_SpaceChars) == std::string_view::npos;
-    }
-
-    bool IsEmptyOrWhitespace(std::wstring_view str)
-    {
-        if (str.empty())
-        {
-            return true;
-        }
-
-        return str.find_last_not_of(s_WideSpaceChars) == std::wstring_view::npos;
-    }
-
-    bool FindAndReplace(std::string& inputStr, std::string_view token, std::string_view value)
-    {
-        bool result = false;
-        std::string::size_type pos = 0u;
-        while ((pos = inputStr.find(token, pos)) != std::string::npos)
-        {
-            result = true;
-            inputStr.replace(pos, token.length(), value);
-            pos += value.length();
-        }
-        return result;
-    }
-
-    std::wstring ReplaceWhileCopying(std::wstring_view input, std::wstring_view token, std::wstring_view value)
-    {
-        if (token.empty())
-        {
-            return std::wstring{ input };
-        }
-
-        std::wstring result;
-        result.reserve(input.size());
-
-        std::wstring::size_type pos = 0u;
-        do
-        {
-            std::wstring::size_type findPos = input.find(token, pos);
-
-            if (findPos == std::wstring::npos)
-            {
-                result.append(input.substr(pos));
-            }
-            else
-            {
-                result.append(input.substr(pos, findPos - pos));
-                result.append(value);
-                findPos += token.length();
-            }
-
-            pos = findPos;
-        }
-        while (pos != std::wstring::npos);
-
-        return result;
-    }
-
-    std::string& Trim(std::string& str)
-    {
-        if (!str.empty())
-        {
-            size_t begin = str.find_first_not_of(s_SpaceChars);
-            size_t end = str.find_last_not_of(s_SpaceChars);
-
-            if (begin == std::string_view::npos || end == std::string_view::npos)
-            {
-                str.clear();
-            }
-            else if (begin != 0 || end != str.length() - 1)
-            {
-                str = str.substr(begin, (end - begin) + 1);
-            }
-        }
-
-        return str;
-    }
-
-    std::wstring& Trim(std::wstring& str)
-    {
-        if (!str.empty())
-        {
-            size_t begin = str.find_first_not_of(s_WideSpaceChars);
-            size_t end = str.find_last_not_of(s_WideSpaceChars);
-
-            if (begin == std::string_view::npos || end == std::string_view::npos)
-            {
-                str.clear();
-            }
-            else if (begin != 0 || end != str.length() - 1)
-            {
-                str = str.substr(begin, (end - begin) + 1);
-            }
-        }
-
-        return str;
-    }
-
-    std::string Trim(std::string&& str)
-    {
-        std::string result = std::move(str);
-        Utility::Trim(result);
-        return result;
-    }
-
-    std::string ReadEntireStream(std::istream& stream)
-    {
-        std::streampos currentPos = stream.tellg();
-        stream.seekg(0, std::ios_base::end);
-
-        auto offset = stream.tellg() - currentPos;
-        stream.seekg(currentPos);
-
-        // Don't allow use of this API for reading very large streams.
-        THROW_HR_IF(E_OUTOFMEMORY, offset > static_cast<std::streamoff>(std::numeric_limits<uint32_t>::max()));
-        std::string result(static_cast<size_t>(offset), '\0');
-        stream.read(&result[0], offset);
-
-        return result;
-    }
-
-    std::vector<std::uint8_t> ReadEntireStreamAsByteArray(std::istream& stream)
-    {
-        std::streampos currentPos = stream.tellg();
-        stream.seekg(0, std::ios_base::end);
-
-        auto offset = stream.tellg() - currentPos;
-        stream.seekg(currentPos);
-
-        // Don't allow use of this API for reading very large streams.
-        THROW_HR_IF(E_OUTOFMEMORY, offset > static_cast<std::streamoff>(std::numeric_limits<uint32_t>::max()));
-        std::vector<std::uint8_t> result;
-        result.resize(static_cast<size_t>(offset));
-        stream.read(reinterpret_cast<char*>(result.data()), offset);
-
-        return result;
-    }
-
-    std::wstring ExpandEnvironmentVariables(const std::wstring& input)
-    {
-        if (input.empty())
-        {
-            return {};
-        }
-
-        DWORD charCount = ExpandEnvironmentStringsW(input.c_str(), nullptr, 0);
-        THROW_LAST_ERROR_IF(charCount == 0);
-
-        std::wstring result(wil::safe_cast<size_t>(charCount), L'\0');
-
-        DWORD charCountWritten = ExpandEnvironmentStringsW(input.c_str(), &result[0], charCount);
-        THROW_HR_IF(E_UNEXPECTED, charCount != charCountWritten);
-
-        if (result.back() == L'\0')
-        {
-            result.resize(result.size() - 1);
-        }
-
-        return result;
-    }
-
-    // Follow the rules at https://docs.microsoft.com/en-us/windows/win32/fileio/naming-a-file to replace
-    // invalid characters in a candidate path part.
-    // Additionally, based on https://docs.microsoft.com/en-us/windows/win32/fileio/filesystem-functionality-comparison#limits
-    // limit the number of characters to 255.
-    std::string MakeSuitablePathPart(std::string_view candidate)
-    {
-        constexpr char replaceChar = '_';
-        constexpr std::string_view illegalChars = R"(<>:"/\|?*)";
-        constexpr size_t pathLengthLimit = 255;
-
-        // First, walk the string and replace illegal characters
-        std::string result;
-        result.reserve(candidate.size());
-
-        ICUBreakIterator itr{ candidate, UBRK_CHARACTER };
-        size_t resultBreakCount = 0;
-
-        while (itr.CurrentBreak() != UBRK_DONE && itr.CurrentOffset() < candidate.size() && resultBreakCount <= pathLengthLimit)
-        {
-            UChar32 current = itr.CurrentCodePoint();
-            bool isIllegal = current < 32 || (current < 256 && illegalChars.find(static_cast<char>(current)) != std::string::npos);
-
-            int32_t offset = itr.CurrentBreak();
-            int32_t nextOffset = itr.Next();
-
-            // Don't allow a . at the end of a name
-            if (static_cast<size_t>(nextOffset) >= candidate.size())
-            {
-                if (current == static_cast<UChar32>('.'))
-                {
-                    isIllegal = true;
-                }
-            }
-
-            if (isIllegal)
-            {
-                result.append(1, replaceChar);
-            }
-            else
-            {
-                size_t count = (nextOffset == UBRK_DONE ? std::string::npos : static_cast<size_t>(nextOffset) - static_cast<size_t>(offset));
-                result.append(candidate.substr(static_cast<size_t>(offset), count));
-            }
-
-            ++resultBreakCount;
-        }
-
-        // If there are too many characters for a single path; switch to a hash.
-        // This should basically never happen, but if it does it will prevent collisions better.
-        if (resultBreakCount > pathLengthLimit)
-        {
-            return SHA256::ConvertToString(SHA256::ComputeHash(candidate));
-        }
-
-        // Second, look for any newly formed illegal names.
-        // For now just error on these cases; they should not happen often.
-        for (const auto& illegalName : {
-            "."sv, "CON"sv, "PRN"sv, "AUX"sv, "NUL"sv, "COM1"sv, "COM2"sv, "COM3"sv, "COM4"sv, "COM5"sv, "COM6"sv, "COM7"sv, "COM8"sv, "COM9"sv,
-            "LPT1"sv, "LPT2"sv, "LPT3"sv, "LPT4"sv, "LPT5"sv, "LPT6"sv, "LPT7"sv, "LPT8"sv, "LPT9"sv })
-        {
-            // Either equals the illegal name (starts with and same length) or starts with and the first character after is a .
-            if (CaseInsensitiveStartsWith(result, illegalName) && (result.size() == illegalName.size() || result[illegalName.size()] == '.'))
-            {
-                THROW_HR(E_INVALIDARG);
-            }
-        }
-
-        return result;
-    }
-
-    std::filesystem::path GetFileNameFromURI(std::string_view uri)
-    {
-        winrt::Windows::Foundation::Uri winrtUri{ winrt::hstring{ ConvertToUTF16(uri) } };
-        std::filesystem::path path{ static_cast<std::wstring_view>(winrtUri.Path()) };
-
-        return path.filename();
-    }
-
-    std::vector<std::string> SplitIntoWords(std::string_view input)
-    {
-        ICUBreakIterator itr{ input, UBRK_WORD };
-        std::size_t currentOffset = 0;
-
-        std::vector<std::string> result;
-        while (itr.Next() != UBRK_DONE)
-        {
-            std::size_t nextOffset = itr.CurrentOffset();
-
-            // Ignore spaces and punctuation, accept words and numbers
-            if (itr.CurrentRuleStatus() != UBRK_WORD_NONE)
-            {
-                auto wordSize = nextOffset - currentOffset;
-                result.emplace_back(input, currentOffset, wordSize);
-            }
-
-            currentOffset = nextOffset;
-        }
-
-        return result;
-    }
-
-    std::vector<std::string> SplitIntoLines(std::string_view input, size_t maximum)
-    {
-        std::size_t currentOffset = 0;
-        std::vector<std::string> result;
-
-        while (currentOffset < input.size() && (!maximum || result.size() < maximum))
-        {
-            std::size_t nextOffset = input.find_first_of("\r\n", currentOffset);
-            if (nextOffset == std::string_view::npos)
-            {
-                nextOffset = input.size();
-            }
-
-            if (nextOffset - currentOffset > 1)
-            {
-                result.emplace_back(input.substr(currentOffset, nextOffset - currentOffset));
-            }
-
-            currentOffset = nextOffset + 1;
-        }
-
-        return result;
-    }
-
-    bool LimitOutputLines(std::vector<std::string>& lines, size_t lineWidth, size_t maximum)
-    {
-        size_t totalLines = 0;
-        size_t currentLine = 0;
-        bool result = false;
-
-        for (; currentLine < lines.size() && totalLines < maximum; ++currentLine)
-        {
-            size_t currentLineWidth = UTF8ColumnWidth(lines[currentLine]);
-            // If current line is empty, the cost is 1 line (0 + 1).
-            // If not, round up to the next line count (by rounding down through integer division after subtracting 1 + 1).
-            size_t currentLineActualLineCount = (currentLineWidth ? (currentLineWidth - 1) / lineWidth : 0) + 1;
-
-            // The current line may be too big to be the last line.
-            size_t availableLines = maximum - totalLines;
-            if (currentLineActualLineCount > availableLines)
-            {
-                size_t actualWidth = 0;
-                std::string trimmedLine = UTF8TrimRightToColumnWidth(lines[currentLine], (availableLines * lineWidth) - 1, actualWidth);
-                trimmedLine += "\xE2\x80\xA6"; // UTF8 encoding of ellipsis (�) character
-                lines[currentLine] = trimmedLine;
-
-                currentLineActualLineCount = availableLines;
-                result = true;
-            }
-
-            totalLines += currentLineActualLineCount;
-        }
-
-        // Drop any unprocessed lines
-        if (currentLine != lines.size())
-        {
-            lines.resize(currentLine);
-            result = true;
-        }
-
-        return result;
-    }
-
-    std::string ConvertToHexString(const std::vector<uint8_t>& buffer, size_t byteCount)
-    {
-        if (byteCount && buffer.size() != byteCount)
-        {
-            THROW_HR_MSG(E_INVALIDARG, "ConvertToHexString: Invalid buffer size");
-        }
-
-        std::string result(2 * buffer.size(), '\0');
-        static constexpr std::array<char, 16> hexChars = { '0', '1', '2', '3', '4', '5', '6', '7', '8', '9', 'a', 'b', 'c', 'd', 'e', 'f' };
-
-        for (size_t i = 0; i < buffer.size(); ++i)
-        {
-            result[2 * i] = hexChars[(buffer[i] >> 4) & 0xF];
-            result[2 * i + 1] = hexChars[buffer[i] & 0xF];
-        }
-
-        return result;
-    }
-
-    std::vector<uint8_t> ParseFromHexString(const std::string& value, size_t byteCount)
-    {
-        if ((byteCount && value.size() != (2 * byteCount)) ||
-            (value.size() % 2))
-        {
-            THROW_HR_MSG(E_INVALIDARG, "ParseFromHexString: Invalid value size");
-        }
-
-        const char* valuePtr = value.c_str();
-        std::vector<uint8_t> result;
-        result.resize(value.size() / 2);
-
-        for (size_t i = 0; i < result.size(); i++)
-        {
-            sscanf_s(valuePtr + 2 * i, "%02hhx", &result[i]);
-        }
-
-        return result;
-    }
-
-    LocIndString Join(LocIndView separator, const std::vector<LocIndString>& vector)
-    {
-        auto vectorSize = vector.size();
-        if (vectorSize == 0)
-        {
-            return {};
-        }
-
-        std::ostringstream ssJoin;
-        ssJoin << vector[0];
-        for (size_t i = 1; i < vectorSize; ++i)
-        {
-            ssJoin << separator << vector[i];
-        }
-        return LocIndString{ ssJoin.str() };
-    }
-
-    std::vector<std::string> Split(const std::string& input, char separator)
-    {
-        std::vector<std::string> result;
-        size_t startIndex = 0;
-        size_t endIndex = 0;
-
-        while ((endIndex = input.find(separator, startIndex)) != std::string::npos)
-        {
-            std::string substring = input.substr(startIndex, endIndex - startIndex);
-            result.push_back(substring);
-            startIndex = endIndex + 1;
-        }
-
-        result.push_back(input.substr(startIndex));
-        return result;
-    }
-
-<<<<<<< HEAD
-    bool IsValidGuidString(const std::string& value)
-    {
-        if (value.empty())
-        {
-            return false;
-        }
-
-        const std::regex guidPattern("^[{]?[0-9a-fA-F]{8}-([0-9a-fA-F]{4}-){3}[0-9a-fA-F]{12}[}]?$");
-
-        std::string guidString = value;
-
-        if (value.front() != '{')
-        {
-            guidString.insert(0, 1, '{');
-        }
-
-        if (value.back() != '}')
-        {
-            guidString.push_back('}');
-        }
-
-        return regex_match(value, guidPattern);
-    }
-
-    GUID ConvertToGuid(const std::string& value)
-    {
-        std::string guidString = value;
-
-        if (value.front() != '{')
-        {
-            guidString.insert(0, 1, '{');
-        }
-
-        if (value.back() != '}')
-        {
-            guidString.push_back('}');
-        }
-
-        GUID result;
-        THROW_IF_FAILED_MSG(CLSIDFromString(ConvertToUTF16(guidString).c_str(), &result), "ConvertToGuid: Invalid guid string");
-        return result;
-=======
-    std::string_view ConvertBoolToString(bool value)
-    {
-        return value ? "true"sv : "false"sv;
->>>>>>> abd0f948
-    }
-}
+// Copyright (c) Microsoft Corporation.
+// Licensed under the MIT License.
+#include "pch.h"
+#include "Public/AppInstallerStrings.h"
+#include "Public/AppInstallerErrors.h"
+#include "Public/AppInstallerLogging.h"
+#include "Public/AppInstallerSHA256.h"
+
+namespace AppInstaller::Utility
+{
+    // Same as std::isspace(char)
+#define AICLI_SPACE_CHARS " \f\n\r\t\v"sv
+
+    using namespace std::string_view_literals;
+    constexpr std::string_view s_SpaceChars = AICLI_SPACE_CHARS;
+    constexpr std::wstring_view s_WideSpaceChars = L"" AICLI_SPACE_CHARS;
+
+    namespace
+    {
+        // Contains the ICU objects necessary to do break iteration.
+        struct ICUBreakIterator
+        {
+            ICUBreakIterator(std::string_view input, UBreakIteratorType type)
+            {
+                UErrorCode err = U_ZERO_ERROR; 
+
+                m_text.reset(utext_openUTF8(nullptr, input.data(), wil::safe_cast<int64_t>(input.length()), &err));
+                if (U_FAILURE(err))
+                {
+                    AICLI_LOG(Core, Error, << "utext_openUTF8 returned " << err);
+                    THROW_HR(APPINSTALLER_CLI_ERROR_ICU_BREAK_ITERATOR_ERROR);
+                }
+
+                m_brk.reset(ubrk_open(type, nullptr, nullptr, 0, &err));
+                if (U_FAILURE(err))
+                {
+                    AICLI_LOG(Core, Error, << "ubrk_open returned " << err);
+                    THROW_HR(APPINSTALLER_CLI_ERROR_ICU_BREAK_ITERATOR_ERROR);
+                }
+
+                ubrk_setUText(m_brk.get(), m_text.get(), &err);
+                if (U_FAILURE(err))
+                {
+                    AICLI_LOG(Core, Error, << "ubrk_setUText returned " << err);
+                    THROW_HR(APPINSTALLER_CLI_ERROR_ICU_BREAK_ITERATOR_ERROR);
+                }
+
+                int32_t i = ubrk_first(m_brk.get());
+                if (i != 0)
+                {
+                    AICLI_LOG(Core, Error, << "ubrk_first returned " << i);
+                    THROW_HR(APPINSTALLER_CLI_ERROR_ICU_BREAK_ITERATOR_ERROR);
+                }
+            }
+
+            // Gets the current break value; the byte offset or UBRK_DONE.
+            int32_t CurrentBreak() const { return m_currentBrk; }
+
+            // Gets the current byte offset, throwing if the value is UBRK_DONE or negative.
+            size_t CurrentOffset() const
+            {
+                THROW_HR_IF(E_NOT_VALID_STATE, m_currentBrk < 0);
+                return static_cast<size_t>(m_currentBrk);
+            }
+
+            // Returns the byte offset of the next break in the string
+            int32_t Next()
+            {
+                m_currentBrk = ubrk_next(m_brk.get());
+                return m_currentBrk;
+            }
+
+            // Returns the byte offset of the next count'th break in the string
+            int32_t Advance(size_t count)
+            {
+                for (size_t i = 0; i < count && m_currentBrk != UBRK_DONE; ++i)
+                {
+                    Next();
+                }
+                return m_currentBrk;
+            }
+
+            // Returns code point of the character at m_currentBrk, or U_SENTINEL if m_currentBrk points to the end.
+            UChar32 CurrentCodePoint()
+            {
+                return utext_char32At(m_text.get(), m_currentBrk);
+            }
+
+            // Returns the status from the break rule that determined the most recently break position.
+            int32_t CurrentRuleStatus()
+            {
+                return ubrk_getRuleStatus(m_brk.get());
+            }
+
+        private:
+            wil::unique_any<UText*, decltype(utext_close), &utext_close> m_text;
+            wil::unique_any<UBreakIterator*, decltype(ubrk_close), &ubrk_close> m_brk;
+            int32_t m_currentBrk = 0;
+        };
+    }
+
+    bool CaseInsensitiveEquals(std::string_view a, std::string_view b)
+    {
+        return ToLower(a) == ToLower(b);
+    }
+
+    bool CaseInsensitiveContains(const std::vector<std::string_view>& a, std::string_view b)
+    {
+        auto B = ToLower(b);
+        return std::any_of(a.begin(), a.end(), [&](const std::string_view& s) { return ToLower(s) == B; });
+    }
+
+    bool CaseInsensitiveStartsWith(std::string_view a, std::string_view b)
+    {
+        return a.length() >= b.length() && CaseInsensitiveEquals(a.substr(0, b.length()), b);
+    }
+
+    bool CaseInsensitiveContainsSubstring(std::string_view a, std::string_view b)
+    {
+        auto it = std::search(
+            a.begin(), a.end(),
+            b.begin(), b.end(),
+            [](char ch1, char ch2) { return std::tolower(ch1) == std::tolower(ch2); }
+        );
+        return (it != a.end());
+    }
+
+    bool ICUCaseInsensitiveEquals(std::string_view a, std::string_view b)
+    {
+        return FoldCase(a) == FoldCase(b);
+    }
+
+    bool ICUCaseInsensitiveStartsWith(std::string_view a, std::string_view b)
+    {
+        return a.length() >= b.length() && ICUCaseInsensitiveEquals(a.substr(0, b.length()), b);
+    }
+
+    std::string ConvertToUTF8(std::wstring_view input)
+    {
+        if (input.empty())
+        {
+            return {};
+        }
+
+        int utf8ByteCount = WideCharToMultiByte(CP_UTF8, 0, input.data(), wil::safe_cast<int>(input.length()), nullptr, 0, nullptr, nullptr);
+        THROW_LAST_ERROR_IF(utf8ByteCount == 0);
+
+        // Since the string view should not contain the null char, the result won't either.
+        // This allows us to use the resulting size value directly in the string constructor.
+        std::string result(wil::safe_cast<size_t>(utf8ByteCount), '\0');
+
+        int utf8BytesWritten = WideCharToMultiByte(CP_UTF8, 0, input.data(), wil::safe_cast<int>(input.length()), &result[0], wil::safe_cast<int>(result.size()), nullptr, nullptr);
+        FAIL_FAST_HR_IF(E_UNEXPECTED, utf8ByteCount != utf8BytesWritten);
+
+        return result;
+    }
+
+    std::wstring ConvertToUTF16(std::string_view input, UINT codePage)
+    {
+        if (input.empty())
+        {
+            return {};
+        }
+
+        int utf16CharCount = MultiByteToWideChar(codePage, 0, input.data(), wil::safe_cast<int>(input.length()), nullptr, 0);
+        THROW_LAST_ERROR_IF(utf16CharCount == 0);
+
+        // Since the string view should not contain the null char, the result won't either.
+        // This allows us to use the resulting size value directly in the string constructor.
+        std::wstring result(wil::safe_cast<size_t>(utf16CharCount), L'\0');
+
+        int utf16CharsWritten = MultiByteToWideChar(codePage, 0, input.data(), wil::safe_cast<int>(input.length()), &result[0], wil::safe_cast<int>(result.size()));
+        FAIL_FAST_HR_IF(E_UNEXPECTED, utf16CharCount != utf16CharsWritten);
+
+        return result;
+    }
+
+    std::optional<std::wstring> TryConvertToUTF16(std::string_view input, UINT codePage)
+    {
+        if (input.empty())
+        {
+            return std::wstring{};
+        }
+
+        int utf16CharCount = MultiByteToWideChar(codePage, 0, input.data(), wil::safe_cast<int>(input.length()), nullptr, 0);
+        if (utf16CharCount == 0)
+        {
+            return {};
+        }
+
+        // Since the string view should not contain the null char, the result won't either.
+        // This allows us to use the resulting size value directly in the string constructor.
+        std::wstring result(wil::safe_cast<size_t>(utf16CharCount), L'\0');
+
+        int utf16CharsWritten = MultiByteToWideChar(codePage, 0, input.data(), wil::safe_cast<int>(input.length()), &result[0], wil::safe_cast<int>(result.size()));
+        if (utf16CharCount != utf16CharsWritten)
+        {
+            return {};
+        }
+
+        return std::optional{ result };
+    }
+
+    std::u32string ConvertToUTF32(std::string_view input)
+    {
+        if (input.empty())
+        {
+            return {};
+        }
+
+        UErrorCode errorCode = UErrorCode::U_ZERO_ERROR;
+        auto utf32ByteCount= ucnv_convert("UTF-32", "UTF-8", nullptr, 0, input.data(), static_cast<int32_t>(input.size()), &errorCode);
+
+        if (errorCode != U_BUFFER_OVERFLOW_ERROR)
+        {
+            AICLI_LOG(Core, Error, << "ucnv_convert returned " << errorCode);
+            THROW_HR(APPINSTALLER_CLI_ERROR_ICU_CONVERSION_ERROR);
+        }
+
+        FAIL_FAST_HR_IF(E_UNEXPECTED, utf32ByteCount % sizeof(char32_t) != 0);
+        auto utf32CharCount = utf32ByteCount / sizeof(char32_t);
+        std::u32string result(utf32CharCount, U'\0');
+
+        errorCode = UErrorCode::U_ZERO_ERROR;
+
+        auto utf32BytesWritten = ucnv_convert("UTF-32", "UTF-8", (char*)(result.data()), utf32ByteCount, input.data(), static_cast<int32_t>(input.size()), &errorCode);
+
+        // The size we pass to ucnv_convert is not enough for it to put in the null terminator,
+        // which wouldn't work anyways as it puts a single byte.
+        if (errorCode != U_STRING_NOT_TERMINATED_WARNING)
+        {
+            AICLI_LOG(Core, Error, << "ucnv_convert returned " << errorCode);
+            THROW_HR(APPINSTALLER_CLI_ERROR_ICU_CONVERSION_ERROR);
+        }
+
+        FAIL_FAST_HR_IF(E_UNEXPECTED, utf32ByteCount != utf32BytesWritten);
+
+        return result;
+    }
+
+    size_t UTF8Length(std::string_view input)
+    {
+        ICUBreakIterator itr{ input, UBRK_CHARACTER };
+
+        size_t numGraphemeClusters = 0;
+
+        while (itr.Next() != UBRK_DONE)
+        {
+            numGraphemeClusters++;
+        }
+
+        return numGraphemeClusters;
+    }
+
+    size_t UTF8ColumnWidth(const NormalizedUTF8<NormalizationC>& input)
+    {
+        ICUBreakIterator itr{ input, UBRK_CHARACTER };
+
+        size_t columnWidth = 0;
+        UChar32 currentCP = 0;
+
+        currentCP = itr.CurrentCodePoint();
+        while (itr.Next() != UBRK_DONE && currentCP != U_SENTINEL)
+        {
+            int32_t width = u_getIntPropertyValue(currentCP, UCHAR_EAST_ASIAN_WIDTH);
+            columnWidth += width == U_EA_FULLWIDTH || width == U_EA_WIDE ? 2 : 1;
+
+            currentCP = itr.CurrentCodePoint();
+        }
+
+        return columnWidth;
+    }
+
+    std::string_view UTF8Substring(std::string_view input, size_t offset, size_t count)
+    {
+        ICUBreakIterator itr{ input, UBRK_CHARACTER };
+
+        // Offset was past end, throw just like std::string::substr
+        if (itr.Advance(offset) == UBRK_DONE)
+        {
+            throw std::out_of_range("UTF8Substring: offset past end of input");
+        }
+
+        size_t utf8Offset = itr.CurrentOffset();
+        size_t utf8Count = 0;
+
+        // Count past end, convert to npos to get all of string
+        if (itr.Advance(count) == UBRK_DONE)
+        {
+            utf8Count = std::string_view::npos;
+        }
+        else
+        {
+            utf8Count = itr.CurrentOffset() - utf8Offset;
+        }
+
+        return input.substr(utf8Offset, utf8Count);
+    }
+
+    std::string UTF8TrimRightToColumnWidth(const NormalizedUTF8<NormalizationC>& input, size_t expectedWidth, size_t& actualWidth)
+    {
+        ICUBreakIterator itr{ input, UBRK_CHARACTER };
+
+        size_t columnWidth = 0;
+        UChar32 currentCP = 0;
+        int32_t currentBrk = 0;
+        int32_t nextBrk = 0;
+
+        currentCP = itr.CurrentCodePoint();
+        currentBrk = itr.CurrentBreak();
+        nextBrk = itr.Next();
+        while (nextBrk != UBRK_DONE && currentCP != U_SENTINEL)
+        {
+            int32_t width = u_getIntPropertyValue(currentCP, UCHAR_EAST_ASIAN_WIDTH);
+            int charWidth = width == U_EA_FULLWIDTH || width == U_EA_WIDE ? 2 : 1;
+            columnWidth += charWidth;
+
+            if (columnWidth > expectedWidth)
+            {
+                columnWidth -= charWidth;
+                break;
+            }
+
+            currentCP = itr.CurrentCodePoint();
+            currentBrk = nextBrk;
+            nextBrk = itr.Next();
+        }
+
+        actualWidth = columnWidth;
+
+        return input.substr(0, currentBrk);
+    }
+
+    std::string Normalize(std::string_view input, NORM_FORM form)
+    {
+        if (input.empty())
+        {
+            return {};
+        }
+
+        return ConvertToUTF8(Normalize(ConvertToUTF16(input), form));
+    }
+
+    std::wstring Normalize(std::wstring_view input, NORM_FORM form)
+    {
+        if (input.empty())
+        {
+            return {};
+        }
+
+        std::wstring result;
+
+        int cchEstimate = NormalizeString(form, input.data(), static_cast<int>(input.length()), NULL, 0);
+        for (;;)
+        {
+            result.resize(cchEstimate);
+            cchEstimate = NormalizeString(form, input.data(), static_cast<int>(input.length()), &result[0], cchEstimate);
+
+            if (cchEstimate > 0)
+            {
+                result.resize(cchEstimate);
+                return result;
+            }
+            else
+            {
+                DWORD dwError = GetLastError();
+                THROW_LAST_ERROR_IF(dwError != ERROR_INSUFFICIENT_BUFFER);
+
+                // New guess is negative of the return value.
+                cchEstimate = -cchEstimate;
+
+                THROW_HR_IF_MSG(E_UNEXPECTED, static_cast<size_t>(cchEstimate) <= result.size(), "New estimate should never be less than previous value");
+            }
+        }
+    }
+
+    void ReplaceEmbeddedNullCharacters(std::string& s, char c)
+    {
+        for (size_t i = 0; i < s.length(); ++i)
+        {
+            if (s[i] == '\0')
+            {
+                s[i] = c;
+            }
+        }
+    }
+
+    std::string ToLower(std::string_view in)
+    {
+        std::string result(in);
+        std::transform(result.begin(), result.end(), result.begin(),
+            [](unsigned char c) { return static_cast<char>(std::tolower(c)); });
+        return result;
+    }
+
+    std::wstring ToLower(std::wstring_view in)
+    {
+        std::wstring result(in);
+        std::transform(result.begin(), result.end(), result.begin(),
+            [](unsigned short c) { return std::towlower(c); });
+        return result;
+    }
+
+    std::string FoldCase(std::string_view input)
+    {
+        if (input.empty())
+        {
+            return {};
+        }
+
+        wil::unique_any<UCaseMap*, decltype(ucasemap_close), &ucasemap_close> caseMap;
+        UErrorCode errorCode = UErrorCode::U_ZERO_ERROR;
+        caseMap.reset(ucasemap_open(nullptr, U_FOLD_CASE_DEFAULT, &errorCode));
+
+        if (U_FAILURE(errorCode))
+        {
+            AICLI_LOG(Core, Error, << "ucasemap_open returned " << errorCode);
+            THROW_HR(APPINSTALLER_CLI_ERROR_ICU_CASEMAP_ERROR);
+        }
+
+        int32_t cch = ucasemap_utf8FoldCase(caseMap.get(), nullptr, 0, input.data(), static_cast<int32_t>(input.size()), &errorCode);
+        if (errorCode != U_BUFFER_OVERFLOW_ERROR)
+        {
+            AICLI_LOG(Core, Error, << "ucasemap_utf8FoldCase returned " << errorCode);
+            THROW_HR(APPINSTALLER_CLI_ERROR_ICU_CASEMAP_ERROR);
+        }
+
+        errorCode = UErrorCode::U_ZERO_ERROR;
+
+        std::string result(cch, '\0');
+        cch = ucasemap_utf8FoldCase(caseMap.get(), &result[0], cch, input.data(), static_cast<int32_t>(input.size()), &errorCode);
+        if (U_FAILURE(errorCode))
+        {
+            AICLI_LOG(Core, Error, << "ucasemap_utf8FoldCase returned " << errorCode);
+            THROW_HR(APPINSTALLER_CLI_ERROR_ICU_CASEMAP_ERROR);
+        }
+
+        while (result.back() == '\0')
+        {
+            result.pop_back();
+        }
+
+        return result;
+    }
+
+    NormalizedString FoldCase(const NormalizedString& input)
+    {
+        NormalizedString result;
+        result.assign(FoldCase(static_cast<std::string_view>(input)));
+        return result;
+    }
+
+    bool IsEmptyOrWhitespace(std::string_view str)
+    {
+        if (str.empty())
+        {
+            return true;
+        }
+
+        return str.find_last_not_of(s_SpaceChars) == std::string_view::npos;
+    }
+
+    bool IsEmptyOrWhitespace(std::wstring_view str)
+    {
+        if (str.empty())
+        {
+            return true;
+        }
+
+        return str.find_last_not_of(s_WideSpaceChars) == std::wstring_view::npos;
+    }
+
+    bool FindAndReplace(std::string& inputStr, std::string_view token, std::string_view value)
+    {
+        bool result = false;
+        std::string::size_type pos = 0u;
+        while ((pos = inputStr.find(token, pos)) != std::string::npos)
+        {
+            result = true;
+            inputStr.replace(pos, token.length(), value);
+            pos += value.length();
+        }
+        return result;
+    }
+
+    std::wstring ReplaceWhileCopying(std::wstring_view input, std::wstring_view token, std::wstring_view value)
+    {
+        if (token.empty())
+        {
+            return std::wstring{ input };
+        }
+
+        std::wstring result;
+        result.reserve(input.size());
+
+        std::wstring::size_type pos = 0u;
+        do
+        {
+            std::wstring::size_type findPos = input.find(token, pos);
+
+            if (findPos == std::wstring::npos)
+            {
+                result.append(input.substr(pos));
+            }
+            else
+            {
+                result.append(input.substr(pos, findPos - pos));
+                result.append(value);
+                findPos += token.length();
+            }
+
+            pos = findPos;
+        }
+        while (pos != std::wstring::npos);
+
+        return result;
+    }
+
+    std::string& Trim(std::string& str)
+    {
+        if (!str.empty())
+        {
+            size_t begin = str.find_first_not_of(s_SpaceChars);
+            size_t end = str.find_last_not_of(s_SpaceChars);
+
+            if (begin == std::string_view::npos || end == std::string_view::npos)
+            {
+                str.clear();
+            }
+            else if (begin != 0 || end != str.length() - 1)
+            {
+                str = str.substr(begin, (end - begin) + 1);
+            }
+        }
+
+        return str;
+    }
+
+    std::wstring& Trim(std::wstring& str)
+    {
+        if (!str.empty())
+        {
+            size_t begin = str.find_first_not_of(s_WideSpaceChars);
+            size_t end = str.find_last_not_of(s_WideSpaceChars);
+
+            if (begin == std::string_view::npos || end == std::string_view::npos)
+            {
+                str.clear();
+            }
+            else if (begin != 0 || end != str.length() - 1)
+            {
+                str = str.substr(begin, (end - begin) + 1);
+            }
+        }
+
+        return str;
+    }
+
+    std::string Trim(std::string&& str)
+    {
+        std::string result = std::move(str);
+        Utility::Trim(result);
+        return result;
+    }
+
+    std::string ReadEntireStream(std::istream& stream)
+    {
+        std::streampos currentPos = stream.tellg();
+        stream.seekg(0, std::ios_base::end);
+
+        auto offset = stream.tellg() - currentPos;
+        stream.seekg(currentPos);
+
+        // Don't allow use of this API for reading very large streams.
+        THROW_HR_IF(E_OUTOFMEMORY, offset > static_cast<std::streamoff>(std::numeric_limits<uint32_t>::max()));
+        std::string result(static_cast<size_t>(offset), '\0');
+        stream.read(&result[0], offset);
+
+        return result;
+    }
+
+    std::vector<std::uint8_t> ReadEntireStreamAsByteArray(std::istream& stream)
+    {
+        std::streampos currentPos = stream.tellg();
+        stream.seekg(0, std::ios_base::end);
+
+        auto offset = stream.tellg() - currentPos;
+        stream.seekg(currentPos);
+
+        // Don't allow use of this API for reading very large streams.
+        THROW_HR_IF(E_OUTOFMEMORY, offset > static_cast<std::streamoff>(std::numeric_limits<uint32_t>::max()));
+        std::vector<std::uint8_t> result;
+        result.resize(static_cast<size_t>(offset));
+        stream.read(reinterpret_cast<char*>(result.data()), offset);
+
+        return result;
+    }
+
+    std::wstring ExpandEnvironmentVariables(const std::wstring& input)
+    {
+        if (input.empty())
+        {
+            return {};
+        }
+
+        DWORD charCount = ExpandEnvironmentStringsW(input.c_str(), nullptr, 0);
+        THROW_LAST_ERROR_IF(charCount == 0);
+
+        std::wstring result(wil::safe_cast<size_t>(charCount), L'\0');
+
+        DWORD charCountWritten = ExpandEnvironmentStringsW(input.c_str(), &result[0], charCount);
+        THROW_HR_IF(E_UNEXPECTED, charCount != charCountWritten);
+
+        if (result.back() == L'\0')
+        {
+            result.resize(result.size() - 1);
+        }
+
+        return result;
+    }
+
+    // Follow the rules at https://docs.microsoft.com/en-us/windows/win32/fileio/naming-a-file to replace
+    // invalid characters in a candidate path part.
+    // Additionally, based on https://docs.microsoft.com/en-us/windows/win32/fileio/filesystem-functionality-comparison#limits
+    // limit the number of characters to 255.
+    std::string MakeSuitablePathPart(std::string_view candidate)
+    {
+        constexpr char replaceChar = '_';
+        constexpr std::string_view illegalChars = R"(<>:"/\|?*)";
+        constexpr size_t pathLengthLimit = 255;
+
+        // First, walk the string and replace illegal characters
+        std::string result;
+        result.reserve(candidate.size());
+
+        ICUBreakIterator itr{ candidate, UBRK_CHARACTER };
+        size_t resultBreakCount = 0;
+
+        while (itr.CurrentBreak() != UBRK_DONE && itr.CurrentOffset() < candidate.size() && resultBreakCount <= pathLengthLimit)
+        {
+            UChar32 current = itr.CurrentCodePoint();
+            bool isIllegal = current < 32 || (current < 256 && illegalChars.find(static_cast<char>(current)) != std::string::npos);
+
+            int32_t offset = itr.CurrentBreak();
+            int32_t nextOffset = itr.Next();
+
+            // Don't allow a . at the end of a name
+            if (static_cast<size_t>(nextOffset) >= candidate.size())
+            {
+                if (current == static_cast<UChar32>('.'))
+                {
+                    isIllegal = true;
+                }
+            }
+
+            if (isIllegal)
+            {
+                result.append(1, replaceChar);
+            }
+            else
+            {
+                size_t count = (nextOffset == UBRK_DONE ? std::string::npos : static_cast<size_t>(nextOffset) - static_cast<size_t>(offset));
+                result.append(candidate.substr(static_cast<size_t>(offset), count));
+            }
+
+            ++resultBreakCount;
+        }
+
+        // If there are too many characters for a single path; switch to a hash.
+        // This should basically never happen, but if it does it will prevent collisions better.
+        if (resultBreakCount > pathLengthLimit)
+        {
+            return SHA256::ConvertToString(SHA256::ComputeHash(candidate));
+        }
+
+        // Second, look for any newly formed illegal names.
+        // For now just error on these cases; they should not happen often.
+        for (const auto& illegalName : {
+            "."sv, "CON"sv, "PRN"sv, "AUX"sv, "NUL"sv, "COM1"sv, "COM2"sv, "COM3"sv, "COM4"sv, "COM5"sv, "COM6"sv, "COM7"sv, "COM8"sv, "COM9"sv,
+            "LPT1"sv, "LPT2"sv, "LPT3"sv, "LPT4"sv, "LPT5"sv, "LPT6"sv, "LPT7"sv, "LPT8"sv, "LPT9"sv })
+        {
+            // Either equals the illegal name (starts with and same length) or starts with and the first character after is a .
+            if (CaseInsensitiveStartsWith(result, illegalName) && (result.size() == illegalName.size() || result[illegalName.size()] == '.'))
+            {
+                THROW_HR(E_INVALIDARG);
+            }
+        }
+
+        return result;
+    }
+
+    std::filesystem::path GetFileNameFromURI(std::string_view uri)
+    {
+        winrt::Windows::Foundation::Uri winrtUri{ winrt::hstring{ ConvertToUTF16(uri) } };
+        std::filesystem::path path{ static_cast<std::wstring_view>(winrtUri.Path()) };
+
+        return path.filename();
+    }
+
+    std::vector<std::string> SplitIntoWords(std::string_view input)
+    {
+        ICUBreakIterator itr{ input, UBRK_WORD };
+        std::size_t currentOffset = 0;
+
+        std::vector<std::string> result;
+        while (itr.Next() != UBRK_DONE)
+        {
+            std::size_t nextOffset = itr.CurrentOffset();
+
+            // Ignore spaces and punctuation, accept words and numbers
+            if (itr.CurrentRuleStatus() != UBRK_WORD_NONE)
+            {
+                auto wordSize = nextOffset - currentOffset;
+                result.emplace_back(input, currentOffset, wordSize);
+            }
+
+            currentOffset = nextOffset;
+        }
+
+        return result;
+    }
+
+    std::vector<std::string> SplitIntoLines(std::string_view input, size_t maximum)
+    {
+        std::size_t currentOffset = 0;
+        std::vector<std::string> result;
+
+        while (currentOffset < input.size() && (!maximum || result.size() < maximum))
+        {
+            std::size_t nextOffset = input.find_first_of("\r\n", currentOffset);
+            if (nextOffset == std::string_view::npos)
+            {
+                nextOffset = input.size();
+            }
+
+            if (nextOffset - currentOffset > 1)
+            {
+                result.emplace_back(input.substr(currentOffset, nextOffset - currentOffset));
+            }
+
+            currentOffset = nextOffset + 1;
+        }
+
+        return result;
+    }
+
+    bool LimitOutputLines(std::vector<std::string>& lines, size_t lineWidth, size_t maximum)
+    {
+        size_t totalLines = 0;
+        size_t currentLine = 0;
+        bool result = false;
+
+        for (; currentLine < lines.size() && totalLines < maximum; ++currentLine)
+        {
+            size_t currentLineWidth = UTF8ColumnWidth(lines[currentLine]);
+            // If current line is empty, the cost is 1 line (0 + 1).
+            // If not, round up to the next line count (by rounding down through integer division after subtracting 1 + 1).
+            size_t currentLineActualLineCount = (currentLineWidth ? (currentLineWidth - 1) / lineWidth : 0) + 1;
+
+            // The current line may be too big to be the last line.
+            size_t availableLines = maximum - totalLines;
+            if (currentLineActualLineCount > availableLines)
+            {
+                size_t actualWidth = 0;
+                std::string trimmedLine = UTF8TrimRightToColumnWidth(lines[currentLine], (availableLines * lineWidth) - 1, actualWidth);
+                trimmedLine += "\xE2\x80\xA6"; // UTF8 encoding of ellipsis (�) character
+                lines[currentLine] = trimmedLine;
+
+                currentLineActualLineCount = availableLines;
+                result = true;
+            }
+
+            totalLines += currentLineActualLineCount;
+        }
+
+        // Drop any unprocessed lines
+        if (currentLine != lines.size())
+        {
+            lines.resize(currentLine);
+            result = true;
+        }
+
+        return result;
+    }
+
+    std::string ConvertToHexString(const std::vector<uint8_t>& buffer, size_t byteCount)
+    {
+        if (byteCount && buffer.size() != byteCount)
+        {
+            THROW_HR_MSG(E_INVALIDARG, "ConvertToHexString: Invalid buffer size");
+        }
+
+        std::string result(2 * buffer.size(), '\0');
+        static constexpr std::array<char, 16> hexChars = { '0', '1', '2', '3', '4', '5', '6', '7', '8', '9', 'a', 'b', 'c', 'd', 'e', 'f' };
+
+        for (size_t i = 0; i < buffer.size(); ++i)
+        {
+            result[2 * i] = hexChars[(buffer[i] >> 4) & 0xF];
+            result[2 * i + 1] = hexChars[buffer[i] & 0xF];
+        }
+
+        return result;
+    }
+
+    std::vector<uint8_t> ParseFromHexString(const std::string& value, size_t byteCount)
+    {
+        if ((byteCount && value.size() != (2 * byteCount)) ||
+            (value.size() % 2))
+        {
+            THROW_HR_MSG(E_INVALIDARG, "ParseFromHexString: Invalid value size");
+        }
+
+        const char* valuePtr = value.c_str();
+        std::vector<uint8_t> result;
+        result.resize(value.size() / 2);
+
+        for (size_t i = 0; i < result.size(); i++)
+        {
+            sscanf_s(valuePtr + 2 * i, "%02hhx", &result[i]);
+        }
+
+        return result;
+    }
+
+    LocIndString Join(LocIndView separator, const std::vector<LocIndString>& vector)
+    {
+        auto vectorSize = vector.size();
+        if (vectorSize == 0)
+        {
+            return {};
+        }
+
+        std::ostringstream ssJoin;
+        ssJoin << vector[0];
+        for (size_t i = 1; i < vectorSize; ++i)
+        {
+            ssJoin << separator << vector[i];
+        }
+        return LocIndString{ ssJoin.str() };
+    }
+
+    std::vector<std::string> Split(const std::string& input, char separator)
+    {
+        std::vector<std::string> result;
+        size_t startIndex = 0;
+        size_t endIndex = 0;
+
+        while ((endIndex = input.find(separator, startIndex)) != std::string::npos)
+        {
+            std::string substring = input.substr(startIndex, endIndex - startIndex);
+            result.push_back(substring);
+            startIndex = endIndex + 1;
+        }
+
+        result.push_back(input.substr(startIndex));
+        return result;
+    }
+
+    std::string_view ConvertBoolToString(bool value)
+    {
+        return value ? "true"sv : "false"sv;
+    }
+
+    bool IsValidGuidString(const std::string& value)
+    {
+        if (value.empty())
+        {
+            return false;
+        }
+
+        const std::regex guidPattern("^[{]?[0-9a-fA-F]{8}-([0-9a-fA-F]{4}-){3}[0-9a-fA-F]{12}[}]?$");
+
+        std::string guidString = value;
+
+        if (value.front() != '{')
+        {
+            guidString.insert(0, 1, '{');
+        }
+
+        if (value.back() != '}')
+        {
+            guidString.push_back('}');
+        }
+
+        return regex_match(value, guidPattern);
+    }
+
+    GUID ConvertToGuid(const std::string& value)
+    {
+        std::string guidString = value;
+
+        if (value.front() != '{')
+        {
+            guidString.insert(0, 1, '{');
+        }
+
+        if (value.back() != '}')
+        {
+            guidString.push_back('}');
+        }
+
+        GUID result;
+        THROW_IF_FAILED_MSG(CLSIDFromString(ConvertToUTF16(guidString).c_str(), &result), "ConvertToGuid: Invalid guid string");
+        return result;
+    }
+}