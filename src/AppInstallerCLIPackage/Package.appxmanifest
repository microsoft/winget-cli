﻿<?xml version="1.0" encoding="utf-8"?>
<Package 
  xmlns="http://schemas.microsoft.com/appx/manifest/foundation/windows10"
  xmlns:uap="http://schemas.microsoft.com/appx/manifest/uap/windows10"
  xmlns:uap3="http://schemas.microsoft.com/appx/manifest/uap/windows10/3" 
  xmlns:uap5="http://schemas.microsoft.com/appx/manifest/uap/windows10/5"
  xmlns:rescap="http://schemas.microsoft.com/appx/manifest/foundation/windows10/restrictedcapabilities"
  xmlns:com="http://schemas.microsoft.com/appx/manifest/com/windows10"
  xmlns:desktop6="http://schemas.microsoft.com/appx/manifest/desktop/windows10/6"
  IgnorableNamespaces="uap uap3 uap5 rescap">
  <Identity Name="WinGetDevCLI" Publisher="CN=Microsoft Corporation, O=Microsoft Corporation, L=Redmond, S=Washington, C=US" Version="0.0.2.0" />
  <Properties>
    <DisplayName>WinGet Dev CLI</DisplayName>
    <PublisherDisplayName>Microsoft Corporation</PublisherDisplayName>
    <Logo>Images\StoreLogo.png</Logo>
    <desktop6:FileSystemWriteVirtualization>disabled</desktop6:FileSystemWriteVirtualization>
    <desktop6:RegistryWriteVirtualization>disabled</desktop6:RegistryWriteVirtualization>
  </Properties>
  <Dependencies>
    <!-- Minimum supported version is 1809 (October 2018 Update, aka RS5) -->
    <TargetDeviceFamily Name="Windows.Desktop" MinVersion="10.0.17763.0" MaxVersionTested="10.0.19033.0" />
  </Dependencies>
  <Resources>
    <Resource Language="x-generate" />
  </Resources>
  <Applications>
    <Application Id="WinGetDev" Executable="AppInstallerCLI\winget.exe" EntryPoint="Windows.FullTrustApplication">
      <uap:VisualElements DisplayName="WinGet Dev Client" Square150x150Logo="Images\Square150x150Logo.png" Square44x44Logo="Images\Square44x44Logo.png" Description="The WinGet dev client." BackgroundColor="#0078d7" AppListEntry="none" />
      <Extensions>
        <uap3:Extension Category="windows.appExtensionHost">
          <uap3:AppExtensionHost>
            <uap3:Name>com.microsoft.winget.source</uap3:Name>
          </uap3:AppExtensionHost>
        </uap3:Extension>
        <uap5:Extension Category="windows.appExecutionAlias">
          <uap5:AppExecutionAlias>
            <uap5:ExecutionAlias Alias="WinGetDev.exe" />
          </uap5:AppExecutionAlias>
        </uap5:Extension>
      </Extensions>
    </Application>
    <Application Id="WinGetComServer" Executable="WinGetServer\WindowsPackageManagerServer.exe" EntryPoint="Windows.FullTrustApplication">
      <uap:VisualElements DisplayName="WinGet Dev COM Server" Square150x150Logo="Images\Square150x150Logo.png" Square44x44Logo="Images\Square44x44Logo.png" Description="The WinGet COM server." BackgroundColor="#0078d7" AppListEntry="none" />
      <Extensions>
        <uap5:Extension Category="windows.appExecutionAlias">
          <uap5:AppExecutionAlias>
            <uap5:ExecutionAlias Alias="WindowsPackageManagerServerDev.exe" />
          </uap5:AppExecutionAlias>
        </uap5:Extension>          
        <com:Extension Category="windows.comServer">
          <com:ComServer>
            <com:ExeServer Executable="WinGetServer\WindowsPackageManagerServer.exe" DisplayName="Windows Package Manager Server" LaunchAndActivationPermission="O:SYG:SYD:(A;;11;;;WD)(A;;11;;;RC)(A;;11;;;AC)(A;;11;;;AN)S:P(ML;;NX;;;S-1-16-0)">
              <com:Class Id ="74CB3139-B7C5-4B9E-9388-E6616DEA288C" DisplayName="PackageManager Server">
              </com:Class>
              <com:Class Id ="1BD8FF3A-EC50-4F69-AEEE-DF4C9D3BAA96" DisplayName="FindPackagesOptions Server">
              </com:Class>
              <com:Class Id ="EE160901-B317-4EA7-9CC6-5355C6D7D8A7" DisplayName="CreateCompositePackageCatalogOptions Server">
              </com:Class>
              <com:Class Id ="44FE0580-62F7-44D4-9E91-AA9614AB3E86" DisplayName="InstallOptions Server">
              </com:Class>
              <com:Class Id ="3F85B9F4-487A-4C48-9035-2903F8A6D9E8" DisplayName="PackageMatchFilter Server">
              </com:Class>
              <com:Class Id ="AA2A5C04-1AD9-46C4-B74F-6B334AD7EB8C" DisplayName="UninstallOptions Server">
              </com:Class>
<<<<<<< HEAD
              <com:Class Id ="8EF324ED-367C-4880-83E5-BB2ABD0B72F6" DisplayName="DownloadOptions Server">
              </com:Class> 
=======
              <com:Class Id ="C9ED7917-66AB-4E31-A92A-F65F18EF7933" DisplayName="Configuration Statics Server">
              </com:Class>
>>>>>>> 0c64cb85
            </com:ExeServer>
          </com:ComServer>
        </com:Extension>
      </Extensions>
    </Application>
  </Applications>
  <Extensions>
    <Extension Category="windows.activatableClass.proxyStub">
      <ProxyStub ClassId="00000355-0000-0000-C000-000000000046">
        <Path>Microsoft.Management.Configuration.winmd</Path>
        <Interface Name="Windows.Foundation.Collections.IIterable`1&lt;Microsoft.Management.Configuration.ConfigurationConflict&gt;" InterfaceId="41A1F29F-518B-5776-BCF2-E42FC9DDE32A" />
        <Interface Name="Windows.Foundation.Collections.IIterable`1&lt;Microsoft.Management.Configuration.ApplyConfigurationUnitResult&gt;" InterfaceId="0E2334B9-8431-5A9D-B3AA-62D4FB5B5749" />
        <Interface Name="Windows.Foundation.Collections.IIterable`1&lt;Microsoft.Management.Configuration.ConfigurationConflictSetting&gt;" InterfaceId="EB1E5A3C-A444-5394-B7B3-F1593937E31E" />
        <Interface Name="Windows.Foundation.Collections.IIterable`1&lt;Microsoft.Management.Configuration.ConfigurationSet&gt;" InterfaceId="070C1D82-67BC-5F8E-BE2F-F0F66E70E2CE" />
        <Interface Name="Windows.Foundation.Collections.IIterable`1&lt;Microsoft.Management.Configuration.ConfigurationUnit&gt;" InterfaceId="DB35BA1B-3DE5-50B7-80CE-BE149DF0540C" />
        <Interface Name="Windows.Foundation.Collections.IIterable`1&lt;Microsoft.Management.Configuration.GetConfigurationUnitDetailsResult&gt;" InterfaceId="DCF7323D-3E1E-5B22-A331-C6A29CBB6D33" />
        <Interface Name="Windows.Foundation.Collections.IIterable`1&lt;Microsoft.Management.Configuration.IConfigurationUnitSettingDetails&gt;" InterfaceId="9901CFD7-A9E3-5D2A-A79C-72FE20513823" />
        <Interface Name="Windows.Foundation.Collections.IIterable`1&lt;Microsoft.Management.Configuration.TestConfigurationUnitResult&gt;" InterfaceId="73848262-86D4-5FFC-8353-8408C4E649DE" />
      </ProxyStub>
    </Extension>
    <!-- This entry forces the package registration to process the windows.activatableClass.proxyStub extension above. -->
    <Extension Category="windows.activatableClass.inProcessServer">
      <InProcessServer>
        <Path>WindowsPackageManager.dll</Path>
        <ActivatableClass ActivatableClassId="Placeholder.Activatable.Class.Do.Not.Use" ThreadingModel="STA" />
      </InProcessServer>
    </Extension>
  </Extensions>
  <Capabilities>
    <rescap:Capability Name="runFullTrust" />
    <rescap:Capability Name="packageManagement" />
    <rescap:Capability Name="unvirtualizedResources" />
  </Capabilities>
</Package><|MERGE_RESOLUTION|>--- conflicted
+++ resolved
@@ -1,105 +1,102 @@
-﻿<?xml version="1.0" encoding="utf-8"?>
-<Package 
-  xmlns="http://schemas.microsoft.com/appx/manifest/foundation/windows10"
-  xmlns:uap="http://schemas.microsoft.com/appx/manifest/uap/windows10"
-  xmlns:uap3="http://schemas.microsoft.com/appx/manifest/uap/windows10/3" 
-  xmlns:uap5="http://schemas.microsoft.com/appx/manifest/uap/windows10/5"
-  xmlns:rescap="http://schemas.microsoft.com/appx/manifest/foundation/windows10/restrictedcapabilities"
-  xmlns:com="http://schemas.microsoft.com/appx/manifest/com/windows10"
-  xmlns:desktop6="http://schemas.microsoft.com/appx/manifest/desktop/windows10/6"
-  IgnorableNamespaces="uap uap3 uap5 rescap">
-  <Identity Name="WinGetDevCLI" Publisher="CN=Microsoft Corporation, O=Microsoft Corporation, L=Redmond, S=Washington, C=US" Version="0.0.2.0" />
-  <Properties>
-    <DisplayName>WinGet Dev CLI</DisplayName>
-    <PublisherDisplayName>Microsoft Corporation</PublisherDisplayName>
-    <Logo>Images\StoreLogo.png</Logo>
-    <desktop6:FileSystemWriteVirtualization>disabled</desktop6:FileSystemWriteVirtualization>
-    <desktop6:RegistryWriteVirtualization>disabled</desktop6:RegistryWriteVirtualization>
-  </Properties>
-  <Dependencies>
-    <!-- Minimum supported version is 1809 (October 2018 Update, aka RS5) -->
-    <TargetDeviceFamily Name="Windows.Desktop" MinVersion="10.0.17763.0" MaxVersionTested="10.0.19033.0" />
-  </Dependencies>
-  <Resources>
-    <Resource Language="x-generate" />
-  </Resources>
-  <Applications>
-    <Application Id="WinGetDev" Executable="AppInstallerCLI\winget.exe" EntryPoint="Windows.FullTrustApplication">
-      <uap:VisualElements DisplayName="WinGet Dev Client" Square150x150Logo="Images\Square150x150Logo.png" Square44x44Logo="Images\Square44x44Logo.png" Description="The WinGet dev client." BackgroundColor="#0078d7" AppListEntry="none" />
-      <Extensions>
-        <uap3:Extension Category="windows.appExtensionHost">
-          <uap3:AppExtensionHost>
-            <uap3:Name>com.microsoft.winget.source</uap3:Name>
-          </uap3:AppExtensionHost>
-        </uap3:Extension>
-        <uap5:Extension Category="windows.appExecutionAlias">
-          <uap5:AppExecutionAlias>
-            <uap5:ExecutionAlias Alias="WinGetDev.exe" />
-          </uap5:AppExecutionAlias>
-        </uap5:Extension>
-      </Extensions>
-    </Application>
-    <Application Id="WinGetComServer" Executable="WinGetServer\WindowsPackageManagerServer.exe" EntryPoint="Windows.FullTrustApplication">
-      <uap:VisualElements DisplayName="WinGet Dev COM Server" Square150x150Logo="Images\Square150x150Logo.png" Square44x44Logo="Images\Square44x44Logo.png" Description="The WinGet COM server." BackgroundColor="#0078d7" AppListEntry="none" />
-      <Extensions>
-        <uap5:Extension Category="windows.appExecutionAlias">
-          <uap5:AppExecutionAlias>
-            <uap5:ExecutionAlias Alias="WindowsPackageManagerServerDev.exe" />
-          </uap5:AppExecutionAlias>
-        </uap5:Extension>          
-        <com:Extension Category="windows.comServer">
-          <com:ComServer>
-            <com:ExeServer Executable="WinGetServer\WindowsPackageManagerServer.exe" DisplayName="Windows Package Manager Server" LaunchAndActivationPermission="O:SYG:SYD:(A;;11;;;WD)(A;;11;;;RC)(A;;11;;;AC)(A;;11;;;AN)S:P(ML;;NX;;;S-1-16-0)">
-              <com:Class Id ="74CB3139-B7C5-4B9E-9388-E6616DEA288C" DisplayName="PackageManager Server">
-              </com:Class>
-              <com:Class Id ="1BD8FF3A-EC50-4F69-AEEE-DF4C9D3BAA96" DisplayName="FindPackagesOptions Server">
-              </com:Class>
-              <com:Class Id ="EE160901-B317-4EA7-9CC6-5355C6D7D8A7" DisplayName="CreateCompositePackageCatalogOptions Server">
-              </com:Class>
-              <com:Class Id ="44FE0580-62F7-44D4-9E91-AA9614AB3E86" DisplayName="InstallOptions Server">
-              </com:Class>
-              <com:Class Id ="3F85B9F4-487A-4C48-9035-2903F8A6D9E8" DisplayName="PackageMatchFilter Server">
-              </com:Class>
-              <com:Class Id ="AA2A5C04-1AD9-46C4-B74F-6B334AD7EB8C" DisplayName="UninstallOptions Server">
-              </com:Class>
-<<<<<<< HEAD
-              <com:Class Id ="8EF324ED-367C-4880-83E5-BB2ABD0B72F6" DisplayName="DownloadOptions Server">
-              </com:Class> 
-=======
-              <com:Class Id ="C9ED7917-66AB-4E31-A92A-F65F18EF7933" DisplayName="Configuration Statics Server">
-              </com:Class>
->>>>>>> 0c64cb85
-            </com:ExeServer>
-          </com:ComServer>
-        </com:Extension>
-      </Extensions>
-    </Application>
-  </Applications>
-  <Extensions>
-    <Extension Category="windows.activatableClass.proxyStub">
-      <ProxyStub ClassId="00000355-0000-0000-C000-000000000046">
-        <Path>Microsoft.Management.Configuration.winmd</Path>
-        <Interface Name="Windows.Foundation.Collections.IIterable`1&lt;Microsoft.Management.Configuration.ConfigurationConflict&gt;" InterfaceId="41A1F29F-518B-5776-BCF2-E42FC9DDE32A" />
-        <Interface Name="Windows.Foundation.Collections.IIterable`1&lt;Microsoft.Management.Configuration.ApplyConfigurationUnitResult&gt;" InterfaceId="0E2334B9-8431-5A9D-B3AA-62D4FB5B5749" />
-        <Interface Name="Windows.Foundation.Collections.IIterable`1&lt;Microsoft.Management.Configuration.ConfigurationConflictSetting&gt;" InterfaceId="EB1E5A3C-A444-5394-B7B3-F1593937E31E" />
-        <Interface Name="Windows.Foundation.Collections.IIterable`1&lt;Microsoft.Management.Configuration.ConfigurationSet&gt;" InterfaceId="070C1D82-67BC-5F8E-BE2F-F0F66E70E2CE" />
-        <Interface Name="Windows.Foundation.Collections.IIterable`1&lt;Microsoft.Management.Configuration.ConfigurationUnit&gt;" InterfaceId="DB35BA1B-3DE5-50B7-80CE-BE149DF0540C" />
-        <Interface Name="Windows.Foundation.Collections.IIterable`1&lt;Microsoft.Management.Configuration.GetConfigurationUnitDetailsResult&gt;" InterfaceId="DCF7323D-3E1E-5B22-A331-C6A29CBB6D33" />
-        <Interface Name="Windows.Foundation.Collections.IIterable`1&lt;Microsoft.Management.Configuration.IConfigurationUnitSettingDetails&gt;" InterfaceId="9901CFD7-A9E3-5D2A-A79C-72FE20513823" />
-        <Interface Name="Windows.Foundation.Collections.IIterable`1&lt;Microsoft.Management.Configuration.TestConfigurationUnitResult&gt;" InterfaceId="73848262-86D4-5FFC-8353-8408C4E649DE" />
-      </ProxyStub>
-    </Extension>
-    <!-- This entry forces the package registration to process the windows.activatableClass.proxyStub extension above. -->
-    <Extension Category="windows.activatableClass.inProcessServer">
-      <InProcessServer>
-        <Path>WindowsPackageManager.dll</Path>
-        <ActivatableClass ActivatableClassId="Placeholder.Activatable.Class.Do.Not.Use" ThreadingModel="STA" />
-      </InProcessServer>
-    </Extension>
-  </Extensions>
-  <Capabilities>
-    <rescap:Capability Name="runFullTrust" />
-    <rescap:Capability Name="packageManagement" />
-    <rescap:Capability Name="unvirtualizedResources" />
-  </Capabilities>
+﻿<?xml version="1.0" encoding="utf-8"?>
+<Package 
+  xmlns="http://schemas.microsoft.com/appx/manifest/foundation/windows10"
+  xmlns:uap="http://schemas.microsoft.com/appx/manifest/uap/windows10"
+  xmlns:uap3="http://schemas.microsoft.com/appx/manifest/uap/windows10/3" 
+  xmlns:uap5="http://schemas.microsoft.com/appx/manifest/uap/windows10/5"
+  xmlns:rescap="http://schemas.microsoft.com/appx/manifest/foundation/windows10/restrictedcapabilities"
+  xmlns:com="http://schemas.microsoft.com/appx/manifest/com/windows10"
+  xmlns:desktop6="http://schemas.microsoft.com/appx/manifest/desktop/windows10/6"
+  IgnorableNamespaces="uap uap3 uap5 rescap">
+  <Identity Name="WinGetDevCLI" Publisher="CN=Microsoft Corporation, O=Microsoft Corporation, L=Redmond, S=Washington, C=US" Version="0.0.2.0" />
+  <Properties>
+    <DisplayName>WinGet Dev CLI</DisplayName>
+    <PublisherDisplayName>Microsoft Corporation</PublisherDisplayName>
+    <Logo>Images\StoreLogo.png</Logo>
+    <desktop6:FileSystemWriteVirtualization>disabled</desktop6:FileSystemWriteVirtualization>
+    <desktop6:RegistryWriteVirtualization>disabled</desktop6:RegistryWriteVirtualization>
+  </Properties>
+  <Dependencies>
+    <!-- Minimum supported version is 1809 (October 2018 Update, aka RS5) -->
+    <TargetDeviceFamily Name="Windows.Desktop" MinVersion="10.0.17763.0" MaxVersionTested="10.0.19033.0" />
+  </Dependencies>
+  <Resources>
+    <Resource Language="x-generate" />
+  </Resources>
+  <Applications>
+    <Application Id="WinGetDev" Executable="AppInstallerCLI\winget.exe" EntryPoint="Windows.FullTrustApplication">
+      <uap:VisualElements DisplayName="WinGet Dev Client" Square150x150Logo="Images\Square150x150Logo.png" Square44x44Logo="Images\Square44x44Logo.png" Description="The WinGet dev client." BackgroundColor="#0078d7" AppListEntry="none" />
+      <Extensions>
+        <uap3:Extension Category="windows.appExtensionHost">
+          <uap3:AppExtensionHost>
+            <uap3:Name>com.microsoft.winget.source</uap3:Name>
+          </uap3:AppExtensionHost>
+        </uap3:Extension>
+        <uap5:Extension Category="windows.appExecutionAlias">
+          <uap5:AppExecutionAlias>
+            <uap5:ExecutionAlias Alias="WinGetDev.exe" />
+          </uap5:AppExecutionAlias>
+        </uap5:Extension>
+      </Extensions>
+    </Application>
+    <Application Id="WinGetComServer" Executable="WinGetServer\WindowsPackageManagerServer.exe" EntryPoint="Windows.FullTrustApplication">
+      <uap:VisualElements DisplayName="WinGet Dev COM Server" Square150x150Logo="Images\Square150x150Logo.png" Square44x44Logo="Images\Square44x44Logo.png" Description="The WinGet COM server." BackgroundColor="#0078d7" AppListEntry="none" />
+      <Extensions>
+        <uap5:Extension Category="windows.appExecutionAlias">
+          <uap5:AppExecutionAlias>
+            <uap5:ExecutionAlias Alias="WindowsPackageManagerServerDev.exe" />
+          </uap5:AppExecutionAlias>
+        </uap5:Extension>          
+        <com:Extension Category="windows.comServer">
+          <com:ComServer>
+            <com:ExeServer Executable="WinGetServer\WindowsPackageManagerServer.exe" DisplayName="Windows Package Manager Server" LaunchAndActivationPermission="O:SYG:SYD:(A;;11;;;WD)(A;;11;;;RC)(A;;11;;;AC)(A;;11;;;AN)S:P(ML;;NX;;;S-1-16-0)">
+              <com:Class Id ="74CB3139-B7C5-4B9E-9388-E6616DEA288C" DisplayName="PackageManager Server">
+              </com:Class>
+              <com:Class Id ="1BD8FF3A-EC50-4F69-AEEE-DF4C9D3BAA96" DisplayName="FindPackagesOptions Server">
+              </com:Class>
+              <com:Class Id ="EE160901-B317-4EA7-9CC6-5355C6D7D8A7" DisplayName="CreateCompositePackageCatalogOptions Server">
+              </com:Class>
+              <com:Class Id ="44FE0580-62F7-44D4-9E91-AA9614AB3E86" DisplayName="InstallOptions Server">
+              </com:Class>
+              <com:Class Id ="3F85B9F4-487A-4C48-9035-2903F8A6D9E8" DisplayName="PackageMatchFilter Server">
+              </com:Class>
+              <com:Class Id ="AA2A5C04-1AD9-46C4-B74F-6B334AD7EB8C" DisplayName="UninstallOptions Server">
+              </com:Class>
+              <com:Class Id ="C9ED7917-66AB-4E31-A92A-F65F18EF7933" DisplayName="Configuration Statics Server">
+              </com:Class>
+              <com:Class Id ="8EF324ED-367C-4880-83E5-BB2ABD0B72F6" DisplayName="DownloadOptions Server">
+              </com:Class> 
+            </com:ExeServer>
+          </com:ComServer>
+        </com:Extension>
+      </Extensions>
+    </Application>
+  </Applications>
+  <Extensions>
+    <Extension Category="windows.activatableClass.proxyStub">
+      <ProxyStub ClassId="00000355-0000-0000-C000-000000000046">
+        <Path>Microsoft.Management.Configuration.winmd</Path>
+        <Interface Name="Windows.Foundation.Collections.IIterable`1&lt;Microsoft.Management.Configuration.ConfigurationConflict&gt;" InterfaceId="41A1F29F-518B-5776-BCF2-E42FC9DDE32A" />
+        <Interface Name="Windows.Foundation.Collections.IIterable`1&lt;Microsoft.Management.Configuration.ApplyConfigurationUnitResult&gt;" InterfaceId="0E2334B9-8431-5A9D-B3AA-62D4FB5B5749" />
+        <Interface Name="Windows.Foundation.Collections.IIterable`1&lt;Microsoft.Management.Configuration.ConfigurationConflictSetting&gt;" InterfaceId="EB1E5A3C-A444-5394-B7B3-F1593937E31E" />
+        <Interface Name="Windows.Foundation.Collections.IIterable`1&lt;Microsoft.Management.Configuration.ConfigurationSet&gt;" InterfaceId="070C1D82-67BC-5F8E-BE2F-F0F66E70E2CE" />
+        <Interface Name="Windows.Foundation.Collections.IIterable`1&lt;Microsoft.Management.Configuration.ConfigurationUnit&gt;" InterfaceId="DB35BA1B-3DE5-50B7-80CE-BE149DF0540C" />
+        <Interface Name="Windows.Foundation.Collections.IIterable`1&lt;Microsoft.Management.Configuration.GetConfigurationUnitDetailsResult&gt;" InterfaceId="DCF7323D-3E1E-5B22-A331-C6A29CBB6D33" />
+        <Interface Name="Windows.Foundation.Collections.IIterable`1&lt;Microsoft.Management.Configuration.IConfigurationUnitSettingDetails&gt;" InterfaceId="9901CFD7-A9E3-5D2A-A79C-72FE20513823" />
+        <Interface Name="Windows.Foundation.Collections.IIterable`1&lt;Microsoft.Management.Configuration.TestConfigurationUnitResult&gt;" InterfaceId="73848262-86D4-5FFC-8353-8408C4E649DE" />
+      </ProxyStub>
+    </Extension>
+    <!-- This entry forces the package registration to process the windows.activatableClass.proxyStub extension above. -->
+    <Extension Category="windows.activatableClass.inProcessServer">
+      <InProcessServer>
+        <Path>WindowsPackageManager.dll</Path>
+        <ActivatableClass ActivatableClassId="Placeholder.Activatable.Class.Do.Not.Use" ThreadingModel="STA" />
+      </InProcessServer>
+    </Extension>
+  </Extensions>
+  <Capabilities>
+    <rescap:Capability Name="runFullTrust" />
+    <rescap:Capability Name="packageManagement" />
+    <rescap:Capability Name="unvirtualizedResources" />
+  </Capabilities>
 </Package>