--- conflicted
+++ resolved
@@ -1,134 +1,132 @@
-<?xml version="1.0" encoding="utf-8"?>
-<Package 
-  xmlns="http://schemas.microsoft.com/appx/manifest/foundation/windows10"
-  xmlns:uap="http://schemas.microsoft.com/appx/manifest/uap/windows10"
-  xmlns:uap3="http://schemas.microsoft.com/appx/manifest/uap/windows10/3"
-  xmlns:uap5="http://schemas.microsoft.com/appx/manifest/uap/windows10/5"
-  xmlns:rescap="http://schemas.microsoft.com/appx/manifest/foundation/windows10/restrictedcapabilities"
-  xmlns:com="http://schemas.microsoft.com/appx/manifest/com/windows10"
-  xmlns:desktop6="http://schemas.microsoft.com/appx/manifest/desktop/windows10/6"
-  IgnorableNamespaces="uap uap3 uap5 rescap">
-  <Identity Name="WinGetDevCLI" Publisher="CN=Microsoft Corporation, O=Microsoft Corporation, L=Redmond, S=Washington, C=US" Version="0.0.2.0" />
-  <Properties>
-    <DisplayName>WinGet Dev CLI</DisplayName>
-    <PublisherDisplayName>Microsoft Corporation</PublisherDisplayName>
-    <Logo>Images\StoreLogo.png</Logo>
-    <desktop6:FileSystemWriteVirtualization>disabled</desktop6:FileSystemWriteVirtualization>
-    <desktop6:RegistryWriteVirtualization>disabled</desktop6:RegistryWriteVirtualization>
-  </Properties>
-  <Dependencies>
-    <!-- Minimum supported version is 1809 (October 2018 Update, aka RS5) -->
-    <TargetDeviceFamily Name="Windows.Desktop" MinVersion="10.0.17763.0" MaxVersionTested="10.0.19033.0" />
-  </Dependencies>
-  <Resources>
-    <Resource Language="x-generate" />
-  </Resources>
-  <Applications>
-    <Application Id="WinGetDev" Executable="AppInstallerCLI\winget.exe" EntryPoint="Windows.FullTrustApplication">
-      <uap:VisualElements DisplayName="WinGet Dev Client" Square150x150Logo="Images\MedTile.png" Square44x44Logo="Images\AppList.png" Description="The WinGet dev client." BackgroundColor="#0078d7" AppListEntry="none" >
-        <uap:DefaultTile/>
-      </uap:VisualElements >
-      <Extensions>
-        <uap3:Extension Category="windows.appExtensionHost">
-          <uap3:AppExtensionHost>
-            <uap3:Name>com.microsoft.winget.source</uap3:Name>
-          </uap3:AppExtensionHost>
-        </uap3:Extension>
-        <uap5:Extension Category="windows.appExecutionAlias">
-          <uap5:AppExecutionAlias>
-            <uap5:ExecutionAlias Alias="WinGetDev.exe" />
-          </uap5:AppExecutionAlias>
-        </uap5:Extension>
-        <uap3:Extension Category="windows.fileTypeAssociation">
-          <uap3:FileTypeAssociation Name="configuration" Parameters="configure &quot;%1&quot; --wait">
-            <uap:SupportedFileTypes>
-              <uap:FileType>.wingetdev</uap:FileType>
-            </uap:SupportedFileTypes>
-            <uap:DisplayName>WinGetDev configuration file</uap:DisplayName>
-          </uap3:FileTypeAssociation>
-        </uap3:Extension>
-      </Extensions>
-    </Application>
-    <Application Id="WinGetComServer" Executable="WinGetServer\WindowsPackageManagerServer.exe" EntryPoint="Windows.FullTrustApplication">
-      <uap:VisualElements DisplayName="WinGet Dev COM Server" Square150x150Logo="Images\MedTile.png" Square44x44Logo="Images\AppList.png" Description="The WinGet COM server." BackgroundColor="#0078d7" AppListEntry="none" >
-        <uap:DefaultTile/>
-      </uap:VisualElements >
-      <Extensions>
-        <uap5:Extension Category="windows.appExecutionAlias">
-          <uap5:AppExecutionAlias>
-            <uap5:ExecutionAlias Alias="WindowsPackageManagerServerDev.exe" />
-          </uap5:AppExecutionAlias>
-        </uap5:Extension>
-        <com:Extension Category="windows.comServer">
-          <com:ComServer>
-            <com:ExeServer Executable="WinGetServer\WindowsPackageManagerServer.exe" DisplayName="Windows Package Manager Server" LaunchAndActivationPermission="O:SYG:SYD:(A;;11;;;IU)(A;;11;;;SY)(A;;11;;;BA)(A;;11;;;AC)S:P(ML;;NX;;;S-1-16-8192)">
-              <com:Class Id ="74CB3139-B7C5-4B9E-9388-E6616DEA288C" DisplayName="PackageManager Server">
-              </com:Class>
-              <com:Class Id ="1BD8FF3A-EC50-4F69-AEEE-DF4C9D3BAA96" DisplayName="FindPackagesOptions Server">
-              </com:Class>
-              <com:Class Id ="EE160901-B317-4EA7-9CC6-5355C6D7D8A7" DisplayName="CreateCompositePackageCatalogOptions Server">
-              </com:Class>
-              <com:Class Id ="44FE0580-62F7-44D4-9E91-AA9614AB3E86" DisplayName="InstallOptions Server">
-              </com:Class>
-              <com:Class Id ="3F85B9F4-487A-4C48-9035-2903F8A6D9E8" DisplayName="PackageMatchFilter Server">
-              </com:Class>
-              <com:Class Id ="AA2A5C04-1AD9-46C4-B74F-6B334AD7EB8C" DisplayName="UninstallOptions Server">
-              </com:Class>
-              <com:Class Id ="8EF324ED-367C-4880-83E5-BB2ABD0B72F6" DisplayName="DownloadOptions Server">
-              </com:Class>
-              <com:Class Id ="6484A61D-50FA-41F0-B71E-F4370C6EB37C" DisplayName="AuthenticationArguments Server">
-              </com:Class>
-<<<<<<< HEAD
-              <com:Class Id="D58C7E4C-70E6-476C-A5D4-80341ED80252" DisplayName="AddPackageCatalogOptions Server">
-=======
-              <com:Class Id ="E62BB1E7-C7B2-4AEC-9E28-FB649B30FF03" DisplayName="RepairOptions Server">
->>>>>>> 8f6b6f8d
-              </com:Class>
-            </com:ExeServer>
-          </com:ComServer>
-        </com:Extension>
-        <com:Extension Category="windows.comServer">
-          <com:ComServer>
-            <com:ExeServer Executable="WinGetServer\WindowsPackageManagerServer.exe" DisplayName="Windows Package Manager Configuration Server">
-              <com:Class Id ="C9ED7917-66AB-4E31-A92A-F65F18EF7933" DisplayName="Configuration Statics Server">
-              </com:Class>
-            </com:ExeServer>
-          </com:ComServer>
-        </com:Extension>
-      </Extensions>
-    </Application>
-  </Applications>
-  <Extensions>
-    <Extension Category="windows.activatableClass.proxyStub">
-      <ProxyStub ClassId="00000355-0000-0000-C000-000000000046">
-        <Path>Microsoft.Management.Configuration.winmd</Path>
-        <Interface Name="Windows.Foundation.Collections.IIterable`1&lt;Microsoft.Management.Configuration.ConfigurationUnit&gt;" InterfaceId="0BB82BF3-EC6D-55DB-B399-08813A4EB204" />
-        <Interface Name="Windows.Foundation.Collections.IIterable`1&lt;Microsoft.Management.Configuration.ConfigurationSet&gt;" InterfaceId="6D54B059-3766-5DC9-81E3-83587EB3A58E" />
-        <Interface Name="Windows.Foundation.Collections.IIterable`1&lt;Microsoft.Management.Configuration.ConfigurationConflict&gt;" InterfaceId="41A1F29F-518B-5776-BCF2-E42FC9DDE32A" />
-        <Interface Name="Windows.Foundation.Collections.IIterable`1&lt;Microsoft.Management.Configuration.ConfigurationParameter&gt;" InterfaceId="4257159F-6172-5202-A45D-4C4303A6C2C2" />
-        <Interface Name="Windows.Foundation.Collections.IIterable`1&lt;Microsoft.Management.Configuration.IConfigurationUnitSettingDetails&gt;" InterfaceId="FC91924A-215F-50A7-9AEE-254B4D7A50CB" />
-        <Interface Name="Windows.Foundation.Collections.IIterable`1&lt;Microsoft.Management.Configuration.ConfigurationConflictSetting&gt;" InterfaceId="EB1E5A3C-A444-5394-B7B3-F1593937E31E" />
-        <Interface Name="Windows.Foundation.Collections.IIterable`1&lt;Microsoft.Management.Configuration.GetConfigurationUnitDetailsResult&gt;" InterfaceId="3A034399-0F2B-51C2-A9C5-4BC6E9940068" />
-        <Interface Name="Windows.Foundation.Collections.IIterable`1&lt;Microsoft.Management.Configuration.ApplyConfigurationUnitResult&gt;" InterfaceId="0E2334B9-8431-5A9D-B3AA-62D4FB5B5749" />
-        <Interface Name="Windows.Foundation.Collections.IIterable`1&lt;Microsoft.Management.Configuration.TestConfigurationUnitResult&gt;" InterfaceId="73848262-86D4-5FFC-8353-8408C4E649DE" />
-        <Interface Name="Windows.Foundation.Collections.IIterable`1&lt;Microsoft.Management.Configuration.IApplyGroupMemberSettingsResult&gt;" InterfaceId="5086070C-F468-5B00-8352-50FB420BA8B0" />
-        <Interface Name="Windows.Foundation.Collections.IIterable`1&lt;Microsoft.Management.Configuration.ITestSettingsResult&gt;" InterfaceId="2D28E6AA-7036-5D78-9B58-9456F1E332FE" />
-        <Interface Name="Microsoft.Management.Configuration.IConfigurationUnitProcessorDetails2" InterfaceId="E89623ED-76E2-5145-B920-D09659554E35" />
-        <Interface Name="Microsoft.Management.Configuration.IGetAllSettingsConfigurationUnitProcessor" InterfaceId="72EB8304-D8D3-57D4-9940-7C1C4AD8C40C" />
-        <Interface Name="Microsoft.Management.Configuration.IConfigurationStatics2" InterfaceId="540BE073-F2EF-5375-83AA-8E23086B0669" />
-      </ProxyStub>
-    </Extension>
-    <!-- This entry forces the package registration to process the windows.activatableClass.proxyStub extension above. -->
-    <Extension Category="windows.activatableClass.inProcessServer">
-      <InProcessServer>
-        <Path>WindowsPackageManager.dll</Path>
-        <ActivatableClass ActivatableClassId="Placeholder.Activatable.Class.Do.Not.Use" ThreadingModel="STA" />
-      </InProcessServer>
-    </Extension>
-  </Extensions>
-  <Capabilities>
-    <rescap:Capability Name="runFullTrust" />
-    <rescap:Capability Name="packageManagement" />
-    <rescap:Capability Name="unvirtualizedResources" />
-  </Capabilities>
-</Package>
+<?xml version="1.0" encoding="utf-8"?>
+<Package 
+  xmlns="http://schemas.microsoft.com/appx/manifest/foundation/windows10"
+  xmlns:uap="http://schemas.microsoft.com/appx/manifest/uap/windows10"
+  xmlns:uap3="http://schemas.microsoft.com/appx/manifest/uap/windows10/3"
+  xmlns:uap5="http://schemas.microsoft.com/appx/manifest/uap/windows10/5"
+  xmlns:rescap="http://schemas.microsoft.com/appx/manifest/foundation/windows10/restrictedcapabilities"
+  xmlns:com="http://schemas.microsoft.com/appx/manifest/com/windows10"
+  xmlns:desktop6="http://schemas.microsoft.com/appx/manifest/desktop/windows10/6"
+  IgnorableNamespaces="uap uap3 uap5 rescap">
+  <Identity Name="WinGetDevCLI" Publisher="CN=Microsoft Corporation, O=Microsoft Corporation, L=Redmond, S=Washington, C=US" Version="0.0.2.0" />
+  <Properties>
+    <DisplayName>WinGet Dev CLI</DisplayName>
+    <PublisherDisplayName>Microsoft Corporation</PublisherDisplayName>
+    <Logo>Images\StoreLogo.png</Logo>
+    <desktop6:FileSystemWriteVirtualization>disabled</desktop6:FileSystemWriteVirtualization>
+    <desktop6:RegistryWriteVirtualization>disabled</desktop6:RegistryWriteVirtualization>
+  </Properties>
+  <Dependencies>
+    <!-- Minimum supported version is 1809 (October 2018 Update, aka RS5) -->
+    <TargetDeviceFamily Name="Windows.Desktop" MinVersion="10.0.17763.0" MaxVersionTested="10.0.19033.0" />
+  </Dependencies>
+  <Resources>
+    <Resource Language="x-generate" />
+  </Resources>
+  <Applications>
+    <Application Id="WinGetDev" Executable="AppInstallerCLI\winget.exe" EntryPoint="Windows.FullTrustApplication">
+      <uap:VisualElements DisplayName="WinGet Dev Client" Square150x150Logo="Images\MedTile.png" Square44x44Logo="Images\AppList.png" Description="The WinGet dev client." BackgroundColor="#0078d7" AppListEntry="none" >
+        <uap:DefaultTile/>
+      </uap:VisualElements >
+      <Extensions>
+        <uap3:Extension Category="windows.appExtensionHost">
+          <uap3:AppExtensionHost>
+            <uap3:Name>com.microsoft.winget.source</uap3:Name>
+          </uap3:AppExtensionHost>
+        </uap3:Extension>
+        <uap5:Extension Category="windows.appExecutionAlias">
+          <uap5:AppExecutionAlias>
+            <uap5:ExecutionAlias Alias="WinGetDev.exe" />
+          </uap5:AppExecutionAlias>
+        </uap5:Extension>
+        <uap3:Extension Category="windows.fileTypeAssociation">
+          <uap3:FileTypeAssociation Name="configuration" Parameters="configure &quot;%1&quot; --wait">
+            <uap:SupportedFileTypes>
+              <uap:FileType>.wingetdev</uap:FileType>
+            </uap:SupportedFileTypes>
+            <uap:DisplayName>WinGetDev configuration file</uap:DisplayName>
+          </uap3:FileTypeAssociation>
+        </uap3:Extension>
+      </Extensions>
+    </Application>
+    <Application Id="WinGetComServer" Executable="WinGetServer\WindowsPackageManagerServer.exe" EntryPoint="Windows.FullTrustApplication">
+      <uap:VisualElements DisplayName="WinGet Dev COM Server" Square150x150Logo="Images\MedTile.png" Square44x44Logo="Images\AppList.png" Description="The WinGet COM server." BackgroundColor="#0078d7" AppListEntry="none" >
+        <uap:DefaultTile/>
+      </uap:VisualElements >
+      <Extensions>
+        <uap5:Extension Category="windows.appExecutionAlias">
+          <uap5:AppExecutionAlias>
+            <uap5:ExecutionAlias Alias="WindowsPackageManagerServerDev.exe" />
+          </uap5:AppExecutionAlias>
+        </uap5:Extension>
+        <com:Extension Category="windows.comServer">
+          <com:ComServer>
+            <com:ExeServer Executable="WinGetServer\WindowsPackageManagerServer.exe" DisplayName="Windows Package Manager Server" LaunchAndActivationPermission="O:SYG:SYD:(A;;11;;;IU)(A;;11;;;SY)(A;;11;;;BA)(A;;11;;;AC)S:P(ML;;NX;;;S-1-16-8192)">
+              <com:Class Id ="74CB3139-B7C5-4B9E-9388-E6616DEA288C" DisplayName="PackageManager Server">
+              </com:Class>
+              <com:Class Id ="1BD8FF3A-EC50-4F69-AEEE-DF4C9D3BAA96" DisplayName="FindPackagesOptions Server">
+              </com:Class>
+              <com:Class Id ="EE160901-B317-4EA7-9CC6-5355C6D7D8A7" DisplayName="CreateCompositePackageCatalogOptions Server">
+              </com:Class>
+              <com:Class Id ="44FE0580-62F7-44D4-9E91-AA9614AB3E86" DisplayName="InstallOptions Server">
+              </com:Class>
+              <com:Class Id ="3F85B9F4-487A-4C48-9035-2903F8A6D9E8" DisplayName="PackageMatchFilter Server">
+              </com:Class>
+              <com:Class Id ="AA2A5C04-1AD9-46C4-B74F-6B334AD7EB8C" DisplayName="UninstallOptions Server">
+              </com:Class>
+              <com:Class Id ="8EF324ED-367C-4880-83E5-BB2ABD0B72F6" DisplayName="DownloadOptions Server">
+              </com:Class>
+              <com:Class Id ="6484A61D-50FA-41F0-B71E-F4370C6EB37C" DisplayName="AuthenticationArguments Server">
+              </com:Class>
+              <com:Class Id ="E62BB1E7-C7B2-4AEC-9E28-FB649B30FF03" DisplayName="RepairOptions Server">
+              </com:Class>
+              <com:Class Id="D58C7E4C-70E6-476C-A5D4-80341ED80252" DisplayName="AddPackageCatalogOptions Server">
+              </com:Class>
+            </com:ExeServer>
+          </com:ComServer>
+        </com:Extension>
+        <com:Extension Category="windows.comServer">
+          <com:ComServer>
+            <com:ExeServer Executable="WinGetServer\WindowsPackageManagerServer.exe" DisplayName="Windows Package Manager Configuration Server">
+              <com:Class Id ="C9ED7917-66AB-4E31-A92A-F65F18EF7933" DisplayName="Configuration Statics Server">
+              </com:Class>
+            </com:ExeServer>
+          </com:ComServer>
+        </com:Extension>
+      </Extensions>
+    </Application>
+  </Applications>
+  <Extensions>
+    <Extension Category="windows.activatableClass.proxyStub">
+      <ProxyStub ClassId="00000355-0000-0000-C000-000000000046">
+        <Path>Microsoft.Management.Configuration.winmd</Path>
+        <Interface Name="Windows.Foundation.Collections.IIterable`1&lt;Microsoft.Management.Configuration.ConfigurationUnit&gt;" InterfaceId="0BB82BF3-EC6D-55DB-B399-08813A4EB204" />
+        <Interface Name="Windows.Foundation.Collections.IIterable`1&lt;Microsoft.Management.Configuration.ConfigurationSet&gt;" InterfaceId="6D54B059-3766-5DC9-81E3-83587EB3A58E" />
+        <Interface Name="Windows.Foundation.Collections.IIterable`1&lt;Microsoft.Management.Configuration.ConfigurationConflict&gt;" InterfaceId="41A1F29F-518B-5776-BCF2-E42FC9DDE32A" />
+        <Interface Name="Windows.Foundation.Collections.IIterable`1&lt;Microsoft.Management.Configuration.ConfigurationParameter&gt;" InterfaceId="4257159F-6172-5202-A45D-4C4303A6C2C2" />
+        <Interface Name="Windows.Foundation.Collections.IIterable`1&lt;Microsoft.Management.Configuration.IConfigurationUnitSettingDetails&gt;" InterfaceId="FC91924A-215F-50A7-9AEE-254B4D7A50CB" />
+        <Interface Name="Windows.Foundation.Collections.IIterable`1&lt;Microsoft.Management.Configuration.ConfigurationConflictSetting&gt;" InterfaceId="EB1E5A3C-A444-5394-B7B3-F1593937E31E" />
+        <Interface Name="Windows.Foundation.Collections.IIterable`1&lt;Microsoft.Management.Configuration.GetConfigurationUnitDetailsResult&gt;" InterfaceId="3A034399-0F2B-51C2-A9C5-4BC6E9940068" />
+        <Interface Name="Windows.Foundation.Collections.IIterable`1&lt;Microsoft.Management.Configuration.ApplyConfigurationUnitResult&gt;" InterfaceId="0E2334B9-8431-5A9D-B3AA-62D4FB5B5749" />
+        <Interface Name="Windows.Foundation.Collections.IIterable`1&lt;Microsoft.Management.Configuration.TestConfigurationUnitResult&gt;" InterfaceId="73848262-86D4-5FFC-8353-8408C4E649DE" />
+        <Interface Name="Windows.Foundation.Collections.IIterable`1&lt;Microsoft.Management.Configuration.IApplyGroupMemberSettingsResult&gt;" InterfaceId="5086070C-F468-5B00-8352-50FB420BA8B0" />
+        <Interface Name="Windows.Foundation.Collections.IIterable`1&lt;Microsoft.Management.Configuration.ITestSettingsResult&gt;" InterfaceId="2D28E6AA-7036-5D78-9B58-9456F1E332FE" />
+        <Interface Name="Microsoft.Management.Configuration.IConfigurationUnitProcessorDetails2" InterfaceId="E89623ED-76E2-5145-B920-D09659554E35" />
+        <Interface Name="Microsoft.Management.Configuration.IGetAllSettingsConfigurationUnitProcessor" InterfaceId="72EB8304-D8D3-57D4-9940-7C1C4AD8C40C" />
+        <Interface Name="Microsoft.Management.Configuration.IConfigurationStatics2" InterfaceId="540BE073-F2EF-5375-83AA-8E23086B0669" />
+      </ProxyStub>
+    </Extension>
+    <!-- This entry forces the package registration to process the windows.activatableClass.proxyStub extension above. -->
+    <Extension Category="windows.activatableClass.inProcessServer">
+      <InProcessServer>
+        <Path>WindowsPackageManager.dll</Path>
+        <ActivatableClass ActivatableClassId="Placeholder.Activatable.Class.Do.Not.Use" ThreadingModel="STA" />
+      </InProcessServer>
+    </Extension>
+  </Extensions>
+  <Capabilities>
+    <rescap:Capability Name="runFullTrust" />
+    <rescap:Capability Name="packageManagement" />
+    <rescap:Capability Name="unvirtualizedResources" />
+  </Capabilities>
+</Package>