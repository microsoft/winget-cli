--- conflicted
+++ resolved
@@ -1,106 +1,102 @@
-// -----------------------------------------------------------------------------
-// <copyright file="UnitTestFixture.cs" company="Microsoft Corporation">
-//     Copyright (c) Microsoft Corporation. Licensed under the MIT License.
-// </copyright>
-// -----------------------------------------------------------------------------
-
-namespace Microsoft.Management.Configuration.UnitTests.Fixtures
-{
-    using System;
-    using System.IO;
-    using System.Management.Automation.Runspaces;
-    using System.Reflection;
-    using Microsoft.Management.Configuration.Processor;
-    using Microsoft.Management.Configuration.Processor.DscModule;
-    using Microsoft.Management.Configuration.Processor.ProcessorEnvironments;
-    using Microsoft.Management.Configuration.Processor.Runspaces;
-    using Moq;
-    using Xunit.Abstractions;
-    using static Microsoft.Management.Configuration.Processor.Constants.PowerShellConstants;
-
-    /// <summary>
-    /// Unit test fixture.
-    /// </summary>
-    public class UnitTestFixture
-    {
-        /// <summary>
-        /// Initializes a new instance of the <see cref="UnitTestFixture"/> class.
-        /// </summary>
-        /// <param name="messageSink">The message sink for the fixture.</param>
-        public UnitTestFixture(IMessageSink messageSink)
-        {
-            this.MessageSink = messageSink;
-
-            string assemblyPath = Path.GetDirectoryName(Assembly.GetExecutingAssembly().Location)
-                ?? throw new ArgumentException();
-
-            this.TestModulesPath = Path.Combine(assemblyPath, "TestCollateral", "PowerShellModules");
-            if (!Directory.Exists(this.TestModulesPath))
-            {
-                throw new DirectoryNotFoundException(this.TestModulesPath);
-            }
-
-            string? gitSearchPath = Path.GetDirectoryName(assemblyPath);
-
-            while (!string.IsNullOrEmpty(gitSearchPath))
-            {
-                if (Directory.Exists(Path.Combine(gitSearchPath, ".git")))
-                {
-                    break;
-                }
-
-                gitSearchPath = Path.GetDirectoryName(gitSearchPath);
-            }
-
-            this.GitRootPath = gitSearchPath ?? throw new DirectoryNotFoundException("git root path");
-
-            this.ExternalModulesPath = Path.Combine(this.GitRootPath, "src", "PowerShell", "ExternalModules");
-            if (!Directory.Exists(this.ExternalModulesPath))
-            {
-                throw new DirectoryNotFoundException(this.ExternalModulesPath);
-            }
-        }
-
-        /// <summary>
-        /// Gets the message sink for the fixture.
-        /// </summary>
-        public IMessageSink MessageSink { get; private init; }
-
-        /// <summary>
-        /// Gets the test module path.
-        /// </summary>
-        public string TestModulesPath { get; }
-
-        /// <summary>
-        /// Gets the git root path.
-        /// </summary>
-        public string GitRootPath { get; }
-
-        /// <summary>
-        /// Gets the external module path.
-        /// </summary>
-        public string ExternalModulesPath { get; }
-
-        /// <summary>
-        /// Creates a runspace adding the test module path.
-        /// </summary>
-        /// <returns>PowerShellRunspace.</returns>
-        internal IProcessorEnvironment PrepareTestProcessorEnvironment(bool validate = false)
-        {
-<<<<<<< HEAD
-            var processorEnv = new ProcessorEnvironmentFactory(ConfigurationProcessorType.Hosted).CreateEnvironment();
-            processorEnv.PrependPSModulePath(this.ExternalModulesPath);
-=======
-            var processorEnv = new ProcessorEnvironmentFactory(ConfigurationProcessorType.Hosted).CreateEnvironment(null);
->>>>>>> 0d542092
-            processorEnv.PrependPSModulePath(this.TestModulesPath);
-
-            if (validate)
-            {
-                processorEnv.ValidateRunspace();
-            }
-
-            return processorEnv;
-        }
-    }
-}
+// -----------------------------------------------------------------------------
+// <copyright file="UnitTestFixture.cs" company="Microsoft Corporation">
+//     Copyright (c) Microsoft Corporation. Licensed under the MIT License.
+// </copyright>
+// -----------------------------------------------------------------------------
+
+namespace Microsoft.Management.Configuration.UnitTests.Fixtures
+{
+    using System;
+    using System.IO;
+    using System.Management.Automation.Runspaces;
+    using System.Reflection;
+    using Microsoft.Management.Configuration.Processor;
+    using Microsoft.Management.Configuration.Processor.DscModule;
+    using Microsoft.Management.Configuration.Processor.ProcessorEnvironments;
+    using Microsoft.Management.Configuration.Processor.Runspaces;
+    using Moq;
+    using Xunit.Abstractions;
+    using static Microsoft.Management.Configuration.Processor.Constants.PowerShellConstants;
+
+    /// <summary>
+    /// Unit test fixture.
+    /// </summary>
+    public class UnitTestFixture
+    {
+        /// <summary>
+        /// Initializes a new instance of the <see cref="UnitTestFixture"/> class.
+        /// </summary>
+        /// <param name="messageSink">The message sink for the fixture.</param>
+        public UnitTestFixture(IMessageSink messageSink)
+        {
+            this.MessageSink = messageSink;
+
+            string assemblyPath = Path.GetDirectoryName(Assembly.GetExecutingAssembly().Location)
+                ?? throw new ArgumentException();
+
+            this.TestModulesPath = Path.Combine(assemblyPath, "TestCollateral", "PowerShellModules");
+            if (!Directory.Exists(this.TestModulesPath))
+            {
+                throw new DirectoryNotFoundException(this.TestModulesPath);
+            }
+
+            string? gitSearchPath = Path.GetDirectoryName(assemblyPath);
+
+            while (!string.IsNullOrEmpty(gitSearchPath))
+            {
+                if (Directory.Exists(Path.Combine(gitSearchPath, ".git")))
+                {
+                    break;
+                }
+
+                gitSearchPath = Path.GetDirectoryName(gitSearchPath);
+            }
+
+            this.GitRootPath = gitSearchPath ?? throw new DirectoryNotFoundException("git root path");
+
+            this.ExternalModulesPath = Path.Combine(this.GitRootPath, "src", "PowerShell", "ExternalModules");
+            if (!Directory.Exists(this.ExternalModulesPath))
+            {
+                throw new DirectoryNotFoundException(this.ExternalModulesPath);
+            }
+        }
+
+        /// <summary>
+        /// Gets the message sink for the fixture.
+        /// </summary>
+        public IMessageSink MessageSink { get; private init; }
+
+        /// <summary>
+        /// Gets the test module path.
+        /// </summary>
+        public string TestModulesPath { get; }
+
+        /// <summary>
+        /// Gets the git root path.
+        /// </summary>
+        public string GitRootPath { get; }
+
+        /// <summary>
+        /// Gets the external module path.
+        /// </summary>
+        public string ExternalModulesPath { get; }
+
+        /// <summary>
+        /// Creates a runspace adding the test module path.
+        /// </summary>
+        /// <returns>PowerShellRunspace.</returns>
+        internal IProcessorEnvironment PrepareTestProcessorEnvironment(bool validate = false)
+        {
+            var processorEnv = new ProcessorEnvironmentFactory(ConfigurationProcessorType.Hosted).CreateEnvironment(null);
+            processorEnv.PrependPSModulePath(this.ExternalModulesPath);
+            processorEnv.PrependPSModulePath(this.TestModulesPath);
+
+            if (validate)
+            {
+                processorEnv.ValidateRunspace();
+            }
+
+            return processorEnv;
+        }
+    }
+}