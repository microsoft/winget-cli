--- conflicted
+++ resolved
@@ -1,161 +1,145 @@
-// -----------------------------------------------------------------------------
-// <copyright file="TestDSCv3.cs" company="Microsoft Corporation">
-//     Copyright (c) Microsoft Corporation. Licensed under the MIT License.
-// </copyright>
-// -----------------------------------------------------------------------------
-
-namespace Microsoft.Management.Configuration.UnitTests.Helpers
-{
-    using System.Collections.Generic;
-    using Microsoft.Management.Configuration.Processor.DSCv3.Helpers;
-    using Microsoft.Management.Configuration.Processor.DSCv3.Model;
-    using Microsoft.Management.Configuration.Processor.Helpers;
-
-    /// <summary>
-    /// Implements IDSCv3 for tests.
-    /// </summary>
-    internal class TestDSCv3 : IDSCv3
-    {
-        /// <summary>
-        /// The delegate type for GetResourceByType.
-        /// </summary>
-        /// <param name="resourceType">The type name of the resource.</param>
-        /// <returns>A single resource item.</returns>
-        internal delegate IResourceListItem? GetResourceByTypeDelegateType(string resourceType);
-
-        /// <summary>
-        /// The delegate type for GetResourceSettings.
-        /// </summary>
-        /// <param name="unitInternal">The unit to get.</param>
-        /// <returns>A get result.</returns>
-        internal delegate IResourceGetItem GetResourceSettingsDelegateType(ConfigurationUnitInternal unitInternal);
-
-        /// <summary>
-        /// The delegate type for SetResourceSettings.
-        /// </summary>
-        /// <param name="unitInternal">The unit to set.</param>
-        /// <returns>A set result.</returns>
-        internal delegate IResourceSetItem SetResourceSettingsDelegateType(ConfigurationUnitInternal unitInternal);
-
-        /// <summary>
-        /// The delegate type for TestResource.
-        /// </summary>
-        /// <param name="unitInternal">The unit to test.</param>
-        /// <returns>A test result.</returns>
-        internal delegate IResourceTestItem TestResourceDelegateType(ConfigurationUnitInternal unitInternal);
-
-        /// <summary>
-        /// The delegate type for TestResource.
-        /// </summary>
-        /// <param name="unitInternal">The unit to test.</param>
-        /// <returns>A test result.</returns>
-        internal delegate IList<IResourceExportItem> ExportResourceDelegateType(ConfigurationUnitInternal unitInternal);
-
-        /// <summary>
-        /// Gets or sets the GetResourceByType result.
-        /// </summary>
-        public IResourceListItem? GetResourceByTypeResult { get; set; }
-
-        /// <summary>
-        /// Gets or sets the GetResourceByType delegate.
-        /// </summary>
-        public GetResourceByTypeDelegateType? GetResourceByTypeDelegate { get; set; }
-
-        /// <summary>
-        /// Gets or sets the GetResourceSettings result.
-        /// </summary>
-        public IResourceGetItem? GetResourceSettingsResult { get; set; }
-
-        /// <summary>
-        /// Gets or sets the GetResourceSettings delegate.
-        /// </summary>
-        public GetResourceSettingsDelegateType? GetResourceSettingsDelegate { get; set; }
-
-        /// <summary>
-        /// Gets or sets the SetResourceSettings result.
-        /// </summary>
-        public IResourceSetItem? SetResourceSettingsResult { get; set; }
-
-        /// <summary>
-        /// Gets or sets the SetResourceSettings delegate.
-        /// </summary>
-        public SetResourceSettingsDelegateType? SetResourceSettingsDelegate { get; set; }
-
-        /// <summary>
-        /// Gets or sets the TestResource result.
-        /// </summary>
-        public IResourceTestItem? TestResourceResult { get; set; }
-
-        /// <summary>
-        /// Gets or sets the TestResource delegate.
-        /// </summary>
-        public TestResourceDelegateType? TestResourceDelegate { get; set; }
-
-        /// <summary>
-        /// Gets or sets the ExportResource result.
-        /// </summary>
-        public IList<IResourceExportItem>? ExportResourceResult { get; set; }
-
-        /// <summary>
-        /// Gets or sets the ExportResource delegate.
-        /// </summary>
-        public ExportResourceDelegateType? ExportResourceDelegate { get; set; }
-
-        /// <summary>
-        /// Gets or sets the GetAllResources result.
-        /// </summary>
-        public List<IResourceListItem>? GetAllResourcesResult { get; set; }
-
-        /// <inheritdoc/>
-<<<<<<< HEAD
-        public IResourceListItem? GetResourceByType(string resourceType, ProcessorRunSettings? runSettings)
-=======
-        public IResourceListItem? GetResourceByType(string resourceType)
->>>>>>> 39b8b5a9
-        {
-            return this.GetResourceByTypeResult ?? this.GetResourceByTypeDelegate?.Invoke(resourceType);
-        }
-
-        /// <inheritdoc/>
-<<<<<<< HEAD
-        public IResourceGetItem GetResourceSettings(ConfigurationUnitInternal unitInternal, ProcessorRunSettings? runSettings)
-=======
-        public IResourceGetItem GetResourceSettings(ConfigurationUnitInternal unitInternal)
->>>>>>> 39b8b5a9
-        {
-            return this.GetResourceSettingsResult ?? this.GetResourceSettingsDelegate?.Invoke(unitInternal) ?? throw new System.NotImplementedException();
-        }
-
-        /// <inheritdoc/>
-<<<<<<< HEAD
-        public IResourceSetItem SetResourceSettings(ConfigurationUnitInternal unitInternal, ProcessorRunSettings? runSettings)
-=======
-        public IResourceSetItem SetResourceSettings(ConfigurationUnitInternal unitInternal)
->>>>>>> 39b8b5a9
-        {
-            return this.SetResourceSettingsResult ?? this.SetResourceSettingsDelegate?.Invoke(unitInternal) ?? throw new System.NotImplementedException();
-        }
-
-        /// <inheritdoc/>
-<<<<<<< HEAD
-        public IResourceTestItem TestResource(ConfigurationUnitInternal unitInternal, ProcessorRunSettings? runSettings)
-=======
-        public IResourceTestItem TestResource(ConfigurationUnitInternal unitInternal)
->>>>>>> 39b8b5a9
-        {
-            return this.TestResourceResult ?? this.TestResourceDelegate?.Invoke(unitInternal) ?? throw new System.NotImplementedException();
-        }
-
-        /// <inheritdoc/>
-        public IList<IResourceExportItem> ExportResource(ConfigurationUnitInternal unitInternal)
-        {
-            return this.ExportResourceResult ?? this.ExportResourceDelegate?.Invoke(unitInternal) ?? throw new System.NotImplementedException();
-        }
-
-        /// <inheritdoc/>
-        public List<IResourceListItem> GetAllResources(ProcessorRunSettings? runSettings)
-        {
-            return this.GetAllResourcesResult ?? throw new System.NotImplementedException();
-        }
-    }
-}
+// -----------------------------------------------------------------------------
+// <copyright file="TestDSCv3.cs" company="Microsoft Corporation">
+//     Copyright (c) Microsoft Corporation. Licensed under the MIT License.
+// </copyright>
+// -----------------------------------------------------------------------------
+
+namespace Microsoft.Management.Configuration.UnitTests.Helpers
+{
+    using System.Collections.Generic;
+    using Microsoft.Management.Configuration.Processor.DSCv3.Helpers;
+    using Microsoft.Management.Configuration.Processor.DSCv3.Model;
+    using Microsoft.Management.Configuration.Processor.Helpers;
+
+    /// <summary>
+    /// Implements IDSCv3 for tests.
+    /// </summary>
+    internal class TestDSCv3 : IDSCv3
+    {
+        /// <summary>
+        /// The delegate type for GetResourceByType.
+        /// </summary>
+        /// <param name="resourceType">The type name of the resource.</param>
+        /// <returns>A single resource item.</returns>
+        internal delegate IResourceListItem? GetResourceByTypeDelegateType(string resourceType);
+
+        /// <summary>
+        /// The delegate type for GetResourceSettings.
+        /// </summary>
+        /// <param name="unitInternal">The unit to get.</param>
+        /// <returns>A get result.</returns>
+        internal delegate IResourceGetItem GetResourceSettingsDelegateType(ConfigurationUnitInternal unitInternal);
+
+        /// <summary>
+        /// The delegate type for SetResourceSettings.
+        /// </summary>
+        /// <param name="unitInternal">The unit to set.</param>
+        /// <returns>A set result.</returns>
+        internal delegate IResourceSetItem SetResourceSettingsDelegateType(ConfigurationUnitInternal unitInternal);
+
+        /// <summary>
+        /// The delegate type for TestResource.
+        /// </summary>
+        /// <param name="unitInternal">The unit to test.</param>
+        /// <returns>A test result.</returns>
+        internal delegate IResourceTestItem TestResourceDelegateType(ConfigurationUnitInternal unitInternal);
+
+        /// <summary>
+        /// The delegate type for TestResource.
+        /// </summary>
+        /// <param name="unitInternal">The unit to test.</param>
+        /// <returns>A test result.</returns>
+        internal delegate IList<IResourceExportItem> ExportResourceDelegateType(ConfigurationUnitInternal unitInternal);
+
+        /// <summary>
+        /// Gets or sets the GetResourceByType result.
+        /// </summary>
+        public IResourceListItem? GetResourceByTypeResult { get; set; }
+
+        /// <summary>
+        /// Gets or sets the GetResourceByType delegate.
+        /// </summary>
+        public GetResourceByTypeDelegateType? GetResourceByTypeDelegate { get; set; }
+
+        /// <summary>
+        /// Gets or sets the GetResourceSettings result.
+        /// </summary>
+        public IResourceGetItem? GetResourceSettingsResult { get; set; }
+
+        /// <summary>
+        /// Gets or sets the GetResourceSettings delegate.
+        /// </summary>
+        public GetResourceSettingsDelegateType? GetResourceSettingsDelegate { get; set; }
+
+        /// <summary>
+        /// Gets or sets the SetResourceSettings result.
+        /// </summary>
+        public IResourceSetItem? SetResourceSettingsResult { get; set; }
+
+        /// <summary>
+        /// Gets or sets the SetResourceSettings delegate.
+        /// </summary>
+        public SetResourceSettingsDelegateType? SetResourceSettingsDelegate { get; set; }
+
+        /// <summary>
+        /// Gets or sets the TestResource result.
+        /// </summary>
+        public IResourceTestItem? TestResourceResult { get; set; }
+
+        /// <summary>
+        /// Gets or sets the TestResource delegate.
+        /// </summary>
+        public TestResourceDelegateType? TestResourceDelegate { get; set; }
+
+        /// <summary>
+        /// Gets or sets the ExportResource result.
+        /// </summary>
+        public IList<IResourceExportItem>? ExportResourceResult { get; set; }
+
+        /// <summary>
+        /// Gets or sets the ExportResource delegate.
+        /// </summary>
+        public ExportResourceDelegateType? ExportResourceDelegate { get; set; }
+
+        /// <summary>
+        /// Gets or sets the GetAllResources result.
+        /// </summary>
+        public List<IResourceListItem>? GetAllResourcesResult { get; set; }
+
+        /// <inheritdoc/>
+        public IResourceListItem? GetResourceByType(string resourceType, ProcessorRunSettings? runSettings)
+        {
+            return this.GetResourceByTypeResult ?? this.GetResourceByTypeDelegate?.Invoke(resourceType);
+        }
+
+        /// <inheritdoc/>
+        public IResourceGetItem GetResourceSettings(ConfigurationUnitInternal unitInternal, ProcessorRunSettings? runSettings)
+        {
+            return this.GetResourceSettingsResult ?? this.GetResourceSettingsDelegate?.Invoke(unitInternal) ?? throw new System.NotImplementedException();
+        }
+
+        /// <inheritdoc/>
+        public IResourceSetItem SetResourceSettings(ConfigurationUnitInternal unitInternal, ProcessorRunSettings? runSettings)
+        {
+            return this.SetResourceSettingsResult ?? this.SetResourceSettingsDelegate?.Invoke(unitInternal) ?? throw new System.NotImplementedException();
+        }
+
+        /// <inheritdoc/>
+        public IResourceTestItem TestResource(ConfigurationUnitInternal unitInternal, ProcessorRunSettings? runSettings)
+        {
+            return this.TestResourceResult ?? this.TestResourceDelegate?.Invoke(unitInternal) ?? throw new System.NotImplementedException();
+        }
+
+        /// <inheritdoc/>
+        public IList<IResourceExportItem> ExportResource(ConfigurationUnitInternal unitInternal)
+        {
+            return this.ExportResourceResult ?? this.ExportResourceDelegate?.Invoke(unitInternal) ?? throw new System.NotImplementedException();
+        }
+
+        /// <inheritdoc/>
+        public List<IResourceListItem> GetAllResources(ProcessorRunSettings? runSettings)
+        {
+            return this.GetAllResourcesResult ?? throw new System.NotImplementedException();
+        }
+    }
+}