--- conflicted
+++ resolved
@@ -1,798 +1,790 @@
-// -----------------------------------------------------------------------------
-// <copyright file="OpenConfigurationSetTests.cs" company="Microsoft Corporation">
-//     Copyright (c) Microsoft Corporation. Licensed under the MIT License.
-// </copyright>
-// -----------------------------------------------------------------------------
-
-namespace Microsoft.Management.Configuration.UnitTests.Tests
-{
-    using System;
-    using System.Collections.Generic;
-    using System.Linq;
-    using System.Runtime.InteropServices;
-    using Microsoft.Management.Configuration.Processor.Extensions;
-    using Microsoft.Management.Configuration.UnitTests.Fixtures;
-    using Microsoft.Management.Configuration.UnitTests.Helpers;
-    using Microsoft.VisualBasic;
-    using Newtonsoft.Json.Linq;
-    using Windows.Foundation.Collections;
-    using Windows.Storage.Streams;
-    using WinRT;
-    using Xunit;
-    using Xunit.Abstractions;
-
-    /// <summary>
-    /// Unit tests for parsing configuration sets from streams.
-    /// </summary>
-    [Collection("UnitTestCollection")]
-    [OutOfProc]
-    public class OpenConfigurationSetTests : ConfigurationProcessorTestBase
-    {
-        /// <summary>
-        /// The directives key for the module property.
-        /// </summary>
-        internal const string ModuleDirective = "module";
-
-        /// <summary>
-        /// Initializes a new instance of the <see cref="OpenConfigurationSetTests"/> class.
-        /// </summary>
-        /// <param name="fixture">Unit test fixture.</param>
-        /// <param name="log">Log helper.</param>
-        public OpenConfigurationSetTests(UnitTestFixture fixture, ITestOutputHelper log)
-            : base(fixture, log)
-        {
-        }
-
-        /// <summary>
-        /// Passes a null stream as input.
-        /// </summary>
-        [Fact]
-        public void NullStream()
-        {
-            ConfigurationProcessor processor = this.CreateConfigurationProcessorWithDiagnostics();
-
-            OpenConfigurationSetResult result = processor.OpenConfigurationSet(null);
-            Assert.Null(result.Set);
-            Assert.IsType<NullReferenceException>(result.ResultCode);
-            Assert.Equal(string.Empty, result.Field);
-        }
-
-        /// <summary>
-        /// Passes an empty stream as input.
-        /// </summary>
-        [Fact]
-        public void EmptyStream()
-        {
-            ConfigurationProcessor processor = this.CreateConfigurationProcessorWithDiagnostics();
-
-            OpenConfigurationSetResult result = processor.OpenConfigurationSet(this.CreateStream(string.Empty));
-            Assert.Null(result.Set);
-            Assert.NotNull(result.ResultCode);
-            Assert.Equal(Errors.WINGET_CONFIG_ERROR_INVALID_YAML, result.ResultCode.HResult);
-            Assert.Equal(string.Empty, result.Field);
-            Assert.Equal(0U, result.Line);
-            Assert.Equal(0U, result.Column);
-        }
-
-        /// <summary>
-        /// Passes a stream with a single null byte in it.
-        /// </summary>
-        [Fact]
-        public void NullByteStream()
-        {
-            ConfigurationProcessor processor = this.CreateConfigurationProcessorWithDiagnostics();
-
-            OpenConfigurationSetResult result = processor.OpenConfigurationSet(this.CreateStream("\0"));
-            Assert.Null(result.Set);
-            Assert.NotNull(result.ResultCode);
-            Assert.Equal(Errors.WINGET_CONFIG_ERROR_INVALID_YAML, result.ResultCode.HResult);
-            Assert.NotEqual(string.Empty, result.Field);
-            Assert.Equal(0U, result.Line);
-            Assert.Equal(0U, result.Column);
-        }
-
-        /// <summary>
-        /// Passes YAML, but it isn't anything like a configuration file.
-        /// </summary>
-        [Fact]
-        public void NotConfigYAML()
-        {
-            ConfigurationProcessor processor = this.CreateConfigurationProcessorWithDiagnostics();
-
-            OpenConfigurationSetResult result = processor.OpenConfigurationSet(this.CreateStream("yaml: yep"));
-            Assert.Null(result.Set);
-            Assert.NotNull(result.ResultCode);
-            Assert.Equal(Errors.WINGET_CONFIG_ERROR_MISSING_FIELD, result.ResultCode.HResult);
-            Assert.Equal("$schema", result.Field);
-            Assert.Equal(0U, result.Line);
-            Assert.Equal(0U, result.Column);
-        }
-
-        /// <summary>
-        /// Passes YAML without a schema version.
-        /// </summary>
-        [Fact]
-        public void NoConfigVersion()
-        {
-            ConfigurationProcessor processor = this.CreateConfigurationProcessorWithDiagnostics();
-
-            OpenConfigurationSetResult result = processor.OpenConfigurationSet(this.CreateStream(@"
-properties:
-  thing: 1
-"));
-            Assert.Null(result.Set);
-            Assert.NotNull(result.ResultCode);
-            Assert.Equal(Errors.WINGET_CONFIG_ERROR_MISSING_FIELD, result.ResultCode.HResult);
-            Assert.Equal("configurationVersion", result.Field);
-            Assert.Equal(0U, result.Line);
-            Assert.Equal(0U, result.Column);
-        }
-
-        /// <summary>
-        /// Passes YAML that appears to be from the distant future.
-        /// </summary>
-        [Fact]
-        public void UnknownConfigVersion()
-        {
-            ConfigurationProcessor processor = this.CreateConfigurationProcessorWithDiagnostics();
-
-            OpenConfigurationSetResult result = processor.OpenConfigurationSet(this.CreateStream(@"
-properties:
-  configurationVersion: 99999999
-"));
-            Assert.Null(result.Set);
-            Assert.NotNull(result.ResultCode);
-            Assert.Equal(Errors.WINGET_CONFIG_ERROR_UNKNOWN_CONFIGURATION_FILE_VERSION, result.ResultCode.HResult);
-            Assert.Equal("configurationVersion", result.Field);
-            Assert.Equal("99999999", result.Value);
-            Assert.Equal(0U, result.Line);
-            Assert.Equal(0U, result.Column);
-        }
-
-        /// <summary>
-        /// Has one of each type of intent to ensure that it is set properly.
-        /// </summary>
-        [Fact]
-        public void EnsureIntent()
-        {
-            ConfigurationProcessor processor = this.CreateConfigurationProcessorWithDiagnostics();
-
-            OpenConfigurationSetResult result = processor.OpenConfigurationSet(this.CreateStream(@"
-properties:
-  configurationVersion: 0.1
-  assertions:
-    - resource: Assert
-  parameters:
-    - resource: Inform
-  resources:
-    - resource: Apply
-"));
-
-            Assert.NotNull(result.Set);
-            Assert.Null(result.ResultCode);
-            Assert.Equal(string.Empty, result.Field);
-
-            var units = result.Set.Units;
-            Assert.Equal(3, units.Count);
-            bool sawAssert = false;
-            bool sawInform = false;
-            bool sawApply = false;
-
-            foreach (var unit in units)
-            {
-                Assert.Equal(unit.Type, unit.Intent.ToString());
-                switch (unit.Intent)
-                {
-                    case ConfigurationUnitIntent.Assert: sawAssert = true; break;
-                    case ConfigurationUnitIntent.Inform: sawInform = true; break;
-                    case ConfigurationUnitIntent.Apply: sawApply = true; break;
-                    default: Assert.Fail("Unknown intent"); break;
-                }
-            }
-
-            Assert.True(sawAssert);
-            Assert.True(sawInform);
-            Assert.True(sawApply);
-        }
-
-        /// <summary>
-        /// Passes YAML with resources being something other than a sequence.
-        /// </summary>
-        [Fact]
-        public void NonSequenceUnits()
-        {
-            ConfigurationProcessor processor = this.CreateConfigurationProcessorWithDiagnostics();
-
-            OpenConfigurationSetResult result = processor.OpenConfigurationSet(this.CreateStream(@"
-properties:
-  configurationVersion: 0.1
-  resources: 1
-"));
-            Assert.Null(result.Set);
-            Assert.NotNull(result.ResultCode);
-            Assert.Equal(Errors.WINGET_CONFIG_ERROR_INVALID_FIELD_TYPE, result.ResultCode.HResult);
-            Assert.Equal("resources", result.Field);
-            Assert.Equal(4U, result.Line);
-            Assert.NotEqual(0U, result.Column);
-        }
-
-        /// <summary>
-        /// Passes YAML with a resource being something other than a map.
-        /// </summary>
-        [Fact]
-        public void NonMapSequenceUnits()
-        {
-            ConfigurationProcessor processor = this.CreateConfigurationProcessorWithDiagnostics();
-
-            OpenConfigurationSetResult result = processor.OpenConfigurationSet(this.CreateStream(@"
-properties:
-  configurationVersion: 0.1
-  resources:
-    - string
-"));
-            Assert.Null(result.Set);
-            Assert.NotNull(result.ResultCode);
-            Assert.Equal(Errors.WINGET_CONFIG_ERROR_INVALID_FIELD_TYPE, result.ResultCode.HResult);
-            Assert.Equal("resources[0]", result.Field);
-            Assert.Equal(5U, result.Line);
-            Assert.NotEqual(0U, result.Column);
-        }
-
-        /// <summary>
-        /// Passes YAML with all values present.
-        /// </summary>
-        [Fact]
-        public void CheckAllUnitProperties()
-        {
-            ConfigurationProcessor processor = this.CreateConfigurationProcessorWithDiagnostics();
-
-            OpenConfigurationSetResult result = processor.OpenConfigurationSet(this.CreateStream(@"
-properties:
-  configurationVersion: 0.1
-  resources:
-    - resource: Resource
-      id: Identifier
-      dependsOn:
-        - Dependency1
-        - Dependency2
-      directives:
-        Directive1: A
-        Directive2: B
-      settings:
-        Setting1: '1'
-        Setting2: 2
-"));
-            Assert.NotNull(result.Set);
-            Assert.Null(result.ResultCode);
-            Assert.Equal(string.Empty, result.Field);
-
-            Assert.NotEqual(Guid.Empty, result.Set.InstanceIdentifier);
-
-            var units = result.Set.Units;
-            Assert.NotNull(units);
-            Assert.Equal(1, units.Count);
-
-            ConfigurationUnit unit = units[0];
-            Assert.NotNull(unit);
-            Assert.Equal("Resource", unit.Type);
-            Assert.NotEqual(Guid.Empty, unit.InstanceIdentifier);
-            Assert.Equal("Identifier", unit.Identifier);
-            Assert.Equal(ConfigurationUnitIntent.Apply, unit.Intent);
-
-            var dependencies = unit.Dependencies;
-            Assert.NotNull(dependencies);
-            Assert.Equal(2, dependencies.Count);
-            Assert.Contains("Dependency1", dependencies);
-            Assert.Contains("Dependency2", dependencies);
-
-            var directives = unit.Metadata;
-            Assert.NotNull(directives);
-            Assert.Equal(2, directives.Count);
-            Assert.Contains("Directive1", directives);
-            Assert.Equal("A", directives["Directive1"]);
-            Assert.Contains("Directive2", directives);
-            Assert.Equal("B", directives["Directive2"]);
-
-            var settings = unit.Settings;
-            Assert.NotNull(settings);
-            Assert.Equal(2, settings.Count);
-            Assert.Contains("Setting1", settings);
-            Assert.Equal("1", settings["Setting1"]);
-            Assert.Contains("Setting2", settings);
-            Assert.Equal(2L, settings["Setting2"]);
-
-            Assert.Null(unit.Details);
-            Assert.Equal(ConfigurationUnitState.Unknown, unit.State);
-            Assert.Null(unit.ResultInformation);
-            Assert.True(unit.IsActive);
-        }
-
-        /// <summary>
-        /// Test type of scalar nodes.
-        /// </summary>
-        [Fact]
-        public void CheckUnitScalarTypes()
-        {
-            ConfigurationProcessor processor = this.CreateConfigurationProcessorWithDiagnostics();
-
-            OpenConfigurationSetResult result = processor.OpenConfigurationSet(this.CreateStream(@"
-properties:
-  configurationVersion: 0.1
-  resources:
-    - resource: Resource
-      id: Identifier
-      settings:
-        SettingInt: 1
-        SettingString: '1' 
-        SettingBool: false
-        SettingStringBool: 'false'
-"));
-            Assert.NotNull(result.Set);
-            Assert.Null(result.ResultCode);
-
-            var units = result.Set.Units;
-            Assert.NotNull(units);
-            Assert.Equal(1, units.Count);
-
-            ConfigurationUnit unit = units[0];
-            Assert.NotNull(unit);
-
-            var settings = unit.Settings;
-            Assert.NotNull(settings);
-            Assert.Equal(4, settings.Count);
-            Assert.Contains("SettingInt", settings);
-            Assert.Equal(1L, settings["SettingInt"]);
-            Assert.Contains("SettingString", settings);
-            Assert.Equal("1", settings["SettingString"]);
-            Assert.Contains("SettingBool", settings);
-            Assert.Equal(false, settings["SettingBool"]);
-            Assert.Contains("SettingStringBool", settings);
-            Assert.Equal("false", settings["SettingStringBool"]);
-        }
-
-        /// <summary>
-        /// Test that module gets left in resource name in 0.1.
-        /// </summary>
-        [Fact]
-        public void ModuleInResourceName_NotFor0_1()
-        {
-            ConfigurationProcessor processor = this.CreateConfigurationProcessorWithDiagnostics();
-
-            OpenConfigurationSetResult result = processor.OpenConfigurationSet(this.CreateStream(@"
-properties:
-  configurationVersion: 0.1
-  resources:
-    - resource: Module/Resource
-      id: Identifier
-      settings:
-        SettingInt: 1
-"));
-
-            Assert.NotNull(result.Set);
-            Assert.Null(result.ResultCode);
-
-            Assert.Equal("0.1", result.Set.SchemaVersion);
-            Assert.Single(result.Set.Units);
-
-            var unit = result.Set.Units[0];
-            Assert.NotNull(unit);
-            Assert.Equal("Module/Resource", unit.Type);
-            Assert.Empty(unit.Metadata);
-        }
-
-        /// <summary>
-        /// Test that module gets parsed out of resource name in 0.2.
-        /// </summary>
-        [Fact]
-        public void ModuleInResourceName()
-        {
-            ConfigurationProcessor processor = this.CreateConfigurationProcessorWithDiagnostics();
-
-            OpenConfigurationSetResult result = processor.OpenConfigurationSet(this.CreateStream(@"
-properties:
-  configurationVersion: 0.2
-  resources:
-    - resource: Module/Resource
-      id: Identifier
-      directives:
-        module: Module
-      settings:
-        SettingInt: 1
-"));
-
-            Assert.NotNull(result.Set);
-            Assert.Null(result.ResultCode);
-
-            Assert.Equal("0.2", result.Set.SchemaVersion);
-            Assert.Single(result.Set.Units);
-
-            var unit = result.Set.Units[0];
-            Assert.NotNull(unit);
-            Assert.Equal("Resource", unit.Type);
-            Assert.Single(unit.Metadata);
-            Assert.True(unit.Metadata.ContainsKey(ModuleDirective));
-            Assert.Equal("Module", unit.Metadata[ModuleDirective]);
-        }
-
-        /// <summary>
-        /// Test that module is in the resource name and the directives and are different.
-        /// </summary>
-        [Fact]
-        public void ModuleInResourceName_DirectiveDifferent()
-        {
-            ConfigurationProcessor processor = this.CreateConfigurationProcessorWithDiagnostics();
-
-            OpenConfigurationSetResult result = processor.OpenConfigurationSet(this.CreateStream(@"
-properties:
-  configurationVersion: 0.2
-  resources:
-    - resource: Module/Resource
-      id: Identifier
-      directives:
-        module: DifferentModule
-      settings:
-        SettingInt: 1
-"));
-
-            Assert.Null(result.Set);
-            Assert.NotNull(result.ResultCode);
-            Assert.Equal(Errors.WINGET_CONFIG_ERROR_INVALID_FIELD_VALUE, result.ResultCode.HResult);
-            Assert.Equal(ModuleDirective, result.Field);
-            Assert.Equal("DifferentModule", result.Value);
-            Assert.Equal(5U, result.Line);
-            Assert.NotEqual(0U, result.Column);
-        }
-
-        /// <summary>
-        /// Test that providing only the module in the qualified name is an error.
-        /// </summary>
-        [Fact]
-        public void EmptyResourceWithModule()
-        {
-            ConfigurationProcessor processor = this.CreateConfigurationProcessorWithDiagnostics();
-
-            OpenConfigurationSetResult result = processor.OpenConfigurationSet(this.CreateStream(@"
-properties:
-  configurationVersion: 0.2
-  resources:
-    - resource: Module/
-      id: Identifier
-      settings:
-        SettingInt: 1
-"));
-
-            Assert.Null(result.Set);
-            Assert.NotNull(result.ResultCode);
-            Assert.Equal(Errors.WINGET_CONFIG_ERROR_INVALID_FIELD_VALUE, result.ResultCode.HResult);
-            Assert.Equal("resource", result.Field);
-            Assert.Equal("Module/", result.Value);
-            Assert.Equal(5U, result.Line);
-            Assert.NotEqual(0U, result.Column);
-        }
-
-        /// <summary>
-        /// Verifies that the configuration set (0.2) can be serialized and reopened correctly.
-        /// </summary>
-        [Fact]
-        public void TestSet_Serialize_0_2()
-        {
-            ConfigurationProcessor processor = this.CreateConfigurationProcessorWithDiagnostics();
-
-            OpenConfigurationSetResult openResult = processor.OpenConfigurationSet(this.CreateStream(@"
-properties:
-  configurationVersion: 0.2
-  assertions:
-    - resource: FakeModule/FakeResource
-      id: TestId
-      directives:
-        description: FakeDescription
-        allowPrerelease: true
-        securityContext: elevated
-      settings:
-        TestString: Hello
-        TestBool: false
-        TestInt: 1234  
-  resources:
-    - resource: FakeModule2/FakeResource2
-      id: TestId2
-      dependsOn:
-        - TestId
-        - dependency2
-        - dependency3
-      directives:
-        description: FakeDescription2
-        securityContext: elevated
-      settings:
-        TestString: Bye
-        TestBool: true
-        TestInt: 4321
-        Mapping:
-          Key: TestValue
-"));
-
-            // Serialize set.
-            ConfigurationSet configurationSet = openResult.Set;
-            InMemoryRandomAccessStream stream = new InMemoryRandomAccessStream();
-            configurationSet.Serialize(stream);
-
-            string yamlOutput = this.ReadStream(stream);
-
-            // Reopen configuration set from serialized string and verify values.
-            OpenConfigurationSetResult serializedSetResult = processor.OpenConfigurationSet(this.CreateStream(yamlOutput));
-            Assert.Null(serializedSetResult.ResultCode);
-            ConfigurationSet set = serializedSetResult.Set;
-            Assert.NotNull(set);
-
-            Assert.Equal("0.2", set.SchemaVersion);
-            Assert.Equal(2, set.Units.Count);
-
-            Assert.Equal("FakeResource", set.Units[0].Type);
-            Assert.Equal(ConfigurationUnitIntent.Assert, set.Units[0].Intent);
-            Assert.Equal("TestId", set.Units[0].Identifier);
-<<<<<<< HEAD
-            this.VerifyValueSet(set.Units[0].Metadata, new ("description", "FakeDescription"), new ("allowPrerelease", true), new ("SecurityContext", "elevated"), new ("module", "FakeModule"));
-=======
-            this.VerifyValueSet(set.Units[0].Metadata, new ("description", "FakeDescription"), new ("allowPrerelease", true), new ("securityContext", "elevated"));
->>>>>>> 457f84bf
-            this.VerifyValueSet(set.Units[0].Settings, new ("TestString", "Hello"), new ("TestBool", false), new ("TestInt", 1234));
-
-            Assert.Equal("FakeResource2", set.Units[1].Type);
-            Assert.Equal(ConfigurationUnitIntent.Apply, set.Units[1].Intent);
-            Assert.Equal("TestId2", set.Units[1].Identifier);
-            this.VerifyStringArray(set.Units[1].Dependencies, "TestId", "dependency2", "dependency3");
-<<<<<<< HEAD
-            this.VerifyValueSet(set.Units[1].Metadata, new ("description", "FakeDescription2"), new ("SecurityContext", "elevated"), new ("module", "FakeModule2"));
-=======
-            this.VerifyValueSet(set.Units[1].Metadata, new ("description", "FakeDescription2"), new ("securityContext", "elevated"));
->>>>>>> 457f84bf
-
-            ValueSet mapping = new ValueSet();
-            mapping.Add("Key", "TestValue");
-            this.VerifyValueSet(set.Units[1].Settings, new ("TestString", "Bye"), new ("TestBool", true), new ("TestInt", 4321), new ("Mapping", mapping));
-        }
-
-        /// <summary>
-        /// Test for using version 0.3 schema.
-        /// </summary>
-        [Fact]
-        public void BasicVersion_0_3()
-        {
-            ConfigurationProcessor processor = this.CreateConfigurationProcessorWithDiagnostics();
-
-            OpenConfigurationSetResult result = processor.OpenConfigurationSet(this.CreateStream(@"
-$schema: https://raw.githubusercontent.com/PowerShell/DSC/main/schemas/2023/08/config/document.json
-metadata:
-  a: 1
-  b: '2'
-variables:
-  v1: var1
-  v2: 42
-resources:
-  - name: Name
-    type: Module/Resource
-    metadata:
-      e: '5'
-      f: 6
-    properties:
-      c: 3
-      d: '4'
-    dependsOn:
-      - g
-      - h
-  - name: Name2
-    type: Module/Resource2
-    dependsOn:
-      - m
-    properties:
-      l: '10'
-    metadata:
-      i: '7'
-      j: 8
-      q: 42
-"));
-
-            Assert.Null(result.ResultCode);
-            Assert.NotNull(result.Set);
-            Assert.Equal(string.Empty, result.Field);
-            Assert.Equal(string.Empty, result.Value);
-            Assert.Equal(0U, result.Line);
-            Assert.Equal(0U, result.Column);
-
-            ConfigurationSet set = result.Set;
-
-            Assert.Equal("0.3", set.SchemaVersion);
-            Assert.NotNull(set.SchemaUri);
-            Assert.Equal("https://raw.githubusercontent.com/PowerShell/DSC/main/schemas/2023/08/config/document.json", set.SchemaUri.ToString());
-
-            this.VerifyValueSet(set.Metadata, new ("a", 1), new ("b", "2"));
-            this.VerifyValueSet(set.Variables, new ("v1", "var1"), new ("v2", 42));
-
-            Assert.Empty(set.Parameters);
-
-            Assert.Equal(2, set.Units.Count);
-
-            this.VerifyUnitProperties(set.Units[0], "Name", "Module/Resource");
-            this.VerifyValueSet(set.Units[0].Metadata, new ("e", "5"), new ("f", 6));
-            this.VerifyValueSet(set.Units[0].Settings, new ("c", 3), new ("d", "4"));
-            this.VerifyStringArray(set.Units[0].Dependencies, "g", "h");
-
-            this.VerifyUnitProperties(set.Units[1], "Name2", "Module/Resource2");
-            this.VerifyValueSet(set.Units[1].Metadata, new ("i", "7"), new ("j", 8), new ("q", 42));
-            this.VerifyValueSet(set.Units[1].Settings, new KeyValuePair<string, object>("l", "10"));
-            this.VerifyStringArray(set.Units[1].Dependencies, "m");
-        }
-
-        /// <summary>
-        /// Test for the successful parsing of default value of a parameter.
-        /// </summary>
-        /// <param name="type">The type.</param>
-        /// <param name="defaultValue">The default value.</param>
-        /// <param name="expectedValue">The expected value.</param>
-        /// <param name="expectedType">The expected type.</param>
-        /// <param name="secure">The secure state.</param>
-        [Theory]
-        [InlineData("string", "abc", "abc", Windows.Foundation.PropertyType.String)]
-        [InlineData("string", "'42'", "42", Windows.Foundation.PropertyType.String)]
-        [InlineData("securestring", "abcdef", "abcdef", Windows.Foundation.PropertyType.String, true)]
-        [InlineData("int", "42", 42, Windows.Foundation.PropertyType.Int64)]
-        [InlineData("bool", "true", true, Windows.Foundation.PropertyType.Boolean)]
-        [InlineData("object", "string", "string", Windows.Foundation.PropertyType.Inspectable)]
-        [InlineData("object", "42", 42, Windows.Foundation.PropertyType.Inspectable)]
-        [InlineData("secureobject", "string", "string", Windows.Foundation.PropertyType.Inspectable, true)]
-        [InlineData("secureobject", "42", 42, Windows.Foundation.PropertyType.Inspectable, true)]
-        public void Parameters_DefaultValue_Success(string type, string defaultValue, object expectedValue, Windows.Foundation.PropertyType expectedType, bool secure = false)
-        {
-            this.TestParameterDefaultValue(type, defaultValue, expectedValue, expectedType, secure);
-        }
-
-        /// <summary>
-        /// Test for the failed parsing of default value of a parameter.
-        /// </summary>
-        /// <param name="type">The type.</param>
-        /// <param name="defaultValue">The default value.</param>
-        /// <param name="expectedValue">The expected value.</param>
-        [Theory]
-        [InlineData("string", "42")]
-        [InlineData("int", "abc")]
-        [InlineData("int", "'42'", "42")]
-        [InlineData("bool", "'true'", "true")]
-        public void Parameters_DefaultValue_Failure(string type, string defaultValue, object? expectedValue = null)
-        {
-            this.TestParameterDefaultValue(type, defaultValue, expectedValue);
-        }
-
-        /// <summary>
-        /// Test to ensure that schema version and uri is working as expected.
-        /// </summary>
-        /// <param name="version">The version.</param>
-        /// <param name="uri">The uri.</param>
-        [Theory]
-        [InlineData("0.1", null)]
-        [InlineData("0.2", null)]
-        [InlineData("0.3", "https://raw.githubusercontent.com/PowerShell/DSC/main/schemas/2023/08/config/document.json")]
-        public void Schema_Version_Uri(string version, string? uri)
-        {
-            ConfigurationSet set = this.ConfigurationSet();
-
-            set.SchemaVersion = version;
-            if (uri != null)
-            {
-                Assert.Equal(uri, set.SchemaUri.AbsoluteUri);
-            }
-            else
-            {
-                Assert.Null(set.SchemaUri);
-            }
-
-            if (!string.IsNullOrEmpty(uri))
-            {
-                set.SchemaUri = new Uri(uri);
-                Assert.Equal(version, set.SchemaVersion);
-            }
-        }
-
-        private void TestParameterDefaultValue(string type, string defaultValue, object? expectedValue = null, Windows.Foundation.PropertyType? expectedType = null, bool secure = false)
-        {
-            ConfigurationProcessor processor = this.CreateConfigurationProcessorWithDiagnostics();
-
-            OpenConfigurationSetResult result = processor.OpenConfigurationSet(this.CreateStream(string.Format(
-                @"
-$schema: https://raw.githubusercontent.com/PowerShell/DSC/main/schemas/2023/08/config/document.json
-parameters:
-  {0}:
-    type: {0}
-    defaultValue: {1}
-",
-                type,
-                defaultValue)));
-
-            if (expectedType != null)
-            {
-                Assert.Null(result.ResultCode);
-                Assert.NotNull(result.Set);
-                Assert.Equal(string.Empty, result.Field);
-                Assert.Equal(string.Empty, result.Value);
-                Assert.Equal(0U, result.Line);
-                Assert.Equal(0U, result.Column);
-
-                var parameters = result.Set.Parameters;
-                Assert.NotNull(parameters);
-                Assert.Single(parameters);
-
-                Assert.Equal(type, parameters[0].Name);
-                Assert.Equal(expectedType, parameters[0].Type);
-                Assert.Equal(secure, parameters[0].IsSecure);
-
-                switch (expectedValue ?? throw new ArgumentException("expectedValue"))
-                {
-                    case int i:
-                        Assert.Equal(i, (int)(long)parameters[0].DefaultValue);
-                        break;
-                    case string s:
-                        Assert.Equal(s, (string)parameters[0].DefaultValue);
-                        break;
-                    case bool b:
-                        Assert.Equal(b, (bool)parameters[0].DefaultValue);
-                        break;
-                    default:
-                        Assert.Fail($"Add expected type `{expectedValue.GetType().Name}` to switch statement.");
-                        break;
-                }
-            }
-            else
-            {
-                Assert.NotNull(result.ResultCode);
-                Assert.Equal(Errors.WINGET_CONFIG_ERROR_INVALID_FIELD_VALUE, result.ResultCode.HResult);
-                Assert.Null(result.Set);
-                Assert.Equal("defaultValue", result.Field);
-                Assert.Equal(expectedValue?.ToString() ?? defaultValue, result.Value);
-                Assert.NotEqual(0U, result.Line);
-                Assert.NotEqual(0U, result.Column);
-            }
-        }
-
-        private void VerifyUnitProperties(ConfigurationUnit unit, string identifier, string type)
-        {
-            Assert.NotNull(unit);
-            Assert.Equal(identifier, unit.Identifier);
-            Assert.Equal(type, unit.Type);
-        }
-
-        private void VerifyValueSet(ValueSet values, params KeyValuePair<string, object>[] expected)
-        {
-            Assert.NotNull(values);
-            Assert.Equal(expected.Length, values.Count);
-
-            foreach (var expectation in expected)
-            {
-                Assert.True(values.ContainsKey(expectation.Key));
-                object value = values[expectation.Key];
-
-                switch (expectation.Value)
-                {
-                    case int i:
-                        Assert.Equal(i, (int)(long)value);
-                        break;
-                    case string s:
-                        Assert.Equal(s, (string)value);
-                        break;
-                    case bool b:
-                        Assert.Equal(b, (bool)value);
-                        break;
-                    case ValueSet v:
-                        Assert.True(v.ContentEquals(value.As<ValueSet>()));
-                        break;
-                    default:
-                        Assert.Fail($"Add expected type `{expectation.Value.GetType().Name}` to switch statement.");
-                        break;
-                }
-            }
-        }
-
-        private void VerifyStringArray(IList<string> strings, params string[] expected)
-        {
-            Assert.NotNull(strings);
-            Assert.Equal(expected.Length, strings.Count);
-        }
-    }
-}
+// -----------------------------------------------------------------------------
+// <copyright file="OpenConfigurationSetTests.cs" company="Microsoft Corporation">
+//     Copyright (c) Microsoft Corporation. Licensed under the MIT License.
+// </copyright>
+// -----------------------------------------------------------------------------
+
+namespace Microsoft.Management.Configuration.UnitTests.Tests
+{
+    using System;
+    using System.Collections.Generic;
+    using System.Linq;
+    using System.Runtime.InteropServices;
+    using Microsoft.Management.Configuration.Processor.Extensions;
+    using Microsoft.Management.Configuration.UnitTests.Fixtures;
+    using Microsoft.Management.Configuration.UnitTests.Helpers;
+    using Microsoft.VisualBasic;
+    using Newtonsoft.Json.Linq;
+    using Windows.Foundation.Collections;
+    using Windows.Storage.Streams;
+    using WinRT;
+    using Xunit;
+    using Xunit.Abstractions;
+
+    /// <summary>
+    /// Unit tests for parsing configuration sets from streams.
+    /// </summary>
+    [Collection("UnitTestCollection")]
+    [OutOfProc]
+    public class OpenConfigurationSetTests : ConfigurationProcessorTestBase
+    {
+        /// <summary>
+        /// The directives key for the module property.
+        /// </summary>
+        internal const string ModuleDirective = "module";
+
+        /// <summary>
+        /// Initializes a new instance of the <see cref="OpenConfigurationSetTests"/> class.
+        /// </summary>
+        /// <param name="fixture">Unit test fixture.</param>
+        /// <param name="log">Log helper.</param>
+        public OpenConfigurationSetTests(UnitTestFixture fixture, ITestOutputHelper log)
+            : base(fixture, log)
+        {
+        }
+
+        /// <summary>
+        /// Passes a null stream as input.
+        /// </summary>
+        [Fact]
+        public void NullStream()
+        {
+            ConfigurationProcessor processor = this.CreateConfigurationProcessorWithDiagnostics();
+
+            OpenConfigurationSetResult result = processor.OpenConfigurationSet(null);
+            Assert.Null(result.Set);
+            Assert.IsType<NullReferenceException>(result.ResultCode);
+            Assert.Equal(string.Empty, result.Field);
+        }
+
+        /// <summary>
+        /// Passes an empty stream as input.
+        /// </summary>
+        [Fact]
+        public void EmptyStream()
+        {
+            ConfigurationProcessor processor = this.CreateConfigurationProcessorWithDiagnostics();
+
+            OpenConfigurationSetResult result = processor.OpenConfigurationSet(this.CreateStream(string.Empty));
+            Assert.Null(result.Set);
+            Assert.NotNull(result.ResultCode);
+            Assert.Equal(Errors.WINGET_CONFIG_ERROR_INVALID_YAML, result.ResultCode.HResult);
+            Assert.Equal(string.Empty, result.Field);
+            Assert.Equal(0U, result.Line);
+            Assert.Equal(0U, result.Column);
+        }
+
+        /// <summary>
+        /// Passes a stream with a single null byte in it.
+        /// </summary>
+        [Fact]
+        public void NullByteStream()
+        {
+            ConfigurationProcessor processor = this.CreateConfigurationProcessorWithDiagnostics();
+
+            OpenConfigurationSetResult result = processor.OpenConfigurationSet(this.CreateStream("\0"));
+            Assert.Null(result.Set);
+            Assert.NotNull(result.ResultCode);
+            Assert.Equal(Errors.WINGET_CONFIG_ERROR_INVALID_YAML, result.ResultCode.HResult);
+            Assert.NotEqual(string.Empty, result.Field);
+            Assert.Equal(0U, result.Line);
+            Assert.Equal(0U, result.Column);
+        }
+
+        /// <summary>
+        /// Passes YAML, but it isn't anything like a configuration file.
+        /// </summary>
+        [Fact]
+        public void NotConfigYAML()
+        {
+            ConfigurationProcessor processor = this.CreateConfigurationProcessorWithDiagnostics();
+
+            OpenConfigurationSetResult result = processor.OpenConfigurationSet(this.CreateStream("yaml: yep"));
+            Assert.Null(result.Set);
+            Assert.NotNull(result.ResultCode);
+            Assert.Equal(Errors.WINGET_CONFIG_ERROR_MISSING_FIELD, result.ResultCode.HResult);
+            Assert.Equal("$schema", result.Field);
+            Assert.Equal(0U, result.Line);
+            Assert.Equal(0U, result.Column);
+        }
+
+        /// <summary>
+        /// Passes YAML without a schema version.
+        /// </summary>
+        [Fact]
+        public void NoConfigVersion()
+        {
+            ConfigurationProcessor processor = this.CreateConfigurationProcessorWithDiagnostics();
+
+            OpenConfigurationSetResult result = processor.OpenConfigurationSet(this.CreateStream(@"
+properties:
+  thing: 1
+"));
+            Assert.Null(result.Set);
+            Assert.NotNull(result.ResultCode);
+            Assert.Equal(Errors.WINGET_CONFIG_ERROR_MISSING_FIELD, result.ResultCode.HResult);
+            Assert.Equal("configurationVersion", result.Field);
+            Assert.Equal(0U, result.Line);
+            Assert.Equal(0U, result.Column);
+        }
+
+        /// <summary>
+        /// Passes YAML that appears to be from the distant future.
+        /// </summary>
+        [Fact]
+        public void UnknownConfigVersion()
+        {
+            ConfigurationProcessor processor = this.CreateConfigurationProcessorWithDiagnostics();
+
+            OpenConfigurationSetResult result = processor.OpenConfigurationSet(this.CreateStream(@"
+properties:
+  configurationVersion: 99999999
+"));
+            Assert.Null(result.Set);
+            Assert.NotNull(result.ResultCode);
+            Assert.Equal(Errors.WINGET_CONFIG_ERROR_UNKNOWN_CONFIGURATION_FILE_VERSION, result.ResultCode.HResult);
+            Assert.Equal("configurationVersion", result.Field);
+            Assert.Equal("99999999", result.Value);
+            Assert.Equal(0U, result.Line);
+            Assert.Equal(0U, result.Column);
+        }
+
+        /// <summary>
+        /// Has one of each type of intent to ensure that it is set properly.
+        /// </summary>
+        [Fact]
+        public void EnsureIntent()
+        {
+            ConfigurationProcessor processor = this.CreateConfigurationProcessorWithDiagnostics();
+
+            OpenConfigurationSetResult result = processor.OpenConfigurationSet(this.CreateStream(@"
+properties:
+  configurationVersion: 0.1
+  assertions:
+    - resource: Assert
+  parameters:
+    - resource: Inform
+  resources:
+    - resource: Apply
+"));
+
+            Assert.NotNull(result.Set);
+            Assert.Null(result.ResultCode);
+            Assert.Equal(string.Empty, result.Field);
+
+            var units = result.Set.Units;
+            Assert.Equal(3, units.Count);
+            bool sawAssert = false;
+            bool sawInform = false;
+            bool sawApply = false;
+
+            foreach (var unit in units)
+            {
+                Assert.Equal(unit.Type, unit.Intent.ToString());
+                switch (unit.Intent)
+                {
+                    case ConfigurationUnitIntent.Assert: sawAssert = true; break;
+                    case ConfigurationUnitIntent.Inform: sawInform = true; break;
+                    case ConfigurationUnitIntent.Apply: sawApply = true; break;
+                    default: Assert.Fail("Unknown intent"); break;
+                }
+            }
+
+            Assert.True(sawAssert);
+            Assert.True(sawInform);
+            Assert.True(sawApply);
+        }
+
+        /// <summary>
+        /// Passes YAML with resources being something other than a sequence.
+        /// </summary>
+        [Fact]
+        public void NonSequenceUnits()
+        {
+            ConfigurationProcessor processor = this.CreateConfigurationProcessorWithDiagnostics();
+
+            OpenConfigurationSetResult result = processor.OpenConfigurationSet(this.CreateStream(@"
+properties:
+  configurationVersion: 0.1
+  resources: 1
+"));
+            Assert.Null(result.Set);
+            Assert.NotNull(result.ResultCode);
+            Assert.Equal(Errors.WINGET_CONFIG_ERROR_INVALID_FIELD_TYPE, result.ResultCode.HResult);
+            Assert.Equal("resources", result.Field);
+            Assert.Equal(4U, result.Line);
+            Assert.NotEqual(0U, result.Column);
+        }
+
+        /// <summary>
+        /// Passes YAML with a resource being something other than a map.
+        /// </summary>
+        [Fact]
+        public void NonMapSequenceUnits()
+        {
+            ConfigurationProcessor processor = this.CreateConfigurationProcessorWithDiagnostics();
+
+            OpenConfigurationSetResult result = processor.OpenConfigurationSet(this.CreateStream(@"
+properties:
+  configurationVersion: 0.1
+  resources:
+    - string
+"));
+            Assert.Null(result.Set);
+            Assert.NotNull(result.ResultCode);
+            Assert.Equal(Errors.WINGET_CONFIG_ERROR_INVALID_FIELD_TYPE, result.ResultCode.HResult);
+            Assert.Equal("resources[0]", result.Field);
+            Assert.Equal(5U, result.Line);
+            Assert.NotEqual(0U, result.Column);
+        }
+
+        /// <summary>
+        /// Passes YAML with all values present.
+        /// </summary>
+        [Fact]
+        public void CheckAllUnitProperties()
+        {
+            ConfigurationProcessor processor = this.CreateConfigurationProcessorWithDiagnostics();
+
+            OpenConfigurationSetResult result = processor.OpenConfigurationSet(this.CreateStream(@"
+properties:
+  configurationVersion: 0.1
+  resources:
+    - resource: Resource
+      id: Identifier
+      dependsOn:
+        - Dependency1
+        - Dependency2
+      directives:
+        Directive1: A
+        Directive2: B
+      settings:
+        Setting1: '1'
+        Setting2: 2
+"));
+            Assert.NotNull(result.Set);
+            Assert.Null(result.ResultCode);
+            Assert.Equal(string.Empty, result.Field);
+
+            Assert.NotEqual(Guid.Empty, result.Set.InstanceIdentifier);
+
+            var units = result.Set.Units;
+            Assert.NotNull(units);
+            Assert.Equal(1, units.Count);
+
+            ConfigurationUnit unit = units[0];
+            Assert.NotNull(unit);
+            Assert.Equal("Resource", unit.Type);
+            Assert.NotEqual(Guid.Empty, unit.InstanceIdentifier);
+            Assert.Equal("Identifier", unit.Identifier);
+            Assert.Equal(ConfigurationUnitIntent.Apply, unit.Intent);
+
+            var dependencies = unit.Dependencies;
+            Assert.NotNull(dependencies);
+            Assert.Equal(2, dependencies.Count);
+            Assert.Contains("Dependency1", dependencies);
+            Assert.Contains("Dependency2", dependencies);
+
+            var directives = unit.Metadata;
+            Assert.NotNull(directives);
+            Assert.Equal(2, directives.Count);
+            Assert.Contains("Directive1", directives);
+            Assert.Equal("A", directives["Directive1"]);
+            Assert.Contains("Directive2", directives);
+            Assert.Equal("B", directives["Directive2"]);
+
+            var settings = unit.Settings;
+            Assert.NotNull(settings);
+            Assert.Equal(2, settings.Count);
+            Assert.Contains("Setting1", settings);
+            Assert.Equal("1", settings["Setting1"]);
+            Assert.Contains("Setting2", settings);
+            Assert.Equal(2L, settings["Setting2"]);
+
+            Assert.Null(unit.Details);
+            Assert.Equal(ConfigurationUnitState.Unknown, unit.State);
+            Assert.Null(unit.ResultInformation);
+            Assert.True(unit.IsActive);
+        }
+
+        /// <summary>
+        /// Test type of scalar nodes.
+        /// </summary>
+        [Fact]
+        public void CheckUnitScalarTypes()
+        {
+            ConfigurationProcessor processor = this.CreateConfigurationProcessorWithDiagnostics();
+
+            OpenConfigurationSetResult result = processor.OpenConfigurationSet(this.CreateStream(@"
+properties:
+  configurationVersion: 0.1
+  resources:
+    - resource: Resource
+      id: Identifier
+      settings:
+        SettingInt: 1
+        SettingString: '1' 
+        SettingBool: false
+        SettingStringBool: 'false'
+"));
+            Assert.NotNull(result.Set);
+            Assert.Null(result.ResultCode);
+
+            var units = result.Set.Units;
+            Assert.NotNull(units);
+            Assert.Equal(1, units.Count);
+
+            ConfigurationUnit unit = units[0];
+            Assert.NotNull(unit);
+
+            var settings = unit.Settings;
+            Assert.NotNull(settings);
+            Assert.Equal(4, settings.Count);
+            Assert.Contains("SettingInt", settings);
+            Assert.Equal(1L, settings["SettingInt"]);
+            Assert.Contains("SettingString", settings);
+            Assert.Equal("1", settings["SettingString"]);
+            Assert.Contains("SettingBool", settings);
+            Assert.Equal(false, settings["SettingBool"]);
+            Assert.Contains("SettingStringBool", settings);
+            Assert.Equal("false", settings["SettingStringBool"]);
+        }
+
+        /// <summary>
+        /// Test that module gets left in resource name in 0.1.
+        /// </summary>
+        [Fact]
+        public void ModuleInResourceName_NotFor0_1()
+        {
+            ConfigurationProcessor processor = this.CreateConfigurationProcessorWithDiagnostics();
+
+            OpenConfigurationSetResult result = processor.OpenConfigurationSet(this.CreateStream(@"
+properties:
+  configurationVersion: 0.1
+  resources:
+    - resource: Module/Resource
+      id: Identifier
+      settings:
+        SettingInt: 1
+"));
+
+            Assert.NotNull(result.Set);
+            Assert.Null(result.ResultCode);
+
+            Assert.Equal("0.1", result.Set.SchemaVersion);
+            Assert.Single(result.Set.Units);
+
+            var unit = result.Set.Units[0];
+            Assert.NotNull(unit);
+            Assert.Equal("Module/Resource", unit.Type);
+            Assert.Empty(unit.Metadata);
+        }
+
+        /// <summary>
+        /// Test that module gets parsed out of resource name in 0.2.
+        /// </summary>
+        [Fact]
+        public void ModuleInResourceName()
+        {
+            ConfigurationProcessor processor = this.CreateConfigurationProcessorWithDiagnostics();
+
+            OpenConfigurationSetResult result = processor.OpenConfigurationSet(this.CreateStream(@"
+properties:
+  configurationVersion: 0.2
+  resources:
+    - resource: Module/Resource
+      id: Identifier
+      directives:
+        module: Module
+      settings:
+        SettingInt: 1
+"));
+
+            Assert.NotNull(result.Set);
+            Assert.Null(result.ResultCode);
+
+            Assert.Equal("0.2", result.Set.SchemaVersion);
+            Assert.Single(result.Set.Units);
+
+            var unit = result.Set.Units[0];
+            Assert.NotNull(unit);
+            Assert.Equal("Resource", unit.Type);
+            Assert.Single(unit.Metadata);
+            Assert.True(unit.Metadata.ContainsKey(ModuleDirective));
+            Assert.Equal("Module", unit.Metadata[ModuleDirective]);
+        }
+
+        /// <summary>
+        /// Test that module is in the resource name and the directives and are different.
+        /// </summary>
+        [Fact]
+        public void ModuleInResourceName_DirectiveDifferent()
+        {
+            ConfigurationProcessor processor = this.CreateConfigurationProcessorWithDiagnostics();
+
+            OpenConfigurationSetResult result = processor.OpenConfigurationSet(this.CreateStream(@"
+properties:
+  configurationVersion: 0.2
+  resources:
+    - resource: Module/Resource
+      id: Identifier
+      directives:
+        module: DifferentModule
+      settings:
+        SettingInt: 1
+"));
+
+            Assert.Null(result.Set);
+            Assert.NotNull(result.ResultCode);
+            Assert.Equal(Errors.WINGET_CONFIG_ERROR_INVALID_FIELD_VALUE, result.ResultCode.HResult);
+            Assert.Equal(ModuleDirective, result.Field);
+            Assert.Equal("DifferentModule", result.Value);
+            Assert.Equal(5U, result.Line);
+            Assert.NotEqual(0U, result.Column);
+        }
+
+        /// <summary>
+        /// Test that providing only the module in the qualified name is an error.
+        /// </summary>
+        [Fact]
+        public void EmptyResourceWithModule()
+        {
+            ConfigurationProcessor processor = this.CreateConfigurationProcessorWithDiagnostics();
+
+            OpenConfigurationSetResult result = processor.OpenConfigurationSet(this.CreateStream(@"
+properties:
+  configurationVersion: 0.2
+  resources:
+    - resource: Module/
+      id: Identifier
+      settings:
+        SettingInt: 1
+"));
+
+            Assert.Null(result.Set);
+            Assert.NotNull(result.ResultCode);
+            Assert.Equal(Errors.WINGET_CONFIG_ERROR_INVALID_FIELD_VALUE, result.ResultCode.HResult);
+            Assert.Equal("resource", result.Field);
+            Assert.Equal("Module/", result.Value);
+            Assert.Equal(5U, result.Line);
+            Assert.NotEqual(0U, result.Column);
+        }
+
+        /// <summary>
+        /// Verifies that the configuration set (0.2) can be serialized and reopened correctly.
+        /// </summary>
+        [Fact]
+        public void TestSet_Serialize_0_2()
+        {
+            ConfigurationProcessor processor = this.CreateConfigurationProcessorWithDiagnostics();
+
+            OpenConfigurationSetResult openResult = processor.OpenConfigurationSet(this.CreateStream(@"
+properties:
+  configurationVersion: 0.2
+  assertions:
+    - resource: FakeModule/FakeResource
+      id: TestId
+      directives:
+        description: FakeDescription
+        allowPrerelease: true
+        securityContext: elevated
+      settings:
+        TestString: Hello
+        TestBool: false
+        TestInt: 1234  
+  resources:
+    - resource: FakeModule2/FakeResource2
+      id: TestId2
+      dependsOn:
+        - TestId
+        - dependency2
+        - dependency3
+      directives:
+        description: FakeDescription2
+        securityContext: elevated
+      settings:
+        TestString: Bye
+        TestBool: true
+        TestInt: 4321
+        Mapping:
+          Key: TestValue
+"));
+
+            // Serialize set.
+            ConfigurationSet configurationSet = openResult.Set;
+            InMemoryRandomAccessStream stream = new InMemoryRandomAccessStream();
+            configurationSet.Serialize(stream);
+
+            string yamlOutput = this.ReadStream(stream);
+
+            // Reopen configuration set from serialized string and verify values.
+            OpenConfigurationSetResult serializedSetResult = processor.OpenConfigurationSet(this.CreateStream(yamlOutput));
+            Assert.Null(serializedSetResult.ResultCode);
+            ConfigurationSet set = serializedSetResult.Set;
+            Assert.NotNull(set);
+
+            Assert.Equal("0.2", set.SchemaVersion);
+            Assert.Equal(2, set.Units.Count);
+
+            Assert.Equal("FakeResource", set.Units[0].Type);
+            Assert.Equal(ConfigurationUnitIntent.Assert, set.Units[0].Intent);
+            Assert.Equal("TestId", set.Units[0].Identifier);
+            this.VerifyValueSet(set.Units[0].Metadata, new ("description", "FakeDescription"), new ("allowPrerelease", true), new ("SecurityContext", "elevated"), new ("module", "FakeModule"));
+            this.VerifyValueSet(set.Units[0].Settings, new ("TestString", "Hello"), new ("TestBool", false), new ("TestInt", 1234));
+
+            Assert.Equal("FakeResource2", set.Units[1].Type);
+            Assert.Equal(ConfigurationUnitIntent.Apply, set.Units[1].Intent);
+            Assert.Equal("TestId2", set.Units[1].Identifier);
+            this.VerifyStringArray(set.Units[1].Dependencies, "TestId", "dependency2", "dependency3");
+            this.VerifyValueSet(set.Units[1].Metadata, new ("description", "FakeDescription2"), new ("SecurityContext", "elevated"), new ("module", "FakeModule2"));
+
+            ValueSet mapping = new ValueSet();
+            mapping.Add("Key", "TestValue");
+            this.VerifyValueSet(set.Units[1].Settings, new ("TestString", "Bye"), new ("TestBool", true), new ("TestInt", 4321), new ("Mapping", mapping));
+        }
+
+        /// <summary>
+        /// Test for using version 0.3 schema.
+        /// </summary>
+        [Fact]
+        public void BasicVersion_0_3()
+        {
+            ConfigurationProcessor processor = this.CreateConfigurationProcessorWithDiagnostics();
+
+            OpenConfigurationSetResult result = processor.OpenConfigurationSet(this.CreateStream(@"
+$schema: https://raw.githubusercontent.com/PowerShell/DSC/main/schemas/2023/08/config/document.json
+metadata:
+  a: 1
+  b: '2'
+variables:
+  v1: var1
+  v2: 42
+resources:
+  - name: Name
+    type: Module/Resource
+    metadata:
+      e: '5'
+      f: 6
+    properties:
+      c: 3
+      d: '4'
+    dependsOn:
+      - g
+      - h
+  - name: Name2
+    type: Module/Resource2
+    dependsOn:
+      - m
+    properties:
+      l: '10'
+    metadata:
+      i: '7'
+      j: 8
+      q: 42
+"));
+
+            Assert.Null(result.ResultCode);
+            Assert.NotNull(result.Set);
+            Assert.Equal(string.Empty, result.Field);
+            Assert.Equal(string.Empty, result.Value);
+            Assert.Equal(0U, result.Line);
+            Assert.Equal(0U, result.Column);
+
+            ConfigurationSet set = result.Set;
+
+            Assert.Equal("0.3", set.SchemaVersion);
+            Assert.NotNull(set.SchemaUri);
+            Assert.Equal("https://raw.githubusercontent.com/PowerShell/DSC/main/schemas/2023/08/config/document.json", set.SchemaUri.ToString());
+
+            this.VerifyValueSet(set.Metadata, new ("a", 1), new ("b", "2"));
+            this.VerifyValueSet(set.Variables, new ("v1", "var1"), new ("v2", 42));
+
+            Assert.Empty(set.Parameters);
+
+            Assert.Equal(2, set.Units.Count);
+
+            this.VerifyUnitProperties(set.Units[0], "Name", "Module/Resource");
+            this.VerifyValueSet(set.Units[0].Metadata, new ("e", "5"), new ("f", 6));
+            this.VerifyValueSet(set.Units[0].Settings, new ("c", 3), new ("d", "4"));
+            this.VerifyStringArray(set.Units[0].Dependencies, "g", "h");
+
+            this.VerifyUnitProperties(set.Units[1], "Name2", "Module/Resource2");
+            this.VerifyValueSet(set.Units[1].Metadata, new ("i", "7"), new ("j", 8), new ("q", 42));
+            this.VerifyValueSet(set.Units[1].Settings, new KeyValuePair<string, object>("l", "10"));
+            this.VerifyStringArray(set.Units[1].Dependencies, "m");
+        }
+
+        /// <summary>
+        /// Test for the successful parsing of default value of a parameter.
+        /// </summary>
+        /// <param name="type">The type.</param>
+        /// <param name="defaultValue">The default value.</param>
+        /// <param name="expectedValue">The expected value.</param>
+        /// <param name="expectedType">The expected type.</param>
+        /// <param name="secure">The secure state.</param>
+        [Theory]
+        [InlineData("string", "abc", "abc", Windows.Foundation.PropertyType.String)]
+        [InlineData("string", "'42'", "42", Windows.Foundation.PropertyType.String)]
+        [InlineData("securestring", "abcdef", "abcdef", Windows.Foundation.PropertyType.String, true)]
+        [InlineData("int", "42", 42, Windows.Foundation.PropertyType.Int64)]
+        [InlineData("bool", "true", true, Windows.Foundation.PropertyType.Boolean)]
+        [InlineData("object", "string", "string", Windows.Foundation.PropertyType.Inspectable)]
+        [InlineData("object", "42", 42, Windows.Foundation.PropertyType.Inspectable)]
+        [InlineData("secureobject", "string", "string", Windows.Foundation.PropertyType.Inspectable, true)]
+        [InlineData("secureobject", "42", 42, Windows.Foundation.PropertyType.Inspectable, true)]
+        public void Parameters_DefaultValue_Success(string type, string defaultValue, object expectedValue, Windows.Foundation.PropertyType expectedType, bool secure = false)
+        {
+            this.TestParameterDefaultValue(type, defaultValue, expectedValue, expectedType, secure);
+        }
+
+        /// <summary>
+        /// Test for the failed parsing of default value of a parameter.
+        /// </summary>
+        /// <param name="type">The type.</param>
+        /// <param name="defaultValue">The default value.</param>
+        /// <param name="expectedValue">The expected value.</param>
+        [Theory]
+        [InlineData("string", "42")]
+        [InlineData("int", "abc")]
+        [InlineData("int", "'42'", "42")]
+        [InlineData("bool", "'true'", "true")]
+        public void Parameters_DefaultValue_Failure(string type, string defaultValue, object? expectedValue = null)
+        {
+            this.TestParameterDefaultValue(type, defaultValue, expectedValue);
+        }
+
+        /// <summary>
+        /// Test to ensure that schema version and uri is working as expected.
+        /// </summary>
+        /// <param name="version">The version.</param>
+        /// <param name="uri">The uri.</param>
+        [Theory]
+        [InlineData("0.1", null)]
+        [InlineData("0.2", null)]
+        [InlineData("0.3", "https://raw.githubusercontent.com/PowerShell/DSC/main/schemas/2023/08/config/document.json")]
+        public void Schema_Version_Uri(string version, string? uri)
+        {
+            ConfigurationSet set = this.ConfigurationSet();
+
+            set.SchemaVersion = version;
+            if (uri != null)
+            {
+                Assert.Equal(uri, set.SchemaUri.AbsoluteUri);
+            }
+            else
+            {
+                Assert.Null(set.SchemaUri);
+            }
+
+            if (!string.IsNullOrEmpty(uri))
+            {
+                set.SchemaUri = new Uri(uri);
+                Assert.Equal(version, set.SchemaVersion);
+            }
+        }
+
+        private void TestParameterDefaultValue(string type, string defaultValue, object? expectedValue = null, Windows.Foundation.PropertyType? expectedType = null, bool secure = false)
+        {
+            ConfigurationProcessor processor = this.CreateConfigurationProcessorWithDiagnostics();
+
+            OpenConfigurationSetResult result = processor.OpenConfigurationSet(this.CreateStream(string.Format(
+                @"
+$schema: https://raw.githubusercontent.com/PowerShell/DSC/main/schemas/2023/08/config/document.json
+parameters:
+  {0}:
+    type: {0}
+    defaultValue: {1}
+",
+                type,
+                defaultValue)));
+
+            if (expectedType != null)
+            {
+                Assert.Null(result.ResultCode);
+                Assert.NotNull(result.Set);
+                Assert.Equal(string.Empty, result.Field);
+                Assert.Equal(string.Empty, result.Value);
+                Assert.Equal(0U, result.Line);
+                Assert.Equal(0U, result.Column);
+
+                var parameters = result.Set.Parameters;
+                Assert.NotNull(parameters);
+                Assert.Single(parameters);
+
+                Assert.Equal(type, parameters[0].Name);
+                Assert.Equal(expectedType, parameters[0].Type);
+                Assert.Equal(secure, parameters[0].IsSecure);
+
+                switch (expectedValue ?? throw new ArgumentException("expectedValue"))
+                {
+                    case int i:
+                        Assert.Equal(i, (int)(long)parameters[0].DefaultValue);
+                        break;
+                    case string s:
+                        Assert.Equal(s, (string)parameters[0].DefaultValue);
+                        break;
+                    case bool b:
+                        Assert.Equal(b, (bool)parameters[0].DefaultValue);
+                        break;
+                    default:
+                        Assert.Fail($"Add expected type `{expectedValue.GetType().Name}` to switch statement.");
+                        break;
+                }
+            }
+            else
+            {
+                Assert.NotNull(result.ResultCode);
+                Assert.Equal(Errors.WINGET_CONFIG_ERROR_INVALID_FIELD_VALUE, result.ResultCode.HResult);
+                Assert.Null(result.Set);
+                Assert.Equal("defaultValue", result.Field);
+                Assert.Equal(expectedValue?.ToString() ?? defaultValue, result.Value);
+                Assert.NotEqual(0U, result.Line);
+                Assert.NotEqual(0U, result.Column);
+            }
+        }
+
+        private void VerifyUnitProperties(ConfigurationUnit unit, string identifier, string type)
+        {
+            Assert.NotNull(unit);
+            Assert.Equal(identifier, unit.Identifier);
+            Assert.Equal(type, unit.Type);
+        }
+
+        private void VerifyValueSet(ValueSet values, params KeyValuePair<string, object>[] expected)
+        {
+            Assert.NotNull(values);
+            Assert.Equal(expected.Length, values.Count);
+
+            foreach (var expectation in expected)
+            {
+                Assert.True(values.ContainsKey(expectation.Key));
+                object value = values[expectation.Key];
+
+                switch (expectation.Value)
+                {
+                    case int i:
+                        Assert.Equal(i, (int)(long)value);
+                        break;
+                    case string s:
+                        Assert.Equal(s, (string)value);
+                        break;
+                    case bool b:
+                        Assert.Equal(b, (bool)value);
+                        break;
+                    case ValueSet v:
+                        Assert.True(v.ContentEquals(value.As<ValueSet>()));
+                        break;
+                    default:
+                        Assert.Fail($"Add expected type `{expectation.Value.GetType().Name}` to switch statement.");
+                        break;
+                }
+            }
+        }
+
+        private void VerifyStringArray(IList<string> strings, params string[] expected)
+        {
+            Assert.NotNull(strings);
+            Assert.Equal(expected.Length, strings.Count);
+        }
+    }
+}