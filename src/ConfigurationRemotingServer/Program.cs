// Copyright (c) Microsoft Corporation.
// Licensed under the MIT License.
using System.IO;
using System.Reflection;
using System.Runtime.InteropServices;
<<<<<<< HEAD
using System.Runtime.Loader;
=======
using System.Text;
using System.Text.Json;
using System.Text.Json.Serialization;
using Microsoft.Management.Configuration;
using Microsoft.Management.Configuration.Processor;
using Windows.Storage.Streams;
>>>>>>> 95054892
using WinRT;

namespace ConfigurationRemotingServer
{
    /// <summary>
    /// Custom assembly load context.
    /// </summary>
    internal class NativeAssemblyLoadContext : AssemblyLoadContext
    {
        private static readonly string PackageRootPath;

        private static readonly NativeAssemblyLoadContext NativeALC = new();

        static NativeAssemblyLoadContext()
        {
            var self = typeof(NativeAssemblyLoadContext).Assembly;
            PackageRootPath = Path.Combine(
                Path.GetDirectoryName(self.Location)!,
                "..");
        }

        private NativeAssemblyLoadContext()
            : base("NativeAssemblyLoadContext", isCollectible: false)
        {
        }

        /// <summary>
        /// Handler to resolve unmanaged assemblies.
        /// </summary>
        /// <param name="context">Assembly load context.</param>
        /// <param name="name">Assembly name.</param>
        /// <returns>The assembly, null if not in our assembly location.</returns>
        internal static IntPtr ResolvingUnmanagedHandler(Assembly context, string name)
        {
            if (name.Equals("WindowsPackageManager.dll", StringComparison.OrdinalIgnoreCase))
            {
                return NativeALC.LoadUnmanagedDll(name);
            }

            return IntPtr.Zero;
        }

        /// <inheritdoc/>
        protected override IntPtr LoadUnmanagedDll(string unmanagedDllName)
        {
            string path = Path.Combine(PackageRootPath, unmanagedDllName);
            if (File.Exists(path))
            {
                return this.LoadUnmanagedDllFromPath(path);
            }

            return IntPtr.Zero;
        }
    }

    internal class Program
    {
        private const string CommandLineSectionSeparator = "~~~~~~";
        private const string ExternalModulesName = "ExternalModules";

        static int Main(string[] args)
        {
            // Help find WindowsPackageManager.dll
            AssemblyLoadContext.Default.ResolvingUnmanagedDll += NativeAssemblyLoadContext.ResolvingUnmanagedHandler;

            string staticsCallback = args[1];

            try
            {
                string completionEventName = args[2];
                uint parentProcessId = uint.Parse(args[3]);

                PowerShellConfigurationSetProcessorFactory factory = new PowerShellConfigurationSetProcessorFactory();

                // Set default properties.
                var externalModulesPath = GetExternalModulesPath();
                if (string.IsNullOrWhiteSpace(externalModulesPath))
                {
                    throw new DirectoryNotFoundException("Failed to get ExternalModules.");
                }

                // Set as implicit module paths so it will be always included in AdditionalModulePaths
                factory.ImplicitModulePaths = new List<string>() { externalModulesPath };
                factory.ProcessorType = PowerShellConfigurationProcessorType.Hosted;

                // Parse limitation set if applicable.
                // The format will be:
                //     <Common args for initialization> ~~~~~~ <Metadata json> ~~~~~~ <Limitation Set in yaml>
                // Metadata json format:
                //     {
                //         "path": "C:\full\file\path.yaml"
                //     }
                // If a limitation set is provided, the processor will be limited
                // to only work on units defined inside the limitation set.
                var commandPtr = GetCommandLineW();
                var commandStr = Marshal.PtrToStringUni(commandPtr) ?? string.Empty;

                // In case the limitation set content contains the separator, we'll not use Split method.
                var firstSeparatorIndex = commandStr.IndexOf(CommandLineSectionSeparator);
                if (firstSeparatorIndex > 0)
                {
                    var secondSeparatorIndex = commandStr.IndexOf(CommandLineSectionSeparator, firstSeparatorIndex + CommandLineSectionSeparator.Length);
                    if (secondSeparatorIndex <= 0)
                    {
                        throw new ArgumentException("The input command contains only one separator string.");
                    }

                    // Parse limitation set.
                    byte[] limitationSetBytes = Encoding.UTF8.GetBytes(commandStr.Substring(secondSeparatorIndex + CommandLineSectionSeparator.Length));
                    InMemoryRandomAccessStream limitationSetStream = new InMemoryRandomAccessStream();
                    DataWriter streamWriter = new DataWriter(limitationSetStream);
                    streamWriter.WriteBytes(limitationSetBytes);
                    streamWriter.StoreAsync().GetAwaiter().GetResult();
                    streamWriter.DetachStream();
                    limitationSetStream.Seek(0);
                    ConfigurationProcessor processor = new ConfigurationProcessor(factory);
                    var limitationSetResult = processor.OpenConfigurationSet(limitationSetStream);
                    if (limitationSetResult.ResultCode != null)
                    {
                        throw limitationSetResult.ResultCode;
                    }

                    var limitationSet = limitationSetResult.Set;
                    if (limitationSet == null)
                    {
                        throw new ArgumentException("The limitation set cannot be parsed.");
                    }

                    // Now parse metadata json and update the limitation set
                    var metadataJson = JsonSerializer.Deserialize<LimitationSetMetadata>(commandStr.Substring(
                        firstSeparatorIndex + CommandLineSectionSeparator.Length,
                        secondSeparatorIndex - firstSeparatorIndex - CommandLineSectionSeparator.Length));

                    if (metadataJson != null)
                    {
                        limitationSet.Path = metadataJson.Path;
                    }

                    // Set the limitation set in factory.
                    factory.LimitationSet = limitationSet;
                }

                IObjectReference factoryInterface = MarshalInterface<global::Microsoft.Management.Configuration.IConfigurationSetProcessorFactory>.CreateMarshaler(factory);

                return WindowsPackageManagerConfigurationCompleteOutOfProcessFactoryInitialization(0, factoryInterface.ThisPtr, staticsCallback, completionEventName, parentProcessId);
            }
            catch(Exception ex)
            {
                WindowsPackageManagerConfigurationCompleteOutOfProcessFactoryInitialization(ex.HResult, IntPtr.Zero, staticsCallback, null, 0);
                return ex.HResult;
            }
        }

        private class LimitationSetMetadata
        {
            [JsonPropertyName("path")]
            public string Path { get; set; } = string.Empty;
        }

        private static string GetExternalModulesPath()
        {
            var currentAssemblyDirectoryPath = Path.GetDirectoryName(Assembly.GetExecutingAssembly().Location);
            if (currentAssemblyDirectoryPath != null)
            {
                var packageRootPath = Directory.GetParent(currentAssemblyDirectoryPath)?.FullName;
                if (packageRootPath != null)
                {
                    var externalModulesPath = Path.Combine(packageRootPath, ExternalModulesName);
                    if (Directory.Exists(externalModulesPath))
                    {
                        return externalModulesPath;
                    }
                }
            }

            return string.Empty;
        }

        [DllImport("WindowsPackageManager.dll")]
<<<<<<< HEAD
        private static extern int WindowsPackageManagerConfigurationCompleteOutOfProcessFactoryInitialization(
            int result,
            IntPtr factory,
            [MarshalAs(UnmanagedType.LPWStr)]string staticsCallback,
            [MarshalAs(UnmanagedType.LPWStr)]string? completionEventName,
            uint parentProcessId);
=======
        private static extern int WindowsPackageManagerConfigurationCompleteOutOfProcessFactoryInitialization(int result, IntPtr factory, ulong memoryHandle, ulong initEventHandle, ulong completionMutexHandle, ulong parentProcessHandle);

        [DllImport("kernel32.dll", CharSet = CharSet.Unicode)]
        private static extern IntPtr GetCommandLineW();
>>>>>>> 95054892
    }
}
<|MERGE_RESOLUTION|>--- conflicted
+++ resolved
@@ -1,209 +1,201 @@
-// Copyright (c) Microsoft Corporation.
-// Licensed under the MIT License.
-using System.IO;
-using System.Reflection;
-using System.Runtime.InteropServices;
-<<<<<<< HEAD
-using System.Runtime.Loader;
-=======
-using System.Text;
-using System.Text.Json;
-using System.Text.Json.Serialization;
-using Microsoft.Management.Configuration;
-using Microsoft.Management.Configuration.Processor;
-using Windows.Storage.Streams;
->>>>>>> 95054892
-using WinRT;
-
-namespace ConfigurationRemotingServer
-{
-    /// <summary>
-    /// Custom assembly load context.
-    /// </summary>
-    internal class NativeAssemblyLoadContext : AssemblyLoadContext
-    {
-        private static readonly string PackageRootPath;
-
-        private static readonly NativeAssemblyLoadContext NativeALC = new();
-
-        static NativeAssemblyLoadContext()
-        {
-            var self = typeof(NativeAssemblyLoadContext).Assembly;
-            PackageRootPath = Path.Combine(
-                Path.GetDirectoryName(self.Location)!,
-                "..");
-        }
-
-        private NativeAssemblyLoadContext()
-            : base("NativeAssemblyLoadContext", isCollectible: false)
-        {
-        }
-
-        /// <summary>
-        /// Handler to resolve unmanaged assemblies.
-        /// </summary>
-        /// <param name="context">Assembly load context.</param>
-        /// <param name="name">Assembly name.</param>
-        /// <returns>The assembly, null if not in our assembly location.</returns>
-        internal static IntPtr ResolvingUnmanagedHandler(Assembly context, string name)
-        {
-            if (name.Equals("WindowsPackageManager.dll", StringComparison.OrdinalIgnoreCase))
-            {
-                return NativeALC.LoadUnmanagedDll(name);
-            }
-
-            return IntPtr.Zero;
-        }
-
-        /// <inheritdoc/>
-        protected override IntPtr LoadUnmanagedDll(string unmanagedDllName)
-        {
-            string path = Path.Combine(PackageRootPath, unmanagedDllName);
-            if (File.Exists(path))
-            {
-                return this.LoadUnmanagedDllFromPath(path);
-            }
-
-            return IntPtr.Zero;
-        }
-    }
-
-    internal class Program
-    {
-        private const string CommandLineSectionSeparator = "~~~~~~";
-        private const string ExternalModulesName = "ExternalModules";
-
-        static int Main(string[] args)
-        {
-            // Help find WindowsPackageManager.dll
-            AssemblyLoadContext.Default.ResolvingUnmanagedDll += NativeAssemblyLoadContext.ResolvingUnmanagedHandler;
-
-            string staticsCallback = args[1];
-
-            try
-            {
-                string completionEventName = args[2];
-                uint parentProcessId = uint.Parse(args[3]);
-
-                PowerShellConfigurationSetProcessorFactory factory = new PowerShellConfigurationSetProcessorFactory();
-
-                // Set default properties.
-                var externalModulesPath = GetExternalModulesPath();
-                if (string.IsNullOrWhiteSpace(externalModulesPath))
-                {
-                    throw new DirectoryNotFoundException("Failed to get ExternalModules.");
-                }
-
-                // Set as implicit module paths so it will be always included in AdditionalModulePaths
-                factory.ImplicitModulePaths = new List<string>() { externalModulesPath };
-                factory.ProcessorType = PowerShellConfigurationProcessorType.Hosted;
-
-                // Parse limitation set if applicable.
-                // The format will be:
-                //     <Common args for initialization> ~~~~~~ <Metadata json> ~~~~~~ <Limitation Set in yaml>
-                // Metadata json format:
-                //     {
-                //         "path": "C:\full\file\path.yaml"
-                //     }
-                // If a limitation set is provided, the processor will be limited
-                // to only work on units defined inside the limitation set.
-                var commandPtr = GetCommandLineW();
-                var commandStr = Marshal.PtrToStringUni(commandPtr) ?? string.Empty;
-
-                // In case the limitation set content contains the separator, we'll not use Split method.
-                var firstSeparatorIndex = commandStr.IndexOf(CommandLineSectionSeparator);
-                if (firstSeparatorIndex > 0)
-                {
-                    var secondSeparatorIndex = commandStr.IndexOf(CommandLineSectionSeparator, firstSeparatorIndex + CommandLineSectionSeparator.Length);
-                    if (secondSeparatorIndex <= 0)
-                    {
-                        throw new ArgumentException("The input command contains only one separator string.");
-                    }
-
-                    // Parse limitation set.
-                    byte[] limitationSetBytes = Encoding.UTF8.GetBytes(commandStr.Substring(secondSeparatorIndex + CommandLineSectionSeparator.Length));
-                    InMemoryRandomAccessStream limitationSetStream = new InMemoryRandomAccessStream();
-                    DataWriter streamWriter = new DataWriter(limitationSetStream);
-                    streamWriter.WriteBytes(limitationSetBytes);
-                    streamWriter.StoreAsync().GetAwaiter().GetResult();
-                    streamWriter.DetachStream();
-                    limitationSetStream.Seek(0);
-                    ConfigurationProcessor processor = new ConfigurationProcessor(factory);
-                    var limitationSetResult = processor.OpenConfigurationSet(limitationSetStream);
-                    if (limitationSetResult.ResultCode != null)
-                    {
-                        throw limitationSetResult.ResultCode;
-                    }
-
-                    var limitationSet = limitationSetResult.Set;
-                    if (limitationSet == null)
-                    {
-                        throw new ArgumentException("The limitation set cannot be parsed.");
-                    }
-
-                    // Now parse metadata json and update the limitation set
-                    var metadataJson = JsonSerializer.Deserialize<LimitationSetMetadata>(commandStr.Substring(
-                        firstSeparatorIndex + CommandLineSectionSeparator.Length,
-                        secondSeparatorIndex - firstSeparatorIndex - CommandLineSectionSeparator.Length));
-
-                    if (metadataJson != null)
-                    {
-                        limitationSet.Path = metadataJson.Path;
-                    }
-
-                    // Set the limitation set in factory.
-                    factory.LimitationSet = limitationSet;
-                }
-
-                IObjectReference factoryInterface = MarshalInterface<global::Microsoft.Management.Configuration.IConfigurationSetProcessorFactory>.CreateMarshaler(factory);
-
-                return WindowsPackageManagerConfigurationCompleteOutOfProcessFactoryInitialization(0, factoryInterface.ThisPtr, staticsCallback, completionEventName, parentProcessId);
-            }
-            catch(Exception ex)
-            {
-                WindowsPackageManagerConfigurationCompleteOutOfProcessFactoryInitialization(ex.HResult, IntPtr.Zero, staticsCallback, null, 0);
-                return ex.HResult;
-            }
-        }
-
-        private class LimitationSetMetadata
-        {
-            [JsonPropertyName("path")]
-            public string Path { get; set; } = string.Empty;
-        }
-
-        private static string GetExternalModulesPath()
-        {
-            var currentAssemblyDirectoryPath = Path.GetDirectoryName(Assembly.GetExecutingAssembly().Location);
-            if (currentAssemblyDirectoryPath != null)
-            {
-                var packageRootPath = Directory.GetParent(currentAssemblyDirectoryPath)?.FullName;
-                if (packageRootPath != null)
-                {
-                    var externalModulesPath = Path.Combine(packageRootPath, ExternalModulesName);
-                    if (Directory.Exists(externalModulesPath))
-                    {
-                        return externalModulesPath;
-                    }
-                }
-            }
-
-            return string.Empty;
-        }
-
-        [DllImport("WindowsPackageManager.dll")]
-<<<<<<< HEAD
-        private static extern int WindowsPackageManagerConfigurationCompleteOutOfProcessFactoryInitialization(
-            int result,
-            IntPtr factory,
-            [MarshalAs(UnmanagedType.LPWStr)]string staticsCallback,
-            [MarshalAs(UnmanagedType.LPWStr)]string? completionEventName,
-            uint parentProcessId);
-=======
-        private static extern int WindowsPackageManagerConfigurationCompleteOutOfProcessFactoryInitialization(int result, IntPtr factory, ulong memoryHandle, ulong initEventHandle, ulong completionMutexHandle, ulong parentProcessHandle);
-
-        [DllImport("kernel32.dll", CharSet = CharSet.Unicode)]
-        private static extern IntPtr GetCommandLineW();
->>>>>>> 95054892
-    }
-}
+// Copyright (c) Microsoft Corporation.
+// Licensed under the MIT License.
+using System.Reflection;
+using System.Runtime.InteropServices;
+using System.Runtime.Loader;
+using System.Text;
+using System.Text.Json;
+using System.Text.Json.Serialization;
+using Microsoft.Management.Configuration;
+using Microsoft.Management.Configuration.Processor;
+using Windows.Storage.Streams;
+using WinRT;
+
+namespace ConfigurationRemotingServer
+{
+    /// <summary>
+    /// Custom assembly load context.
+    /// </summary>
+    internal class NativeAssemblyLoadContext : AssemblyLoadContext
+    {
+        private static readonly string PackageRootPath;
+
+        private static readonly NativeAssemblyLoadContext NativeALC = new();
+
+        static NativeAssemblyLoadContext()
+        {
+            var self = typeof(NativeAssemblyLoadContext).Assembly;
+            PackageRootPath = Path.Combine(
+                Path.GetDirectoryName(self.Location)!,
+                "..");
+        }
+
+        private NativeAssemblyLoadContext()
+            : base("NativeAssemblyLoadContext", isCollectible: false)
+        {
+        }
+
+        /// <summary>
+        /// Handler to resolve unmanaged assemblies.
+        /// </summary>
+        /// <param name="context">Assembly load context.</param>
+        /// <param name="name">Assembly name.</param>
+        /// <returns>The assembly, null if not in our assembly location.</returns>
+        internal static IntPtr ResolvingUnmanagedHandler(Assembly context, string name)
+        {
+            if (name.Equals("WindowsPackageManager.dll", StringComparison.OrdinalIgnoreCase))
+            {
+                return NativeALC.LoadUnmanagedDll(name);
+            }
+
+            return IntPtr.Zero;
+        }
+
+        /// <inheritdoc/>
+        protected override IntPtr LoadUnmanagedDll(string unmanagedDllName)
+        {
+            string path = Path.Combine(PackageRootPath, unmanagedDllName);
+            if (File.Exists(path))
+            {
+                return this.LoadUnmanagedDllFromPath(path);
+            }
+
+            return IntPtr.Zero;
+        }
+    }
+
+    internal class Program
+    {
+        private const string CommandLineSectionSeparator = "~~~~~~";
+        private const string ExternalModulesName = "ExternalModules";
+
+        static int Main(string[] args)
+        {
+            // Help find WindowsPackageManager.dll
+            AssemblyLoadContext.Default.ResolvingUnmanagedDll += NativeAssemblyLoadContext.ResolvingUnmanagedHandler;
+
+            string staticsCallback = args[1];
+
+            try
+            {
+                string completionEventName = args[2];
+                uint parentProcessId = uint.Parse(args[3]);
+
+                PowerShellConfigurationSetProcessorFactory factory = new PowerShellConfigurationSetProcessorFactory();
+
+                // Set default properties.
+                var externalModulesPath = GetExternalModulesPath();
+                if (string.IsNullOrWhiteSpace(externalModulesPath))
+                {
+                    throw new DirectoryNotFoundException("Failed to get ExternalModules.");
+                }
+
+                // Set as implicit module paths so it will be always included in AdditionalModulePaths
+                factory.ImplicitModulePaths = new List<string>() { externalModulesPath };
+                factory.ProcessorType = PowerShellConfigurationProcessorType.Hosted;
+
+                // Parse limitation set if applicable.
+                // The format will be:
+                //     <Common args for initialization> ~~~~~~ <Metadata json> ~~~~~~ <Limitation Set in yaml>
+                // Metadata json format:
+                //     {
+                //         "path": "C:\full\file\path.yaml"
+                //     }
+                // If a limitation set is provided, the processor will be limited
+                // to only work on units defined inside the limitation set.
+                var commandPtr = GetCommandLineW();
+                var commandStr = Marshal.PtrToStringUni(commandPtr) ?? string.Empty;
+
+                // In case the limitation set content contains the separator, we'll not use Split method.
+                var firstSeparatorIndex = commandStr.IndexOf(CommandLineSectionSeparator);
+                if (firstSeparatorIndex > 0)
+                {
+                    var secondSeparatorIndex = commandStr.IndexOf(CommandLineSectionSeparator, firstSeparatorIndex + CommandLineSectionSeparator.Length);
+                    if (secondSeparatorIndex <= 0)
+                    {
+                        throw new ArgumentException("The input command contains only one separator string.");
+                    }
+
+                    // Parse limitation set.
+                    byte[] limitationSetBytes = Encoding.UTF8.GetBytes(commandStr.Substring(secondSeparatorIndex + CommandLineSectionSeparator.Length));
+                    InMemoryRandomAccessStream limitationSetStream = new InMemoryRandomAccessStream();
+                    DataWriter streamWriter = new DataWriter(limitationSetStream);
+                    streamWriter.WriteBytes(limitationSetBytes);
+                    streamWriter.StoreAsync().GetAwaiter().GetResult();
+                    streamWriter.DetachStream();
+                    limitationSetStream.Seek(0);
+                    ConfigurationProcessor processor = new ConfigurationProcessor(factory);
+                    var limitationSetResult = processor.OpenConfigurationSet(limitationSetStream);
+                    if (limitationSetResult.ResultCode != null)
+                    {
+                        throw limitationSetResult.ResultCode;
+                    }
+
+                    var limitationSet = limitationSetResult.Set;
+                    if (limitationSet == null)
+                    {
+                        throw new ArgumentException("The limitation set cannot be parsed.");
+                    }
+
+                    // Now parse metadata json and update the limitation set
+                    var metadataJson = JsonSerializer.Deserialize<LimitationSetMetadata>(commandStr.Substring(
+                        firstSeparatorIndex + CommandLineSectionSeparator.Length,
+                        secondSeparatorIndex - firstSeparatorIndex - CommandLineSectionSeparator.Length));
+
+                    if (metadataJson != null)
+                    {
+                        limitationSet.Path = metadataJson.Path;
+                    }
+
+                    // Set the limitation set in factory.
+                    factory.LimitationSet = limitationSet;
+                }
+
+                IObjectReference factoryInterface = MarshalInterface<global::Microsoft.Management.Configuration.IConfigurationSetProcessorFactory>.CreateMarshaler(factory);
+
+                return WindowsPackageManagerConfigurationCompleteOutOfProcessFactoryInitialization(0, factoryInterface.ThisPtr, staticsCallback, completionEventName, parentProcessId);
+            }
+            catch(Exception ex)
+            {
+                WindowsPackageManagerConfigurationCompleteOutOfProcessFactoryInitialization(ex.HResult, IntPtr.Zero, staticsCallback, null, 0);
+                return ex.HResult;
+            }
+        }
+
+        private class LimitationSetMetadata
+        {
+            [JsonPropertyName("path")]
+            public string Path { get; set; } = string.Empty;
+        }
+
+        private static string GetExternalModulesPath()
+        {
+            var currentAssemblyDirectoryPath = Path.GetDirectoryName(Assembly.GetExecutingAssembly().Location);
+            if (currentAssemblyDirectoryPath != null)
+            {
+                var packageRootPath = Directory.GetParent(currentAssemblyDirectoryPath)?.FullName;
+                if (packageRootPath != null)
+                {
+                    var externalModulesPath = Path.Combine(packageRootPath, ExternalModulesName);
+                    if (Directory.Exists(externalModulesPath))
+                    {
+                        return externalModulesPath;
+                    }
+                }
+            }
+
+            return string.Empty;
+        }
+
+        [DllImport("WindowsPackageManager.dll")]
+        private static extern int WindowsPackageManagerConfigurationCompleteOutOfProcessFactoryInitialization(
+            int result,
+            IntPtr factory,
+            [MarshalAs(UnmanagedType.LPWStr)]string staticsCallback,
+            [MarshalAs(UnmanagedType.LPWStr)]string? completionEventName,
+            uint parentProcessId);
+
+        [DllImport("kernel32.dll", CharSet = CharSet.Unicode)]
+        private static extern IntPtr GetCommandLineW();
+    }
+}