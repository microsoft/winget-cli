// Copyright (c) Microsoft Corporation.
// Licensed under the MIT License.
namespace Microsoft.Management.Deployment
{
<<<<<<< HEAD
    [contractversion(8)]
=======
    [contractversion(9)]
>>>>>>> 68af39b2
    apicontract WindowsPackageManagerContract{};

    /// State of the install
    [contract(Microsoft.Management.Deployment.WindowsPackageManagerContract, 1)]
    enum PackageInstallProgressState
    {
        /// The install is queued but not yet active. Cancellation of the IAsyncOperationWithProgress in this 
        /// state will prevent the package from downloading or installing.
        Queued,
        /// The installer is downloading. Cancellation of the IAsyncOperationWithProgress in this state will 
        /// end the download and prevent the package from installing.
        Downloading,
        /// The install is in progress. Cancellation of the IAsyncOperationWithProgress in this state will not
        /// stop the installation or the post install cleanup.
        Installing,
        /// The installer has completed and cleanup actions are in progress. Cancellation of the 
        /// IAsyncOperationWithProgress in this state will not stop cleanup or roll back the install.
        PostInstall,
        /// The operation has completed.
        Finished,
    };

    /// Progress object for the install
    /// DESIGN NOTE: percentage for the install as a whole is purposefully not included as there is no way to 
    /// estimate progress when the installer is running.
    [contract(Microsoft.Management.Deployment.WindowsPackageManagerContract, 1)]
    struct InstallProgress
    {
        /// State of the install
        PackageInstallProgressState State;
        /// DESIGN NOTE: BytesDownloaded may only be available for downloads done by Windows Package Manager itself.
        /// Number of bytes downloaded if known
        UInt64 BytesDownloaded;
        /// DESIGN NOTE: BytesRequired may only be available for downloads done by Windows Package Manager itself.
        /// Number of bytes required if known
        UInt64 BytesRequired;
        /// Download percentage completed
        Double DownloadProgress;
        /// Install percentage if known.
        Double InstallationProgress;
    };

    /// Status of the Install call
    /// Implementation Note: Errors mapped from AppInstallerErrors.h
    [contract(Microsoft.Management.Deployment.WindowsPackageManagerContract, 1)]
    enum InstallResultStatus
    {
        Ok,
        BlockedByPolicy,
        CatalogError,
        InternalError,
        InvalidOptions,
        DownloadError,
        InstallError,
        ManifestError,
        NoApplicableInstallers,
        [contract(Microsoft.Management.Deployment.WindowsPackageManagerContract, 4)]
        {
            NoApplicableUpgrade,
        },
        [contract(Microsoft.Management.Deployment.WindowsPackageManagerContract, 6)]
        {
            PackageAgreementsNotAccepted,
        }
    };

    /// Result of the install
    [contract(Microsoft.Management.Deployment.WindowsPackageManagerContract, 1)]
    runtimeclass InstallResult
    {
        /// Used by a caller to correlate the install with a caller's data.
        String CorrelationData { get; };
        /// Whether a restart is required to complete the install.
        Boolean RebootRequired { get; };

        /// Batched error code, example APPINSTALLER_CLI_ERROR_SHELLEXEC_INSTALL_FAILED
        InstallResultStatus Status { get; };
        /// The error code of the overall operation.
        HRESULT ExtendedErrorCode { get; };

        [contract(Microsoft.Management.Deployment.WindowsPackageManagerContract, 4)]
        {
            /// The error code from the install attempt. Only valid if the Status is InstallError.
            /// This value's meaning will require knowledge of the specific installer or install technology.
            UInt32 InstallerErrorCode { get; };
        }
    }

    /// State of the uninstall
    [contract(Microsoft.Management.Deployment.WindowsPackageManagerContract, 4)]
    enum PackageUninstallProgressState
    {
        /// The uninstall is queued but not yet active. Cancellation of the IAsyncOperationWithProgress in this 
        /// state will prevent the package from uninstalling.
        Queued,
        /// The uninstall is in progress. Cancellation of the IAsyncOperationWithProgress in this state will not
        /// stop the installation or the post uninstall steps.
        Uninstalling,
        /// The uninstaller has completed and cleanup actions are in progress. Cancellation of the 
        /// IAsyncOperationWithProgress in this state will not stop cleanup or roll back the uninstall.
        PostUninstall,
        /// The operation has completed.
        Finished,
    };

    /// Progress object for the uninstall
    [contract(Microsoft.Management.Deployment.WindowsPackageManagerContract, 4)]
    struct UninstallProgress
    {
        /// State of the uninstall
        PackageUninstallProgressState State;
        /// Uninstall percentage if known.
        Double UninstallationProgress;
    };

    /// Status of the uninstall call
    /// Implementation Note: Errors mapped from AppInstallerErrors.h
    [contract(Microsoft.Management.Deployment.WindowsPackageManagerContract, 4)]
    enum UninstallResultStatus
    {
        Ok,
        BlockedByPolicy,
        CatalogError,
        InternalError,
        InvalidOptions,
        UninstallError,
        ManifestError,
    };

    /// Result of the uninstall
    [contract(Microsoft.Management.Deployment.WindowsPackageManagerContract, 4)]
    runtimeclass UninstallResult
    {
        /// Used by a caller to correlate the install with a caller's data.
        String CorrelationData { get; };
        /// Whether a restart is required to complete the install.
        Boolean RebootRequired { get; };

        /// Batched error code, example APPINSTALLER_CLI_ERROR_SHELLEXEC_INSTALL_FAILED
        UninstallResultStatus Status { get; };
        /// The error code of the overall operation.
        HRESULT ExtendedErrorCode { get; };

        /// The error code from the uninstall attempt. Only valid if the Status is UninstallError.
        /// This value's meaning will require knowledge of the specific uninstaller or install technology.
        UInt32 UninstallerErrorCode { get; };
    }

    /// State of the download
    [contract(Microsoft.Management.Deployment.WindowsPackageManagerContract, 7)]
    enum PackageDownloadProgressState
    {
        /// The download is queued but not yet active. Cancellation of the IAsyncOperationWithProgress in this 
        /// state will prevent the package from downloading.
        Queued,
        /// The installer is downloading. Cancellation of the IAsyncOperationWithProgress in this state will 
        /// end the download.
        Downloading,
        /// The operation has completed.
        Finished,
    };

    /// Status of the download call
    /// Implementation Note: Errors mapped from AppInstallerErrors.h
    [contract(Microsoft.Management.Deployment.WindowsPackageManagerContract, 7)]
    enum DownloadResultStatus
    {
        Ok,
        BlockedByPolicy,
        CatalogError,
        InternalError,
        InvalidOptions,
        DownloadError,
        ManifestError,
        NoApplicableInstallers,
        PackageAgreementsNotAccepted,
    };

    /// Result of the download
    [contract(Microsoft.Management.Deployment.WindowsPackageManagerContract, 7)]
    runtimeclass DownloadResult
    {
        /// Used by a caller to correlate the download with a caller's data.
        String CorrelationData { get; };

        /// Batched error code.
        DownloadResultStatus Status { get; };

        /// The error code of the overall operation.
        HRESULT ExtendedErrorCode { get; };
    };

    /// Progress object for the uninstall
    [contract(Microsoft.Management.Deployment.WindowsPackageManagerContract, 7)]
    struct PackageDownloadProgress
    {
        /// State of the download
        PackageDownloadProgressState State;

        /// DESIGN NOTE: BytesDownloaded may only be available for downloads done by Windows Package Manager itself.
        /// Number of bytes downloaded if known
        UInt64 BytesDownloaded;

        /// DESIGN NOTE: BytesRequired may only be available for downloads done by Windows Package Manager itself.
        /// Number of bytes required if known
        UInt64 BytesRequired;

        /// Download percentage completed
        Double DownloadProgress;
    };

    /// IMPLEMENTATION NOTE: SourceOrigin from winget/RepositorySource.h
    /// Defines the origin of the package catalog details.
    [contract(Microsoft.Management.Deployment.WindowsPackageManagerContract, 1)]
    enum PackageCatalogOrigin
    {
        /// Predefined means it came as part of the Windows Package Manager package and cannot be removed.
        Predefined,
        /// User means it was added by the user and could be removed.
        User,
    };

    /// IMPLEMENTATION NOTE: SourceTrustLevel from winget/RepositorySource.h
    /// Defines the trust level of the package catalog.
    [contract(Microsoft.Management.Deployment.WindowsPackageManagerContract, 1)]
    enum PackageCatalogTrustLevel
    {
        None,
        Trusted,
    };

    /// IMPLEMENTATION NOTE: SourceDetails from winget/RepositorySource.h
    /// Interface for retrieving information about an package catalog without acting on it.
    [contract(Microsoft.Management.Deployment.WindowsPackageManagerContract, 1)]
    runtimeclass PackageCatalogInfo
    {
        /// The package catalog's unique identifier. 
        /// SAMPLE VALUES: For OpenWindowsCatalog "Microsoft.Winget.Source_8wekyb3d8bbwe"
        /// For contoso sample on msdn "contoso"
        String Id { get; };
        /// The name of the package catalog. 
        /// SAMPLE VALUES: For OpenWindowsCatalog "winget".
        /// For contoso sample on msdn "contoso"
        String Name { get; };
        /// The type of the package catalog.
        /// ALLOWED VALUES: "Microsoft.Rest", "Microsoft.PreIndexed.Package"
        /// SAMPLE VALUES: For OpenWindowsCatalog "Microsoft.PreIndexed.Package".
        /// For contoso sample on msdn "Microsoft.PreIndexed.Package"
        String Type { get; };
        /// The argument used when adding the package catalog.
        /// SAMPLE VALUES: For OpenWindowsCatalog "https://winget.azureedge.net/cache"
        /// For contoso sample on msdn "https://pkgmgr-int.azureedge.net/cache"
        String Argument { get; };
        /// The last time that this package catalog was updated.
        Windows.Foundation.DateTime LastUpdateTime { get; };
        /// The origin of the package catalog.
        PackageCatalogOrigin Origin { get; };
        /// The trust level of the package catalog
        PackageCatalogTrustLevel TrustLevel { get; };
    }

    /// A metadata item of a package version.
    [contract(Microsoft.Management.Deployment.WindowsPackageManagerContract, 1)]
    enum PackageVersionMetadataField
    {
        /// The InstallerType of an installed package
        InstallerType,
        /// The Scope of an installed package
        InstalledScope,
        /// The system path where the package is installed
        InstalledLocation,
        /// The standard uninstall command; which may be interactive
        StandardUninstallCommand,
        /// An uninstall command that should be non-interactive
        SilentUninstallCommand,
        /// The publisher of the package
        PublisherDisplayName,
    };

    /// The result of a comparison.
    [contract(Microsoft.Management.Deployment.WindowsPackageManagerContract, 2)]
    enum CompareResult
    {
        /// The comparison did not result in a succesful ordering.
        Unknown,
        /// The object value is lesser than the given value.
        Lesser,
        /// The object value is equal to the given value.
        Equal,
        /// The object value is greater than the given value.
        Greater,
    };

    /// IMPLEMENTATION NOTE: IPackageVersion from winget/RepositorySearch.h
    /// A single package version.
    [contract(Microsoft.Management.Deployment.WindowsPackageManagerContract, 1)]
    runtimeclass PackageVersionInfo
    {
        /// IMPLEMENTATION NOTE: PackageVersionMetadata fields from winget/RepositorySearch.h
        /// Gets any metadata associated with this package version.
        /// Primarily stores data on installed packages.
        /// Metadata fields may have no value (e.g. packages that aren't installed will not have an InstalledLocation).
        String GetMetadata(PackageVersionMetadataField metadataField);
        /// IMPLEMENTATION NOTE: PackageVersionProperty fields from winget/RepositorySearch.h
        String Id { get; };
        String DisplayName { get; };
        String Version { get; };
        String Channel { get; };
        /// DESIGN NOTE: RelativePath from winget/RepositorySearch.h is excluded as not needed.
        /// String RelativePath;

        /// IMPLEMENTATION NOTE: PackageVersionMultiProperty fields from winget/RepositorySearch.h
        /// PackageFamilyName and ProductCode can have multiple values.
        Windows.Foundation.Collections.IVectorView<String> PackageFamilyNames { get; };
        Windows.Foundation.Collections.IVectorView<String> ProductCodes { get; };

        /// Gets the package catalog  where this package version is from.
        PackageCatalog PackageCatalog { get; };

        [contract(Microsoft.Management.Deployment.WindowsPackageManagerContract, 2)]
        {
            /// Compares the given value against the package version of this object, with the result being
            /// the enum value that represents where PackageVersionInfo::Version is ordered relative to the
            /// versionString.  "if (this.CompareToVersion(that) == Greater)" can be thought of as reading
            /// the sentence "If this is compared to version that and is found to be greater".
            /// IE if PackageVersionInfo::Version returns "2", then CompareToVersion("1") will return Greater.
            /// Passing in an empty string will result in Unknown.
            CompareResult CompareToVersion(String versionString);
        }

        [contract(Microsoft.Management.Deployment.WindowsPackageManagerContract, 4)]
        {
            /// Checks if this package version has at least one applicable installer.
            Boolean HasApplicableInstaller(InstallOptions options);

            /// Gets the publisher string for this package version, if one is available.
            String Publisher { get; };
        }

        [contract(Microsoft.Management.Deployment.WindowsPackageManagerContract, 6)]
        {
            /// Gets the package catalog metadata of this package version with the default localization based on user settings.
            CatalogPackageMetadata GetCatalogPackageMetadata();

            /// Gets the package catalog metadata of this package version with the preferred locale.
            CatalogPackageMetadata GetCatalogPackageMetadata(String preferredLocale);

            /// Gets the applicable installer for this package version.
            PackageInstallerInfo GetApplicableInstaller(InstallOptions options);
        }
    }

    /// IMPLEMENTATION NOTE: PackageVersionKey from winget/RepositorySearch.h
    /// A key to identify a package version within a package.
    [contract(Microsoft.Management.Deployment.WindowsPackageManagerContract, 1)]
    runtimeclass PackageVersionId
    {
        /// The package catalog id that this version came from.
        String PackageCatalogId { get; };
        /// The version.
        String Version { get; };
        /// The channel.
        String Channel { get; };
    };

    /// The package installer type.
    [contract(Microsoft.Management.Deployment.WindowsPackageManagerContract, 5)]
    enum PackageInstallerType
    {
        /// Unknown type.
        Unknown,
        /// Inno type.
        Inno,
        /// Wix type.
        Wix,
        /// Msi type.
        Msi,
        /// Nullsoft type.
        Nullsoft,
        /// Zip type.
        Zip,
        /// Msix or Appx type.
        Msix,
        /// Exe type.
        Exe,
        /// Burn type.
        Burn,
        /// MSStore type.
        MSStore,
        /// Portable type.
        Portable,
    };

    /// The package installer scope.
    [contract(Microsoft.Management.Deployment.WindowsPackageManagerContract, 5)]
    enum PackageInstallerScope
    {
        /// Scope not declared.
        Unknown,
        /// User scope.
        User,
        /// System scope.
        System,
    };

    /// The package installer elevation requirement.
    [contract(Microsoft.Management.Deployment.WindowsPackageManagerContract, 6)]
    enum ElevationRequirement
    {
        /// Elevation requirement not declared.
        Unknown,
        /// Package installer requires elevation.
        ElevationRequired,
        /// Package installer prohibits elevation.
        ElevationProhibited,
        /// Package installer elevates self.
        ElevatesSelf,
    };

    /// Interface for retrieving information about a package installer.
    [contract(Microsoft.Management.Deployment.WindowsPackageManagerContract, 5)]
    runtimeclass PackageInstallerInfo
    {
        /// The package installer type.
        PackageInstallerType InstallerType { get; };
        /// The nested package installer type for archives.
        PackageInstallerType NestedInstallerType { get; };
        /// The package installer architecture.
        Windows.System.ProcessorArchitecture Architecture { get; };
        /// The package installer scope.
        PackageInstallerScope Scope { get; };
        /// The package installer locale.
        String Locale { get; };

        [contract(Microsoft.Management.Deployment.WindowsPackageManagerContract, 6)]
        {
            /// The package installer elevation requirement.
            ElevationRequirement ElevationRequirement { get; };
        }
    };

    /// The installed status type. The values need to match InstalledStatusType from winget/RepositorySearch.h.
    [contract(Microsoft.Management.Deployment.WindowsPackageManagerContract, 5)]
    [flags]
    enum InstalledStatusType
    {
        /// None is checked.
        None = 0x0,
        /// Check Apps and Features entry.
        AppsAndFeaturesEntry = 0x0001,
        /// Check Apps and Features entry install location if applicable.
        AppsAndFeaturesEntryInstallLocation = 0x0002,
        /// Check Apps and Features entry install location with installed files if applicable.
        AppsAndFeaturesEntryInstallLocationFile = 0x0004,
        /// Check default install location if applicable.
        DefaultInstallLocation = 0x0008,
        /// Check default install location with installed files if applicable.
        DefaultInstallLocationFile = 0x0010,

        /// Below are helper values for calling CheckInstalledStatus as input.
        /// AppsAndFeaturesEntry related checks
        AllAppsAndFeaturesEntryChecks = AppsAndFeaturesEntry | AppsAndFeaturesEntryInstallLocation | AppsAndFeaturesEntryInstallLocationFile,
        /// DefaultInstallLocation related checks
        AllDefaultInstallLocationChecks = DefaultInstallLocation | DefaultInstallLocationFile,
        /// All checks
        AllChecks = AllAppsAndFeaturesEntryChecks | AllDefaultInstallLocationChecks,
    };

    /// Interface representing an individual installed status.
    [contract(Microsoft.Management.Deployment.WindowsPackageManagerContract, 5)]
    runtimeclass InstalledStatus
    {
        /// The installed status type.
        InstalledStatusType Type { get; };
        /// The installed status path.
        String Path { get; };
        /// The installed status result.
        HRESULT Status { get; };
    };

    /// Interface for retrieving information about a package installer installed status.
    [contract(Microsoft.Management.Deployment.WindowsPackageManagerContract, 5)]
    runtimeclass PackageInstallerInstalledStatus
    {
        /// The package installer info.
        PackageInstallerInfo InstallerInfo { get; };
        /// A list of various types of installed status of the package installer.
        Windows.Foundation.Collections.IVectorView<InstalledStatus> InstallerInstalledStatus { get; };
    };

    /// Status of the check installed status call.
    [contract(Microsoft.Management.Deployment.WindowsPackageManagerContract, 5)]
    enum CheckInstalledStatusResultStatus
    {
        Ok,
        InternalError,
    };

    /// Interface for retrieving information about a package installer installed status.
    [contract(Microsoft.Management.Deployment.WindowsPackageManagerContract, 5)]
    runtimeclass CheckInstalledStatusResult
    {
        /// Status of the check installed status call.
        CheckInstalledStatusResultStatus Status { get; };

        /// A list of package installer installed status.
        Windows.Foundation.Collections.IVectorView<PackageInstallerInstalledStatus> PackageInstalledStatus { get; };
    };

    /// IMPLEMENTATION NOTE: IPackage from winget/RepositorySearch.h
    /// A package, potentially containing information about it's local state and the available versions.
    [contract(Microsoft.Management.Deployment.WindowsPackageManagerContract, 1)]
    runtimeclass CatalogPackage
    {
        /// IMPLEMENTATION NOTE: PackageProperty fields from winget/RepositorySearch.h
        /// Gets a property of this package.
        String Id { get; };
        String Name { get; };

        /// Gets the installed package information if the package is installed.
        PackageVersionInfo InstalledVersion { get; };

        /// Gets all available versions of this package. Ordering is not guaranteed.
        Windows.Foundation.Collections.IVectorView<PackageVersionId> AvailableVersions { get; };

        /// Gets the version of this package that will be installed if version is not set in InstallOptions.
        PackageVersionInfo DefaultInstallVersion { get; };

        /// Gets a specific version of this package.
        PackageVersionInfo GetPackageVersionInfo(PackageVersionId versionKey);

        /// Gets a value indicating whether an available version is newer than the installed version.
        Boolean IsUpdateAvailable { get; };

        [contract(Microsoft.Management.Deployment.WindowsPackageManagerContract, 5)]
        {
            /// Check the installed status of the package. For more accurate and complete installed status, it's required to
            /// call this method from a composite package from a newly created package catalog with installed info.
            /// This may require downloading information from a server.
            Windows.Foundation.IAsyncOperation<CheckInstalledStatusResult> CheckInstalledStatusAsync(InstalledStatusType checkTypes);
            CheckInstalledStatusResult CheckInstalledStatus(InstalledStatusType checkTypes);
            Windows.Foundation.IAsyncOperation<CheckInstalledStatusResult> CheckInstalledStatusAsync();
            CheckInstalledStatusResult CheckInstalledStatus();
        }

        /// DESIGN NOTE:
        /// IsSame from IPackage in winget/RepositorySearch is not implemented in V1.
        /// Determines if the given IPackage refers to the same package as this one.
        /// virtual bool IsSame(const IPackage*) const = 0;
    }

    /// IMPLEMENTATION NOTE: CompositeSearchBehavior from winget/RepositorySource.h
    /// Search behavior for composite catalogs.
    [contract(Microsoft.Management.Deployment.WindowsPackageManagerContract, 1)]
    enum CompositeSearchBehavior
    {
        /// Search local catalogs only
        LocalCatalogs,
        /// Search remote catalogs only, don't check local catalogs for InstalledVersion
        RemotePackagesFromRemoteCatalogs,
        /// Search remote catalogs, and check local catalogs for InstalledVersion
        RemotePackagesFromAllCatalogs,
        /// Search both local and remote catalogs.
        AllCatalogs,
    };

    /// IMPLEMENTATION NOTE: PackageFieldMatchOption from winget/RepositorySearch.h
    [contract(Microsoft.Management.Deployment.WindowsPackageManagerContract, 1)]
    enum PackageFieldMatchOption
    {
        Equals,
        EqualsCaseInsensitive,
        StartsWithCaseInsensitive,
        ContainsCaseInsensitive,
    };

    /// IMPLEMENTATION NOTE: PackageFieldMatchOption from winget/RepositorySearch.h
    /// The field to match on.
    /// The values must be declared in order of preference in search results.
    [contract(Microsoft.Management.Deployment.WindowsPackageManagerContract, 1)]
    enum PackageMatchField
    {
        CatalogDefault,
        Id,
        Name,
        Moniker,
        Command,
        Tag,
        [contract(Microsoft.Management.Deployment.WindowsPackageManagerContract, 3)]
        {
            PackageFamilyName,
            ProductCode,
        }
        /// DESIGN NOTE: The following PackageFieldMatchOption from winget/RepositorySearch.h are not implemented in V1.
        /// NormalizedNameAndPublisher,
    };

    /// IMPLEMENTATION NOTE: PackageMatchFilter from winget/RepositorySearch.h
    [contract(Microsoft.Management.Deployment.WindowsPackageManagerContract, 1)]
    runtimeclass PackageMatchFilter
    {
        PackageMatchFilter();
        /// The type of string comparison for matching
        PackageFieldMatchOption Option;
        /// The field to search
        PackageMatchField Field;
        /// The value to match
        String Value;
        /// DESIGN NOTE: "Additional" from RequestMatch winget/RepositorySearch.h is not implemented here.
    }

    /// IMPLEMENTATION NOTE: MatchResult from winget/RepositorySearch.h
    /// A single result from the search.
    [contract(Microsoft.Management.Deployment.WindowsPackageManagerContract, 1)]
    runtimeclass MatchResult
    {
        /// The package found by the search request.
        CatalogPackage CatalogPackage { get; };

        /// The highest order field on which the package matched the search.
        PackageMatchFilter MatchCriteria { get; };
    }

    /// Status of the FindPackages call
    [contract(Microsoft.Management.Deployment.WindowsPackageManagerContract, 1)]
    enum FindPackagesResultStatus
    {
        Ok,
        BlockedByPolicy,
        CatalogError,
        InternalError,
        InvalidOptions
    };

    /// IMPLEMENTATION NOTE: SearchResult from winget/RepositorySearch.h
    /// Search result data returned from FindPackages
    [contract(Microsoft.Management.Deployment.WindowsPackageManagerContract, 1)]
    runtimeclass FindPackagesResult
    {
        /// Error codes
        FindPackagesResultStatus Status{ get; };

        /// The full set of results from the search.
        Windows.Foundation.Collections.IVectorView<MatchResult> Matches { get; };

        /// If true, the results were truncated by the given ResultLimit
        /// USAGE NOTE: Windows Package Manager does not support result pagination, there is no way to continue 
        /// getting more results.
        Boolean WasLimitExceeded { get; };
    }

    /// Options for FindPackages
    [contract(Microsoft.Management.Deployment.WindowsPackageManagerContract, 1)]
    runtimeclass FindPackagesOptions
    {
        FindPackagesOptions();

        /// DESIGN NOTE: 
        /// This class maps to SearchRequest from  winget/RepositorySearch.h 
        /// That class is a container for data used to filter the available manifests in an package catalog.
        /// Its properties can be thought of as:
        /// (Query || Inclusions...) && Filters...
        /// If Query and Inclusions are both empty, the starting data set will be the entire database.
        /// Everything && Filters...
        /// That has been translated in this api so that 
        /// Inclusions are Selectors below
        /// Filters are Filters below
        /// Query is PackageFieldMatchOption::PackageCatalogDefined and in the Selector list.
        /// USAGE NOTE: Only one selector with PackageFieldMatchOption::PackageCatalogDefined is allowed.

        /// Selectors = you have to match at least one selector (if there are no selectors, then nothing is selected)
        Windows.Foundation.Collections.IVector<PackageMatchFilter> Selectors { get; };
        /// Filters = you have to match all filters(if there are no filters, then there is no filtering of selected items)
        Windows.Foundation.Collections.IVector<PackageMatchFilter> Filters{ get; };

        /// Restricts the length of the returned results to the specified count.
        UInt32 ResultLimit;
    }

    /// IMPLEMENTATION NOTE: Source from winget/RepositorySource.h
    /// A catalog for searching for packages
    [contract(Microsoft.Management.Deployment.WindowsPackageManagerContract, 1)]
    runtimeclass PackageCatalog
    {
        /// Gets a value indicating whether this package catalog is a composite of other package catalogs,
        /// and thus the packages may come from disparate package catalogs as well.
        Boolean IsComposite { get; };
        /// The details of the package catalog if it is not a composite.
        PackageCatalogInfo Info { get; };

        /// Searches for Packages in the catalog.
        Windows.Foundation.IAsyncOperation<FindPackagesResult> FindPackagesAsync(FindPackagesOptions options);
        FindPackagesResult FindPackages(FindPackagesOptions options);
    }

    /// Status of the Connect call
    [contract(Microsoft.Management.Deployment.WindowsPackageManagerContract, 1)]
    enum ConnectResultStatus
    {
        Ok,
        CatalogError,
        [contract(Microsoft.Management.Deployment.WindowsPackageManagerContract, 6)]
        {
            SourceAgreementsNotAccepted,
        }
    };

    /// Result of the Connect call
    [contract(Microsoft.Management.Deployment.WindowsPackageManagerContract, 1)]
    runtimeclass ConnectResult
    {
        /// Error codes
        ConnectResultStatus Status{ get; };

        PackageCatalog PackageCatalog { get; };
    }

    /// A reference to a catalog that callers can try to Connect.
    [contract(Microsoft.Management.Deployment.WindowsPackageManagerContract, 1)]
    runtimeclass PackageCatalogReference
    {
        /// Gets a value indicating whether this package catalog is a composite of other package catalogs,
        /// and thus the packages may come from disparate package catalogs as well.
        Boolean IsComposite { get; };

        /// The details of the package catalog if it is not a composite.
        PackageCatalogInfo Info { get; };

        /// Opens a catalog. Required before searching. For remote catalogs (i.e. not Installed and Installing) this 
        /// may require downloading information from a server.
        Windows.Foundation.IAsyncOperation<ConnectResult> ConnectAsync();
        ConnectResult Connect();

        [contract(Microsoft.Management.Deployment.WindowsPackageManagerContract, 2)]
        {
            /// A string that will be passed to the source server if using a REST source
            String AdditionalPackageCatalogArguments;
        }

        [contract(Microsoft.Management.Deployment.WindowsPackageManagerContract, 6)]
        {
            /// Gets the required agreements for connecting to the package catalog (source).
            Windows.Foundation.Collections.IVectorView<SourceAgreement> SourceAgreements { get; };

            Boolean AcceptSourceAgreements;
        }

        [contract(Microsoft.Management.Deployment.WindowsPackageManagerContract, 8)]
        {
            /// Time interval for package catalog to check for an update. Setting to zero will disable the check for update.
            Windows.Foundation.TimeSpan PackageCatalogBackgroundUpdateInterval;
        }

        [contract(Microsoft.Management.Deployment.WindowsPackageManagerContract, 9)]
        {
            // When set to true, the opened catalog will only provide the information regarding packages installed from this catalog.
            // In this mode, no external resources should be required.
            Boolean InstalledPackageInformationOnly;
        }
    }

    /// Catalogs with PackageCatalogOrigin Predefined
    [contract(Microsoft.Management.Deployment.WindowsPackageManagerContract, 1)]
    enum PredefinedPackageCatalog
    {
        OpenWindowsCatalog,
        MicrosoftStore,
        DesktopFrameworks,
    };

    /// Local Catalogs with PackageCatalogOrigin Predefined
    [contract(Microsoft.Management.Deployment.WindowsPackageManagerContract, 1)]
    enum LocalPackageCatalog
    {
        InstalledPackages,
        InstallingPackages
    };

    /// Options for creating a composite catalog.
    [contract(Microsoft.Management.Deployment.WindowsPackageManagerContract, 1)]
    runtimeclass CreateCompositePackageCatalogOptions
    {
        CreateCompositePackageCatalogOptions();

        /// Create a composite catalog to allow searching a user defined or pre defined source
        /// and a local source (Installed packages) together
        IVector<PackageCatalogReference> Catalogs { get; };
        /// Sets the default search behavior if the catalog is a composite catalog.
        CompositeSearchBehavior CompositeSearchBehavior;

        [contract(Microsoft.Management.Deployment.WindowsPackageManagerContract, 5)]
        {
            /// Create installed package catalog with required installed scope.
            PackageInstallScope InstalledScope;
        }
    }

    /// Required install scope for the package. If the package does not have an installer that
    /// supports the specified scope the Install call will fail with InstallResultStatus.NoApplicableInstallers
    [contract(Microsoft.Management.Deployment.WindowsPackageManagerContract, 1)]
    enum PackageInstallScope
    {
        /// An installer with any install scope is valid.
        Any,
        /// Only User install scope installers are valid
        User,
        /// Only System installers will be valid
        System,
        [contract(Microsoft.Management.Deployment.WindowsPackageManagerContract, 5)]
        {
            /// Both User and Unknown install scope installers are valid
            UserOrUnknown,
            /// Both System and Unknown install scope installers are valid
            SystemOrUnknown,
        }
    };

    [contract(Microsoft.Management.Deployment.WindowsPackageManagerContract, 1)]
    enum PackageInstallMode
    {
        /// The default experience for the installer. Installer may show some UI.
        Default,
        /// Runs the installer in silent mode. This suppresses the installer's UI to the extent 
        /// possible (installer may still show some required UI).
        Silent,
        /// Runs the installer in interactive mode.
        Interactive,
    };

    /// Options when installing a package.
    /// Intended to allow full compatibility with the "winget install" command line interface.
    [contract(Microsoft.Management.Deployment.WindowsPackageManagerContract, 1)]
    runtimeclass InstallOptions
    {
        InstallOptions();

        /// Optionally specifies the version from the package to install. If unspecified the version matching 
        /// CatalogPackage.GetLatestVersion() is used.
        PackageVersionId PackageVersionId;

        /// Specifies alternate location to install package (if supported).
        String PreferredInstallLocation;
        /// User or Machine. 
        PackageInstallScope PackageInstallScope;
        /// Silent, Interactive, or Default
        PackageInstallMode PackageInstallMode;
        /// Directs the logging to a log file. If provided, the installer must have write access to the file 
        String LogOutputPath;
        /// Continues the install even if the hash in the catalog does not match the linked installer.
        Boolean AllowHashMismatch;
        /// A string that will be passed to the installer. 
        /// IMPLEMENTATION NOTE: maps to "--override" in the winget cmd line
        String ReplacementInstallerArguments;

        /// Used by a caller to correlate the install with a caller's data.
        /// The string must be JSON encoded.
        String CorrelationData;
        /// A string that will be passed to the source server if using a REST source
        String AdditionalPackageCatalogArguments;

        [contract(Microsoft.Management.Deployment.WindowsPackageManagerContract, 2)]
        {
            // The set of allowed Architectures, in preference order, that will be considered for
            // the install operation.  Initially the vector contains the default allowed architectures
            // in the default preference order for the current system.  It is allowed to have repeated
            // values in the list, to make prepending a preference override easier.  Instances of an
            // architecture after the first will simply be ignored.
            Windows.Foundation.Collections.IVector<Windows.System.ProcessorArchitecture> AllowedArchitectures { get; };
        }

        [contract(Microsoft.Management.Deployment.WindowsPackageManagerContract, 4)]
        {
            /// Allow the upgrade to continue for upgrade packages with manifest versions Unknown.
            Boolean AllowUpgradeToUnknownVersion;
        }

        [contract(Microsoft.Management.Deployment.WindowsPackageManagerContract, 5)]
        {
            /// Force the operation to continue upon non security related failures.
            Boolean Force;
        }

        [contract(Microsoft.Management.Deployment.WindowsPackageManagerContract, 6)]
        {
            /// A string that will be passed to the installer
            /// IMPLEMENTATION NOTE: maps to "--custom" in the winget cmd line
            String AdditionalInstallerArguments;

            /// Accept the package agreements required for installation.
            Boolean AcceptPackageAgreements;

            /// Bypasses the Disabled Store Policy
            Boolean BypassIsStoreClientBlockedPolicyCheck;
        }

        [contract(Microsoft.Management.Deployment.WindowsPackageManagerContract, 7)]
        {
            // Skip installing the dependencies for the package.
            Boolean SkipDependencies;

            /// The package installer type.
            PackageInstallerType InstallerType;
        }

        [contract(Microsoft.Management.Deployment.WindowsPackageManagerContract, 9)]
        {
            // Allow a reboot to complete an installation if applicable.
            Boolean AllowReboot;
        }
    }

    [contract(Microsoft.Management.Deployment.WindowsPackageManagerContract, 4)]
    enum PackageUninstallMode
    {
        /// The default experience for the installer. Installer may show some UI.
        Default,
        /// Runs the installer in silent mode. This suppresses the installer's UI to the extent 
        /// possible (installer may still show some required UI).
        Silent,
        /// Runs the installer in interactive mode.
        Interactive,
    };

    [contract(Microsoft.Management.Deployment.WindowsPackageManagerContract, 5)]
    enum PackageUninstallScope
    {
        /// Use default uninstall behavior.
        Any,
        /// Uninstall for current user. Currently only applicable to msix.
        User,
        /// Uninstall for all users. Currently only applicable to msix.
        System,
    };

    /// Options when uninstalling a package.
    /// Intended to allow full compatibility with the "winget uninstall" command line interface.
    [contract(Microsoft.Management.Deployment.WindowsPackageManagerContract, 4)]
    runtimeclass UninstallOptions
    {
        UninstallOptions();

        /// Optionally specifies the version from the package to uninstall. If unspecified the version matching 
        /// CatalogPackage.GetLatestVersion() is used.
        PackageVersionId PackageVersionId;

        /// Silent, Interactive, or Default
        PackageUninstallMode PackageUninstallMode;

        /// Directs the logging to a log file. If provided, the installer must have write access to the file 
        String LogOutputPath;

        /// Used by a caller to correlate the install with a caller's data.
        /// The string must be JSON encoded.
        String CorrelationData;

        [contract(Microsoft.Management.Deployment.WindowsPackageManagerContract, 5)]
        {
            /// Force the operation to continue upon non security related failures.
            Boolean Force;
            // The scope the uninstall will perform. Currently only applicable to msix.
            PackageUninstallScope PackageUninstallScope;
        }
    }

    /// Options when downloading a package.
    /// Intended to allow full compatibility with the "winget download" command line interface.
    [contract(Microsoft.Management.Deployment.WindowsPackageManagerContract, 7)]
    runtimeclass DownloadOptions
    {
        DownloadOptions();

        /// Optionally specifies the version from the package to download. If unspecified the version matching 
        /// CatalogPackage.GetLatestVersion() is used.
        PackageVersionId PackageVersionId;

        /// The package installer type.
        PackageInstallerType InstallerType;

        /// The package installer scope.
        PackageInstallScope Scope;

        /// The package installer architecture.
        Windows.System.ProcessorArchitecture Architecture;

        /// The package installer locale.
        String Locale;

        /// The directory where the installers are downloaded to.
        String DownloadDirectory;

        /// Continues the download even if the hash in the catalog does not match the linked installer.
        Boolean AllowHashMismatch;

        /// Skip downloading the dependencies for the package.
        Boolean SkipDependencies;

        /// Accept the package agreements required for download.
        Boolean AcceptPackageAgreements;

        /// Used by a caller to correlate the download with a caller's data.
        /// The string must be JSON encoded.
        String CorrelationData;
    }

    /// IMPLEMENTATION NOTE: Documentation from AppInstaller::Manifest::Documentation
    [contract(Microsoft.Management.Deployment.WindowsPackageManagerContract, 6)]
    runtimeclass Documentation
    {
        String DocumentLabel { get; };

        String DocumentUrl { get; };
    }

    /// Icon resolution
    [contract(Microsoft.Management.Deployment.WindowsPackageManagerContract, 6)]
    enum IconResolution
    {
        Custom,
        Square16,
        Square20,
        Square24,
        Square30,
        Square32,
        Square36,
        Square40,
        Square48,
        Square60,
        Square64,
        Square72,
        Square80,
        Square96,
        Square256,
    };

    /// Icon file type
    [contract(Microsoft.Management.Deployment.WindowsPackageManagerContract, 6)]
    enum IconFileType
    {
        Unknown,
        Jpeg,
        Png,
        Ico,
    };

    /// Icon theme
    [contract(Microsoft.Management.Deployment.WindowsPackageManagerContract, 6)]
    enum IconTheme
    {
        Unknown,
        Default,
        Light,
        Dark,
        HighContrast,
    };

    /// IMPLEMENTATION NOTE: Icon from AppInstaller::Manifest::Icon
    [contract(Microsoft.Management.Deployment.WindowsPackageManagerContract, 6)]
    runtimeclass Icon
    {
        String Url { get; };

        IconFileType FileType{ get; };

        IconResolution Resolution{ get; };

        IconTheme Theme{ get; };

        UInt8[] Sha256 { get; };
    }

    /// IMPLEMENTATION NOTE: SourceAgreement from AppInstaller::Manifest::SourceAgreement
    [contract(Microsoft.Management.Deployment.WindowsPackageManagerContract, 6)]
    runtimeclass SourceAgreement
    {
        String Label { get; };

        String Text { get; };
    
        String Url { get; };
    }

    /// IMPLEMENTATION NOTE: PackageAgreement from AppInstaller::Manifest::Agreement
    [contract(Microsoft.Management.Deployment.WindowsPackageManagerContract, 6)]
    runtimeclass PackageAgreement
    {
        String Label { get; };

        String Text { get; };

        String Url { get; };
    }

    /// IMPLEMENTATION NOTE: CatalogPackageMetadata from AppInstaller::Manifest::Localization
    [contract(Microsoft.Management.Deployment.WindowsPackageManagerContract, 6)]
    runtimeclass CatalogPackageMetadata
    {
        String Locale { get; };

        String Publisher { get; };

        String PublisherUrl { get; };

        String PublisherSupportUrl { get; };

        String PrivacyUrl { get; };

        String Author { get; };

        String PackageName { get; };

        String PackageUrl { get; };

        String License { get; };

        String LicenseUrl { get; };

        String Copyright { get; };

        String CopyrightUrl { get; };

        String ShortDescription { get; };

        String Description { get; };

        Windows.Foundation.Collections.IVectorView<String> Tags { get; };

        Windows.Foundation.Collections.IVectorView<PackageAgreement> Agreements { get; };

        Windows.Foundation.Collections.IVectorView<Documentation> Documentations { get; };

        Windows.Foundation.Collections.IVectorView<Icon> Icons { get; };

        String ReleaseNotes { get; };

        String ReleaseNotesUrl { get; };

        String PurchaseUrl { get; };

        String InstallationNotes { get; };
    }

    [contract(Microsoft.Management.Deployment.WindowsPackageManagerContract, 1)]
    runtimeclass PackageManager
    {
        PackageManager();

        /// Get the available catalogs. Each source will have a separate catalog.
        /// This does not open the catalog. These catalogs can be used individually or merged with CreateCompositePackageCatalogAsync. 
        /// IMPLEMENTATION NOTE: This is a list of sources returned by Windows Package Manager source list 
        Windows.Foundation.Collections.IVectorView<PackageCatalogReference> GetPackageCatalogs();
        /// Get a built in catalog
        PackageCatalogReference GetPredefinedPackageCatalog(PredefinedPackageCatalog predefinedPackageCatalog);
        /// Get a built in catalog
        PackageCatalogReference GetLocalPackageCatalog(LocalPackageCatalog localPackageCatalog);
        /// Get a catalog by a known name
        PackageCatalogReference GetPackageCatalogByName(String catalogName);
        /// Get a composite catalog to allow searching a user defined or pre defined source and a local source
        /// (Installing, Installed) together at the same time.
        PackageCatalogReference CreateCompositePackageCatalog(CreateCompositePackageCatalogOptions options);

        /// Install the specified package
        Windows.Foundation.IAsyncOperationWithProgress<InstallResult, InstallProgress> InstallPackageAsync(CatalogPackage package, InstallOptions options);

        [contract(Microsoft.Management.Deployment.WindowsPackageManagerContract, 2)]
        {
            /// Get install progress
            Windows.Foundation.IAsyncOperationWithProgress<InstallResult, InstallProgress> GetInstallProgress(CatalogPackage package, PackageCatalogInfo catalogInfo);
        }

        [contract(Microsoft.Management.Deployment.WindowsPackageManagerContract, 4)]
        {
            /// Upgrade the specified package
            Windows.Foundation.IAsyncOperationWithProgress<InstallResult, InstallProgress> UpgradePackageAsync(CatalogPackage package, InstallOptions options);

            /// Uninstall the specified package
            Windows.Foundation.IAsyncOperationWithProgress<UninstallResult, UninstallProgress> UninstallPackageAsync(CatalogPackage package, UninstallOptions options);

            /// Get uninstall progress
            Windows.Foundation.IAsyncOperationWithProgress<UninstallResult, UninstallProgress> GetUninstallProgress(CatalogPackage package, PackageCatalogInfo catalogInfo);
        }

        [contract(Microsoft.Management.Deployment.WindowsPackageManagerContract, 7)]
        {
            // Download the specified package
            Windows.Foundation.IAsyncOperationWithProgress<DownloadResult, PackageDownloadProgress> DownloadPackageAsync(CatalogPackage package, DownloadOptions options);

            // Get download progress
            Windows.Foundation.IAsyncOperationWithProgress<DownloadResult, PackageDownloadProgress> GetDownloadProgress(CatalogPackage package, PackageCatalogInfo catalogInfo);
        }
    }

    /// Global settings for PackageManager operations.
    /// This settings should be invoked prior to invocation of PackageManager class.
    /// This settings is only exposed in in-proc Com invocation.
    [contract(Microsoft.Management.Deployment.WindowsPackageManagerContract, 4)]
    runtimeclass PackageManagerSettings
    {
        PackageManagerSettings();

        /// Sets caller name to be used in telemetry logging. Default value is the calling process name.
        /// Call this before any PackageManager operations.
        /// Returns true if successful, false if caller name is already set.
        /// This is a one time setup, multiple calls will not override existing caller name.
        Boolean SetCallerIdentifier(String callerIdentifier);

        /// Sets state name for state separation. If not set, state will be written in a default location and states may be affected by other callers.
        /// Call this before any PackageManager operations.
        /// Returns true if successful, false if state name is already set.
        /// This is a one time setup, multiple calls will not override existing state name.
        Boolean SetStateIdentifier(String stateIdentifier);

        /// Sets custom UserSettings.
        /// Returns true if successful, false if settingsContent cannot be parsed or UserSettings is already created.
        /// This is a one time setup, multiple calls will not override existing UserSettings.
        Boolean SetUserSettings(String settingsContent);
    }

    /// Force midl3 to generate vector marshalling info. 
    declare
    {
        interface Windows.Foundation.Collections.IVector<PackageCatalog>;
        interface Windows.Foundation.Collections.IVectorView<PackageCatalog>;
        interface Windows.Foundation.Collections.IVector<PackageCatalogInfo>;
        interface Windows.Foundation.Collections.IVectorView<PackageCatalogInfo>;
        interface Windows.Foundation.Collections.IVector<PackageCatalogReference>;
        interface Windows.Foundation.Collections.IVectorView<PackageCatalogReference>;
        interface Windows.Foundation.Collections.IVector<CatalogPackage>;
        interface Windows.Foundation.Collections.IVectorView<CatalogPackage>;
        interface Windows.Foundation.Collections.IVector<FindPackagesOptions>;
        interface Windows.Foundation.Collections.IVectorView<FindPackagesOptions>;
        interface Windows.Foundation.Collections.IVector<FindPackagesResult>;
        interface Windows.Foundation.Collections.IVectorView<FindPackagesResult>;
        interface Windows.Foundation.Collections.IVector<CreateCompositePackageCatalogOptions>;
        interface Windows.Foundation.Collections.IVectorView<CreateCompositePackageCatalogOptions>;
        interface Windows.Foundation.Collections.IVector<InstallOptions>;
        interface Windows.Foundation.Collections.IVectorView<InstallOptions>;
        interface Windows.Foundation.Collections.IVector<InstallResult>;
        interface Windows.Foundation.Collections.IVectorView<InstallResult>;
        interface Windows.Foundation.Collections.IVector<UninstallOptions>;
        interface Windows.Foundation.Collections.IVectorView<UninstallOptions>;
        interface Windows.Foundation.Collections.IVector<UninstallResult>;
        interface Windows.Foundation.Collections.IVectorView<UninstallResult>;
        interface Windows.Foundation.Collections.IVector<DownloadOptions>;
        interface Windows.Foundation.Collections.IVectorView<DownloadOptions>;
        interface Windows.Foundation.Collections.IVector<DownloadResult>;
        interface Windows.Foundation.Collections.IVectorView<DownloadResult>;
        interface Windows.Foundation.Collections.IVector<MatchResult>;
        interface Windows.Foundation.Collections.IVectorView<MatchResult>;
        interface Windows.Foundation.Collections.IVector<PackageMatchFilter>;
        interface Windows.Foundation.Collections.IVectorView<PackageMatchFilter>;
        interface Windows.Foundation.Collections.IVector<PackageVersionId>;
        interface Windows.Foundation.Collections.IVectorView<PackageVersionId>;
        interface Windows.Foundation.Collections.IVector<PackageVersionInfo>;
        interface Windows.Foundation.Collections.IVectorView<PackageVersionInfo>;
        interface Windows.Foundation.Collections.IVector<PackageInstallerInfo>;
        interface Windows.Foundation.Collections.IVectorView<PackageInstallerInfo>;
        interface Windows.Foundation.Collections.IVector<InstalledStatus>;
        interface Windows.Foundation.Collections.IVectorView<InstalledStatus>;
        interface Windows.Foundation.Collections.IVector<PackageInstallerInstalledStatus>;
        interface Windows.Foundation.Collections.IVectorView<PackageInstallerInstalledStatus>;
        interface Windows.Foundation.Collections.IVector<CheckInstalledStatusResult>;
        interface Windows.Foundation.Collections.IVectorView<CheckInstalledStatusResult>;
        interface Windows.Foundation.Collections.IVector<SourceAgreement>;
        interface Windows.Foundation.Collections.IVectorView<SourceAgreement>;
        interface Windows.Foundation.Collections.IVector<PackageAgreement>;
        interface Windows.Foundation.Collections.IVectorView<PackageAgreement>;
        interface Windows.Foundation.Collections.IVector<Documentation>;
        interface Windows.Foundation.Collections.IVectorView<Documentation>;
        interface Windows.Foundation.Collections.IVector<Icon>;
        interface Windows.Foundation.Collections.IVectorView<Icon>;
        interface Windows.Foundation.Collections.IVector<CatalogPackageMetadata>;
        interface Windows.Foundation.Collections.IVectorView<CatalogPackageMetadata>;
    }
}
<|MERGE_RESOLUTION|>--- conflicted
+++ resolved
@@ -1,1283 +1,1279 @@
-// Copyright (c) Microsoft Corporation.
-// Licensed under the MIT License.
-namespace Microsoft.Management.Deployment
-{
-<<<<<<< HEAD
-    [contractversion(8)]
-=======
-    [contractversion(9)]
->>>>>>> 68af39b2
-    apicontract WindowsPackageManagerContract{};
-
-    /// State of the install
-    [contract(Microsoft.Management.Deployment.WindowsPackageManagerContract, 1)]
-    enum PackageInstallProgressState
-    {
-        /// The install is queued but not yet active. Cancellation of the IAsyncOperationWithProgress in this 
-        /// state will prevent the package from downloading or installing.
-        Queued,
-        /// The installer is downloading. Cancellation of the IAsyncOperationWithProgress in this state will 
-        /// end the download and prevent the package from installing.
-        Downloading,
-        /// The install is in progress. Cancellation of the IAsyncOperationWithProgress in this state will not
-        /// stop the installation or the post install cleanup.
-        Installing,
-        /// The installer has completed and cleanup actions are in progress. Cancellation of the 
-        /// IAsyncOperationWithProgress in this state will not stop cleanup or roll back the install.
-        PostInstall,
-        /// The operation has completed.
-        Finished,
-    };
-
-    /// Progress object for the install
-    /// DESIGN NOTE: percentage for the install as a whole is purposefully not included as there is no way to 
-    /// estimate progress when the installer is running.
-    [contract(Microsoft.Management.Deployment.WindowsPackageManagerContract, 1)]
-    struct InstallProgress
-    {
-        /// State of the install
-        PackageInstallProgressState State;
-        /// DESIGN NOTE: BytesDownloaded may only be available for downloads done by Windows Package Manager itself.
-        /// Number of bytes downloaded if known
-        UInt64 BytesDownloaded;
-        /// DESIGN NOTE: BytesRequired may only be available for downloads done by Windows Package Manager itself.
-        /// Number of bytes required if known
-        UInt64 BytesRequired;
-        /// Download percentage completed
-        Double DownloadProgress;
-        /// Install percentage if known.
-        Double InstallationProgress;
-    };
-
-    /// Status of the Install call
-    /// Implementation Note: Errors mapped from AppInstallerErrors.h
-    [contract(Microsoft.Management.Deployment.WindowsPackageManagerContract, 1)]
-    enum InstallResultStatus
-    {
-        Ok,
-        BlockedByPolicy,
-        CatalogError,
-        InternalError,
-        InvalidOptions,
-        DownloadError,
-        InstallError,
-        ManifestError,
-        NoApplicableInstallers,
-        [contract(Microsoft.Management.Deployment.WindowsPackageManagerContract, 4)]
-        {
-            NoApplicableUpgrade,
-        },
-        [contract(Microsoft.Management.Deployment.WindowsPackageManagerContract, 6)]
-        {
-            PackageAgreementsNotAccepted,
-        }
-    };
-
-    /// Result of the install
-    [contract(Microsoft.Management.Deployment.WindowsPackageManagerContract, 1)]
-    runtimeclass InstallResult
-    {
-        /// Used by a caller to correlate the install with a caller's data.
-        String CorrelationData { get; };
-        /// Whether a restart is required to complete the install.
-        Boolean RebootRequired { get; };
-
-        /// Batched error code, example APPINSTALLER_CLI_ERROR_SHELLEXEC_INSTALL_FAILED
-        InstallResultStatus Status { get; };
-        /// The error code of the overall operation.
-        HRESULT ExtendedErrorCode { get; };
-
-        [contract(Microsoft.Management.Deployment.WindowsPackageManagerContract, 4)]
-        {
-            /// The error code from the install attempt. Only valid if the Status is InstallError.
-            /// This value's meaning will require knowledge of the specific installer or install technology.
-            UInt32 InstallerErrorCode { get; };
-        }
-    }
-
-    /// State of the uninstall
-    [contract(Microsoft.Management.Deployment.WindowsPackageManagerContract, 4)]
-    enum PackageUninstallProgressState
-    {
-        /// The uninstall is queued but not yet active. Cancellation of the IAsyncOperationWithProgress in this 
-        /// state will prevent the package from uninstalling.
-        Queued,
-        /// The uninstall is in progress. Cancellation of the IAsyncOperationWithProgress in this state will not
-        /// stop the installation or the post uninstall steps.
-        Uninstalling,
-        /// The uninstaller has completed and cleanup actions are in progress. Cancellation of the 
-        /// IAsyncOperationWithProgress in this state will not stop cleanup or roll back the uninstall.
-        PostUninstall,
-        /// The operation has completed.
-        Finished,
-    };
-
-    /// Progress object for the uninstall
-    [contract(Microsoft.Management.Deployment.WindowsPackageManagerContract, 4)]
-    struct UninstallProgress
-    {
-        /// State of the uninstall
-        PackageUninstallProgressState State;
-        /// Uninstall percentage if known.
-        Double UninstallationProgress;
-    };
-
-    /// Status of the uninstall call
-    /// Implementation Note: Errors mapped from AppInstallerErrors.h
-    [contract(Microsoft.Management.Deployment.WindowsPackageManagerContract, 4)]
-    enum UninstallResultStatus
-    {
-        Ok,
-        BlockedByPolicy,
-        CatalogError,
-        InternalError,
-        InvalidOptions,
-        UninstallError,
-        ManifestError,
-    };
-
-    /// Result of the uninstall
-    [contract(Microsoft.Management.Deployment.WindowsPackageManagerContract, 4)]
-    runtimeclass UninstallResult
-    {
-        /// Used by a caller to correlate the install with a caller's data.
-        String CorrelationData { get; };
-        /// Whether a restart is required to complete the install.
-        Boolean RebootRequired { get; };
-
-        /// Batched error code, example APPINSTALLER_CLI_ERROR_SHELLEXEC_INSTALL_FAILED
-        UninstallResultStatus Status { get; };
-        /// The error code of the overall operation.
-        HRESULT ExtendedErrorCode { get; };
-
-        /// The error code from the uninstall attempt. Only valid if the Status is UninstallError.
-        /// This value's meaning will require knowledge of the specific uninstaller or install technology.
-        UInt32 UninstallerErrorCode { get; };
-    }
-
-    /// State of the download
-    [contract(Microsoft.Management.Deployment.WindowsPackageManagerContract, 7)]
-    enum PackageDownloadProgressState
-    {
-        /// The download is queued but not yet active. Cancellation of the IAsyncOperationWithProgress in this 
-        /// state will prevent the package from downloading.
-        Queued,
-        /// The installer is downloading. Cancellation of the IAsyncOperationWithProgress in this state will 
-        /// end the download.
-        Downloading,
-        /// The operation has completed.
-        Finished,
-    };
-
-    /// Status of the download call
-    /// Implementation Note: Errors mapped from AppInstallerErrors.h
-    [contract(Microsoft.Management.Deployment.WindowsPackageManagerContract, 7)]
-    enum DownloadResultStatus
-    {
-        Ok,
-        BlockedByPolicy,
-        CatalogError,
-        InternalError,
-        InvalidOptions,
-        DownloadError,
-        ManifestError,
-        NoApplicableInstallers,
-        PackageAgreementsNotAccepted,
-    };
-
-    /// Result of the download
-    [contract(Microsoft.Management.Deployment.WindowsPackageManagerContract, 7)]
-    runtimeclass DownloadResult
-    {
-        /// Used by a caller to correlate the download with a caller's data.
-        String CorrelationData { get; };
-
-        /// Batched error code.
-        DownloadResultStatus Status { get; };
-
-        /// The error code of the overall operation.
-        HRESULT ExtendedErrorCode { get; };
-    };
-
-    /// Progress object for the uninstall
-    [contract(Microsoft.Management.Deployment.WindowsPackageManagerContract, 7)]
-    struct PackageDownloadProgress
-    {
-        /// State of the download
-        PackageDownloadProgressState State;
-
-        /// DESIGN NOTE: BytesDownloaded may only be available for downloads done by Windows Package Manager itself.
-        /// Number of bytes downloaded if known
-        UInt64 BytesDownloaded;
-
-        /// DESIGN NOTE: BytesRequired may only be available for downloads done by Windows Package Manager itself.
-        /// Number of bytes required if known
-        UInt64 BytesRequired;
-
-        /// Download percentage completed
-        Double DownloadProgress;
-    };
-
-    /// IMPLEMENTATION NOTE: SourceOrigin from winget/RepositorySource.h
-    /// Defines the origin of the package catalog details.
-    [contract(Microsoft.Management.Deployment.WindowsPackageManagerContract, 1)]
-    enum PackageCatalogOrigin
-    {
-        /// Predefined means it came as part of the Windows Package Manager package and cannot be removed.
-        Predefined,
-        /// User means it was added by the user and could be removed.
-        User,
-    };
-
-    /// IMPLEMENTATION NOTE: SourceTrustLevel from winget/RepositorySource.h
-    /// Defines the trust level of the package catalog.
-    [contract(Microsoft.Management.Deployment.WindowsPackageManagerContract, 1)]
-    enum PackageCatalogTrustLevel
-    {
-        None,
-        Trusted,
-    };
-
-    /// IMPLEMENTATION NOTE: SourceDetails from winget/RepositorySource.h
-    /// Interface for retrieving information about an package catalog without acting on it.
-    [contract(Microsoft.Management.Deployment.WindowsPackageManagerContract, 1)]
-    runtimeclass PackageCatalogInfo
-    {
-        /// The package catalog's unique identifier. 
-        /// SAMPLE VALUES: For OpenWindowsCatalog "Microsoft.Winget.Source_8wekyb3d8bbwe"
-        /// For contoso sample on msdn "contoso"
-        String Id { get; };
-        /// The name of the package catalog. 
-        /// SAMPLE VALUES: For OpenWindowsCatalog "winget".
-        /// For contoso sample on msdn "contoso"
-        String Name { get; };
-        /// The type of the package catalog.
-        /// ALLOWED VALUES: "Microsoft.Rest", "Microsoft.PreIndexed.Package"
-        /// SAMPLE VALUES: For OpenWindowsCatalog "Microsoft.PreIndexed.Package".
-        /// For contoso sample on msdn "Microsoft.PreIndexed.Package"
-        String Type { get; };
-        /// The argument used when adding the package catalog.
-        /// SAMPLE VALUES: For OpenWindowsCatalog "https://winget.azureedge.net/cache"
-        /// For contoso sample on msdn "https://pkgmgr-int.azureedge.net/cache"
-        String Argument { get; };
-        /// The last time that this package catalog was updated.
-        Windows.Foundation.DateTime LastUpdateTime { get; };
-        /// The origin of the package catalog.
-        PackageCatalogOrigin Origin { get; };
-        /// The trust level of the package catalog
-        PackageCatalogTrustLevel TrustLevel { get; };
-    }
-
-    /// A metadata item of a package version.
-    [contract(Microsoft.Management.Deployment.WindowsPackageManagerContract, 1)]
-    enum PackageVersionMetadataField
-    {
-        /// The InstallerType of an installed package
-        InstallerType,
-        /// The Scope of an installed package
-        InstalledScope,
-        /// The system path where the package is installed
-        InstalledLocation,
-        /// The standard uninstall command; which may be interactive
-        StandardUninstallCommand,
-        /// An uninstall command that should be non-interactive
-        SilentUninstallCommand,
-        /// The publisher of the package
-        PublisherDisplayName,
-    };
-
-    /// The result of a comparison.
-    [contract(Microsoft.Management.Deployment.WindowsPackageManagerContract, 2)]
-    enum CompareResult
-    {
-        /// The comparison did not result in a succesful ordering.
-        Unknown,
-        /// The object value is lesser than the given value.
-        Lesser,
-        /// The object value is equal to the given value.
-        Equal,
-        /// The object value is greater than the given value.
-        Greater,
-    };
-
-    /// IMPLEMENTATION NOTE: IPackageVersion from winget/RepositorySearch.h
-    /// A single package version.
-    [contract(Microsoft.Management.Deployment.WindowsPackageManagerContract, 1)]
-    runtimeclass PackageVersionInfo
-    {
-        /// IMPLEMENTATION NOTE: PackageVersionMetadata fields from winget/RepositorySearch.h
-        /// Gets any metadata associated with this package version.
-        /// Primarily stores data on installed packages.
-        /// Metadata fields may have no value (e.g. packages that aren't installed will not have an InstalledLocation).
-        String GetMetadata(PackageVersionMetadataField metadataField);
-        /// IMPLEMENTATION NOTE: PackageVersionProperty fields from winget/RepositorySearch.h
-        String Id { get; };
-        String DisplayName { get; };
-        String Version { get; };
-        String Channel { get; };
-        /// DESIGN NOTE: RelativePath from winget/RepositorySearch.h is excluded as not needed.
-        /// String RelativePath;
-
-        /// IMPLEMENTATION NOTE: PackageVersionMultiProperty fields from winget/RepositorySearch.h
-        /// PackageFamilyName and ProductCode can have multiple values.
-        Windows.Foundation.Collections.IVectorView<String> PackageFamilyNames { get; };
-        Windows.Foundation.Collections.IVectorView<String> ProductCodes { get; };
-
-        /// Gets the package catalog  where this package version is from.
-        PackageCatalog PackageCatalog { get; };
-
-        [contract(Microsoft.Management.Deployment.WindowsPackageManagerContract, 2)]
-        {
-            /// Compares the given value against the package version of this object, with the result being
-            /// the enum value that represents where PackageVersionInfo::Version is ordered relative to the
-            /// versionString.  "if (this.CompareToVersion(that) == Greater)" can be thought of as reading
-            /// the sentence "If this is compared to version that and is found to be greater".
-            /// IE if PackageVersionInfo::Version returns "2", then CompareToVersion("1") will return Greater.
-            /// Passing in an empty string will result in Unknown.
-            CompareResult CompareToVersion(String versionString);
-        }
-
-        [contract(Microsoft.Management.Deployment.WindowsPackageManagerContract, 4)]
-        {
-            /// Checks if this package version has at least one applicable installer.
-            Boolean HasApplicableInstaller(InstallOptions options);
-
-            /// Gets the publisher string for this package version, if one is available.
-            String Publisher { get; };
-        }
-
-        [contract(Microsoft.Management.Deployment.WindowsPackageManagerContract, 6)]
-        {
-            /// Gets the package catalog metadata of this package version with the default localization based on user settings.
-            CatalogPackageMetadata GetCatalogPackageMetadata();
-
-            /// Gets the package catalog metadata of this package version with the preferred locale.
-            CatalogPackageMetadata GetCatalogPackageMetadata(String preferredLocale);
-
-            /// Gets the applicable installer for this package version.
-            PackageInstallerInfo GetApplicableInstaller(InstallOptions options);
-        }
-    }
-
-    /// IMPLEMENTATION NOTE: PackageVersionKey from winget/RepositorySearch.h
-    /// A key to identify a package version within a package.
-    [contract(Microsoft.Management.Deployment.WindowsPackageManagerContract, 1)]
-    runtimeclass PackageVersionId
-    {
-        /// The package catalog id that this version came from.
-        String PackageCatalogId { get; };
-        /// The version.
-        String Version { get; };
-        /// The channel.
-        String Channel { get; };
-    };
-
-    /// The package installer type.
-    [contract(Microsoft.Management.Deployment.WindowsPackageManagerContract, 5)]
-    enum PackageInstallerType
-    {
-        /// Unknown type.
-        Unknown,
-        /// Inno type.
-        Inno,
-        /// Wix type.
-        Wix,
-        /// Msi type.
-        Msi,
-        /// Nullsoft type.
-        Nullsoft,
-        /// Zip type.
-        Zip,
-        /// Msix or Appx type.
-        Msix,
-        /// Exe type.
-        Exe,
-        /// Burn type.
-        Burn,
-        /// MSStore type.
-        MSStore,
-        /// Portable type.
-        Portable,
-    };
-
-    /// The package installer scope.
-    [contract(Microsoft.Management.Deployment.WindowsPackageManagerContract, 5)]
-    enum PackageInstallerScope
-    {
-        /// Scope not declared.
-        Unknown,
-        /// User scope.
-        User,
-        /// System scope.
-        System,
-    };
-
-    /// The package installer elevation requirement.
-    [contract(Microsoft.Management.Deployment.WindowsPackageManagerContract, 6)]
-    enum ElevationRequirement
-    {
-        /// Elevation requirement not declared.
-        Unknown,
-        /// Package installer requires elevation.
-        ElevationRequired,
-        /// Package installer prohibits elevation.
-        ElevationProhibited,
-        /// Package installer elevates self.
-        ElevatesSelf,
-    };
-
-    /// Interface for retrieving information about a package installer.
-    [contract(Microsoft.Management.Deployment.WindowsPackageManagerContract, 5)]
-    runtimeclass PackageInstallerInfo
-    {
-        /// The package installer type.
-        PackageInstallerType InstallerType { get; };
-        /// The nested package installer type for archives.
-        PackageInstallerType NestedInstallerType { get; };
-        /// The package installer architecture.
-        Windows.System.ProcessorArchitecture Architecture { get; };
-        /// The package installer scope.
-        PackageInstallerScope Scope { get; };
-        /// The package installer locale.
-        String Locale { get; };
-
-        [contract(Microsoft.Management.Deployment.WindowsPackageManagerContract, 6)]
-        {
-            /// The package installer elevation requirement.
-            ElevationRequirement ElevationRequirement { get; };
-        }
-    };
-
-    /// The installed status type. The values need to match InstalledStatusType from winget/RepositorySearch.h.
-    [contract(Microsoft.Management.Deployment.WindowsPackageManagerContract, 5)]
-    [flags]
-    enum InstalledStatusType
-    {
-        /// None is checked.
-        None = 0x0,
-        /// Check Apps and Features entry.
-        AppsAndFeaturesEntry = 0x0001,
-        /// Check Apps and Features entry install location if applicable.
-        AppsAndFeaturesEntryInstallLocation = 0x0002,
-        /// Check Apps and Features entry install location with installed files if applicable.
-        AppsAndFeaturesEntryInstallLocationFile = 0x0004,
-        /// Check default install location if applicable.
-        DefaultInstallLocation = 0x0008,
-        /// Check default install location with installed files if applicable.
-        DefaultInstallLocationFile = 0x0010,
-
-        /// Below are helper values for calling CheckInstalledStatus as input.
-        /// AppsAndFeaturesEntry related checks
-        AllAppsAndFeaturesEntryChecks = AppsAndFeaturesEntry | AppsAndFeaturesEntryInstallLocation | AppsAndFeaturesEntryInstallLocationFile,
-        /// DefaultInstallLocation related checks
-        AllDefaultInstallLocationChecks = DefaultInstallLocation | DefaultInstallLocationFile,
-        /// All checks
-        AllChecks = AllAppsAndFeaturesEntryChecks | AllDefaultInstallLocationChecks,
-    };
-
-    /// Interface representing an individual installed status.
-    [contract(Microsoft.Management.Deployment.WindowsPackageManagerContract, 5)]
-    runtimeclass InstalledStatus
-    {
-        /// The installed status type.
-        InstalledStatusType Type { get; };
-        /// The installed status path.
-        String Path { get; };
-        /// The installed status result.
-        HRESULT Status { get; };
-    };
-
-    /// Interface for retrieving information about a package installer installed status.
-    [contract(Microsoft.Management.Deployment.WindowsPackageManagerContract, 5)]
-    runtimeclass PackageInstallerInstalledStatus
-    {
-        /// The package installer info.
-        PackageInstallerInfo InstallerInfo { get; };
-        /// A list of various types of installed status of the package installer.
-        Windows.Foundation.Collections.IVectorView<InstalledStatus> InstallerInstalledStatus { get; };
-    };
-
-    /// Status of the check installed status call.
-    [contract(Microsoft.Management.Deployment.WindowsPackageManagerContract, 5)]
-    enum CheckInstalledStatusResultStatus
-    {
-        Ok,
-        InternalError,
-    };
-
-    /// Interface for retrieving information about a package installer installed status.
-    [contract(Microsoft.Management.Deployment.WindowsPackageManagerContract, 5)]
-    runtimeclass CheckInstalledStatusResult
-    {
-        /// Status of the check installed status call.
-        CheckInstalledStatusResultStatus Status { get; };
-
-        /// A list of package installer installed status.
-        Windows.Foundation.Collections.IVectorView<PackageInstallerInstalledStatus> PackageInstalledStatus { get; };
-    };
-
-    /// IMPLEMENTATION NOTE: IPackage from winget/RepositorySearch.h
-    /// A package, potentially containing information about it's local state and the available versions.
-    [contract(Microsoft.Management.Deployment.WindowsPackageManagerContract, 1)]
-    runtimeclass CatalogPackage
-    {
-        /// IMPLEMENTATION NOTE: PackageProperty fields from winget/RepositorySearch.h
-        /// Gets a property of this package.
-        String Id { get; };
-        String Name { get; };
-
-        /// Gets the installed package information if the package is installed.
-        PackageVersionInfo InstalledVersion { get; };
-
-        /// Gets all available versions of this package. Ordering is not guaranteed.
-        Windows.Foundation.Collections.IVectorView<PackageVersionId> AvailableVersions { get; };
-
-        /// Gets the version of this package that will be installed if version is not set in InstallOptions.
-        PackageVersionInfo DefaultInstallVersion { get; };
-
-        /// Gets a specific version of this package.
-        PackageVersionInfo GetPackageVersionInfo(PackageVersionId versionKey);
-
-        /// Gets a value indicating whether an available version is newer than the installed version.
-        Boolean IsUpdateAvailable { get; };
-
-        [contract(Microsoft.Management.Deployment.WindowsPackageManagerContract, 5)]
-        {
-            /// Check the installed status of the package. For more accurate and complete installed status, it's required to
-            /// call this method from a composite package from a newly created package catalog with installed info.
-            /// This may require downloading information from a server.
-            Windows.Foundation.IAsyncOperation<CheckInstalledStatusResult> CheckInstalledStatusAsync(InstalledStatusType checkTypes);
-            CheckInstalledStatusResult CheckInstalledStatus(InstalledStatusType checkTypes);
-            Windows.Foundation.IAsyncOperation<CheckInstalledStatusResult> CheckInstalledStatusAsync();
-            CheckInstalledStatusResult CheckInstalledStatus();
-        }
-
-        /// DESIGN NOTE:
-        /// IsSame from IPackage in winget/RepositorySearch is not implemented in V1.
-        /// Determines if the given IPackage refers to the same package as this one.
-        /// virtual bool IsSame(const IPackage*) const = 0;
-    }
-
-    /// IMPLEMENTATION NOTE: CompositeSearchBehavior from winget/RepositorySource.h
-    /// Search behavior for composite catalogs.
-    [contract(Microsoft.Management.Deployment.WindowsPackageManagerContract, 1)]
-    enum CompositeSearchBehavior
-    {
-        /// Search local catalogs only
-        LocalCatalogs,
-        /// Search remote catalogs only, don't check local catalogs for InstalledVersion
-        RemotePackagesFromRemoteCatalogs,
-        /// Search remote catalogs, and check local catalogs for InstalledVersion
-        RemotePackagesFromAllCatalogs,
-        /// Search both local and remote catalogs.
-        AllCatalogs,
-    };
-
-    /// IMPLEMENTATION NOTE: PackageFieldMatchOption from winget/RepositorySearch.h
-    [contract(Microsoft.Management.Deployment.WindowsPackageManagerContract, 1)]
-    enum PackageFieldMatchOption
-    {
-        Equals,
-        EqualsCaseInsensitive,
-        StartsWithCaseInsensitive,
-        ContainsCaseInsensitive,
-    };
-
-    /// IMPLEMENTATION NOTE: PackageFieldMatchOption from winget/RepositorySearch.h
-    /// The field to match on.
-    /// The values must be declared in order of preference in search results.
-    [contract(Microsoft.Management.Deployment.WindowsPackageManagerContract, 1)]
-    enum PackageMatchField
-    {
-        CatalogDefault,
-        Id,
-        Name,
-        Moniker,
-        Command,
-        Tag,
-        [contract(Microsoft.Management.Deployment.WindowsPackageManagerContract, 3)]
-        {
-            PackageFamilyName,
-            ProductCode,
-        }
-        /// DESIGN NOTE: The following PackageFieldMatchOption from winget/RepositorySearch.h are not implemented in V1.
-        /// NormalizedNameAndPublisher,
-    };
-
-    /// IMPLEMENTATION NOTE: PackageMatchFilter from winget/RepositorySearch.h
-    [contract(Microsoft.Management.Deployment.WindowsPackageManagerContract, 1)]
-    runtimeclass PackageMatchFilter
-    {
-        PackageMatchFilter();
-        /// The type of string comparison for matching
-        PackageFieldMatchOption Option;
-        /// The field to search
-        PackageMatchField Field;
-        /// The value to match
-        String Value;
-        /// DESIGN NOTE: "Additional" from RequestMatch winget/RepositorySearch.h is not implemented here.
-    }
-
-    /// IMPLEMENTATION NOTE: MatchResult from winget/RepositorySearch.h
-    /// A single result from the search.
-    [contract(Microsoft.Management.Deployment.WindowsPackageManagerContract, 1)]
-    runtimeclass MatchResult
-    {
-        /// The package found by the search request.
-        CatalogPackage CatalogPackage { get; };
-
-        /// The highest order field on which the package matched the search.
-        PackageMatchFilter MatchCriteria { get; };
-    }
-
-    /// Status of the FindPackages call
-    [contract(Microsoft.Management.Deployment.WindowsPackageManagerContract, 1)]
-    enum FindPackagesResultStatus
-    {
-        Ok,
-        BlockedByPolicy,
-        CatalogError,
-        InternalError,
-        InvalidOptions
-    };
-
-    /// IMPLEMENTATION NOTE: SearchResult from winget/RepositorySearch.h
-    /// Search result data returned from FindPackages
-    [contract(Microsoft.Management.Deployment.WindowsPackageManagerContract, 1)]
-    runtimeclass FindPackagesResult
-    {
-        /// Error codes
-        FindPackagesResultStatus Status{ get; };
-
-        /// The full set of results from the search.
-        Windows.Foundation.Collections.IVectorView<MatchResult> Matches { get; };
-
-        /// If true, the results were truncated by the given ResultLimit
-        /// USAGE NOTE: Windows Package Manager does not support result pagination, there is no way to continue 
-        /// getting more results.
-        Boolean WasLimitExceeded { get; };
-    }
-
-    /// Options for FindPackages
-    [contract(Microsoft.Management.Deployment.WindowsPackageManagerContract, 1)]
-    runtimeclass FindPackagesOptions
-    {
-        FindPackagesOptions();
-
-        /// DESIGN NOTE: 
-        /// This class maps to SearchRequest from  winget/RepositorySearch.h 
-        /// That class is a container for data used to filter the available manifests in an package catalog.
-        /// Its properties can be thought of as:
-        /// (Query || Inclusions...) && Filters...
-        /// If Query and Inclusions are both empty, the starting data set will be the entire database.
-        /// Everything && Filters...
-        /// That has been translated in this api so that 
-        /// Inclusions are Selectors below
-        /// Filters are Filters below
-        /// Query is PackageFieldMatchOption::PackageCatalogDefined and in the Selector list.
-        /// USAGE NOTE: Only one selector with PackageFieldMatchOption::PackageCatalogDefined is allowed.
-
-        /// Selectors = you have to match at least one selector (if there are no selectors, then nothing is selected)
-        Windows.Foundation.Collections.IVector<PackageMatchFilter> Selectors { get; };
-        /// Filters = you have to match all filters(if there are no filters, then there is no filtering of selected items)
-        Windows.Foundation.Collections.IVector<PackageMatchFilter> Filters{ get; };
-
-        /// Restricts the length of the returned results to the specified count.
-        UInt32 ResultLimit;
-    }
-
-    /// IMPLEMENTATION NOTE: Source from winget/RepositorySource.h
-    /// A catalog for searching for packages
-    [contract(Microsoft.Management.Deployment.WindowsPackageManagerContract, 1)]
-    runtimeclass PackageCatalog
-    {
-        /// Gets a value indicating whether this package catalog is a composite of other package catalogs,
-        /// and thus the packages may come from disparate package catalogs as well.
-        Boolean IsComposite { get; };
-        /// The details of the package catalog if it is not a composite.
-        PackageCatalogInfo Info { get; };
-
-        /// Searches for Packages in the catalog.
-        Windows.Foundation.IAsyncOperation<FindPackagesResult> FindPackagesAsync(FindPackagesOptions options);
-        FindPackagesResult FindPackages(FindPackagesOptions options);
-    }
-
-    /// Status of the Connect call
-    [contract(Microsoft.Management.Deployment.WindowsPackageManagerContract, 1)]
-    enum ConnectResultStatus
-    {
-        Ok,
-        CatalogError,
-        [contract(Microsoft.Management.Deployment.WindowsPackageManagerContract, 6)]
-        {
-            SourceAgreementsNotAccepted,
-        }
-    };
-
-    /// Result of the Connect call
-    [contract(Microsoft.Management.Deployment.WindowsPackageManagerContract, 1)]
-    runtimeclass ConnectResult
-    {
-        /// Error codes
-        ConnectResultStatus Status{ get; };
-
-        PackageCatalog PackageCatalog { get; };
-    }
-
-    /// A reference to a catalog that callers can try to Connect.
-    [contract(Microsoft.Management.Deployment.WindowsPackageManagerContract, 1)]
-    runtimeclass PackageCatalogReference
-    {
-        /// Gets a value indicating whether this package catalog is a composite of other package catalogs,
-        /// and thus the packages may come from disparate package catalogs as well.
-        Boolean IsComposite { get; };
-
-        /// The details of the package catalog if it is not a composite.
-        PackageCatalogInfo Info { get; };
-
-        /// Opens a catalog. Required before searching. For remote catalogs (i.e. not Installed and Installing) this 
-        /// may require downloading information from a server.
-        Windows.Foundation.IAsyncOperation<ConnectResult> ConnectAsync();
-        ConnectResult Connect();
-
-        [contract(Microsoft.Management.Deployment.WindowsPackageManagerContract, 2)]
-        {
-            /// A string that will be passed to the source server if using a REST source
-            String AdditionalPackageCatalogArguments;
-        }
-
-        [contract(Microsoft.Management.Deployment.WindowsPackageManagerContract, 6)]
-        {
-            /// Gets the required agreements for connecting to the package catalog (source).
-            Windows.Foundation.Collections.IVectorView<SourceAgreement> SourceAgreements { get; };
-
-            Boolean AcceptSourceAgreements;
-        }
-
-        [contract(Microsoft.Management.Deployment.WindowsPackageManagerContract, 8)]
-        {
-            /// Time interval for package catalog to check for an update. Setting to zero will disable the check for update.
-            Windows.Foundation.TimeSpan PackageCatalogBackgroundUpdateInterval;
-        }
-
-        [contract(Microsoft.Management.Deployment.WindowsPackageManagerContract, 9)]
-        {
-            // When set to true, the opened catalog will only provide the information regarding packages installed from this catalog.
-            // In this mode, no external resources should be required.
-            Boolean InstalledPackageInformationOnly;
-        }
-    }
-
-    /// Catalogs with PackageCatalogOrigin Predefined
-    [contract(Microsoft.Management.Deployment.WindowsPackageManagerContract, 1)]
-    enum PredefinedPackageCatalog
-    {
-        OpenWindowsCatalog,
-        MicrosoftStore,
-        DesktopFrameworks,
-    };
-
-    /// Local Catalogs with PackageCatalogOrigin Predefined
-    [contract(Microsoft.Management.Deployment.WindowsPackageManagerContract, 1)]
-    enum LocalPackageCatalog
-    {
-        InstalledPackages,
-        InstallingPackages
-    };
-
-    /// Options for creating a composite catalog.
-    [contract(Microsoft.Management.Deployment.WindowsPackageManagerContract, 1)]
-    runtimeclass CreateCompositePackageCatalogOptions
-    {
-        CreateCompositePackageCatalogOptions();
-
-        /// Create a composite catalog to allow searching a user defined or pre defined source
-        /// and a local source (Installed packages) together
-        IVector<PackageCatalogReference> Catalogs { get; };
-        /// Sets the default search behavior if the catalog is a composite catalog.
-        CompositeSearchBehavior CompositeSearchBehavior;
-
-        [contract(Microsoft.Management.Deployment.WindowsPackageManagerContract, 5)]
-        {
-            /// Create installed package catalog with required installed scope.
-            PackageInstallScope InstalledScope;
-        }
-    }
-
-    /// Required install scope for the package. If the package does not have an installer that
-    /// supports the specified scope the Install call will fail with InstallResultStatus.NoApplicableInstallers
-    [contract(Microsoft.Management.Deployment.WindowsPackageManagerContract, 1)]
-    enum PackageInstallScope
-    {
-        /// An installer with any install scope is valid.
-        Any,
-        /// Only User install scope installers are valid
-        User,
-        /// Only System installers will be valid
-        System,
-        [contract(Microsoft.Management.Deployment.WindowsPackageManagerContract, 5)]
-        {
-            /// Both User and Unknown install scope installers are valid
-            UserOrUnknown,
-            /// Both System and Unknown install scope installers are valid
-            SystemOrUnknown,
-        }
-    };
-
-    [contract(Microsoft.Management.Deployment.WindowsPackageManagerContract, 1)]
-    enum PackageInstallMode
-    {
-        /// The default experience for the installer. Installer may show some UI.
-        Default,
-        /// Runs the installer in silent mode. This suppresses the installer's UI to the extent 
-        /// possible (installer may still show some required UI).
-        Silent,
-        /// Runs the installer in interactive mode.
-        Interactive,
-    };
-
-    /// Options when installing a package.
-    /// Intended to allow full compatibility with the "winget install" command line interface.
-    [contract(Microsoft.Management.Deployment.WindowsPackageManagerContract, 1)]
-    runtimeclass InstallOptions
-    {
-        InstallOptions();
-
-        /// Optionally specifies the version from the package to install. If unspecified the version matching 
-        /// CatalogPackage.GetLatestVersion() is used.
-        PackageVersionId PackageVersionId;
-
-        /// Specifies alternate location to install package (if supported).
-        String PreferredInstallLocation;
-        /// User or Machine. 
-        PackageInstallScope PackageInstallScope;
-        /// Silent, Interactive, or Default
-        PackageInstallMode PackageInstallMode;
-        /// Directs the logging to a log file. If provided, the installer must have write access to the file 
-        String LogOutputPath;
-        /// Continues the install even if the hash in the catalog does not match the linked installer.
-        Boolean AllowHashMismatch;
-        /// A string that will be passed to the installer. 
-        /// IMPLEMENTATION NOTE: maps to "--override" in the winget cmd line
-        String ReplacementInstallerArguments;
-
-        /// Used by a caller to correlate the install with a caller's data.
-        /// The string must be JSON encoded.
-        String CorrelationData;
-        /// A string that will be passed to the source server if using a REST source
-        String AdditionalPackageCatalogArguments;
-
-        [contract(Microsoft.Management.Deployment.WindowsPackageManagerContract, 2)]
-        {
-            // The set of allowed Architectures, in preference order, that will be considered for
-            // the install operation.  Initially the vector contains the default allowed architectures
-            // in the default preference order for the current system.  It is allowed to have repeated
-            // values in the list, to make prepending a preference override easier.  Instances of an
-            // architecture after the first will simply be ignored.
-            Windows.Foundation.Collections.IVector<Windows.System.ProcessorArchitecture> AllowedArchitectures { get; };
-        }
-
-        [contract(Microsoft.Management.Deployment.WindowsPackageManagerContract, 4)]
-        {
-            /// Allow the upgrade to continue for upgrade packages with manifest versions Unknown.
-            Boolean AllowUpgradeToUnknownVersion;
-        }
-
-        [contract(Microsoft.Management.Deployment.WindowsPackageManagerContract, 5)]
-        {
-            /// Force the operation to continue upon non security related failures.
-            Boolean Force;
-        }
-
-        [contract(Microsoft.Management.Deployment.WindowsPackageManagerContract, 6)]
-        {
-            /// A string that will be passed to the installer
-            /// IMPLEMENTATION NOTE: maps to "--custom" in the winget cmd line
-            String AdditionalInstallerArguments;
-
-            /// Accept the package agreements required for installation.
-            Boolean AcceptPackageAgreements;
-
-            /// Bypasses the Disabled Store Policy
-            Boolean BypassIsStoreClientBlockedPolicyCheck;
-        }
-
-        [contract(Microsoft.Management.Deployment.WindowsPackageManagerContract, 7)]
-        {
-            // Skip installing the dependencies for the package.
-            Boolean SkipDependencies;
-
-            /// The package installer type.
-            PackageInstallerType InstallerType;
-        }
-
-        [contract(Microsoft.Management.Deployment.WindowsPackageManagerContract, 9)]
-        {
-            // Allow a reboot to complete an installation if applicable.
-            Boolean AllowReboot;
-        }
-    }
-
-    [contract(Microsoft.Management.Deployment.WindowsPackageManagerContract, 4)]
-    enum PackageUninstallMode
-    {
-        /// The default experience for the installer. Installer may show some UI.
-        Default,
-        /// Runs the installer in silent mode. This suppresses the installer's UI to the extent 
-        /// possible (installer may still show some required UI).
-        Silent,
-        /// Runs the installer in interactive mode.
-        Interactive,
-    };
-
-    [contract(Microsoft.Management.Deployment.WindowsPackageManagerContract, 5)]
-    enum PackageUninstallScope
-    {
-        /// Use default uninstall behavior.
-        Any,
-        /// Uninstall for current user. Currently only applicable to msix.
-        User,
-        /// Uninstall for all users. Currently only applicable to msix.
-        System,
-    };
-
-    /// Options when uninstalling a package.
-    /// Intended to allow full compatibility with the "winget uninstall" command line interface.
-    [contract(Microsoft.Management.Deployment.WindowsPackageManagerContract, 4)]
-    runtimeclass UninstallOptions
-    {
-        UninstallOptions();
-
-        /// Optionally specifies the version from the package to uninstall. If unspecified the version matching 
-        /// CatalogPackage.GetLatestVersion() is used.
-        PackageVersionId PackageVersionId;
-
-        /// Silent, Interactive, or Default
-        PackageUninstallMode PackageUninstallMode;
-
-        /// Directs the logging to a log file. If provided, the installer must have write access to the file 
-        String LogOutputPath;
-
-        /// Used by a caller to correlate the install with a caller's data.
-        /// The string must be JSON encoded.
-        String CorrelationData;
-
-        [contract(Microsoft.Management.Deployment.WindowsPackageManagerContract, 5)]
-        {
-            /// Force the operation to continue upon non security related failures.
-            Boolean Force;
-            // The scope the uninstall will perform. Currently only applicable to msix.
-            PackageUninstallScope PackageUninstallScope;
-        }
-    }
-
-    /// Options when downloading a package.
-    /// Intended to allow full compatibility with the "winget download" command line interface.
-    [contract(Microsoft.Management.Deployment.WindowsPackageManagerContract, 7)]
-    runtimeclass DownloadOptions
-    {
-        DownloadOptions();
-
-        /// Optionally specifies the version from the package to download. If unspecified the version matching 
-        /// CatalogPackage.GetLatestVersion() is used.
-        PackageVersionId PackageVersionId;
-
-        /// The package installer type.
-        PackageInstallerType InstallerType;
-
-        /// The package installer scope.
-        PackageInstallScope Scope;
-
-        /// The package installer architecture.
-        Windows.System.ProcessorArchitecture Architecture;
-
-        /// The package installer locale.
-        String Locale;
-
-        /// The directory where the installers are downloaded to.
-        String DownloadDirectory;
-
-        /// Continues the download even if the hash in the catalog does not match the linked installer.
-        Boolean AllowHashMismatch;
-
-        /// Skip downloading the dependencies for the package.
-        Boolean SkipDependencies;
-
-        /// Accept the package agreements required for download.
-        Boolean AcceptPackageAgreements;
-
-        /// Used by a caller to correlate the download with a caller's data.
-        /// The string must be JSON encoded.
-        String CorrelationData;
-    }
-
-    /// IMPLEMENTATION NOTE: Documentation from AppInstaller::Manifest::Documentation
-    [contract(Microsoft.Management.Deployment.WindowsPackageManagerContract, 6)]
-    runtimeclass Documentation
-    {
-        String DocumentLabel { get; };
-
-        String DocumentUrl { get; };
-    }
-
-    /// Icon resolution
-    [contract(Microsoft.Management.Deployment.WindowsPackageManagerContract, 6)]
-    enum IconResolution
-    {
-        Custom,
-        Square16,
-        Square20,
-        Square24,
-        Square30,
-        Square32,
-        Square36,
-        Square40,
-        Square48,
-        Square60,
-        Square64,
-        Square72,
-        Square80,
-        Square96,
-        Square256,
-    };
-
-    /// Icon file type
-    [contract(Microsoft.Management.Deployment.WindowsPackageManagerContract, 6)]
-    enum IconFileType
-    {
-        Unknown,
-        Jpeg,
-        Png,
-        Ico,
-    };
-
-    /// Icon theme
-    [contract(Microsoft.Management.Deployment.WindowsPackageManagerContract, 6)]
-    enum IconTheme
-    {
-        Unknown,
-        Default,
-        Light,
-        Dark,
-        HighContrast,
-    };
-
-    /// IMPLEMENTATION NOTE: Icon from AppInstaller::Manifest::Icon
-    [contract(Microsoft.Management.Deployment.WindowsPackageManagerContract, 6)]
-    runtimeclass Icon
-    {
-        String Url { get; };
-
-        IconFileType FileType{ get; };
-
-        IconResolution Resolution{ get; };
-
-        IconTheme Theme{ get; };
-
-        UInt8[] Sha256 { get; };
-    }
-
-    /// IMPLEMENTATION NOTE: SourceAgreement from AppInstaller::Manifest::SourceAgreement
-    [contract(Microsoft.Management.Deployment.WindowsPackageManagerContract, 6)]
-    runtimeclass SourceAgreement
-    {
-        String Label { get; };
-
-        String Text { get; };
-    
-        String Url { get; };
-    }
-
-    /// IMPLEMENTATION NOTE: PackageAgreement from AppInstaller::Manifest::Agreement
-    [contract(Microsoft.Management.Deployment.WindowsPackageManagerContract, 6)]
-    runtimeclass PackageAgreement
-    {
-        String Label { get; };
-
-        String Text { get; };
-
-        String Url { get; };
-    }
-
-    /// IMPLEMENTATION NOTE: CatalogPackageMetadata from AppInstaller::Manifest::Localization
-    [contract(Microsoft.Management.Deployment.WindowsPackageManagerContract, 6)]
-    runtimeclass CatalogPackageMetadata
-    {
-        String Locale { get; };
-
-        String Publisher { get; };
-
-        String PublisherUrl { get; };
-
-        String PublisherSupportUrl { get; };
-
-        String PrivacyUrl { get; };
-
-        String Author { get; };
-
-        String PackageName { get; };
-
-        String PackageUrl { get; };
-
-        String License { get; };
-
-        String LicenseUrl { get; };
-
-        String Copyright { get; };
-
-        String CopyrightUrl { get; };
-
-        String ShortDescription { get; };
-
-        String Description { get; };
-
-        Windows.Foundation.Collections.IVectorView<String> Tags { get; };
-
-        Windows.Foundation.Collections.IVectorView<PackageAgreement> Agreements { get; };
-
-        Windows.Foundation.Collections.IVectorView<Documentation> Documentations { get; };
-
-        Windows.Foundation.Collections.IVectorView<Icon> Icons { get; };
-
-        String ReleaseNotes { get; };
-
-        String ReleaseNotesUrl { get; };
-
-        String PurchaseUrl { get; };
-
-        String InstallationNotes { get; };
-    }
-
-    [contract(Microsoft.Management.Deployment.WindowsPackageManagerContract, 1)]
-    runtimeclass PackageManager
-    {
-        PackageManager();
-
-        /// Get the available catalogs. Each source will have a separate catalog.
-        /// This does not open the catalog. These catalogs can be used individually or merged with CreateCompositePackageCatalogAsync. 
-        /// IMPLEMENTATION NOTE: This is a list of sources returned by Windows Package Manager source list 
-        Windows.Foundation.Collections.IVectorView<PackageCatalogReference> GetPackageCatalogs();
-        /// Get a built in catalog
-        PackageCatalogReference GetPredefinedPackageCatalog(PredefinedPackageCatalog predefinedPackageCatalog);
-        /// Get a built in catalog
-        PackageCatalogReference GetLocalPackageCatalog(LocalPackageCatalog localPackageCatalog);
-        /// Get a catalog by a known name
-        PackageCatalogReference GetPackageCatalogByName(String catalogName);
-        /// Get a composite catalog to allow searching a user defined or pre defined source and a local source
-        /// (Installing, Installed) together at the same time.
-        PackageCatalogReference CreateCompositePackageCatalog(CreateCompositePackageCatalogOptions options);
-
-        /// Install the specified package
-        Windows.Foundation.IAsyncOperationWithProgress<InstallResult, InstallProgress> InstallPackageAsync(CatalogPackage package, InstallOptions options);
-
-        [contract(Microsoft.Management.Deployment.WindowsPackageManagerContract, 2)]
-        {
-            /// Get install progress
-            Windows.Foundation.IAsyncOperationWithProgress<InstallResult, InstallProgress> GetInstallProgress(CatalogPackage package, PackageCatalogInfo catalogInfo);
-        }
-
-        [contract(Microsoft.Management.Deployment.WindowsPackageManagerContract, 4)]
-        {
-            /// Upgrade the specified package
-            Windows.Foundation.IAsyncOperationWithProgress<InstallResult, InstallProgress> UpgradePackageAsync(CatalogPackage package, InstallOptions options);
-
-            /// Uninstall the specified package
-            Windows.Foundation.IAsyncOperationWithProgress<UninstallResult, UninstallProgress> UninstallPackageAsync(CatalogPackage package, UninstallOptions options);
-
-            /// Get uninstall progress
-            Windows.Foundation.IAsyncOperationWithProgress<UninstallResult, UninstallProgress> GetUninstallProgress(CatalogPackage package, PackageCatalogInfo catalogInfo);
-        }
-
-        [contract(Microsoft.Management.Deployment.WindowsPackageManagerContract, 7)]
-        {
-            // Download the specified package
-            Windows.Foundation.IAsyncOperationWithProgress<DownloadResult, PackageDownloadProgress> DownloadPackageAsync(CatalogPackage package, DownloadOptions options);
-
-            // Get download progress
-            Windows.Foundation.IAsyncOperationWithProgress<DownloadResult, PackageDownloadProgress> GetDownloadProgress(CatalogPackage package, PackageCatalogInfo catalogInfo);
-        }
-    }
-
-    /// Global settings for PackageManager operations.
-    /// This settings should be invoked prior to invocation of PackageManager class.
-    /// This settings is only exposed in in-proc Com invocation.
-    [contract(Microsoft.Management.Deployment.WindowsPackageManagerContract, 4)]
-    runtimeclass PackageManagerSettings
-    {
-        PackageManagerSettings();
-
-        /// Sets caller name to be used in telemetry logging. Default value is the calling process name.
-        /// Call this before any PackageManager operations.
-        /// Returns true if successful, false if caller name is already set.
-        /// This is a one time setup, multiple calls will not override existing caller name.
-        Boolean SetCallerIdentifier(String callerIdentifier);
-
-        /// Sets state name for state separation. If not set, state will be written in a default location and states may be affected by other callers.
-        /// Call this before any PackageManager operations.
-        /// Returns true if successful, false if state name is already set.
-        /// This is a one time setup, multiple calls will not override existing state name.
-        Boolean SetStateIdentifier(String stateIdentifier);
-
-        /// Sets custom UserSettings.
-        /// Returns true if successful, false if settingsContent cannot be parsed or UserSettings is already created.
-        /// This is a one time setup, multiple calls will not override existing UserSettings.
-        Boolean SetUserSettings(String settingsContent);
-    }
-
-    /// Force midl3 to generate vector marshalling info. 
-    declare
-    {
-        interface Windows.Foundation.Collections.IVector<PackageCatalog>;
-        interface Windows.Foundation.Collections.IVectorView<PackageCatalog>;
-        interface Windows.Foundation.Collections.IVector<PackageCatalogInfo>;
-        interface Windows.Foundation.Collections.IVectorView<PackageCatalogInfo>;
-        interface Windows.Foundation.Collections.IVector<PackageCatalogReference>;
-        interface Windows.Foundation.Collections.IVectorView<PackageCatalogReference>;
-        interface Windows.Foundation.Collections.IVector<CatalogPackage>;
-        interface Windows.Foundation.Collections.IVectorView<CatalogPackage>;
-        interface Windows.Foundation.Collections.IVector<FindPackagesOptions>;
-        interface Windows.Foundation.Collections.IVectorView<FindPackagesOptions>;
-        interface Windows.Foundation.Collections.IVector<FindPackagesResult>;
-        interface Windows.Foundation.Collections.IVectorView<FindPackagesResult>;
-        interface Windows.Foundation.Collections.IVector<CreateCompositePackageCatalogOptions>;
-        interface Windows.Foundation.Collections.IVectorView<CreateCompositePackageCatalogOptions>;
-        interface Windows.Foundation.Collections.IVector<InstallOptions>;
-        interface Windows.Foundation.Collections.IVectorView<InstallOptions>;
-        interface Windows.Foundation.Collections.IVector<InstallResult>;
-        interface Windows.Foundation.Collections.IVectorView<InstallResult>;
-        interface Windows.Foundation.Collections.IVector<UninstallOptions>;
-        interface Windows.Foundation.Collections.IVectorView<UninstallOptions>;
-        interface Windows.Foundation.Collections.IVector<UninstallResult>;
-        interface Windows.Foundation.Collections.IVectorView<UninstallResult>;
-        interface Windows.Foundation.Collections.IVector<DownloadOptions>;
-        interface Windows.Foundation.Collections.IVectorView<DownloadOptions>;
-        interface Windows.Foundation.Collections.IVector<DownloadResult>;
-        interface Windows.Foundation.Collections.IVectorView<DownloadResult>;
-        interface Windows.Foundation.Collections.IVector<MatchResult>;
-        interface Windows.Foundation.Collections.IVectorView<MatchResult>;
-        interface Windows.Foundation.Collections.IVector<PackageMatchFilter>;
-        interface Windows.Foundation.Collections.IVectorView<PackageMatchFilter>;
-        interface Windows.Foundation.Collections.IVector<PackageVersionId>;
-        interface Windows.Foundation.Collections.IVectorView<PackageVersionId>;
-        interface Windows.Foundation.Collections.IVector<PackageVersionInfo>;
-        interface Windows.Foundation.Collections.IVectorView<PackageVersionInfo>;
-        interface Windows.Foundation.Collections.IVector<PackageInstallerInfo>;
-        interface Windows.Foundation.Collections.IVectorView<PackageInstallerInfo>;
-        interface Windows.Foundation.Collections.IVector<InstalledStatus>;
-        interface Windows.Foundation.Collections.IVectorView<InstalledStatus>;
-        interface Windows.Foundation.Collections.IVector<PackageInstallerInstalledStatus>;
-        interface Windows.Foundation.Collections.IVectorView<PackageInstallerInstalledStatus>;
-        interface Windows.Foundation.Collections.IVector<CheckInstalledStatusResult>;
-        interface Windows.Foundation.Collections.IVectorView<CheckInstalledStatusResult>;
-        interface Windows.Foundation.Collections.IVector<SourceAgreement>;
-        interface Windows.Foundation.Collections.IVectorView<SourceAgreement>;
-        interface Windows.Foundation.Collections.IVector<PackageAgreement>;
-        interface Windows.Foundation.Collections.IVectorView<PackageAgreement>;
-        interface Windows.Foundation.Collections.IVector<Documentation>;
-        interface Windows.Foundation.Collections.IVectorView<Documentation>;
-        interface Windows.Foundation.Collections.IVector<Icon>;
-        interface Windows.Foundation.Collections.IVectorView<Icon>;
-        interface Windows.Foundation.Collections.IVector<CatalogPackageMetadata>;
-        interface Windows.Foundation.Collections.IVectorView<CatalogPackageMetadata>;
-    }
-}
+// Copyright (c) Microsoft Corporation.
+// Licensed under the MIT License.
+namespace Microsoft.Management.Deployment
+{
+    [contractversion(9)]
+    apicontract WindowsPackageManagerContract{};
+
+    /// State of the install
+    [contract(Microsoft.Management.Deployment.WindowsPackageManagerContract, 1)]
+    enum PackageInstallProgressState
+    {
+        /// The install is queued but not yet active. Cancellation of the IAsyncOperationWithProgress in this 
+        /// state will prevent the package from downloading or installing.
+        Queued,
+        /// The installer is downloading. Cancellation of the IAsyncOperationWithProgress in this state will 
+        /// end the download and prevent the package from installing.
+        Downloading,
+        /// The install is in progress. Cancellation of the IAsyncOperationWithProgress in this state will not
+        /// stop the installation or the post install cleanup.
+        Installing,
+        /// The installer has completed and cleanup actions are in progress. Cancellation of the 
+        /// IAsyncOperationWithProgress in this state will not stop cleanup or roll back the install.
+        PostInstall,
+        /// The operation has completed.
+        Finished,
+    };
+
+    /// Progress object for the install
+    /// DESIGN NOTE: percentage for the install as a whole is purposefully not included as there is no way to 
+    /// estimate progress when the installer is running.
+    [contract(Microsoft.Management.Deployment.WindowsPackageManagerContract, 1)]
+    struct InstallProgress
+    {
+        /// State of the install
+        PackageInstallProgressState State;
+        /// DESIGN NOTE: BytesDownloaded may only be available for downloads done by Windows Package Manager itself.
+        /// Number of bytes downloaded if known
+        UInt64 BytesDownloaded;
+        /// DESIGN NOTE: BytesRequired may only be available for downloads done by Windows Package Manager itself.
+        /// Number of bytes required if known
+        UInt64 BytesRequired;
+        /// Download percentage completed
+        Double DownloadProgress;
+        /// Install percentage if known.
+        Double InstallationProgress;
+    };
+
+    /// Status of the Install call
+    /// Implementation Note: Errors mapped from AppInstallerErrors.h
+    [contract(Microsoft.Management.Deployment.WindowsPackageManagerContract, 1)]
+    enum InstallResultStatus
+    {
+        Ok,
+        BlockedByPolicy,
+        CatalogError,
+        InternalError,
+        InvalidOptions,
+        DownloadError,
+        InstallError,
+        ManifestError,
+        NoApplicableInstallers,
+        [contract(Microsoft.Management.Deployment.WindowsPackageManagerContract, 4)]
+        {
+            NoApplicableUpgrade,
+        },
+        [contract(Microsoft.Management.Deployment.WindowsPackageManagerContract, 6)]
+        {
+            PackageAgreementsNotAccepted,
+        }
+    };
+
+    /// Result of the install
+    [contract(Microsoft.Management.Deployment.WindowsPackageManagerContract, 1)]
+    runtimeclass InstallResult
+    {
+        /// Used by a caller to correlate the install with a caller's data.
+        String CorrelationData { get; };
+        /// Whether a restart is required to complete the install.
+        Boolean RebootRequired { get; };
+
+        /// Batched error code, example APPINSTALLER_CLI_ERROR_SHELLEXEC_INSTALL_FAILED
+        InstallResultStatus Status { get; };
+        /// The error code of the overall operation.
+        HRESULT ExtendedErrorCode { get; };
+
+        [contract(Microsoft.Management.Deployment.WindowsPackageManagerContract, 4)]
+        {
+            /// The error code from the install attempt. Only valid if the Status is InstallError.
+            /// This value's meaning will require knowledge of the specific installer or install technology.
+            UInt32 InstallerErrorCode { get; };
+        }
+    }
+
+    /// State of the uninstall
+    [contract(Microsoft.Management.Deployment.WindowsPackageManagerContract, 4)]
+    enum PackageUninstallProgressState
+    {
+        /// The uninstall is queued but not yet active. Cancellation of the IAsyncOperationWithProgress in this 
+        /// state will prevent the package from uninstalling.
+        Queued,
+        /// The uninstall is in progress. Cancellation of the IAsyncOperationWithProgress in this state will not
+        /// stop the installation or the post uninstall steps.
+        Uninstalling,
+        /// The uninstaller has completed and cleanup actions are in progress. Cancellation of the 
+        /// IAsyncOperationWithProgress in this state will not stop cleanup or roll back the uninstall.
+        PostUninstall,
+        /// The operation has completed.
+        Finished,
+    };
+
+    /// Progress object for the uninstall
+    [contract(Microsoft.Management.Deployment.WindowsPackageManagerContract, 4)]
+    struct UninstallProgress
+    {
+        /// State of the uninstall
+        PackageUninstallProgressState State;
+        /// Uninstall percentage if known.
+        Double UninstallationProgress;
+    };
+
+    /// Status of the uninstall call
+    /// Implementation Note: Errors mapped from AppInstallerErrors.h
+    [contract(Microsoft.Management.Deployment.WindowsPackageManagerContract, 4)]
+    enum UninstallResultStatus
+    {
+        Ok,
+        BlockedByPolicy,
+        CatalogError,
+        InternalError,
+        InvalidOptions,
+        UninstallError,
+        ManifestError,
+    };
+
+    /// Result of the uninstall
+    [contract(Microsoft.Management.Deployment.WindowsPackageManagerContract, 4)]
+    runtimeclass UninstallResult
+    {
+        /// Used by a caller to correlate the install with a caller's data.
+        String CorrelationData { get; };
+        /// Whether a restart is required to complete the install.
+        Boolean RebootRequired { get; };
+
+        /// Batched error code, example APPINSTALLER_CLI_ERROR_SHELLEXEC_INSTALL_FAILED
+        UninstallResultStatus Status { get; };
+        /// The error code of the overall operation.
+        HRESULT ExtendedErrorCode { get; };
+
+        /// The error code from the uninstall attempt. Only valid if the Status is UninstallError.
+        /// This value's meaning will require knowledge of the specific uninstaller or install technology.
+        UInt32 UninstallerErrorCode { get; };
+    }
+
+    /// State of the download
+    [contract(Microsoft.Management.Deployment.WindowsPackageManagerContract, 7)]
+    enum PackageDownloadProgressState
+    {
+        /// The download is queued but not yet active. Cancellation of the IAsyncOperationWithProgress in this 
+        /// state will prevent the package from downloading.
+        Queued,
+        /// The installer is downloading. Cancellation of the IAsyncOperationWithProgress in this state will 
+        /// end the download.
+        Downloading,
+        /// The operation has completed.
+        Finished,
+    };
+
+    /// Status of the download call
+    /// Implementation Note: Errors mapped from AppInstallerErrors.h
+    [contract(Microsoft.Management.Deployment.WindowsPackageManagerContract, 7)]
+    enum DownloadResultStatus
+    {
+        Ok,
+        BlockedByPolicy,
+        CatalogError,
+        InternalError,
+        InvalidOptions,
+        DownloadError,
+        ManifestError,
+        NoApplicableInstallers,
+        PackageAgreementsNotAccepted,
+    };
+
+    /// Result of the download
+    [contract(Microsoft.Management.Deployment.WindowsPackageManagerContract, 7)]
+    runtimeclass DownloadResult
+    {
+        /// Used by a caller to correlate the download with a caller's data.
+        String CorrelationData { get; };
+
+        /// Batched error code.
+        DownloadResultStatus Status { get; };
+
+        /// The error code of the overall operation.
+        HRESULT ExtendedErrorCode { get; };
+    };
+
+    /// Progress object for the uninstall
+    [contract(Microsoft.Management.Deployment.WindowsPackageManagerContract, 7)]
+    struct PackageDownloadProgress
+    {
+        /// State of the download
+        PackageDownloadProgressState State;
+
+        /// DESIGN NOTE: BytesDownloaded may only be available for downloads done by Windows Package Manager itself.
+        /// Number of bytes downloaded if known
+        UInt64 BytesDownloaded;
+
+        /// DESIGN NOTE: BytesRequired may only be available for downloads done by Windows Package Manager itself.
+        /// Number of bytes required if known
+        UInt64 BytesRequired;
+
+        /// Download percentage completed
+        Double DownloadProgress;
+    };
+
+    /// IMPLEMENTATION NOTE: SourceOrigin from winget/RepositorySource.h
+    /// Defines the origin of the package catalog details.
+    [contract(Microsoft.Management.Deployment.WindowsPackageManagerContract, 1)]
+    enum PackageCatalogOrigin
+    {
+        /// Predefined means it came as part of the Windows Package Manager package and cannot be removed.
+        Predefined,
+        /// User means it was added by the user and could be removed.
+        User,
+    };
+
+    /// IMPLEMENTATION NOTE: SourceTrustLevel from winget/RepositorySource.h
+    /// Defines the trust level of the package catalog.
+    [contract(Microsoft.Management.Deployment.WindowsPackageManagerContract, 1)]
+    enum PackageCatalogTrustLevel
+    {
+        None,
+        Trusted,
+    };
+
+    /// IMPLEMENTATION NOTE: SourceDetails from winget/RepositorySource.h
+    /// Interface for retrieving information about an package catalog without acting on it.
+    [contract(Microsoft.Management.Deployment.WindowsPackageManagerContract, 1)]
+    runtimeclass PackageCatalogInfo
+    {
+        /// The package catalog's unique identifier. 
+        /// SAMPLE VALUES: For OpenWindowsCatalog "Microsoft.Winget.Source_8wekyb3d8bbwe"
+        /// For contoso sample on msdn "contoso"
+        String Id { get; };
+        /// The name of the package catalog. 
+        /// SAMPLE VALUES: For OpenWindowsCatalog "winget".
+        /// For contoso sample on msdn "contoso"
+        String Name { get; };
+        /// The type of the package catalog.
+        /// ALLOWED VALUES: "Microsoft.Rest", "Microsoft.PreIndexed.Package"
+        /// SAMPLE VALUES: For OpenWindowsCatalog "Microsoft.PreIndexed.Package".
+        /// For contoso sample on msdn "Microsoft.PreIndexed.Package"
+        String Type { get; };
+        /// The argument used when adding the package catalog.
+        /// SAMPLE VALUES: For OpenWindowsCatalog "https://winget.azureedge.net/cache"
+        /// For contoso sample on msdn "https://pkgmgr-int.azureedge.net/cache"
+        String Argument { get; };
+        /// The last time that this package catalog was updated.
+        Windows.Foundation.DateTime LastUpdateTime { get; };
+        /// The origin of the package catalog.
+        PackageCatalogOrigin Origin { get; };
+        /// The trust level of the package catalog
+        PackageCatalogTrustLevel TrustLevel { get; };
+    }
+
+    /// A metadata item of a package version.
+    [contract(Microsoft.Management.Deployment.WindowsPackageManagerContract, 1)]
+    enum PackageVersionMetadataField
+    {
+        /// The InstallerType of an installed package
+        InstallerType,
+        /// The Scope of an installed package
+        InstalledScope,
+        /// The system path where the package is installed
+        InstalledLocation,
+        /// The standard uninstall command; which may be interactive
+        StandardUninstallCommand,
+        /// An uninstall command that should be non-interactive
+        SilentUninstallCommand,
+        /// The publisher of the package
+        PublisherDisplayName,
+    };
+
+    /// The result of a comparison.
+    [contract(Microsoft.Management.Deployment.WindowsPackageManagerContract, 2)]
+    enum CompareResult
+    {
+        /// The comparison did not result in a succesful ordering.
+        Unknown,
+        /// The object value is lesser than the given value.
+        Lesser,
+        /// The object value is equal to the given value.
+        Equal,
+        /// The object value is greater than the given value.
+        Greater,
+    };
+
+    /// IMPLEMENTATION NOTE: IPackageVersion from winget/RepositorySearch.h
+    /// A single package version.
+    [contract(Microsoft.Management.Deployment.WindowsPackageManagerContract, 1)]
+    runtimeclass PackageVersionInfo
+    {
+        /// IMPLEMENTATION NOTE: PackageVersionMetadata fields from winget/RepositorySearch.h
+        /// Gets any metadata associated with this package version.
+        /// Primarily stores data on installed packages.
+        /// Metadata fields may have no value (e.g. packages that aren't installed will not have an InstalledLocation).
+        String GetMetadata(PackageVersionMetadataField metadataField);
+        /// IMPLEMENTATION NOTE: PackageVersionProperty fields from winget/RepositorySearch.h
+        String Id { get; };
+        String DisplayName { get; };
+        String Version { get; };
+        String Channel { get; };
+        /// DESIGN NOTE: RelativePath from winget/RepositorySearch.h is excluded as not needed.
+        /// String RelativePath;
+
+        /// IMPLEMENTATION NOTE: PackageVersionMultiProperty fields from winget/RepositorySearch.h
+        /// PackageFamilyName and ProductCode can have multiple values.
+        Windows.Foundation.Collections.IVectorView<String> PackageFamilyNames { get; };
+        Windows.Foundation.Collections.IVectorView<String> ProductCodes { get; };
+
+        /// Gets the package catalog  where this package version is from.
+        PackageCatalog PackageCatalog { get; };
+
+        [contract(Microsoft.Management.Deployment.WindowsPackageManagerContract, 2)]
+        {
+            /// Compares the given value against the package version of this object, with the result being
+            /// the enum value that represents where PackageVersionInfo::Version is ordered relative to the
+            /// versionString.  "if (this.CompareToVersion(that) == Greater)" can be thought of as reading
+            /// the sentence "If this is compared to version that and is found to be greater".
+            /// IE if PackageVersionInfo::Version returns "2", then CompareToVersion("1") will return Greater.
+            /// Passing in an empty string will result in Unknown.
+            CompareResult CompareToVersion(String versionString);
+        }
+
+        [contract(Microsoft.Management.Deployment.WindowsPackageManagerContract, 4)]
+        {
+            /// Checks if this package version has at least one applicable installer.
+            Boolean HasApplicableInstaller(InstallOptions options);
+
+            /// Gets the publisher string for this package version, if one is available.
+            String Publisher { get; };
+        }
+
+        [contract(Microsoft.Management.Deployment.WindowsPackageManagerContract, 6)]
+        {
+            /// Gets the package catalog metadata of this package version with the default localization based on user settings.
+            CatalogPackageMetadata GetCatalogPackageMetadata();
+
+            /// Gets the package catalog metadata of this package version with the preferred locale.
+            CatalogPackageMetadata GetCatalogPackageMetadata(String preferredLocale);
+
+            /// Gets the applicable installer for this package version.
+            PackageInstallerInfo GetApplicableInstaller(InstallOptions options);
+        }
+    }
+
+    /// IMPLEMENTATION NOTE: PackageVersionKey from winget/RepositorySearch.h
+    /// A key to identify a package version within a package.
+    [contract(Microsoft.Management.Deployment.WindowsPackageManagerContract, 1)]
+    runtimeclass PackageVersionId
+    {
+        /// The package catalog id that this version came from.
+        String PackageCatalogId { get; };
+        /// The version.
+        String Version { get; };
+        /// The channel.
+        String Channel { get; };
+    };
+
+    /// The package installer type.
+    [contract(Microsoft.Management.Deployment.WindowsPackageManagerContract, 5)]
+    enum PackageInstallerType
+    {
+        /// Unknown type.
+        Unknown,
+        /// Inno type.
+        Inno,
+        /// Wix type.
+        Wix,
+        /// Msi type.
+        Msi,
+        /// Nullsoft type.
+        Nullsoft,
+        /// Zip type.
+        Zip,
+        /// Msix or Appx type.
+        Msix,
+        /// Exe type.
+        Exe,
+        /// Burn type.
+        Burn,
+        /// MSStore type.
+        MSStore,
+        /// Portable type.
+        Portable,
+    };
+
+    /// The package installer scope.
+    [contract(Microsoft.Management.Deployment.WindowsPackageManagerContract, 5)]
+    enum PackageInstallerScope
+    {
+        /// Scope not declared.
+        Unknown,
+        /// User scope.
+        User,
+        /// System scope.
+        System,
+    };
+
+    /// The package installer elevation requirement.
+    [contract(Microsoft.Management.Deployment.WindowsPackageManagerContract, 6)]
+    enum ElevationRequirement
+    {
+        /// Elevation requirement not declared.
+        Unknown,
+        /// Package installer requires elevation.
+        ElevationRequired,
+        /// Package installer prohibits elevation.
+        ElevationProhibited,
+        /// Package installer elevates self.
+        ElevatesSelf,
+    };
+
+    /// Interface for retrieving information about a package installer.
+    [contract(Microsoft.Management.Deployment.WindowsPackageManagerContract, 5)]
+    runtimeclass PackageInstallerInfo
+    {
+        /// The package installer type.
+        PackageInstallerType InstallerType { get; };
+        /// The nested package installer type for archives.
+        PackageInstallerType NestedInstallerType { get; };
+        /// The package installer architecture.
+        Windows.System.ProcessorArchitecture Architecture { get; };
+        /// The package installer scope.
+        PackageInstallerScope Scope { get; };
+        /// The package installer locale.
+        String Locale { get; };
+
+        [contract(Microsoft.Management.Deployment.WindowsPackageManagerContract, 6)]
+        {
+            /// The package installer elevation requirement.
+            ElevationRequirement ElevationRequirement { get; };
+        }
+    };
+
+    /// The installed status type. The values need to match InstalledStatusType from winget/RepositorySearch.h.
+    [contract(Microsoft.Management.Deployment.WindowsPackageManagerContract, 5)]
+    [flags]
+    enum InstalledStatusType
+    {
+        /// None is checked.
+        None = 0x0,
+        /// Check Apps and Features entry.
+        AppsAndFeaturesEntry = 0x0001,
+        /// Check Apps and Features entry install location if applicable.
+        AppsAndFeaturesEntryInstallLocation = 0x0002,
+        /// Check Apps and Features entry install location with installed files if applicable.
+        AppsAndFeaturesEntryInstallLocationFile = 0x0004,
+        /// Check default install location if applicable.
+        DefaultInstallLocation = 0x0008,
+        /// Check default install location with installed files if applicable.
+        DefaultInstallLocationFile = 0x0010,
+
+        /// Below are helper values for calling CheckInstalledStatus as input.
+        /// AppsAndFeaturesEntry related checks
+        AllAppsAndFeaturesEntryChecks = AppsAndFeaturesEntry | AppsAndFeaturesEntryInstallLocation | AppsAndFeaturesEntryInstallLocationFile,
+        /// DefaultInstallLocation related checks
+        AllDefaultInstallLocationChecks = DefaultInstallLocation | DefaultInstallLocationFile,
+        /// All checks
+        AllChecks = AllAppsAndFeaturesEntryChecks | AllDefaultInstallLocationChecks,
+    };
+
+    /// Interface representing an individual installed status.
+    [contract(Microsoft.Management.Deployment.WindowsPackageManagerContract, 5)]
+    runtimeclass InstalledStatus
+    {
+        /// The installed status type.
+        InstalledStatusType Type { get; };
+        /// The installed status path.
+        String Path { get; };
+        /// The installed status result.
+        HRESULT Status { get; };
+    };
+
+    /// Interface for retrieving information about a package installer installed status.
+    [contract(Microsoft.Management.Deployment.WindowsPackageManagerContract, 5)]
+    runtimeclass PackageInstallerInstalledStatus
+    {
+        /// The package installer info.
+        PackageInstallerInfo InstallerInfo { get; };
+        /// A list of various types of installed status of the package installer.
+        Windows.Foundation.Collections.IVectorView<InstalledStatus> InstallerInstalledStatus { get; };
+    };
+
+    /// Status of the check installed status call.
+    [contract(Microsoft.Management.Deployment.WindowsPackageManagerContract, 5)]
+    enum CheckInstalledStatusResultStatus
+    {
+        Ok,
+        InternalError,
+    };
+
+    /// Interface for retrieving information about a package installer installed status.
+    [contract(Microsoft.Management.Deployment.WindowsPackageManagerContract, 5)]
+    runtimeclass CheckInstalledStatusResult
+    {
+        /// Status of the check installed status call.
+        CheckInstalledStatusResultStatus Status { get; };
+
+        /// A list of package installer installed status.
+        Windows.Foundation.Collections.IVectorView<PackageInstallerInstalledStatus> PackageInstalledStatus { get; };
+    };
+
+    /// IMPLEMENTATION NOTE: IPackage from winget/RepositorySearch.h
+    /// A package, potentially containing information about it's local state and the available versions.
+    [contract(Microsoft.Management.Deployment.WindowsPackageManagerContract, 1)]
+    runtimeclass CatalogPackage
+    {
+        /// IMPLEMENTATION NOTE: PackageProperty fields from winget/RepositorySearch.h
+        /// Gets a property of this package.
+        String Id { get; };
+        String Name { get; };
+
+        /// Gets the installed package information if the package is installed.
+        PackageVersionInfo InstalledVersion { get; };
+
+        /// Gets all available versions of this package. Ordering is not guaranteed.
+        Windows.Foundation.Collections.IVectorView<PackageVersionId> AvailableVersions { get; };
+
+        /// Gets the version of this package that will be installed if version is not set in InstallOptions.
+        PackageVersionInfo DefaultInstallVersion { get; };
+
+        /// Gets a specific version of this package.
+        PackageVersionInfo GetPackageVersionInfo(PackageVersionId versionKey);
+
+        /// Gets a value indicating whether an available version is newer than the installed version.
+        Boolean IsUpdateAvailable { get; };
+
+        [contract(Microsoft.Management.Deployment.WindowsPackageManagerContract, 5)]
+        {
+            /// Check the installed status of the package. For more accurate and complete installed status, it's required to
+            /// call this method from a composite package from a newly created package catalog with installed info.
+            /// This may require downloading information from a server.
+            Windows.Foundation.IAsyncOperation<CheckInstalledStatusResult> CheckInstalledStatusAsync(InstalledStatusType checkTypes);
+            CheckInstalledStatusResult CheckInstalledStatus(InstalledStatusType checkTypes);
+            Windows.Foundation.IAsyncOperation<CheckInstalledStatusResult> CheckInstalledStatusAsync();
+            CheckInstalledStatusResult CheckInstalledStatus();
+        }
+
+        /// DESIGN NOTE:
+        /// IsSame from IPackage in winget/RepositorySearch is not implemented in V1.
+        /// Determines if the given IPackage refers to the same package as this one.
+        /// virtual bool IsSame(const IPackage*) const = 0;
+    }
+
+    /// IMPLEMENTATION NOTE: CompositeSearchBehavior from winget/RepositorySource.h
+    /// Search behavior for composite catalogs.
+    [contract(Microsoft.Management.Deployment.WindowsPackageManagerContract, 1)]
+    enum CompositeSearchBehavior
+    {
+        /// Search local catalogs only
+        LocalCatalogs,
+        /// Search remote catalogs only, don't check local catalogs for InstalledVersion
+        RemotePackagesFromRemoteCatalogs,
+        /// Search remote catalogs, and check local catalogs for InstalledVersion
+        RemotePackagesFromAllCatalogs,
+        /// Search both local and remote catalogs.
+        AllCatalogs,
+    };
+
+    /// IMPLEMENTATION NOTE: PackageFieldMatchOption from winget/RepositorySearch.h
+    [contract(Microsoft.Management.Deployment.WindowsPackageManagerContract, 1)]
+    enum PackageFieldMatchOption
+    {
+        Equals,
+        EqualsCaseInsensitive,
+        StartsWithCaseInsensitive,
+        ContainsCaseInsensitive,
+    };
+
+    /// IMPLEMENTATION NOTE: PackageFieldMatchOption from winget/RepositorySearch.h
+    /// The field to match on.
+    /// The values must be declared in order of preference in search results.
+    [contract(Microsoft.Management.Deployment.WindowsPackageManagerContract, 1)]
+    enum PackageMatchField
+    {
+        CatalogDefault,
+        Id,
+        Name,
+        Moniker,
+        Command,
+        Tag,
+        [contract(Microsoft.Management.Deployment.WindowsPackageManagerContract, 3)]
+        {
+            PackageFamilyName,
+            ProductCode,
+        }
+        /// DESIGN NOTE: The following PackageFieldMatchOption from winget/RepositorySearch.h are not implemented in V1.
+        /// NormalizedNameAndPublisher,
+    };
+
+    /// IMPLEMENTATION NOTE: PackageMatchFilter from winget/RepositorySearch.h
+    [contract(Microsoft.Management.Deployment.WindowsPackageManagerContract, 1)]
+    runtimeclass PackageMatchFilter
+    {
+        PackageMatchFilter();
+        /// The type of string comparison for matching
+        PackageFieldMatchOption Option;
+        /// The field to search
+        PackageMatchField Field;
+        /// The value to match
+        String Value;
+        /// DESIGN NOTE: "Additional" from RequestMatch winget/RepositorySearch.h is not implemented here.
+    }
+
+    /// IMPLEMENTATION NOTE: MatchResult from winget/RepositorySearch.h
+    /// A single result from the search.
+    [contract(Microsoft.Management.Deployment.WindowsPackageManagerContract, 1)]
+    runtimeclass MatchResult
+    {
+        /// The package found by the search request.
+        CatalogPackage CatalogPackage { get; };
+
+        /// The highest order field on which the package matched the search.
+        PackageMatchFilter MatchCriteria { get; };
+    }
+
+    /// Status of the FindPackages call
+    [contract(Microsoft.Management.Deployment.WindowsPackageManagerContract, 1)]
+    enum FindPackagesResultStatus
+    {
+        Ok,
+        BlockedByPolicy,
+        CatalogError,
+        InternalError,
+        InvalidOptions
+    };
+
+    /// IMPLEMENTATION NOTE: SearchResult from winget/RepositorySearch.h
+    /// Search result data returned from FindPackages
+    [contract(Microsoft.Management.Deployment.WindowsPackageManagerContract, 1)]
+    runtimeclass FindPackagesResult
+    {
+        /// Error codes
+        FindPackagesResultStatus Status{ get; };
+
+        /// The full set of results from the search.
+        Windows.Foundation.Collections.IVectorView<MatchResult> Matches { get; };
+
+        /// If true, the results were truncated by the given ResultLimit
+        /// USAGE NOTE: Windows Package Manager does not support result pagination, there is no way to continue 
+        /// getting more results.
+        Boolean WasLimitExceeded { get; };
+    }
+
+    /// Options for FindPackages
+    [contract(Microsoft.Management.Deployment.WindowsPackageManagerContract, 1)]
+    runtimeclass FindPackagesOptions
+    {
+        FindPackagesOptions();
+
+        /// DESIGN NOTE: 
+        /// This class maps to SearchRequest from  winget/RepositorySearch.h 
+        /// That class is a container for data used to filter the available manifests in an package catalog.
+        /// Its properties can be thought of as:
+        /// (Query || Inclusions...) && Filters...
+        /// If Query and Inclusions are both empty, the starting data set will be the entire database.
+        /// Everything && Filters...
+        /// That has been translated in this api so that 
+        /// Inclusions are Selectors below
+        /// Filters are Filters below
+        /// Query is PackageFieldMatchOption::PackageCatalogDefined and in the Selector list.
+        /// USAGE NOTE: Only one selector with PackageFieldMatchOption::PackageCatalogDefined is allowed.
+
+        /// Selectors = you have to match at least one selector (if there are no selectors, then nothing is selected)
+        Windows.Foundation.Collections.IVector<PackageMatchFilter> Selectors { get; };
+        /// Filters = you have to match all filters(if there are no filters, then there is no filtering of selected items)
+        Windows.Foundation.Collections.IVector<PackageMatchFilter> Filters{ get; };
+
+        /// Restricts the length of the returned results to the specified count.
+        UInt32 ResultLimit;
+    }
+
+    /// IMPLEMENTATION NOTE: Source from winget/RepositorySource.h
+    /// A catalog for searching for packages
+    [contract(Microsoft.Management.Deployment.WindowsPackageManagerContract, 1)]
+    runtimeclass PackageCatalog
+    {
+        /// Gets a value indicating whether this package catalog is a composite of other package catalogs,
+        /// and thus the packages may come from disparate package catalogs as well.
+        Boolean IsComposite { get; };
+        /// The details of the package catalog if it is not a composite.
+        PackageCatalogInfo Info { get; };
+
+        /// Searches for Packages in the catalog.
+        Windows.Foundation.IAsyncOperation<FindPackagesResult> FindPackagesAsync(FindPackagesOptions options);
+        FindPackagesResult FindPackages(FindPackagesOptions options);
+    }
+
+    /// Status of the Connect call
+    [contract(Microsoft.Management.Deployment.WindowsPackageManagerContract, 1)]
+    enum ConnectResultStatus
+    {
+        Ok,
+        CatalogError,
+        [contract(Microsoft.Management.Deployment.WindowsPackageManagerContract, 6)]
+        {
+            SourceAgreementsNotAccepted,
+        }
+    };
+
+    /// Result of the Connect call
+    [contract(Microsoft.Management.Deployment.WindowsPackageManagerContract, 1)]
+    runtimeclass ConnectResult
+    {
+        /// Error codes
+        ConnectResultStatus Status{ get; };
+
+        PackageCatalog PackageCatalog { get; };
+    }
+
+    /// A reference to a catalog that callers can try to Connect.
+    [contract(Microsoft.Management.Deployment.WindowsPackageManagerContract, 1)]
+    runtimeclass PackageCatalogReference
+    {
+        /// Gets a value indicating whether this package catalog is a composite of other package catalogs,
+        /// and thus the packages may come from disparate package catalogs as well.
+        Boolean IsComposite { get; };
+
+        /// The details of the package catalog if it is not a composite.
+        PackageCatalogInfo Info { get; };
+
+        /// Opens a catalog. Required before searching. For remote catalogs (i.e. not Installed and Installing) this 
+        /// may require downloading information from a server.
+        Windows.Foundation.IAsyncOperation<ConnectResult> ConnectAsync();
+        ConnectResult Connect();
+
+        [contract(Microsoft.Management.Deployment.WindowsPackageManagerContract, 2)]
+        {
+            /// A string that will be passed to the source server if using a REST source
+            String AdditionalPackageCatalogArguments;
+        }
+
+        [contract(Microsoft.Management.Deployment.WindowsPackageManagerContract, 6)]
+        {
+            /// Gets the required agreements for connecting to the package catalog (source).
+            Windows.Foundation.Collections.IVectorView<SourceAgreement> SourceAgreements { get; };
+
+            Boolean AcceptSourceAgreements;
+        }
+
+        [contract(Microsoft.Management.Deployment.WindowsPackageManagerContract, 8)]
+        {
+            /// Time interval for package catalog to check for an update. Setting to zero will disable the check for update.
+            Windows.Foundation.TimeSpan PackageCatalogBackgroundUpdateInterval;
+        }
+
+        [contract(Microsoft.Management.Deployment.WindowsPackageManagerContract, 9)]
+        {
+            // When set to true, the opened catalog will only provide the information regarding packages installed from this catalog.
+            // In this mode, no external resources should be required.
+            Boolean InstalledPackageInformationOnly;
+        }
+    }
+
+    /// Catalogs with PackageCatalogOrigin Predefined
+    [contract(Microsoft.Management.Deployment.WindowsPackageManagerContract, 1)]
+    enum PredefinedPackageCatalog
+    {
+        OpenWindowsCatalog,
+        MicrosoftStore,
+        DesktopFrameworks,
+    };
+
+    /// Local Catalogs with PackageCatalogOrigin Predefined
+    [contract(Microsoft.Management.Deployment.WindowsPackageManagerContract, 1)]
+    enum LocalPackageCatalog
+    {
+        InstalledPackages,
+        InstallingPackages
+    };
+
+    /// Options for creating a composite catalog.
+    [contract(Microsoft.Management.Deployment.WindowsPackageManagerContract, 1)]
+    runtimeclass CreateCompositePackageCatalogOptions
+    {
+        CreateCompositePackageCatalogOptions();
+
+        /// Create a composite catalog to allow searching a user defined or pre defined source
+        /// and a local source (Installed packages) together
+        IVector<PackageCatalogReference> Catalogs { get; };
+        /// Sets the default search behavior if the catalog is a composite catalog.
+        CompositeSearchBehavior CompositeSearchBehavior;
+
+        [contract(Microsoft.Management.Deployment.WindowsPackageManagerContract, 5)]
+        {
+            /// Create installed package catalog with required installed scope.
+            PackageInstallScope InstalledScope;
+        }
+    }
+
+    /// Required install scope for the package. If the package does not have an installer that
+    /// supports the specified scope the Install call will fail with InstallResultStatus.NoApplicableInstallers
+    [contract(Microsoft.Management.Deployment.WindowsPackageManagerContract, 1)]
+    enum PackageInstallScope
+    {
+        /// An installer with any install scope is valid.
+        Any,
+        /// Only User install scope installers are valid
+        User,
+        /// Only System installers will be valid
+        System,
+        [contract(Microsoft.Management.Deployment.WindowsPackageManagerContract, 5)]
+        {
+            /// Both User and Unknown install scope installers are valid
+            UserOrUnknown,
+            /// Both System and Unknown install scope installers are valid
+            SystemOrUnknown,
+        }
+    };
+
+    [contract(Microsoft.Management.Deployment.WindowsPackageManagerContract, 1)]
+    enum PackageInstallMode
+    {
+        /// The default experience for the installer. Installer may show some UI.
+        Default,
+        /// Runs the installer in silent mode. This suppresses the installer's UI to the extent 
+        /// possible (installer may still show some required UI).
+        Silent,
+        /// Runs the installer in interactive mode.
+        Interactive,
+    };
+
+    /// Options when installing a package.
+    /// Intended to allow full compatibility with the "winget install" command line interface.
+    [contract(Microsoft.Management.Deployment.WindowsPackageManagerContract, 1)]
+    runtimeclass InstallOptions
+    {
+        InstallOptions();
+
+        /// Optionally specifies the version from the package to install. If unspecified the version matching 
+        /// CatalogPackage.GetLatestVersion() is used.
+        PackageVersionId PackageVersionId;
+
+        /// Specifies alternate location to install package (if supported).
+        String PreferredInstallLocation;
+        /// User or Machine. 
+        PackageInstallScope PackageInstallScope;
+        /// Silent, Interactive, or Default
+        PackageInstallMode PackageInstallMode;
+        /// Directs the logging to a log file. If provided, the installer must have write access to the file 
+        String LogOutputPath;
+        /// Continues the install even if the hash in the catalog does not match the linked installer.
+        Boolean AllowHashMismatch;
+        /// A string that will be passed to the installer. 
+        /// IMPLEMENTATION NOTE: maps to "--override" in the winget cmd line
+        String ReplacementInstallerArguments;
+
+        /// Used by a caller to correlate the install with a caller's data.
+        /// The string must be JSON encoded.
+        String CorrelationData;
+        /// A string that will be passed to the source server if using a REST source
+        String AdditionalPackageCatalogArguments;
+
+        [contract(Microsoft.Management.Deployment.WindowsPackageManagerContract, 2)]
+        {
+            // The set of allowed Architectures, in preference order, that will be considered for
+            // the install operation.  Initially the vector contains the default allowed architectures
+            // in the default preference order for the current system.  It is allowed to have repeated
+            // values in the list, to make prepending a preference override easier.  Instances of an
+            // architecture after the first will simply be ignored.
+            Windows.Foundation.Collections.IVector<Windows.System.ProcessorArchitecture> AllowedArchitectures { get; };
+        }
+
+        [contract(Microsoft.Management.Deployment.WindowsPackageManagerContract, 4)]
+        {
+            /// Allow the upgrade to continue for upgrade packages with manifest versions Unknown.
+            Boolean AllowUpgradeToUnknownVersion;
+        }
+
+        [contract(Microsoft.Management.Deployment.WindowsPackageManagerContract, 5)]
+        {
+            /// Force the operation to continue upon non security related failures.
+            Boolean Force;
+        }
+
+        [contract(Microsoft.Management.Deployment.WindowsPackageManagerContract, 6)]
+        {
+            /// A string that will be passed to the installer
+            /// IMPLEMENTATION NOTE: maps to "--custom" in the winget cmd line
+            String AdditionalInstallerArguments;
+
+            /// Accept the package agreements required for installation.
+            Boolean AcceptPackageAgreements;
+
+            /// Bypasses the Disabled Store Policy
+            Boolean BypassIsStoreClientBlockedPolicyCheck;
+        }
+
+        [contract(Microsoft.Management.Deployment.WindowsPackageManagerContract, 7)]
+        {
+            // Skip installing the dependencies for the package.
+            Boolean SkipDependencies;
+
+            /// The package installer type.
+            PackageInstallerType InstallerType;
+        }
+
+        [contract(Microsoft.Management.Deployment.WindowsPackageManagerContract, 9)]
+        {
+            // Allow a reboot to complete an installation if applicable.
+            Boolean AllowReboot;
+        }
+    }
+
+    [contract(Microsoft.Management.Deployment.WindowsPackageManagerContract, 4)]
+    enum PackageUninstallMode
+    {
+        /// The default experience for the installer. Installer may show some UI.
+        Default,
+        /// Runs the installer in silent mode. This suppresses the installer's UI to the extent 
+        /// possible (installer may still show some required UI).
+        Silent,
+        /// Runs the installer in interactive mode.
+        Interactive,
+    };
+
+    [contract(Microsoft.Management.Deployment.WindowsPackageManagerContract, 5)]
+    enum PackageUninstallScope
+    {
+        /// Use default uninstall behavior.
+        Any,
+        /// Uninstall for current user. Currently only applicable to msix.
+        User,
+        /// Uninstall for all users. Currently only applicable to msix.
+        System,
+    };
+
+    /// Options when uninstalling a package.
+    /// Intended to allow full compatibility with the "winget uninstall" command line interface.
+    [contract(Microsoft.Management.Deployment.WindowsPackageManagerContract, 4)]
+    runtimeclass UninstallOptions
+    {
+        UninstallOptions();
+
+        /// Optionally specifies the version from the package to uninstall. If unspecified the version matching 
+        /// CatalogPackage.GetLatestVersion() is used.
+        PackageVersionId PackageVersionId;
+
+        /// Silent, Interactive, or Default
+        PackageUninstallMode PackageUninstallMode;
+
+        /// Directs the logging to a log file. If provided, the installer must have write access to the file 
+        String LogOutputPath;
+
+        /// Used by a caller to correlate the install with a caller's data.
+        /// The string must be JSON encoded.
+        String CorrelationData;
+
+        [contract(Microsoft.Management.Deployment.WindowsPackageManagerContract, 5)]
+        {
+            /// Force the operation to continue upon non security related failures.
+            Boolean Force;
+            // The scope the uninstall will perform. Currently only applicable to msix.
+            PackageUninstallScope PackageUninstallScope;
+        }
+    }
+
+    /// Options when downloading a package.
+    /// Intended to allow full compatibility with the "winget download" command line interface.
+    [contract(Microsoft.Management.Deployment.WindowsPackageManagerContract, 7)]
+    runtimeclass DownloadOptions
+    {
+        DownloadOptions();
+
+        /// Optionally specifies the version from the package to download. If unspecified the version matching 
+        /// CatalogPackage.GetLatestVersion() is used.
+        PackageVersionId PackageVersionId;
+
+        /// The package installer type.
+        PackageInstallerType InstallerType;
+
+        /// The package installer scope.
+        PackageInstallScope Scope;
+
+        /// The package installer architecture.
+        Windows.System.ProcessorArchitecture Architecture;
+
+        /// The package installer locale.
+        String Locale;
+
+        /// The directory where the installers are downloaded to.
+        String DownloadDirectory;
+
+        /// Continues the download even if the hash in the catalog does not match the linked installer.
+        Boolean AllowHashMismatch;
+
+        /// Skip downloading the dependencies for the package.
+        Boolean SkipDependencies;
+
+        /// Accept the package agreements required for download.
+        Boolean AcceptPackageAgreements;
+
+        /// Used by a caller to correlate the download with a caller's data.
+        /// The string must be JSON encoded.
+        String CorrelationData;
+    }
+
+    /// IMPLEMENTATION NOTE: Documentation from AppInstaller::Manifest::Documentation
+    [contract(Microsoft.Management.Deployment.WindowsPackageManagerContract, 6)]
+    runtimeclass Documentation
+    {
+        String DocumentLabel { get; };
+
+        String DocumentUrl { get; };
+    }
+
+    /// Icon resolution
+    [contract(Microsoft.Management.Deployment.WindowsPackageManagerContract, 6)]
+    enum IconResolution
+    {
+        Custom,
+        Square16,
+        Square20,
+        Square24,
+        Square30,
+        Square32,
+        Square36,
+        Square40,
+        Square48,
+        Square60,
+        Square64,
+        Square72,
+        Square80,
+        Square96,
+        Square256,
+    };
+
+    /// Icon file type
+    [contract(Microsoft.Management.Deployment.WindowsPackageManagerContract, 6)]
+    enum IconFileType
+    {
+        Unknown,
+        Jpeg,
+        Png,
+        Ico,
+    };
+
+    /// Icon theme
+    [contract(Microsoft.Management.Deployment.WindowsPackageManagerContract, 6)]
+    enum IconTheme
+    {
+        Unknown,
+        Default,
+        Light,
+        Dark,
+        HighContrast,
+    };
+
+    /// IMPLEMENTATION NOTE: Icon from AppInstaller::Manifest::Icon
+    [contract(Microsoft.Management.Deployment.WindowsPackageManagerContract, 6)]
+    runtimeclass Icon
+    {
+        String Url { get; };
+
+        IconFileType FileType{ get; };
+
+        IconResolution Resolution{ get; };
+
+        IconTheme Theme{ get; };
+
+        UInt8[] Sha256 { get; };
+    }
+
+    /// IMPLEMENTATION NOTE: SourceAgreement from AppInstaller::Manifest::SourceAgreement
+    [contract(Microsoft.Management.Deployment.WindowsPackageManagerContract, 6)]
+    runtimeclass SourceAgreement
+    {
+        String Label { get; };
+
+        String Text { get; };
+    
+        String Url { get; };
+    }
+
+    /// IMPLEMENTATION NOTE: PackageAgreement from AppInstaller::Manifest::Agreement
+    [contract(Microsoft.Management.Deployment.WindowsPackageManagerContract, 6)]
+    runtimeclass PackageAgreement
+    {
+        String Label { get; };
+
+        String Text { get; };
+
+        String Url { get; };
+    }
+
+    /// IMPLEMENTATION NOTE: CatalogPackageMetadata from AppInstaller::Manifest::Localization
+    [contract(Microsoft.Management.Deployment.WindowsPackageManagerContract, 6)]
+    runtimeclass CatalogPackageMetadata
+    {
+        String Locale { get; };
+
+        String Publisher { get; };
+
+        String PublisherUrl { get; };
+
+        String PublisherSupportUrl { get; };
+
+        String PrivacyUrl { get; };
+
+        String Author { get; };
+
+        String PackageName { get; };
+
+        String PackageUrl { get; };
+
+        String License { get; };
+
+        String LicenseUrl { get; };
+
+        String Copyright { get; };
+
+        String CopyrightUrl { get; };
+
+        String ShortDescription { get; };
+
+        String Description { get; };
+
+        Windows.Foundation.Collections.IVectorView<String> Tags { get; };
+
+        Windows.Foundation.Collections.IVectorView<PackageAgreement> Agreements { get; };
+
+        Windows.Foundation.Collections.IVectorView<Documentation> Documentations { get; };
+
+        Windows.Foundation.Collections.IVectorView<Icon> Icons { get; };
+
+        String ReleaseNotes { get; };
+
+        String ReleaseNotesUrl { get; };
+
+        String PurchaseUrl { get; };
+
+        String InstallationNotes { get; };
+    }
+
+    [contract(Microsoft.Management.Deployment.WindowsPackageManagerContract, 1)]
+    runtimeclass PackageManager
+    {
+        PackageManager();
+
+        /// Get the available catalogs. Each source will have a separate catalog.
+        /// This does not open the catalog. These catalogs can be used individually or merged with CreateCompositePackageCatalogAsync. 
+        /// IMPLEMENTATION NOTE: This is a list of sources returned by Windows Package Manager source list 
+        Windows.Foundation.Collections.IVectorView<PackageCatalogReference> GetPackageCatalogs();
+        /// Get a built in catalog
+        PackageCatalogReference GetPredefinedPackageCatalog(PredefinedPackageCatalog predefinedPackageCatalog);
+        /// Get a built in catalog
+        PackageCatalogReference GetLocalPackageCatalog(LocalPackageCatalog localPackageCatalog);
+        /// Get a catalog by a known name
+        PackageCatalogReference GetPackageCatalogByName(String catalogName);
+        /// Get a composite catalog to allow searching a user defined or pre defined source and a local source
+        /// (Installing, Installed) together at the same time.
+        PackageCatalogReference CreateCompositePackageCatalog(CreateCompositePackageCatalogOptions options);
+
+        /// Install the specified package
+        Windows.Foundation.IAsyncOperationWithProgress<InstallResult, InstallProgress> InstallPackageAsync(CatalogPackage package, InstallOptions options);
+
+        [contract(Microsoft.Management.Deployment.WindowsPackageManagerContract, 2)]
+        {
+            /// Get install progress
+            Windows.Foundation.IAsyncOperationWithProgress<InstallResult, InstallProgress> GetInstallProgress(CatalogPackage package, PackageCatalogInfo catalogInfo);
+        }
+
+        [contract(Microsoft.Management.Deployment.WindowsPackageManagerContract, 4)]
+        {
+            /// Upgrade the specified package
+            Windows.Foundation.IAsyncOperationWithProgress<InstallResult, InstallProgress> UpgradePackageAsync(CatalogPackage package, InstallOptions options);
+
+            /// Uninstall the specified package
+            Windows.Foundation.IAsyncOperationWithProgress<UninstallResult, UninstallProgress> UninstallPackageAsync(CatalogPackage package, UninstallOptions options);
+
+            /// Get uninstall progress
+            Windows.Foundation.IAsyncOperationWithProgress<UninstallResult, UninstallProgress> GetUninstallProgress(CatalogPackage package, PackageCatalogInfo catalogInfo);
+        }
+
+        [contract(Microsoft.Management.Deployment.WindowsPackageManagerContract, 7)]
+        {
+            // Download the specified package
+            Windows.Foundation.IAsyncOperationWithProgress<DownloadResult, PackageDownloadProgress> DownloadPackageAsync(CatalogPackage package, DownloadOptions options);
+
+            // Get download progress
+            Windows.Foundation.IAsyncOperationWithProgress<DownloadResult, PackageDownloadProgress> GetDownloadProgress(CatalogPackage package, PackageCatalogInfo catalogInfo);
+        }
+    }
+
+    /// Global settings for PackageManager operations.
+    /// This settings should be invoked prior to invocation of PackageManager class.
+    /// This settings is only exposed in in-proc Com invocation.
+    [contract(Microsoft.Management.Deployment.WindowsPackageManagerContract, 4)]
+    runtimeclass PackageManagerSettings
+    {
+        PackageManagerSettings();
+
+        /// Sets caller name to be used in telemetry logging. Default value is the calling process name.
+        /// Call this before any PackageManager operations.
+        /// Returns true if successful, false if caller name is already set.
+        /// This is a one time setup, multiple calls will not override existing caller name.
+        Boolean SetCallerIdentifier(String callerIdentifier);
+
+        /// Sets state name for state separation. If not set, state will be written in a default location and states may be affected by other callers.
+        /// Call this before any PackageManager operations.
+        /// Returns true if successful, false if state name is already set.
+        /// This is a one time setup, multiple calls will not override existing state name.
+        Boolean SetStateIdentifier(String stateIdentifier);
+
+        /// Sets custom UserSettings.
+        /// Returns true if successful, false if settingsContent cannot be parsed or UserSettings is already created.
+        /// This is a one time setup, multiple calls will not override existing UserSettings.
+        Boolean SetUserSettings(String settingsContent);
+    }
+
+    /// Force midl3 to generate vector marshalling info. 
+    declare
+    {
+        interface Windows.Foundation.Collections.IVector<PackageCatalog>;
+        interface Windows.Foundation.Collections.IVectorView<PackageCatalog>;
+        interface Windows.Foundation.Collections.IVector<PackageCatalogInfo>;
+        interface Windows.Foundation.Collections.IVectorView<PackageCatalogInfo>;
+        interface Windows.Foundation.Collections.IVector<PackageCatalogReference>;
+        interface Windows.Foundation.Collections.IVectorView<PackageCatalogReference>;
+        interface Windows.Foundation.Collections.IVector<CatalogPackage>;
+        interface Windows.Foundation.Collections.IVectorView<CatalogPackage>;
+        interface Windows.Foundation.Collections.IVector<FindPackagesOptions>;
+        interface Windows.Foundation.Collections.IVectorView<FindPackagesOptions>;
+        interface Windows.Foundation.Collections.IVector<FindPackagesResult>;
+        interface Windows.Foundation.Collections.IVectorView<FindPackagesResult>;
+        interface Windows.Foundation.Collections.IVector<CreateCompositePackageCatalogOptions>;
+        interface Windows.Foundation.Collections.IVectorView<CreateCompositePackageCatalogOptions>;
+        interface Windows.Foundation.Collections.IVector<InstallOptions>;
+        interface Windows.Foundation.Collections.IVectorView<InstallOptions>;
+        interface Windows.Foundation.Collections.IVector<InstallResult>;
+        interface Windows.Foundation.Collections.IVectorView<InstallResult>;
+        interface Windows.Foundation.Collections.IVector<UninstallOptions>;
+        interface Windows.Foundation.Collections.IVectorView<UninstallOptions>;
+        interface Windows.Foundation.Collections.IVector<UninstallResult>;
+        interface Windows.Foundation.Collections.IVectorView<UninstallResult>;
+        interface Windows.Foundation.Collections.IVector<DownloadOptions>;
+        interface Windows.Foundation.Collections.IVectorView<DownloadOptions>;
+        interface Windows.Foundation.Collections.IVector<DownloadResult>;
+        interface Windows.Foundation.Collections.IVectorView<DownloadResult>;
+        interface Windows.Foundation.Collections.IVector<MatchResult>;
+        interface Windows.Foundation.Collections.IVectorView<MatchResult>;
+        interface Windows.Foundation.Collections.IVector<PackageMatchFilter>;
+        interface Windows.Foundation.Collections.IVectorView<PackageMatchFilter>;
+        interface Windows.Foundation.Collections.IVector<PackageVersionId>;
+        interface Windows.Foundation.Collections.IVectorView<PackageVersionId>;
+        interface Windows.Foundation.Collections.IVector<PackageVersionInfo>;
+        interface Windows.Foundation.Collections.IVectorView<PackageVersionInfo>;
+        interface Windows.Foundation.Collections.IVector<PackageInstallerInfo>;
+        interface Windows.Foundation.Collections.IVectorView<PackageInstallerInfo>;
+        interface Windows.Foundation.Collections.IVector<InstalledStatus>;
+        interface Windows.Foundation.Collections.IVectorView<InstalledStatus>;
+        interface Windows.Foundation.Collections.IVector<PackageInstallerInstalledStatus>;
+        interface Windows.Foundation.Collections.IVectorView<PackageInstallerInstalledStatus>;
+        interface Windows.Foundation.Collections.IVector<CheckInstalledStatusResult>;
+        interface Windows.Foundation.Collections.IVectorView<CheckInstalledStatusResult>;
+        interface Windows.Foundation.Collections.IVector<SourceAgreement>;
+        interface Windows.Foundation.Collections.IVectorView<SourceAgreement>;
+        interface Windows.Foundation.Collections.IVector<PackageAgreement>;
+        interface Windows.Foundation.Collections.IVectorView<PackageAgreement>;
+        interface Windows.Foundation.Collections.IVector<Documentation>;
+        interface Windows.Foundation.Collections.IVectorView<Documentation>;
+        interface Windows.Foundation.Collections.IVector<Icon>;
+        interface Windows.Foundation.Collections.IVectorView<Icon>;
+        interface Windows.Foundation.Collections.IVector<CatalogPackageMetadata>;
+        interface Windows.Foundation.Collections.IVectorView<CatalogPackageMetadata>;
+    }
+}