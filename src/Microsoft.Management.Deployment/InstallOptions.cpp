<<<<<<< HEAD
// Copyright (c) Microsoft Corporation.
// Licensed under the MIT License.
#include "pch.h"
#pragma warning( push )
#pragma warning ( disable : 4467 6388)
// 6388 Allow CreateInstance.
#include <wil\cppwinrt_wrl.h>
// 4467 Allow use of uuid attribute for com object creation.
#include "InstallOptions.h"
#pragma warning( pop )
#include "InstallOptions.g.cpp"
#include "Helpers.h"

const GUID InstallOptionsCLSID1 = { 0x1095F097, 0xEB96, 0x453B, 0xB4, 0xE6, 0x16, 0x13, 0x63, 0x7F, 0x3B, 0x14 };  //1095F097-EB96-453B-B4E6-1613637F3B14
const GUID InstallOptionsCLSID2 = { 0x05F7019A, 0x8FAC, 0x4422, 0xBC, 0xD5, 0x4C, 0xB3, 0x4F, 0xFB, 0x44, 0xA8 };  //05F7019A-8FAC-4422-BCD5-4CB34FFB44A8

namespace winrt::Microsoft::Management::Deployment::implementation
{
    winrt::Microsoft::Management::Deployment::PackageVersionId InstallOptions::PackageVersionId()
    {
        return m_packageVersionId;
    }
    void InstallOptions::PackageVersionId(winrt::Microsoft::Management::Deployment::PackageVersionId const& value)
    {
        m_packageVersionId = value;
    }
    hstring InstallOptions::PreferredInstallLocation()
    {
        return hstring(m_preferredInstallLocation);
    }
    void InstallOptions::PreferredInstallLocation(hstring const& value)
    {
        m_preferredInstallLocation = value;
    }
    winrt::Microsoft::Management::Deployment::PackageInstallScope InstallOptions::PackageInstallScope()
    {
        return m_packageInstallScope;
    }
    void InstallOptions::PackageInstallScope(winrt::Microsoft::Management::Deployment::PackageInstallScope const& value)
    {
        m_packageInstallScope = value;
    }
    winrt::Microsoft::Management::Deployment::PackageInstallMode InstallOptions::PackageInstallMode()
    {
        return m_packageInstallMode;
    }
    void InstallOptions::PackageInstallMode(winrt::Microsoft::Management::Deployment::PackageInstallMode const& value)
    {
        m_packageInstallMode = value;
    }
    hstring InstallOptions::LogOutputPath()
    {
        return hstring(m_logOutputPath);
    }
    void InstallOptions::LogOutputPath(hstring const& value)
    {
        m_logOutputPath = value;
    }
    bool InstallOptions::AllowHashMismatch()
    {
        return m_allowHashMismatch;
    }
    void InstallOptions::AllowHashMismatch(bool value)
    {
        m_allowHashMismatch = value;
    }
    hstring InstallOptions::ReplacementInstallerArguments()
    {
        return hstring(m_replacementInstallerArguments);
    }
    void InstallOptions::ReplacementInstallerArguments(hstring const& value)
    {
        m_replacementInstallerArguments = value;
    }
    hstring InstallOptions::CorrelationData()
    {
        return hstring(m_correlationData);
    }
    void InstallOptions::CorrelationData(hstring const& value)
    {
        m_correlationData = value;
    }
    hstring InstallOptions::AdditionalPackageCatalogArguments()
    {
        return hstring(m_additionalPackageCatalogArguments);
    }
    void InstallOptions::AdditionalPackageCatalogArguments(hstring const& value)
    {
        m_additionalPackageCatalogArguments = value;
    }
    winrt::Windows::Foundation::Collections::IVector<winrt::Microsoft::Management::Deployment::ProcessorArchitecture> InstallOptions::AllowedArchitectures()
    {
        return m_allowedArchitectures;
    }
    CoCreatableCppWinRtClassWithCLSID(InstallOptions, 1, &InstallOptionsCLSID1);
    CoCreatableCppWinRtClassWithCLSID(InstallOptions, 2, &InstallOptionsCLSID2);
}
=======
// Copyright (c) Microsoft Corporation.
// Licensed under the MIT License.
#include "pch.h"
#pragma warning( push )
#pragma warning ( disable : 4467 6388)
// 6388 Allow CreateInstance.
#include <wil\cppwinrt_wrl.h>
// 4467 Allow use of uuid attribute for com object creation.
#include "InstallOptions.h"
#pragma warning( pop )
#include "InstallOptions.g.cpp"

namespace winrt::Microsoft::Management::Deployment::implementation
{
    winrt::Microsoft::Management::Deployment::PackageVersionId InstallOptions::PackageVersionId()
    {
        return m_packageVersionId;
    }
    void InstallOptions::PackageVersionId(winrt::Microsoft::Management::Deployment::PackageVersionId const& value)
    {
        m_packageVersionId = value;
    }
    hstring InstallOptions::PreferredInstallLocation()
    {
        return hstring(m_preferredInstallLocation);
    }
    void InstallOptions::PreferredInstallLocation(hstring const& value)
    {
        m_preferredInstallLocation = value;
    }
    winrt::Microsoft::Management::Deployment::PackageInstallScope InstallOptions::PackageInstallScope()
    {
        return m_packageInstallScope;
    }
    void InstallOptions::PackageInstallScope(winrt::Microsoft::Management::Deployment::PackageInstallScope const& value)
    {
        m_packageInstallScope = value;
    }
    winrt::Microsoft::Management::Deployment::PackageInstallMode InstallOptions::PackageInstallMode()
    {
        return m_packageInstallMode;
    }
    void InstallOptions::PackageInstallMode(winrt::Microsoft::Management::Deployment::PackageInstallMode const& value)
    {
        m_packageInstallMode = value;
    }
    hstring InstallOptions::LogOutputPath()
    {
        return hstring(m_logOutputPath);
    }
    void InstallOptions::LogOutputPath(hstring const& value)
    {
        m_logOutputPath = value;
    }
    bool InstallOptions::AllowHashMismatch()
    {
        return m_allowHashMismatch;
    }
    void InstallOptions::AllowHashMismatch(bool value)
    {
        m_allowHashMismatch = value;
    }
    hstring InstallOptions::ReplacementInstallerArguments()
    {
        return hstring(m_replacementInstallerArguments);
    }
    void InstallOptions::ReplacementInstallerArguments(hstring const& value)
    {
        m_replacementInstallerArguments = value;
    }
    hstring InstallOptions::CorrelationData()
    {
        return hstring(m_correlationData);
    }
    void InstallOptions::CorrelationData(hstring const& value)
    {
        m_correlationData = value;
    }
    hstring InstallOptions::AdditionalPackageCatalogArguments()
    {
        return hstring(m_additionalPackageCatalogArguments);
    }
    void InstallOptions::AdditionalPackageCatalogArguments(hstring const& value)
    {
        m_additionalPackageCatalogArguments = value;
    }
    CoCreatableCppWinRtClass(InstallOptions);
}
>>>>>>> 9bc2c114
<|MERGE_RESOLUTION|>--- conflicted
+++ resolved
@@ -1,102 +1,3 @@
-<<<<<<< HEAD
-// Copyright (c) Microsoft Corporation.
-// Licensed under the MIT License.
-#include "pch.h"
-#pragma warning( push )
-#pragma warning ( disable : 4467 6388)
-// 6388 Allow CreateInstance.
-#include <wil\cppwinrt_wrl.h>
-// 4467 Allow use of uuid attribute for com object creation.
-#include "InstallOptions.h"
-#pragma warning( pop )
-#include "InstallOptions.g.cpp"
-#include "Helpers.h"
-
-const GUID InstallOptionsCLSID1 = { 0x1095F097, 0xEB96, 0x453B, 0xB4, 0xE6, 0x16, 0x13, 0x63, 0x7F, 0x3B, 0x14 };  //1095F097-EB96-453B-B4E6-1613637F3B14
-const GUID InstallOptionsCLSID2 = { 0x05F7019A, 0x8FAC, 0x4422, 0xBC, 0xD5, 0x4C, 0xB3, 0x4F, 0xFB, 0x44, 0xA8 };  //05F7019A-8FAC-4422-BCD5-4CB34FFB44A8
-
-namespace winrt::Microsoft::Management::Deployment::implementation
-{
-    winrt::Microsoft::Management::Deployment::PackageVersionId InstallOptions::PackageVersionId()
-    {
-        return m_packageVersionId;
-    }
-    void InstallOptions::PackageVersionId(winrt::Microsoft::Management::Deployment::PackageVersionId const& value)
-    {
-        m_packageVersionId = value;
-    }
-    hstring InstallOptions::PreferredInstallLocation()
-    {
-        return hstring(m_preferredInstallLocation);
-    }
-    void InstallOptions::PreferredInstallLocation(hstring const& value)
-    {
-        m_preferredInstallLocation = value;
-    }
-    winrt::Microsoft::Management::Deployment::PackageInstallScope InstallOptions::PackageInstallScope()
-    {
-        return m_packageInstallScope;
-    }
-    void InstallOptions::PackageInstallScope(winrt::Microsoft::Management::Deployment::PackageInstallScope const& value)
-    {
-        m_packageInstallScope = value;
-    }
-    winrt::Microsoft::Management::Deployment::PackageInstallMode InstallOptions::PackageInstallMode()
-    {
-        return m_packageInstallMode;
-    }
-    void InstallOptions::PackageInstallMode(winrt::Microsoft::Management::Deployment::PackageInstallMode const& value)
-    {
-        m_packageInstallMode = value;
-    }
-    hstring InstallOptions::LogOutputPath()
-    {
-        return hstring(m_logOutputPath);
-    }
-    void InstallOptions::LogOutputPath(hstring const& value)
-    {
-        m_logOutputPath = value;
-    }
-    bool InstallOptions::AllowHashMismatch()
-    {
-        return m_allowHashMismatch;
-    }
-    void InstallOptions::AllowHashMismatch(bool value)
-    {
-        m_allowHashMismatch = value;
-    }
-    hstring InstallOptions::ReplacementInstallerArguments()
-    {
-        return hstring(m_replacementInstallerArguments);
-    }
-    void InstallOptions::ReplacementInstallerArguments(hstring const& value)
-    {
-        m_replacementInstallerArguments = value;
-    }
-    hstring InstallOptions::CorrelationData()
-    {
-        return hstring(m_correlationData);
-    }
-    void InstallOptions::CorrelationData(hstring const& value)
-    {
-        m_correlationData = value;
-    }
-    hstring InstallOptions::AdditionalPackageCatalogArguments()
-    {
-        return hstring(m_additionalPackageCatalogArguments);
-    }
-    void InstallOptions::AdditionalPackageCatalogArguments(hstring const& value)
-    {
-        m_additionalPackageCatalogArguments = value;
-    }
-    winrt::Windows::Foundation::Collections::IVector<winrt::Microsoft::Management::Deployment::ProcessorArchitecture> InstallOptions::AllowedArchitectures()
-    {
-        return m_allowedArchitectures;
-    }
-    CoCreatableCppWinRtClassWithCLSID(InstallOptions, 1, &InstallOptionsCLSID1);
-    CoCreatableCppWinRtClassWithCLSID(InstallOptions, 2, &InstallOptionsCLSID2);
-}
-=======
 // Copyright (c) Microsoft Corporation.
 // Licensed under the MIT License.
 #include "pch.h"
@@ -183,6 +84,9 @@
     {
         m_additionalPackageCatalogArguments = value;
     }
+    winrt::Windows::Foundation::Collections::IVector<winrt::Microsoft::Management::Deployment::ProcessorArchitecture> InstallOptions::AllowedArchitectures()
+    {
+        return m_allowedArchitectures;
+    }
     CoCreatableCppWinRtClass(InstallOptions);
-}
->>>>>>> 9bc2c114
+}