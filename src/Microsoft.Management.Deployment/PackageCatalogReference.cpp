// Copyright (c) Microsoft Corporation.
// Licensed under the MIT License.
#include "pch.h"
#include <winget/RepositorySource.h>
#include "PackageCatalogReference.h"
#include "PackageCatalogReference.g.cpp"
#include "PackageCatalogInfo.h"
#include "PackageCatalog.h"
#include "SourceAgreement.h"
#include "ConnectResult.h"
#include "Workflows/WorkflowBase.h"
#include "Converters.h"
#include "Microsoft/PredefinedInstalledSourceFactory.h"
#include <wil\cppwinrt_wrl.h>
#include <winget/GroupPolicy.h>
#include <AppInstallerErrors.h>
#include <AppInstallerStrings.h>
#include <winget/UserSettings.h>
#include <Helpers.h>

namespace winrt::Microsoft::Management::Deployment::implementation
{
    void PackageCatalogReference::Initialize(winrt::Microsoft::Management::Deployment::PackageCatalogInfo packageCatalogInfo, ::AppInstaller::Repository::Source sourceReference)
    {
        m_info = packageCatalogInfo;
        m_sourceReference = std::move(sourceReference);
        m_packageCatalogBackgroundUpdateInterval = ::AppInstaller::Settings::User().Get<::AppInstaller::Settings::Setting::AutoUpdateTimeInMinutes>();

        if (IsBackgroundProcessForPolicy())
        {
            static constexpr winrt::Windows::Foundation::TimeSpan s_PackageCatalogUpdateIntervalDelay_Base = 168h; //1 week

            // Add a bit of randomness to the default interval time
            std::default_random_engine randomEngine(std::random_device{}());
            std::uniform_int_distribution<long long> distribution(0, 604800);

            m_packageCatalogBackgroundUpdateInterval = s_PackageCatalogUpdateIntervalDelay_Base + std::chrono::seconds(distribution(randomEngine));
        }
    }
    void PackageCatalogReference::Initialize(winrt::Microsoft::Management::Deployment::CreateCompositePackageCatalogOptions options)
    {
        m_compositePackageCatalogOptions = options;
    }
    bool PackageCatalogReference::IsComposite()
    {
        return (m_compositePackageCatalogOptions != nullptr);
    }
    winrt::Microsoft::Management::Deployment::PackageCatalogInfo PackageCatalogReference::Info()
    {
        return m_info;
    }
    winrt::Windows::Foundation::IAsyncOperation<winrt::Microsoft::Management::Deployment::ConnectResult> PackageCatalogReference::ConnectAsync()
    {
        co_return Connect();
    }
    winrt::Microsoft::Management::Deployment::ConnectResult GetConnectCatalogErrorResult()
    {
        auto connectResult = winrt::make_self<wil::details::module_count_wrapper<winrt::Microsoft::Management::Deployment::implementation::ConnectResult>>();
        connectResult->Initialize(winrt::Microsoft::Management::Deployment::ConnectResultStatus::CatalogError, nullptr);
        return *connectResult;
    }
    winrt::Microsoft::Management::Deployment::ConnectResult GetConnectSourceAgreementsNotAcceptedErrorResult()
    {
        auto connectResult = winrt::make_self<wil::details::module_count_wrapper<winrt::Microsoft::Management::Deployment::implementation::ConnectResult>>();
        connectResult->Initialize(winrt::Microsoft::Management::Deployment::ConnectResultStatus::SourceAgreementsNotAccepted, nullptr);
        return *connectResult;
    }
    winrt::Microsoft::Management::Deployment::ConnectResult PackageCatalogReference::Connect()
    {
        try
        {
            if (FAILED(EnsureComCallerHasCapability(Capability::PackageQuery)))
            {
                // TODO: When more error codes are added, this should go back as something other than CatalogError.
                return GetConnectCatalogErrorResult();
            }

            std::string callerName = GetCallerName();

            ::AppInstaller::ProgressCallback progress;
            ::AppInstaller::Repository::Source source;
            if (m_compositePackageCatalogOptions)
            {
                std::vector<::AppInstaller::Repository::Source> remoteSources;

                for (uint32_t i = 0; i < m_compositePackageCatalogOptions.Catalogs().Size(); ++i)
                {
                    auto catalog = m_compositePackageCatalogOptions.Catalogs().GetAt(i);
                    if (!catalog.AcceptSourceAgreements() && catalog.SourceAgreements().Size() != 0)
                    {
                        return GetConnectSourceAgreementsNotAcceptedErrorResult();
                    }

                    winrt::Microsoft::Management::Deployment::implementation::PackageCatalogReference* catalogImpl = get_self<winrt::Microsoft::Management::Deployment::implementation::PackageCatalogReference>(catalog);
                    auto copy = catalogImpl->m_sourceReference;
<<<<<<< HEAD
                    copy.SetCaller(GetCallerName());
                    source.InstalledPackageInformationOnly(catalog.InstalledPackageInformationOnly());
=======
                    copy.SetCaller(callerName);
                    copy.SetBackgroundUpdateInterval(catalog.PackageCatalogBackgroundUpdateInterval());
>>>>>>> 804c1252
                    copy.Open(progress);
                    remoteSources.emplace_back(std::move(copy));
                }

                // Create the aggregated source.
                source = ::AppInstaller::Repository::Source{ remoteSources };

                // Create composite with installed source if needed.
                ::AppInstaller::Repository::CompositeSearchBehavior searchBehavior = GetRepositoryCompositeSearchBehavior(m_compositePackageCatalogOptions.CompositeSearchBehavior());

                // Check if search behavior indicates that the caller does not want to do local correlation.
                if (m_compositePackageCatalogOptions.CompositeSearchBehavior() != Microsoft::Management::Deployment::CompositeSearchBehavior::RemotePackagesFromRemoteCatalogs)
                {
                    ::AppInstaller::Repository::Source installedSource;
                    auto manifestInstalledScope = GetManifestScope(m_compositePackageCatalogOptions.InstalledScope()).first;
                    if (manifestInstalledScope == ::AppInstaller::Manifest::ScopeEnum::User)
                    {
                        installedSource = ::AppInstaller::Repository::Source{ ::AppInstaller::Repository::PredefinedSource::InstalledUser };
                    }
                    else if (manifestInstalledScope == ::AppInstaller::Manifest::ScopeEnum::Machine)
                    {
                        installedSource = ::AppInstaller::Repository::Source{ ::AppInstaller::Repository::PredefinedSource::InstalledMachine };
                    }
                    else
                    {
                        installedSource = ::AppInstaller::Repository::Source{ ::AppInstaller::Repository::PredefinedSource::Installed };
                    }

                    installedSource.Open(progress);
                    source = ::AppInstaller::Repository::Source{ installedSource, source, searchBehavior };
                }
            }
            else
            {
                if (!m_acceptSourceAgreements && SourceAgreements().Size() != 0)
                {
                    return GetConnectSourceAgreementsNotAcceptedErrorResult();
                }

                source = m_sourceReference;
<<<<<<< HEAD
                source.SetCaller(GetCallerName());
                source.InstalledPackageInformationOnly(m_installedPackageInformationOnly);
=======
                source.SetCaller(callerName);
                source.SetBackgroundUpdateInterval(PackageCatalogBackgroundUpdateInterval());
>>>>>>> 804c1252
                source.Open(progress);
            }

            if (!source)
            {
                // If source is null, return the error. There's no way to get the hresult that caused the error right now.
                return GetConnectCatalogErrorResult();
            }

            // Have to make another package catalog info because source->GetDetails has more fields than m_info does.
            // Specifically, Rest sources do not have the Ids filled in m_info since they only get the id from the rest server after being Opened.
            auto packageCatalogInfo = winrt::make_self<wil::details::module_count_wrapper<winrt::Microsoft::Management::Deployment::implementation::PackageCatalogInfo>>();
            packageCatalogInfo->Initialize(source.GetDetails());
            auto connectResult = winrt::make_self<wil::details::module_count_wrapper<winrt::Microsoft::Management::Deployment::implementation::ConnectResult>>();
            auto packageCatalog = winrt::make_self<wil::details::module_count_wrapper<winrt::Microsoft::Management::Deployment::implementation::PackageCatalog>>();
            packageCatalog->Initialize(*packageCatalogInfo, source, (m_compositePackageCatalogOptions != nullptr));
            connectResult->Initialize(winrt::Microsoft::Management::Deployment::ConnectResultStatus::Ok, *packageCatalog);
            return *connectResult;
        }
        catch (...)
        {
        }
        return GetConnectCatalogErrorResult();
    }
    winrt::Windows::Foundation::Collections::IVectorView<winrt::Microsoft::Management::Deployment::SourceAgreement> PackageCatalogReference::SourceAgreements()
    {
        std::call_once(m_sourceAgreementsOnceFlag,
            [&]()
            {
                if (!IsComposite())
                {
                    for (auto const& agreement : m_sourceReference.GetInformation().SourceAgreements)
                    {
                        auto sourceAgreement = winrt::make_self<wil::details::module_count_wrapper<winrt::Microsoft::Management::Deployment::implementation::SourceAgreement>>();
                        sourceAgreement->Initialize(agreement);
                        m_sourceAgreements.Append(*sourceAgreement);
                    }
                }
            });
        return m_sourceAgreements.GetView();
    }
    hstring PackageCatalogReference::AdditionalPackageCatalogArguments()
    {
        if (!IsComposite())
        {
            if (m_additionalPackageCatalogArguments.has_value())
            {
                return winrt::to_hstring(m_additionalPackageCatalogArguments.value());
            }
        }

        return {};
    }
    void PackageCatalogReference::AdditionalPackageCatalogArguments(hstring const& value)
    {
        if (IsComposite())
        {
            // Can't set AdditionalPackageCatalogArguments on a composite. Callers should set it on each non-composite PackageCatalogReference in the composite.
            throw winrt::hresult_illegal_state_change();
        }
        else
        {
            m_additionalPackageCatalogArguments = ::AppInstaller::Utility::ConvertToUTF8(value);
            m_sourceReference.SetCustomHeader(m_additionalPackageCatalogArguments);
        }
    }
    void PackageCatalogReference::AcceptSourceAgreements(bool value)
    {
        if (IsComposite())
        {
            // Can't set AcceptSourceAgreements on a composite. Callers should set it on each non-composite PackageCatalogReference in the composite.
            throw winrt::hresult_illegal_state_change();
        }
        m_acceptSourceAgreements = value;
    }
    bool PackageCatalogReference::AcceptSourceAgreements()
    {
        return m_acceptSourceAgreements;
    }
<<<<<<< HEAD

    bool PackageCatalogReference::InstalledPackageInformationOnly()
    {
        return m_installedPackageInformationOnly;
    }

    void PackageCatalogReference::InstalledPackageInformationOnly(bool value)
    {
        if (IsComposite())
        {
            throw winrt::hresult_illegal_state_change();
        }

        m_installedPackageInformationOnly = value;
=======
    void PackageCatalogReference::PackageCatalogBackgroundUpdateInterval(winrt::Windows::Foundation::TimeSpan const& value)
    {
        if (IsComposite())
        {
            // Can't set PackageCatalogBackgroundUpdateInterval on a composite. Callers should set it on each non-composite PackageCatalogReference in the composite.
            throw winrt::hresult_illegal_state_change();
        }
        m_packageCatalogBackgroundUpdateInterval = value;
    }
    winrt::Windows::Foundation::TimeSpan PackageCatalogReference::PackageCatalogBackgroundUpdateInterval()
    {
        return m_packageCatalogBackgroundUpdateInterval;
>>>>>>> 804c1252
    }
}
<|MERGE_RESOLUTION|>--- conflicted
+++ resolved
@@ -1,259 +1,250 @@
-// Copyright (c) Microsoft Corporation.
-// Licensed under the MIT License.
-#include "pch.h"
-#include <winget/RepositorySource.h>
-#include "PackageCatalogReference.h"
-#include "PackageCatalogReference.g.cpp"
-#include "PackageCatalogInfo.h"
-#include "PackageCatalog.h"
-#include "SourceAgreement.h"
-#include "ConnectResult.h"
-#include "Workflows/WorkflowBase.h"
-#include "Converters.h"
-#include "Microsoft/PredefinedInstalledSourceFactory.h"
-#include <wil\cppwinrt_wrl.h>
-#include <winget/GroupPolicy.h>
-#include <AppInstallerErrors.h>
-#include <AppInstallerStrings.h>
-#include <winget/UserSettings.h>
-#include <Helpers.h>
-
-namespace winrt::Microsoft::Management::Deployment::implementation
-{
-    void PackageCatalogReference::Initialize(winrt::Microsoft::Management::Deployment::PackageCatalogInfo packageCatalogInfo, ::AppInstaller::Repository::Source sourceReference)
-    {
-        m_info = packageCatalogInfo;
-        m_sourceReference = std::move(sourceReference);
-        m_packageCatalogBackgroundUpdateInterval = ::AppInstaller::Settings::User().Get<::AppInstaller::Settings::Setting::AutoUpdateTimeInMinutes>();
-
-        if (IsBackgroundProcessForPolicy())
-        {
-            static constexpr winrt::Windows::Foundation::TimeSpan s_PackageCatalogUpdateIntervalDelay_Base = 168h; //1 week
-
-            // Add a bit of randomness to the default interval time
-            std::default_random_engine randomEngine(std::random_device{}());
-            std::uniform_int_distribution<long long> distribution(0, 604800);
-
-            m_packageCatalogBackgroundUpdateInterval = s_PackageCatalogUpdateIntervalDelay_Base + std::chrono::seconds(distribution(randomEngine));
-        }
-    }
-    void PackageCatalogReference::Initialize(winrt::Microsoft::Management::Deployment::CreateCompositePackageCatalogOptions options)
-    {
-        m_compositePackageCatalogOptions = options;
-    }
-    bool PackageCatalogReference::IsComposite()
-    {
-        return (m_compositePackageCatalogOptions != nullptr);
-    }
-    winrt::Microsoft::Management::Deployment::PackageCatalogInfo PackageCatalogReference::Info()
-    {
-        return m_info;
-    }
-    winrt::Windows::Foundation::IAsyncOperation<winrt::Microsoft::Management::Deployment::ConnectResult> PackageCatalogReference::ConnectAsync()
-    {
-        co_return Connect();
-    }
-    winrt::Microsoft::Management::Deployment::ConnectResult GetConnectCatalogErrorResult()
-    {
-        auto connectResult = winrt::make_self<wil::details::module_count_wrapper<winrt::Microsoft::Management::Deployment::implementation::ConnectResult>>();
-        connectResult->Initialize(winrt::Microsoft::Management::Deployment::ConnectResultStatus::CatalogError, nullptr);
-        return *connectResult;
-    }
-    winrt::Microsoft::Management::Deployment::ConnectResult GetConnectSourceAgreementsNotAcceptedErrorResult()
-    {
-        auto connectResult = winrt::make_self<wil::details::module_count_wrapper<winrt::Microsoft::Management::Deployment::implementation::ConnectResult>>();
-        connectResult->Initialize(winrt::Microsoft::Management::Deployment::ConnectResultStatus::SourceAgreementsNotAccepted, nullptr);
-        return *connectResult;
-    }
-    winrt::Microsoft::Management::Deployment::ConnectResult PackageCatalogReference::Connect()
-    {
-        try
-        {
-            if (FAILED(EnsureComCallerHasCapability(Capability::PackageQuery)))
-            {
-                // TODO: When more error codes are added, this should go back as something other than CatalogError.
-                return GetConnectCatalogErrorResult();
-            }
-
-            std::string callerName = GetCallerName();
-
-            ::AppInstaller::ProgressCallback progress;
-            ::AppInstaller::Repository::Source source;
-            if (m_compositePackageCatalogOptions)
-            {
-                std::vector<::AppInstaller::Repository::Source> remoteSources;
-
-                for (uint32_t i = 0; i < m_compositePackageCatalogOptions.Catalogs().Size(); ++i)
-                {
-                    auto catalog = m_compositePackageCatalogOptions.Catalogs().GetAt(i);
-                    if (!catalog.AcceptSourceAgreements() && catalog.SourceAgreements().Size() != 0)
-                    {
-                        return GetConnectSourceAgreementsNotAcceptedErrorResult();
-                    }
-
-                    winrt::Microsoft::Management::Deployment::implementation::PackageCatalogReference* catalogImpl = get_self<winrt::Microsoft::Management::Deployment::implementation::PackageCatalogReference>(catalog);
-                    auto copy = catalogImpl->m_sourceReference;
-<<<<<<< HEAD
-                    copy.SetCaller(GetCallerName());
-                    source.InstalledPackageInformationOnly(catalog.InstalledPackageInformationOnly());
-=======
-                    copy.SetCaller(callerName);
-                    copy.SetBackgroundUpdateInterval(catalog.PackageCatalogBackgroundUpdateInterval());
->>>>>>> 804c1252
-                    copy.Open(progress);
-                    remoteSources.emplace_back(std::move(copy));
-                }
-
-                // Create the aggregated source.
-                source = ::AppInstaller::Repository::Source{ remoteSources };
-
-                // Create composite with installed source if needed.
-                ::AppInstaller::Repository::CompositeSearchBehavior searchBehavior = GetRepositoryCompositeSearchBehavior(m_compositePackageCatalogOptions.CompositeSearchBehavior());
-
-                // Check if search behavior indicates that the caller does not want to do local correlation.
-                if (m_compositePackageCatalogOptions.CompositeSearchBehavior() != Microsoft::Management::Deployment::CompositeSearchBehavior::RemotePackagesFromRemoteCatalogs)
-                {
-                    ::AppInstaller::Repository::Source installedSource;
-                    auto manifestInstalledScope = GetManifestScope(m_compositePackageCatalogOptions.InstalledScope()).first;
-                    if (manifestInstalledScope == ::AppInstaller::Manifest::ScopeEnum::User)
-                    {
-                        installedSource = ::AppInstaller::Repository::Source{ ::AppInstaller::Repository::PredefinedSource::InstalledUser };
-                    }
-                    else if (manifestInstalledScope == ::AppInstaller::Manifest::ScopeEnum::Machine)
-                    {
-                        installedSource = ::AppInstaller::Repository::Source{ ::AppInstaller::Repository::PredefinedSource::InstalledMachine };
-                    }
-                    else
-                    {
-                        installedSource = ::AppInstaller::Repository::Source{ ::AppInstaller::Repository::PredefinedSource::Installed };
-                    }
-
-                    installedSource.Open(progress);
-                    source = ::AppInstaller::Repository::Source{ installedSource, source, searchBehavior };
-                }
-            }
-            else
-            {
-                if (!m_acceptSourceAgreements && SourceAgreements().Size() != 0)
-                {
-                    return GetConnectSourceAgreementsNotAcceptedErrorResult();
-                }
-
-                source = m_sourceReference;
-<<<<<<< HEAD
-                source.SetCaller(GetCallerName());
-                source.InstalledPackageInformationOnly(m_installedPackageInformationOnly);
-=======
-                source.SetCaller(callerName);
-                source.SetBackgroundUpdateInterval(PackageCatalogBackgroundUpdateInterval());
->>>>>>> 804c1252
-                source.Open(progress);
-            }
-
-            if (!source)
-            {
-                // If source is null, return the error. There's no way to get the hresult that caused the error right now.
-                return GetConnectCatalogErrorResult();
-            }
-
-            // Have to make another package catalog info because source->GetDetails has more fields than m_info does.
-            // Specifically, Rest sources do not have the Ids filled in m_info since they only get the id from the rest server after being Opened.
-            auto packageCatalogInfo = winrt::make_self<wil::details::module_count_wrapper<winrt::Microsoft::Management::Deployment::implementation::PackageCatalogInfo>>();
-            packageCatalogInfo->Initialize(source.GetDetails());
-            auto connectResult = winrt::make_self<wil::details::module_count_wrapper<winrt::Microsoft::Management::Deployment::implementation::ConnectResult>>();
-            auto packageCatalog = winrt::make_self<wil::details::module_count_wrapper<winrt::Microsoft::Management::Deployment::implementation::PackageCatalog>>();
-            packageCatalog->Initialize(*packageCatalogInfo, source, (m_compositePackageCatalogOptions != nullptr));
-            connectResult->Initialize(winrt::Microsoft::Management::Deployment::ConnectResultStatus::Ok, *packageCatalog);
-            return *connectResult;
-        }
-        catch (...)
-        {
-        }
-        return GetConnectCatalogErrorResult();
-    }
-    winrt::Windows::Foundation::Collections::IVectorView<winrt::Microsoft::Management::Deployment::SourceAgreement> PackageCatalogReference::SourceAgreements()
-    {
-        std::call_once(m_sourceAgreementsOnceFlag,
-            [&]()
-            {
-                if (!IsComposite())
-                {
-                    for (auto const& agreement : m_sourceReference.GetInformation().SourceAgreements)
-                    {
-                        auto sourceAgreement = winrt::make_self<wil::details::module_count_wrapper<winrt::Microsoft::Management::Deployment::implementation::SourceAgreement>>();
-                        sourceAgreement->Initialize(agreement);
-                        m_sourceAgreements.Append(*sourceAgreement);
-                    }
-                }
-            });
-        return m_sourceAgreements.GetView();
-    }
-    hstring PackageCatalogReference::AdditionalPackageCatalogArguments()
-    {
-        if (!IsComposite())
-        {
-            if (m_additionalPackageCatalogArguments.has_value())
-            {
-                return winrt::to_hstring(m_additionalPackageCatalogArguments.value());
-            }
-        }
-
-        return {};
-    }
-    void PackageCatalogReference::AdditionalPackageCatalogArguments(hstring const& value)
-    {
-        if (IsComposite())
-        {
-            // Can't set AdditionalPackageCatalogArguments on a composite. Callers should set it on each non-composite PackageCatalogReference in the composite.
-            throw winrt::hresult_illegal_state_change();
-        }
-        else
-        {
-            m_additionalPackageCatalogArguments = ::AppInstaller::Utility::ConvertToUTF8(value);
-            m_sourceReference.SetCustomHeader(m_additionalPackageCatalogArguments);
-        }
-    }
-    void PackageCatalogReference::AcceptSourceAgreements(bool value)
-    {
-        if (IsComposite())
-        {
-            // Can't set AcceptSourceAgreements on a composite. Callers should set it on each non-composite PackageCatalogReference in the composite.
-            throw winrt::hresult_illegal_state_change();
-        }
-        m_acceptSourceAgreements = value;
-    }
-    bool PackageCatalogReference::AcceptSourceAgreements()
-    {
-        return m_acceptSourceAgreements;
-    }
-<<<<<<< HEAD
-
-    bool PackageCatalogReference::InstalledPackageInformationOnly()
-    {
-        return m_installedPackageInformationOnly;
-    }
-
-    void PackageCatalogReference::InstalledPackageInformationOnly(bool value)
-    {
-        if (IsComposite())
-        {
-            throw winrt::hresult_illegal_state_change();
-        }
-
-        m_installedPackageInformationOnly = value;
-=======
-    void PackageCatalogReference::PackageCatalogBackgroundUpdateInterval(winrt::Windows::Foundation::TimeSpan const& value)
-    {
-        if (IsComposite())
-        {
-            // Can't set PackageCatalogBackgroundUpdateInterval on a composite. Callers should set it on each non-composite PackageCatalogReference in the composite.
-            throw winrt::hresult_illegal_state_change();
-        }
-        m_packageCatalogBackgroundUpdateInterval = value;
-    }
-    winrt::Windows::Foundation::TimeSpan PackageCatalogReference::PackageCatalogBackgroundUpdateInterval()
-    {
-        return m_packageCatalogBackgroundUpdateInterval;
->>>>>>> 804c1252
-    }
-}
+// Copyright (c) Microsoft Corporation.
+// Licensed under the MIT License.
+#include "pch.h"
+#include <winget/RepositorySource.h>
+#include "PackageCatalogReference.h"
+#include "PackageCatalogReference.g.cpp"
+#include "PackageCatalogInfo.h"
+#include "PackageCatalog.h"
+#include "SourceAgreement.h"
+#include "ConnectResult.h"
+#include "Workflows/WorkflowBase.h"
+#include "Converters.h"
+#include "Microsoft/PredefinedInstalledSourceFactory.h"
+#include <wil\cppwinrt_wrl.h>
+#include <winget/GroupPolicy.h>
+#include <AppInstallerErrors.h>
+#include <AppInstallerStrings.h>
+#include <winget/UserSettings.h>
+#include <Helpers.h>
+
+namespace winrt::Microsoft::Management::Deployment::implementation
+{
+    void PackageCatalogReference::Initialize(winrt::Microsoft::Management::Deployment::PackageCatalogInfo packageCatalogInfo, ::AppInstaller::Repository::Source sourceReference)
+    {
+        m_info = packageCatalogInfo;
+        m_sourceReference = std::move(sourceReference);
+        m_packageCatalogBackgroundUpdateInterval = ::AppInstaller::Settings::User().Get<::AppInstaller::Settings::Setting::AutoUpdateTimeInMinutes>();
+
+        if (IsBackgroundProcessForPolicy())
+        {
+            static constexpr winrt::Windows::Foundation::TimeSpan s_PackageCatalogUpdateIntervalDelay_Base = 168h; //1 week
+
+            // Add a bit of randomness to the default interval time
+            std::default_random_engine randomEngine(std::random_device{}());
+            std::uniform_int_distribution<long long> distribution(0, 604800);
+
+            m_packageCatalogBackgroundUpdateInterval = s_PackageCatalogUpdateIntervalDelay_Base + std::chrono::seconds(distribution(randomEngine));
+        }
+    }
+    void PackageCatalogReference::Initialize(winrt::Microsoft::Management::Deployment::CreateCompositePackageCatalogOptions options)
+    {
+        m_compositePackageCatalogOptions = options;
+    }
+    bool PackageCatalogReference::IsComposite()
+    {
+        return (m_compositePackageCatalogOptions != nullptr);
+    }
+    winrt::Microsoft::Management::Deployment::PackageCatalogInfo PackageCatalogReference::Info()
+    {
+        return m_info;
+    }
+    winrt::Windows::Foundation::IAsyncOperation<winrt::Microsoft::Management::Deployment::ConnectResult> PackageCatalogReference::ConnectAsync()
+    {
+        co_return Connect();
+    }
+    winrt::Microsoft::Management::Deployment::ConnectResult GetConnectCatalogErrorResult()
+    {
+        auto connectResult = winrt::make_self<wil::details::module_count_wrapper<winrt::Microsoft::Management::Deployment::implementation::ConnectResult>>();
+        connectResult->Initialize(winrt::Microsoft::Management::Deployment::ConnectResultStatus::CatalogError, nullptr);
+        return *connectResult;
+    }
+    winrt::Microsoft::Management::Deployment::ConnectResult GetConnectSourceAgreementsNotAcceptedErrorResult()
+    {
+        auto connectResult = winrt::make_self<wil::details::module_count_wrapper<winrt::Microsoft::Management::Deployment::implementation::ConnectResult>>();
+        connectResult->Initialize(winrt::Microsoft::Management::Deployment::ConnectResultStatus::SourceAgreementsNotAccepted, nullptr);
+        return *connectResult;
+    }
+    winrt::Microsoft::Management::Deployment::ConnectResult PackageCatalogReference::Connect()
+    {
+        try
+        {
+            if (FAILED(EnsureComCallerHasCapability(Capability::PackageQuery)))
+            {
+                // TODO: When more error codes are added, this should go back as something other than CatalogError.
+                return GetConnectCatalogErrorResult();
+            }
+
+            std::string callerName = GetCallerName();
+
+            ::AppInstaller::ProgressCallback progress;
+            ::AppInstaller::Repository::Source source;
+            if (m_compositePackageCatalogOptions)
+            {
+                std::vector<::AppInstaller::Repository::Source> remoteSources;
+
+                for (uint32_t i = 0; i < m_compositePackageCatalogOptions.Catalogs().Size(); ++i)
+                {
+                    auto catalog = m_compositePackageCatalogOptions.Catalogs().GetAt(i);
+                    if (!catalog.AcceptSourceAgreements() && catalog.SourceAgreements().Size() != 0)
+                    {
+                        return GetConnectSourceAgreementsNotAcceptedErrorResult();
+                    }
+
+                    winrt::Microsoft::Management::Deployment::implementation::PackageCatalogReference* catalogImpl = get_self<winrt::Microsoft::Management::Deployment::implementation::PackageCatalogReference>(catalog);
+                    auto copy = catalogImpl->m_sourceReference;
+                    copy.SetCaller(callerName);
+                    copy.SetBackgroundUpdateInterval(catalog.PackageCatalogBackgroundUpdateInterval());
+                    copy.InstalledPackageInformationOnly(catalog.InstalledPackageInformationOnly());
+                    copy.Open(progress);
+                    remoteSources.emplace_back(std::move(copy));
+                }
+
+                // Create the aggregated source.
+                source = ::AppInstaller::Repository::Source{ remoteSources };
+
+                // Create composite with installed source if needed.
+                ::AppInstaller::Repository::CompositeSearchBehavior searchBehavior = GetRepositoryCompositeSearchBehavior(m_compositePackageCatalogOptions.CompositeSearchBehavior());
+
+                // Check if search behavior indicates that the caller does not want to do local correlation.
+                if (m_compositePackageCatalogOptions.CompositeSearchBehavior() != Microsoft::Management::Deployment::CompositeSearchBehavior::RemotePackagesFromRemoteCatalogs)
+                {
+                    ::AppInstaller::Repository::Source installedSource;
+                    auto manifestInstalledScope = GetManifestScope(m_compositePackageCatalogOptions.InstalledScope()).first;
+                    if (manifestInstalledScope == ::AppInstaller::Manifest::ScopeEnum::User)
+                    {
+                        installedSource = ::AppInstaller::Repository::Source{ ::AppInstaller::Repository::PredefinedSource::InstalledUser };
+                    }
+                    else if (manifestInstalledScope == ::AppInstaller::Manifest::ScopeEnum::Machine)
+                    {
+                        installedSource = ::AppInstaller::Repository::Source{ ::AppInstaller::Repository::PredefinedSource::InstalledMachine };
+                    }
+                    else
+                    {
+                        installedSource = ::AppInstaller::Repository::Source{ ::AppInstaller::Repository::PredefinedSource::Installed };
+                    }
+
+                    installedSource.Open(progress);
+                    source = ::AppInstaller::Repository::Source{ installedSource, source, searchBehavior };
+                }
+            }
+            else
+            {
+                if (!m_acceptSourceAgreements && SourceAgreements().Size() != 0)
+                {
+                    return GetConnectSourceAgreementsNotAcceptedErrorResult();
+                }
+
+                source = m_sourceReference;
+                source.SetCaller(callerName);
+                source.SetBackgroundUpdateInterval(PackageCatalogBackgroundUpdateInterval());
+                source.InstalledPackageInformationOnly(m_installedPackageInformationOnly);
+                source.Open(progress);
+            }
+
+            if (!source)
+            {
+                // If source is null, return the error. There's no way to get the hresult that caused the error right now.
+                return GetConnectCatalogErrorResult();
+            }
+
+            // Have to make another package catalog info because source->GetDetails has more fields than m_info does.
+            // Specifically, Rest sources do not have the Ids filled in m_info since they only get the id from the rest server after being Opened.
+            auto packageCatalogInfo = winrt::make_self<wil::details::module_count_wrapper<winrt::Microsoft::Management::Deployment::implementation::PackageCatalogInfo>>();
+            packageCatalogInfo->Initialize(source.GetDetails());
+            auto connectResult = winrt::make_self<wil::details::module_count_wrapper<winrt::Microsoft::Management::Deployment::implementation::ConnectResult>>();
+            auto packageCatalog = winrt::make_self<wil::details::module_count_wrapper<winrt::Microsoft::Management::Deployment::implementation::PackageCatalog>>();
+            packageCatalog->Initialize(*packageCatalogInfo, source, (m_compositePackageCatalogOptions != nullptr));
+            connectResult->Initialize(winrt::Microsoft::Management::Deployment::ConnectResultStatus::Ok, *packageCatalog);
+            return *connectResult;
+        }
+        catch (...)
+        {
+        }
+        return GetConnectCatalogErrorResult();
+    }
+    winrt::Windows::Foundation::Collections::IVectorView<winrt::Microsoft::Management::Deployment::SourceAgreement> PackageCatalogReference::SourceAgreements()
+    {
+        std::call_once(m_sourceAgreementsOnceFlag,
+            [&]()
+            {
+                if (!IsComposite())
+                {
+                    for (auto const& agreement : m_sourceReference.GetInformation().SourceAgreements)
+                    {
+                        auto sourceAgreement = winrt::make_self<wil::details::module_count_wrapper<winrt::Microsoft::Management::Deployment::implementation::SourceAgreement>>();
+                        sourceAgreement->Initialize(agreement);
+                        m_sourceAgreements.Append(*sourceAgreement);
+                    }
+                }
+            });
+        return m_sourceAgreements.GetView();
+    }
+    hstring PackageCatalogReference::AdditionalPackageCatalogArguments()
+    {
+        if (!IsComposite())
+        {
+            if (m_additionalPackageCatalogArguments.has_value())
+            {
+                return winrt::to_hstring(m_additionalPackageCatalogArguments.value());
+            }
+        }
+
+        return {};
+    }
+    void PackageCatalogReference::AdditionalPackageCatalogArguments(hstring const& value)
+    {
+        if (IsComposite())
+        {
+            // Can't set AdditionalPackageCatalogArguments on a composite. Callers should set it on each non-composite PackageCatalogReference in the composite.
+            throw winrt::hresult_illegal_state_change();
+        }
+        else
+        {
+            m_additionalPackageCatalogArguments = ::AppInstaller::Utility::ConvertToUTF8(value);
+            m_sourceReference.SetCustomHeader(m_additionalPackageCatalogArguments);
+        }
+    }
+    void PackageCatalogReference::AcceptSourceAgreements(bool value)
+    {
+        if (IsComposite())
+        {
+            // Can't set AcceptSourceAgreements on a composite. Callers should set it on each non-composite PackageCatalogReference in the composite.
+            throw winrt::hresult_illegal_state_change();
+        }
+        m_acceptSourceAgreements = value;
+    }
+    bool PackageCatalogReference::AcceptSourceAgreements()
+    {
+        return m_acceptSourceAgreements;
+    }
+    
+    void PackageCatalogReference::PackageCatalogBackgroundUpdateInterval(winrt::Windows::Foundation::TimeSpan const& value)
+    {
+        if (IsComposite())
+        {
+            // Can't set PackageCatalogBackgroundUpdateInterval on a composite. Callers should set it on each non-composite PackageCatalogReference in the composite.
+            throw winrt::hresult_illegal_state_change();
+        }
+        m_packageCatalogBackgroundUpdateInterval = value;
+    }
+    winrt::Windows::Foundation::TimeSpan PackageCatalogReference::PackageCatalogBackgroundUpdateInterval()
+    {
+        return m_packageCatalogBackgroundUpdateInterval;
+    }
+
+    bool PackageCatalogReference::InstalledPackageInformationOnly()
+    {
+        return m_installedPackageInformationOnly;
+    }
+
+    void PackageCatalogReference::InstalledPackageInformationOnly(bool value)
+    {
+        if (IsComposite())
+        {
+            throw winrt::hresult_illegal_state_change();
+        }
+
+        m_installedPackageInformationOnly = value;
+    }
+}