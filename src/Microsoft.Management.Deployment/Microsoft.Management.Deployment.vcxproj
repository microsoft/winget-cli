﻿<?xml version="1.0" encoding="utf-8"?>
<Project DefaultTargets="Build" ToolsVersion="15.0" xmlns="http://schemas.microsoft.com/developer/msbuild/2003">
  <Import Project="$(SolutionDir)\packages\Microsoft.Windows.CppWinRT.2.0.230706.1\build\native\Microsoft.Windows.CppWinRT.props" Condition="Exists('$(SolutionDir)\packages\Microsoft.Windows.CppWinRT.2.0.230706.1\build\native\Microsoft.Windows.CppWinRT.props')" />
  <PropertyGroup Label="Globals">
    <CppWinRTOptimized>true</CppWinRTOptimized>
    <CppWinRTRootNamespaceAutoMerge>true</CppWinRTRootNamespaceAutoMerge>
    <CppWinRTGenerateWindowsMetadata>true</CppWinRTGenerateWindowsMetadata>
    <MinimalCoreWin>true</MinimalCoreWin>
    <ProjectGuid>{1cc41a9a-ae66-459d-9210-1e572dd7be69}</ProjectGuid>
    <ProjectName>Microsoft.Management.Deployment</ProjectName>
    <RootNamespace>Microsoft.Management.Deployment</RootNamespace>
    <DefaultLanguage>en-US</DefaultLanguage>
    <MinimumVisualStudioVersion>14.0</MinimumVisualStudioVersion>
    <ApplicationTypeRevision>10.0</ApplicationTypeRevision>
    <WindowsTargetPlatformVersion>10.0.22000.0</WindowsTargetPlatformVersion>
    <WindowsTargetPlatformMinVersion>10.0.17763.0</WindowsTargetPlatformMinVersion>
    <WindowsSDKDesktopARMSupport>true</WindowsSDKDesktopARMSupport>
    <WindowsSDKDesktopARM64Support>true</WindowsSDKDesktopARM64Support>
    <CppWinRTParameters>-library Microsoft_Management_Deployment</CppWinRTParameters>
  </PropertyGroup>
  <Import Project="$(VCTargetsPath)\Microsoft.Cpp.Default.props" />
  <ItemGroup Label="ProjectConfigurations">
    <ProjectConfiguration Include="Debug|ARM">
      <Configuration>Debug</Configuration>
      <Platform>ARM</Platform>
    </ProjectConfiguration>
    <ProjectConfiguration Include="Debug|ARM64">
      <Configuration>Debug</Configuration>
      <Platform>ARM64</Platform>
    </ProjectConfiguration>
    <ProjectConfiguration Include="Debug|Win32">
      <Configuration>Debug</Configuration>
      <Platform>Win32</Platform>
    </ProjectConfiguration>
    <ProjectConfiguration Include="Debug|x64">
      <Configuration>Debug</Configuration>
      <Platform>x64</Platform>
    </ProjectConfiguration>
    <ProjectConfiguration Include="ReleaseStatic|ARM">
      <Configuration>ReleaseStatic</Configuration>
      <Platform>ARM</Platform>
    </ProjectConfiguration>
    <ProjectConfiguration Include="ReleaseStatic|ARM64">
      <Configuration>ReleaseStatic</Configuration>
      <Platform>ARM64</Platform>
    </ProjectConfiguration>
    <ProjectConfiguration Include="ReleaseStatic|Win32">
      <Configuration>ReleaseStatic</Configuration>
      <Platform>Win32</Platform>
    </ProjectConfiguration>
    <ProjectConfiguration Include="ReleaseStatic|x64">
      <Configuration>ReleaseStatic</Configuration>
      <Platform>x64</Platform>
    </ProjectConfiguration>
    <ProjectConfiguration Include="Release|ARM">
      <Configuration>Release</Configuration>
      <Platform>ARM</Platform>
    </ProjectConfiguration>
    <ProjectConfiguration Include="Release|ARM64">
      <Configuration>Release</Configuration>
      <Platform>ARM64</Platform>
    </ProjectConfiguration>
    <ProjectConfiguration Include="Release|Win32">
      <Configuration>Release</Configuration>
      <Platform>Win32</Platform>
    </ProjectConfiguration>
    <ProjectConfiguration Include="Release|x64">
      <Configuration>Release</Configuration>
      <Platform>x64</Platform>
    </ProjectConfiguration>
  </ItemGroup>
  <PropertyGroup Label="Configuration">
    <ConfigurationType>StaticLibrary</ConfigurationType>
    <PlatformToolset>v140</PlatformToolset>
    <PlatformToolset Condition="'$(VisualStudioVersion)' == '15.0'">v141</PlatformToolset>
    <PlatformToolset Condition="'$(VisualStudioVersion)' == '16.0'">v142</PlatformToolset>
    <PlatformToolset Condition="'$(VisualStudioVersion)' == '17.0'">v143</PlatformToolset>
    <CharacterSet>Unicode</CharacterSet>
    <GenerateManifest>false</GenerateManifest>
  </PropertyGroup>
  <PropertyGroup Condition="'$(Configuration)'=='Debug'" Label="Configuration">
    <UseDebugLibraries>true</UseDebugLibraries>
    <LinkIncremental>true</LinkIncremental>
  </PropertyGroup>
  <PropertyGroup Condition="'$(Configuration)'=='Release'" Label="Configuration">
    <UseDebugLibraries>false</UseDebugLibraries>
    <WholeProgramOptimization>true</WholeProgramOptimization>
    <LinkIncremental>false</LinkIncremental>
    <SpectreMitigation>Spectre</SpectreMitigation>
  </PropertyGroup>
  <PropertyGroup Condition="'$(Configuration)'=='ReleaseStatic'" Label="Configuration">
    <UseDebugLibraries>false</UseDebugLibraries>
    <WholeProgramOptimization>true</WholeProgramOptimization>
    <LinkIncremental>false</LinkIncremental>
    <SpectreMitigation>Spectre</SpectreMitigation>
  </PropertyGroup>
  <Import Project="$(VCTargetsPath)\Microsoft.Cpp.props" />
  <ImportGroup Label="ExtensionSettings">
  </ImportGroup>
  <ImportGroup Label="Shared">
    <Import Project="..\COMServer\COMServer.vcxitems" Label="Shared" />
  </ImportGroup>
  <ImportGroup Label="PropertySheets">
    <Import Project="$(UserRootDir)\Microsoft.Cpp.$(Platform).user.props" Condition="exists('$(UserRootDir)\Microsoft.Cpp.$(Platform).user.props')" Label="LocalAppDataPlatform" />
  </ImportGroup>
  <ImportGroup Label="PropertySheets">
    <Import Project="PropertySheet.props" />
  </ImportGroup>
  <PropertyGroup Label="UserMacros" />
  <PropertyGroup>
    <IncludePath>$(VC_IncludePath);$(WindowsSDK_IncludePath);</IncludePath>
    <OutDir>$(SolutionDir)$(PlatformTarget)\$(Configuration)\$(ProjectName)\</OutDir>
    <IntDir>$(PlatformTarget)\$(Configuration)\</IntDir>
    <TargetName>$(RootNamespace).Server</TargetName>
    <CodeAnalysisTreatWarningsAsErrors>true</CodeAnalysisTreatWarningsAsErrors>
    <RunCodeAnalysis>false</RunCodeAnalysis>
    <CodeAnalysisRuleSet>..\CodeAnalysis.ruleset</CodeAnalysisRuleSet>
  </PropertyGroup>
  <ItemDefinitionGroup>
    <ClCompile>
      <PrecompiledHeader>Use</PrecompiledHeader>
      <PrecompiledHeaderFile>pch.h</PrecompiledHeaderFile>
      <PrecompiledHeaderOutputFile>$(IntDir)pch.pch</PrecompiledHeaderOutputFile>
      <WarningLevel>Level4</WarningLevel>
      <AdditionalOptions>%(AdditionalOptions) /bigobj</AdditionalOptions>
      <TreatWarningAsError>true</TreatWarningAsError>
      <SDLCheck>true</SDLCheck>
      <PreprocessorDefinitions>_WINRT_DLL;WIN32_LEAN_AND_MEAN;WINRT_LEAN_AND_MEAN;%(PreprocessorDefinitions)</PreprocessorDefinitions>
      <AdditionalUsingDirectories>$(WindowsSDK_WindowsMetadata);$(AdditionalUsingDirectories)</AdditionalUsingDirectories>
      <AdditionalIncludeDirectories>$(ProjectDir)..\AppInstallerCLICore;$(ProjectDir);$(ProjectDir)..\AppInstallerRepositoryCore;$(ProjectDir)..\AppInstallerRepositoryCore\Public;$(ProjectDir)..\AppInstallerCommonCore\Public;$(ProjectDir)..\AppInstallerSharedLib\Public;$(ProjectDir)..\JsonCppLib\json;$(ProjectDir)..\JsonCppLib;%(AdditionalIncludeDirectories)</AdditionalIncludeDirectories>
    </ClCompile>
    <Link>
      <SubSystem>Console</SubSystem>
      <GenerateWindowsMetadata>false</GenerateWindowsMetadata>
      <ModuleDefinitionFile>Microsoft_Management_Deployment.def</ModuleDefinitionFile>
      <WindowsMetadataFile>$(OutDir)$(ProjectName).winmd</WindowsMetadataFile>
      <AdditionalDependencies>AppInstallerCLICore.lib;AppInstallerCommonCore.lib;AppInstallerRepositoryCore.lib;JsonCppLib.lib;YamlCppLib.lib;cpprestsdk.lib;wininet.lib;shell32.lib;winsqlite3.lib;shlwapi.lib;icuuc.lib;icuin.lib;urlmon.lib;Advapi32.lib;winhttp.lib;pure.lib%(AdditionalDependencies)</AdditionalDependencies>
    </Link>
  </ItemDefinitionGroup>
  <ItemDefinitionGroup Condition="'$(Configuration)'=='Debug'">
    <ClCompile>
      <PreprocessorDefinitions>_DEBUG;%(PreprocessorDefinitions)</PreprocessorDefinitions>
      <ProgramDataBaseFileName>$(OutDir)$(TargetName)Debug.pdb</ProgramDataBaseFileName>
      <RuntimeTypeInfo Condition="'$(Configuration)|$(Platform)'=='Debug|ARM'">false</RuntimeTypeInfo>
      <RuntimeTypeInfo Condition="'$(Configuration)|$(Platform)'=='Debug|ARM64'">false</RuntimeTypeInfo>
      <RuntimeTypeInfo Condition="'$(Configuration)|$(Platform)'=='Debug|Win32'">false</RuntimeTypeInfo>
      <RuntimeTypeInfo Condition="'$(Configuration)|$(Platform)'=='Debug|x64'">false</RuntimeTypeInfo>
    </ClCompile>
  </ItemDefinitionGroup>
  <ItemDefinitionGroup Condition="'$(Configuration)'=='Release'">
    <ClCompile>
      <PreprocessorDefinitions>NDEBUG;%(PreprocessorDefinitions)</PreprocessorDefinitions>
      <RuntimeTypeInfo Condition="'$(Configuration)|$(Platform)'=='Release|ARM'">false</RuntimeTypeInfo>
      <RuntimeTypeInfo Condition="'$(Configuration)|$(Platform)'=='Release|ARM64'">false</RuntimeTypeInfo>
      <RuntimeTypeInfo Condition="'$(Configuration)|$(Platform)'=='Release|Win32'">false</RuntimeTypeInfo>
      <RuntimeTypeInfo Condition="'$(Configuration)|$(Platform)'=='Release|x64'">false</RuntimeTypeInfo>
    </ClCompile>
    <Link>
      <EnableCOMDATFolding>true</EnableCOMDATFolding>
      <OptimizeReferences>true</OptimizeReferences>
    </Link>
  </ItemDefinitionGroup>
  <ItemDefinitionGroup Condition="'$(Configuration)'=='ReleaseStatic'">
    <ClCompile>
      <PreprocessorDefinitions>NDEBUG;%(PreprocessorDefinitions)</PreprocessorDefinitions>
      <RuntimeLibrary Condition="'$(Configuration)|$(Platform)'=='ReleaseStatic|ARM'">MultiThreaded</RuntimeLibrary>
      <RuntimeLibrary Condition="'$(Configuration)|$(Platform)'=='ReleaseStatic|ARM64'">MultiThreaded</RuntimeLibrary>
      <RuntimeLibrary Condition="'$(Configuration)|$(Platform)'=='ReleaseStatic|Win32'">MultiThreaded</RuntimeLibrary>
      <RuntimeLibrary Condition="'$(Configuration)|$(Platform)'=='ReleaseStatic|x64'">MultiThreaded</RuntimeLibrary>
      <RuntimeTypeInfo Condition="'$(Configuration)|$(Platform)'=='ReleaseStatic|ARM'">false</RuntimeTypeInfo>
      <RuntimeTypeInfo Condition="'$(Configuration)|$(Platform)'=='ReleaseStatic|ARM64'">false</RuntimeTypeInfo>
      <RuntimeTypeInfo Condition="'$(Configuration)|$(Platform)'=='ReleaseStatic|Win32'">false</RuntimeTypeInfo>
      <RuntimeTypeInfo Condition="'$(Configuration)|$(Platform)'=='ReleaseStatic|x64'">false</RuntimeTypeInfo>
    </ClCompile>
    <Link>
      <EnableCOMDATFolding>true</EnableCOMDATFolding>
      <OptimizeReferences>true</OptimizeReferences>
    </Link>
  </ItemDefinitionGroup>
  <ItemDefinitionGroup Condition="'$(UseProdCLSIDs)'=='true'">
    <ClCompile>
      <PreprocessorDefinitions>USE_PROD_CLSIDS;%(PreprocessorDefinitions)</PreprocessorDefinitions>
    </ClCompile>
  </ItemDefinitionGroup>
  <ItemGroup>
    <ClInclude Include="AddPackageCatalogOptions.h" />
    <ClInclude Include="AddPackageCatalogResult.h" />
    <ClInclude Include="AuthenticationArguments.h" />
    <ClInclude Include="AuthenticationInfo.h" />
    <ClInclude Include="CatalogPackage.h" />
    <ClInclude Include="CheckInstalledStatusResult.h" />
    <ClInclude Include="ConnectResult.h" />
    <ClInclude Include="Converters.h" />
    <ClInclude Include="CreateCompositePackageCatalogOptions.h" />
    <ClInclude Include="Documentation.h" />
    <ClInclude Include="DownloadOptions.h" />
    <ClInclude Include="DownloadResult.h" />
    <ClInclude Include="FindPackagesOptions.h" />
    <ClInclude Include="FindPackagesResult.h" />
    <ClInclude Include="Helpers.h" />
    <ClInclude Include="Icon.h" />
    <ClInclude Include="InstalledStatus.h" />
    <ClInclude Include="InstallOptions.h" />
    <ClInclude Include="InstallResult.h" />
    <ClInclude Include="MatchResult.h" />
    <ClInclude Include="MicrosoftEntraIdAuthenticationInfo.h" />
    <ClInclude Include="PackageAgreement.h" />
    <ClInclude Include="PackageCatalog.h" />
    <ClInclude Include="PackageCatalogInfo.h" />
    <ClInclude Include="PackageCatalogReference.h" />
    <ClInclude Include="PackageInstallerInfo.h" />
    <ClInclude Include="PackageInstallerInstalledStatus.h" />
    <ClInclude Include="CatalogPackageMetadata.h" />
    <ClInclude Include="PackageManager.h" />
    <ClInclude Include="PackageManagerSettings.h" />
    <ClInclude Include="PackageMatchFilter.h" />
    <ClInclude Include="PackageVersionId.h" />
    <ClInclude Include="PackageVersionInfo.h" />
    <ClInclude Include="pch.h" />
    <ClInclude Include="Public\CoCreatableMicrosoftManagementDeploymentClass.h" />
    <ClInclude Include="Public\ComClsids.h" />
<<<<<<< HEAD
    <ClInclude Include="RemovePackageCatalogResult.h" />
=======
    <ClInclude Include="RepairOptions.h" />
    <ClInclude Include="RepairResult.h" />
>>>>>>> 8f6b6f8d
    <ClInclude Include="SourceAgreement.h" />
    <ClInclude Include="UninstallOptions.h" />
    <ClInclude Include="UninstallResult.h" />
    <ClInclude Include="UpdatePackageCatalogResult.h" />
  </ItemGroup>
  <ItemGroup>
    <ClCompile Include="AddPackageCatalogOptions.cpp" />
    <ClCompile Include="AddPackageCatalogResult.cpp" />
    <ClCompile Include="AuthenticationArguments.cpp" />
    <ClCompile Include="AuthenticationInfo.cpp" />
    <ClCompile Include="CatalogPackage.cpp" />
    <ClCompile Include="CheckInstalledStatusResult.cpp" />
    <ClCompile Include="ComClsids.cpp" />
    <ClCompile Include="ConnectResult.cpp" />
    <ClCompile Include="Converters.cpp" />
    <ClCompile Include="CreateCompositePackageCatalogOptions.cpp" />
    <ClCompile Include="Documentation.cpp" />
    <ClCompile Include="DownloadOptions.cpp" />
    <ClCompile Include="DownloadResult.cpp" />
    <ClCompile Include="FindPackagesOptions.cpp" />
    <ClCompile Include="FindPackagesResult.cpp" />
    <ClCompile Include="Helpers.cpp" />
    <ClCompile Include="Icon.cpp" />
    <ClCompile Include="InstalledStatus.cpp" />
    <ClCompile Include="InstallOptions.cpp" />
    <ClCompile Include="InstallResult.cpp" />
    <ClCompile Include="MatchResult.cpp" />
    <ClCompile Include="MicrosoftEntraIdAuthenticationInfo.cpp" />
    <ClCompile Include="PackageAgreement.cpp" />
    <ClCompile Include="PackageCatalog.cpp" />
    <ClCompile Include="PackageCatalogInfo.cpp" />
    <ClCompile Include="PackageCatalogReference.cpp" />
    <ClCompile Include="PackageInstallerInfo.cpp" />
    <ClCompile Include="PackageInstallerInstalledStatus.cpp" />
    <ClCompile Include="CatalogPackageMetadata.cpp" />
    <ClCompile Include="PackageManager.cpp" />
    <ClCompile Include="PackageManagerSettings.cpp" />
    <ClCompile Include="PackageMatchFilter.cpp" />
    <ClCompile Include="PackageVersionId.cpp" />
    <ClCompile Include="PackageVersionInfo.cpp" />
    <ClCompile Include="pch.cpp">
      <PrecompiledHeader>Create</PrecompiledHeader>
    </ClCompile>
<<<<<<< HEAD
    <ClCompile Include="RemovePackageCatalogResult.cpp" />
=======
    <ClCompile Include="RepairOptions.cpp" />
    <ClCompile Include="RepairResult.cpp" />
>>>>>>> 8f6b6f8d
    <ClCompile Include="SourceAgreement.cpp" />
    <ClCompile Include="$(GeneratedFilesDir)module.g.cpp" />
    <ClCompile Include="UninstallOptions.cpp" />
    <ClCompile Include="UninstallResult.cpp" />
    <ClCompile Include="UpdatePackageCatalogResult.cpp" />
  </ItemGroup>
  <ItemGroup>
    <None Include="Microsoft_Management_Deployment.def" />
  </ItemGroup>
  <ItemGroup>
    <None Include="packages.config" />
    <None Include="PropertySheet.props" />
  </ItemGroup>
  <ItemGroup>
    <Midl Include="PackageManager.idl" />
  </ItemGroup>
  <Import Project="$(VCTargetsPath)\Microsoft.Cpp.targets" />
  <ImportGroup Label="ExtensionTargets">
    <Import Project="$(SolutionDir)\packages\Microsoft.Windows.CppWinRT.2.0.230706.1\build\native\Microsoft.Windows.CppWinRT.targets" Condition="Exists('$(SolutionDir)\packages\Microsoft.Windows.CppWinRT.2.0.230706.1\build\native\Microsoft.Windows.CppWinRT.targets')" />
    <Import Project="$(SolutionDir)\packages\Microsoft.Windows.ImplementationLibrary.1.0.231028.1\build\native\Microsoft.Windows.ImplementationLibrary.targets" Condition="Exists('$(SolutionDir)\packages\Microsoft.Windows.ImplementationLibrary.1.0.231028.1\build\native\Microsoft.Windows.ImplementationLibrary.targets')" />
  </ImportGroup>
  <Target Name="EnsureNuGetPackageBuildImports" BeforeTargets="PrepareForBuild">
    <PropertyGroup>
      <ErrorText>This project references NuGet package(s) that are missing on this computer. Use NuGet Package Restore to download them.  For more information, see http://go.microsoft.com/fwlink/?LinkID=322105. The missing file is {0}.</ErrorText>
    </PropertyGroup>
    <Error Condition="!Exists('$(SolutionDir)\packages\Microsoft.Windows.CppWinRT.2.0.230706.1\build\native\Microsoft.Windows.CppWinRT.props')" Text="$([System.String]::Format('$(ErrorText)', '$(SolutionDir)\packages\Microsoft.Windows.CppWinRT.2.0.230706.1\build\native\Microsoft.Windows.CppWinRT.props'))" />
    <Error Condition="!Exists('$(SolutionDir)\packages\Microsoft.Windows.CppWinRT.2.0.230706.1\build\native\Microsoft.Windows.CppWinRT.targets')" Text="$([System.String]::Format('$(ErrorText)', '$(SolutionDir)\packages\Microsoft.Windows.CppWinRT.2.0.230706.1\build\native\Microsoft.Windows.CppWinRT.targets'))" />
    <Error Condition="!Exists('$(SolutionDir)\packages\Microsoft.Windows.ImplementationLibrary.1.0.231028.1\build\native\Microsoft.Windows.ImplementationLibrary.targets')" Text="$([System.String]::Format('$(ErrorText)', '$(SolutionDir)\packages\Microsoft.Windows.ImplementationLibrary.1.0.231028.1\build\native\Microsoft.Windows.ImplementationLibrary.targets'))" />
  </Target>
</Project><|MERGE_RESOLUTION|>--- conflicted
+++ resolved
@@ -1,306 +1,300 @@
-﻿<?xml version="1.0" encoding="utf-8"?>
-<Project DefaultTargets="Build" ToolsVersion="15.0" xmlns="http://schemas.microsoft.com/developer/msbuild/2003">
-  <Import Project="$(SolutionDir)\packages\Microsoft.Windows.CppWinRT.2.0.230706.1\build\native\Microsoft.Windows.CppWinRT.props" Condition="Exists('$(SolutionDir)\packages\Microsoft.Windows.CppWinRT.2.0.230706.1\build\native\Microsoft.Windows.CppWinRT.props')" />
-  <PropertyGroup Label="Globals">
-    <CppWinRTOptimized>true</CppWinRTOptimized>
-    <CppWinRTRootNamespaceAutoMerge>true</CppWinRTRootNamespaceAutoMerge>
-    <CppWinRTGenerateWindowsMetadata>true</CppWinRTGenerateWindowsMetadata>
-    <MinimalCoreWin>true</MinimalCoreWin>
-    <ProjectGuid>{1cc41a9a-ae66-459d-9210-1e572dd7be69}</ProjectGuid>
-    <ProjectName>Microsoft.Management.Deployment</ProjectName>
-    <RootNamespace>Microsoft.Management.Deployment</RootNamespace>
-    <DefaultLanguage>en-US</DefaultLanguage>
-    <MinimumVisualStudioVersion>14.0</MinimumVisualStudioVersion>
-    <ApplicationTypeRevision>10.0</ApplicationTypeRevision>
-    <WindowsTargetPlatformVersion>10.0.22000.0</WindowsTargetPlatformVersion>
-    <WindowsTargetPlatformMinVersion>10.0.17763.0</WindowsTargetPlatformMinVersion>
-    <WindowsSDKDesktopARMSupport>true</WindowsSDKDesktopARMSupport>
-    <WindowsSDKDesktopARM64Support>true</WindowsSDKDesktopARM64Support>
-    <CppWinRTParameters>-library Microsoft_Management_Deployment</CppWinRTParameters>
-  </PropertyGroup>
-  <Import Project="$(VCTargetsPath)\Microsoft.Cpp.Default.props" />
-  <ItemGroup Label="ProjectConfigurations">
-    <ProjectConfiguration Include="Debug|ARM">
-      <Configuration>Debug</Configuration>
-      <Platform>ARM</Platform>
-    </ProjectConfiguration>
-    <ProjectConfiguration Include="Debug|ARM64">
-      <Configuration>Debug</Configuration>
-      <Platform>ARM64</Platform>
-    </ProjectConfiguration>
-    <ProjectConfiguration Include="Debug|Win32">
-      <Configuration>Debug</Configuration>
-      <Platform>Win32</Platform>
-    </ProjectConfiguration>
-    <ProjectConfiguration Include="Debug|x64">
-      <Configuration>Debug</Configuration>
-      <Platform>x64</Platform>
-    </ProjectConfiguration>
-    <ProjectConfiguration Include="ReleaseStatic|ARM">
-      <Configuration>ReleaseStatic</Configuration>
-      <Platform>ARM</Platform>
-    </ProjectConfiguration>
-    <ProjectConfiguration Include="ReleaseStatic|ARM64">
-      <Configuration>ReleaseStatic</Configuration>
-      <Platform>ARM64</Platform>
-    </ProjectConfiguration>
-    <ProjectConfiguration Include="ReleaseStatic|Win32">
-      <Configuration>ReleaseStatic</Configuration>
-      <Platform>Win32</Platform>
-    </ProjectConfiguration>
-    <ProjectConfiguration Include="ReleaseStatic|x64">
-      <Configuration>ReleaseStatic</Configuration>
-      <Platform>x64</Platform>
-    </ProjectConfiguration>
-    <ProjectConfiguration Include="Release|ARM">
-      <Configuration>Release</Configuration>
-      <Platform>ARM</Platform>
-    </ProjectConfiguration>
-    <ProjectConfiguration Include="Release|ARM64">
-      <Configuration>Release</Configuration>
-      <Platform>ARM64</Platform>
-    </ProjectConfiguration>
-    <ProjectConfiguration Include="Release|Win32">
-      <Configuration>Release</Configuration>
-      <Platform>Win32</Platform>
-    </ProjectConfiguration>
-    <ProjectConfiguration Include="Release|x64">
-      <Configuration>Release</Configuration>
-      <Platform>x64</Platform>
-    </ProjectConfiguration>
-  </ItemGroup>
-  <PropertyGroup Label="Configuration">
-    <ConfigurationType>StaticLibrary</ConfigurationType>
-    <PlatformToolset>v140</PlatformToolset>
-    <PlatformToolset Condition="'$(VisualStudioVersion)' == '15.0'">v141</PlatformToolset>
-    <PlatformToolset Condition="'$(VisualStudioVersion)' == '16.0'">v142</PlatformToolset>
-    <PlatformToolset Condition="'$(VisualStudioVersion)' == '17.0'">v143</PlatformToolset>
-    <CharacterSet>Unicode</CharacterSet>
-    <GenerateManifest>false</GenerateManifest>
-  </PropertyGroup>
-  <PropertyGroup Condition="'$(Configuration)'=='Debug'" Label="Configuration">
-    <UseDebugLibraries>true</UseDebugLibraries>
-    <LinkIncremental>true</LinkIncremental>
-  </PropertyGroup>
-  <PropertyGroup Condition="'$(Configuration)'=='Release'" Label="Configuration">
-    <UseDebugLibraries>false</UseDebugLibraries>
-    <WholeProgramOptimization>true</WholeProgramOptimization>
-    <LinkIncremental>false</LinkIncremental>
-    <SpectreMitigation>Spectre</SpectreMitigation>
-  </PropertyGroup>
-  <PropertyGroup Condition="'$(Configuration)'=='ReleaseStatic'" Label="Configuration">
-    <UseDebugLibraries>false</UseDebugLibraries>
-    <WholeProgramOptimization>true</WholeProgramOptimization>
-    <LinkIncremental>false</LinkIncremental>
-    <SpectreMitigation>Spectre</SpectreMitigation>
-  </PropertyGroup>
-  <Import Project="$(VCTargetsPath)\Microsoft.Cpp.props" />
-  <ImportGroup Label="ExtensionSettings">
-  </ImportGroup>
-  <ImportGroup Label="Shared">
-    <Import Project="..\COMServer\COMServer.vcxitems" Label="Shared" />
-  </ImportGroup>
-  <ImportGroup Label="PropertySheets">
-    <Import Project="$(UserRootDir)\Microsoft.Cpp.$(Platform).user.props" Condition="exists('$(UserRootDir)\Microsoft.Cpp.$(Platform).user.props')" Label="LocalAppDataPlatform" />
-  </ImportGroup>
-  <ImportGroup Label="PropertySheets">
-    <Import Project="PropertySheet.props" />
-  </ImportGroup>
-  <PropertyGroup Label="UserMacros" />
-  <PropertyGroup>
-    <IncludePath>$(VC_IncludePath);$(WindowsSDK_IncludePath);</IncludePath>
-    <OutDir>$(SolutionDir)$(PlatformTarget)\$(Configuration)\$(ProjectName)\</OutDir>
-    <IntDir>$(PlatformTarget)\$(Configuration)\</IntDir>
-    <TargetName>$(RootNamespace).Server</TargetName>
-    <CodeAnalysisTreatWarningsAsErrors>true</CodeAnalysisTreatWarningsAsErrors>
-    <RunCodeAnalysis>false</RunCodeAnalysis>
-    <CodeAnalysisRuleSet>..\CodeAnalysis.ruleset</CodeAnalysisRuleSet>
-  </PropertyGroup>
-  <ItemDefinitionGroup>
-    <ClCompile>
-      <PrecompiledHeader>Use</PrecompiledHeader>
-      <PrecompiledHeaderFile>pch.h</PrecompiledHeaderFile>
-      <PrecompiledHeaderOutputFile>$(IntDir)pch.pch</PrecompiledHeaderOutputFile>
-      <WarningLevel>Level4</WarningLevel>
-      <AdditionalOptions>%(AdditionalOptions) /bigobj</AdditionalOptions>
-      <TreatWarningAsError>true</TreatWarningAsError>
-      <SDLCheck>true</SDLCheck>
-      <PreprocessorDefinitions>_WINRT_DLL;WIN32_LEAN_AND_MEAN;WINRT_LEAN_AND_MEAN;%(PreprocessorDefinitions)</PreprocessorDefinitions>
-      <AdditionalUsingDirectories>$(WindowsSDK_WindowsMetadata);$(AdditionalUsingDirectories)</AdditionalUsingDirectories>
-      <AdditionalIncludeDirectories>$(ProjectDir)..\AppInstallerCLICore;$(ProjectDir);$(ProjectDir)..\AppInstallerRepositoryCore;$(ProjectDir)..\AppInstallerRepositoryCore\Public;$(ProjectDir)..\AppInstallerCommonCore\Public;$(ProjectDir)..\AppInstallerSharedLib\Public;$(ProjectDir)..\JsonCppLib\json;$(ProjectDir)..\JsonCppLib;%(AdditionalIncludeDirectories)</AdditionalIncludeDirectories>
-    </ClCompile>
-    <Link>
-      <SubSystem>Console</SubSystem>
-      <GenerateWindowsMetadata>false</GenerateWindowsMetadata>
-      <ModuleDefinitionFile>Microsoft_Management_Deployment.def</ModuleDefinitionFile>
-      <WindowsMetadataFile>$(OutDir)$(ProjectName).winmd</WindowsMetadataFile>
-      <AdditionalDependencies>AppInstallerCLICore.lib;AppInstallerCommonCore.lib;AppInstallerRepositoryCore.lib;JsonCppLib.lib;YamlCppLib.lib;cpprestsdk.lib;wininet.lib;shell32.lib;winsqlite3.lib;shlwapi.lib;icuuc.lib;icuin.lib;urlmon.lib;Advapi32.lib;winhttp.lib;pure.lib%(AdditionalDependencies)</AdditionalDependencies>
-    </Link>
-  </ItemDefinitionGroup>
-  <ItemDefinitionGroup Condition="'$(Configuration)'=='Debug'">
-    <ClCompile>
-      <PreprocessorDefinitions>_DEBUG;%(PreprocessorDefinitions)</PreprocessorDefinitions>
-      <ProgramDataBaseFileName>$(OutDir)$(TargetName)Debug.pdb</ProgramDataBaseFileName>
-      <RuntimeTypeInfo Condition="'$(Configuration)|$(Platform)'=='Debug|ARM'">false</RuntimeTypeInfo>
-      <RuntimeTypeInfo Condition="'$(Configuration)|$(Platform)'=='Debug|ARM64'">false</RuntimeTypeInfo>
-      <RuntimeTypeInfo Condition="'$(Configuration)|$(Platform)'=='Debug|Win32'">false</RuntimeTypeInfo>
-      <RuntimeTypeInfo Condition="'$(Configuration)|$(Platform)'=='Debug|x64'">false</RuntimeTypeInfo>
-    </ClCompile>
-  </ItemDefinitionGroup>
-  <ItemDefinitionGroup Condition="'$(Configuration)'=='Release'">
-    <ClCompile>
-      <PreprocessorDefinitions>NDEBUG;%(PreprocessorDefinitions)</PreprocessorDefinitions>
-      <RuntimeTypeInfo Condition="'$(Configuration)|$(Platform)'=='Release|ARM'">false</RuntimeTypeInfo>
-      <RuntimeTypeInfo Condition="'$(Configuration)|$(Platform)'=='Release|ARM64'">false</RuntimeTypeInfo>
-      <RuntimeTypeInfo Condition="'$(Configuration)|$(Platform)'=='Release|Win32'">false</RuntimeTypeInfo>
-      <RuntimeTypeInfo Condition="'$(Configuration)|$(Platform)'=='Release|x64'">false</RuntimeTypeInfo>
-    </ClCompile>
-    <Link>
-      <EnableCOMDATFolding>true</EnableCOMDATFolding>
-      <OptimizeReferences>true</OptimizeReferences>
-    </Link>
-  </ItemDefinitionGroup>
-  <ItemDefinitionGroup Condition="'$(Configuration)'=='ReleaseStatic'">
-    <ClCompile>
-      <PreprocessorDefinitions>NDEBUG;%(PreprocessorDefinitions)</PreprocessorDefinitions>
-      <RuntimeLibrary Condition="'$(Configuration)|$(Platform)'=='ReleaseStatic|ARM'">MultiThreaded</RuntimeLibrary>
-      <RuntimeLibrary Condition="'$(Configuration)|$(Platform)'=='ReleaseStatic|ARM64'">MultiThreaded</RuntimeLibrary>
-      <RuntimeLibrary Condition="'$(Configuration)|$(Platform)'=='ReleaseStatic|Win32'">MultiThreaded</RuntimeLibrary>
-      <RuntimeLibrary Condition="'$(Configuration)|$(Platform)'=='ReleaseStatic|x64'">MultiThreaded</RuntimeLibrary>
-      <RuntimeTypeInfo Condition="'$(Configuration)|$(Platform)'=='ReleaseStatic|ARM'">false</RuntimeTypeInfo>
-      <RuntimeTypeInfo Condition="'$(Configuration)|$(Platform)'=='ReleaseStatic|ARM64'">false</RuntimeTypeInfo>
-      <RuntimeTypeInfo Condition="'$(Configuration)|$(Platform)'=='ReleaseStatic|Win32'">false</RuntimeTypeInfo>
-      <RuntimeTypeInfo Condition="'$(Configuration)|$(Platform)'=='ReleaseStatic|x64'">false</RuntimeTypeInfo>
-    </ClCompile>
-    <Link>
-      <EnableCOMDATFolding>true</EnableCOMDATFolding>
-      <OptimizeReferences>true</OptimizeReferences>
-    </Link>
-  </ItemDefinitionGroup>
-  <ItemDefinitionGroup Condition="'$(UseProdCLSIDs)'=='true'">
-    <ClCompile>
-      <PreprocessorDefinitions>USE_PROD_CLSIDS;%(PreprocessorDefinitions)</PreprocessorDefinitions>
-    </ClCompile>
-  </ItemDefinitionGroup>
-  <ItemGroup>
-    <ClInclude Include="AddPackageCatalogOptions.h" />
-    <ClInclude Include="AddPackageCatalogResult.h" />
-    <ClInclude Include="AuthenticationArguments.h" />
-    <ClInclude Include="AuthenticationInfo.h" />
-    <ClInclude Include="CatalogPackage.h" />
-    <ClInclude Include="CheckInstalledStatusResult.h" />
-    <ClInclude Include="ConnectResult.h" />
-    <ClInclude Include="Converters.h" />
-    <ClInclude Include="CreateCompositePackageCatalogOptions.h" />
-    <ClInclude Include="Documentation.h" />
-    <ClInclude Include="DownloadOptions.h" />
-    <ClInclude Include="DownloadResult.h" />
-    <ClInclude Include="FindPackagesOptions.h" />
-    <ClInclude Include="FindPackagesResult.h" />
-    <ClInclude Include="Helpers.h" />
-    <ClInclude Include="Icon.h" />
-    <ClInclude Include="InstalledStatus.h" />
-    <ClInclude Include="InstallOptions.h" />
-    <ClInclude Include="InstallResult.h" />
-    <ClInclude Include="MatchResult.h" />
-    <ClInclude Include="MicrosoftEntraIdAuthenticationInfo.h" />
-    <ClInclude Include="PackageAgreement.h" />
-    <ClInclude Include="PackageCatalog.h" />
-    <ClInclude Include="PackageCatalogInfo.h" />
-    <ClInclude Include="PackageCatalogReference.h" />
-    <ClInclude Include="PackageInstallerInfo.h" />
-    <ClInclude Include="PackageInstallerInstalledStatus.h" />
-    <ClInclude Include="CatalogPackageMetadata.h" />
-    <ClInclude Include="PackageManager.h" />
-    <ClInclude Include="PackageManagerSettings.h" />
-    <ClInclude Include="PackageMatchFilter.h" />
-    <ClInclude Include="PackageVersionId.h" />
-    <ClInclude Include="PackageVersionInfo.h" />
-    <ClInclude Include="pch.h" />
-    <ClInclude Include="Public\CoCreatableMicrosoftManagementDeploymentClass.h" />
-    <ClInclude Include="Public\ComClsids.h" />
-<<<<<<< HEAD
-    <ClInclude Include="RemovePackageCatalogResult.h" />
-=======
-    <ClInclude Include="RepairOptions.h" />
-    <ClInclude Include="RepairResult.h" />
->>>>>>> 8f6b6f8d
-    <ClInclude Include="SourceAgreement.h" />
-    <ClInclude Include="UninstallOptions.h" />
-    <ClInclude Include="UninstallResult.h" />
-    <ClInclude Include="UpdatePackageCatalogResult.h" />
-  </ItemGroup>
-  <ItemGroup>
-    <ClCompile Include="AddPackageCatalogOptions.cpp" />
-    <ClCompile Include="AddPackageCatalogResult.cpp" />
-    <ClCompile Include="AuthenticationArguments.cpp" />
-    <ClCompile Include="AuthenticationInfo.cpp" />
-    <ClCompile Include="CatalogPackage.cpp" />
-    <ClCompile Include="CheckInstalledStatusResult.cpp" />
-    <ClCompile Include="ComClsids.cpp" />
-    <ClCompile Include="ConnectResult.cpp" />
-    <ClCompile Include="Converters.cpp" />
-    <ClCompile Include="CreateCompositePackageCatalogOptions.cpp" />
-    <ClCompile Include="Documentation.cpp" />
-    <ClCompile Include="DownloadOptions.cpp" />
-    <ClCompile Include="DownloadResult.cpp" />
-    <ClCompile Include="FindPackagesOptions.cpp" />
-    <ClCompile Include="FindPackagesResult.cpp" />
-    <ClCompile Include="Helpers.cpp" />
-    <ClCompile Include="Icon.cpp" />
-    <ClCompile Include="InstalledStatus.cpp" />
-    <ClCompile Include="InstallOptions.cpp" />
-    <ClCompile Include="InstallResult.cpp" />
-    <ClCompile Include="MatchResult.cpp" />
-    <ClCompile Include="MicrosoftEntraIdAuthenticationInfo.cpp" />
-    <ClCompile Include="PackageAgreement.cpp" />
-    <ClCompile Include="PackageCatalog.cpp" />
-    <ClCompile Include="PackageCatalogInfo.cpp" />
-    <ClCompile Include="PackageCatalogReference.cpp" />
-    <ClCompile Include="PackageInstallerInfo.cpp" />
-    <ClCompile Include="PackageInstallerInstalledStatus.cpp" />
-    <ClCompile Include="CatalogPackageMetadata.cpp" />
-    <ClCompile Include="PackageManager.cpp" />
-    <ClCompile Include="PackageManagerSettings.cpp" />
-    <ClCompile Include="PackageMatchFilter.cpp" />
-    <ClCompile Include="PackageVersionId.cpp" />
-    <ClCompile Include="PackageVersionInfo.cpp" />
-    <ClCompile Include="pch.cpp">
-      <PrecompiledHeader>Create</PrecompiledHeader>
-    </ClCompile>
-<<<<<<< HEAD
-    <ClCompile Include="RemovePackageCatalogResult.cpp" />
-=======
-    <ClCompile Include="RepairOptions.cpp" />
-    <ClCompile Include="RepairResult.cpp" />
->>>>>>> 8f6b6f8d
-    <ClCompile Include="SourceAgreement.cpp" />
-    <ClCompile Include="$(GeneratedFilesDir)module.g.cpp" />
-    <ClCompile Include="UninstallOptions.cpp" />
-    <ClCompile Include="UninstallResult.cpp" />
-    <ClCompile Include="UpdatePackageCatalogResult.cpp" />
-  </ItemGroup>
-  <ItemGroup>
-    <None Include="Microsoft_Management_Deployment.def" />
-  </ItemGroup>
-  <ItemGroup>
-    <None Include="packages.config" />
-    <None Include="PropertySheet.props" />
-  </ItemGroup>
-  <ItemGroup>
-    <Midl Include="PackageManager.idl" />
-  </ItemGroup>
-  <Import Project="$(VCTargetsPath)\Microsoft.Cpp.targets" />
-  <ImportGroup Label="ExtensionTargets">
-    <Import Project="$(SolutionDir)\packages\Microsoft.Windows.CppWinRT.2.0.230706.1\build\native\Microsoft.Windows.CppWinRT.targets" Condition="Exists('$(SolutionDir)\packages\Microsoft.Windows.CppWinRT.2.0.230706.1\build\native\Microsoft.Windows.CppWinRT.targets')" />
-    <Import Project="$(SolutionDir)\packages\Microsoft.Windows.ImplementationLibrary.1.0.231028.1\build\native\Microsoft.Windows.ImplementationLibrary.targets" Condition="Exists('$(SolutionDir)\packages\Microsoft.Windows.ImplementationLibrary.1.0.231028.1\build\native\Microsoft.Windows.ImplementationLibrary.targets')" />
-  </ImportGroup>
-  <Target Name="EnsureNuGetPackageBuildImports" BeforeTargets="PrepareForBuild">
-    <PropertyGroup>
-      <ErrorText>This project references NuGet package(s) that are missing on this computer. Use NuGet Package Restore to download them.  For more information, see http://go.microsoft.com/fwlink/?LinkID=322105. The missing file is {0}.</ErrorText>
-    </PropertyGroup>
-    <Error Condition="!Exists('$(SolutionDir)\packages\Microsoft.Windows.CppWinRT.2.0.230706.1\build\native\Microsoft.Windows.CppWinRT.props')" Text="$([System.String]::Format('$(ErrorText)', '$(SolutionDir)\packages\Microsoft.Windows.CppWinRT.2.0.230706.1\build\native\Microsoft.Windows.CppWinRT.props'))" />
-    <Error Condition="!Exists('$(SolutionDir)\packages\Microsoft.Windows.CppWinRT.2.0.230706.1\build\native\Microsoft.Windows.CppWinRT.targets')" Text="$([System.String]::Format('$(ErrorText)', '$(SolutionDir)\packages\Microsoft.Windows.CppWinRT.2.0.230706.1\build\native\Microsoft.Windows.CppWinRT.targets'))" />
-    <Error Condition="!Exists('$(SolutionDir)\packages\Microsoft.Windows.ImplementationLibrary.1.0.231028.1\build\native\Microsoft.Windows.ImplementationLibrary.targets')" Text="$([System.String]::Format('$(ErrorText)', '$(SolutionDir)\packages\Microsoft.Windows.ImplementationLibrary.1.0.231028.1\build\native\Microsoft.Windows.ImplementationLibrary.targets'))" />
-  </Target>
+﻿<?xml version="1.0" encoding="utf-8"?>
+<Project DefaultTargets="Build" ToolsVersion="15.0" xmlns="http://schemas.microsoft.com/developer/msbuild/2003">
+  <Import Project="$(SolutionDir)\packages\Microsoft.Windows.CppWinRT.2.0.230706.1\build\native\Microsoft.Windows.CppWinRT.props" Condition="Exists('$(SolutionDir)\packages\Microsoft.Windows.CppWinRT.2.0.230706.1\build\native\Microsoft.Windows.CppWinRT.props')" />
+  <PropertyGroup Label="Globals">
+    <CppWinRTOptimized>true</CppWinRTOptimized>
+    <CppWinRTRootNamespaceAutoMerge>true</CppWinRTRootNamespaceAutoMerge>
+    <CppWinRTGenerateWindowsMetadata>true</CppWinRTGenerateWindowsMetadata>
+    <MinimalCoreWin>true</MinimalCoreWin>
+    <ProjectGuid>{1cc41a9a-ae66-459d-9210-1e572dd7be69}</ProjectGuid>
+    <ProjectName>Microsoft.Management.Deployment</ProjectName>
+    <RootNamespace>Microsoft.Management.Deployment</RootNamespace>
+    <DefaultLanguage>en-US</DefaultLanguage>
+    <MinimumVisualStudioVersion>14.0</MinimumVisualStudioVersion>
+    <ApplicationTypeRevision>10.0</ApplicationTypeRevision>
+    <WindowsTargetPlatformVersion>10.0.22000.0</WindowsTargetPlatformVersion>
+    <WindowsTargetPlatformMinVersion>10.0.17763.0</WindowsTargetPlatformMinVersion>
+    <WindowsSDKDesktopARMSupport>true</WindowsSDKDesktopARMSupport>
+    <WindowsSDKDesktopARM64Support>true</WindowsSDKDesktopARM64Support>
+    <CppWinRTParameters>-library Microsoft_Management_Deployment</CppWinRTParameters>
+  </PropertyGroup>
+  <Import Project="$(VCTargetsPath)\Microsoft.Cpp.Default.props" />
+  <ItemGroup Label="ProjectConfigurations">
+    <ProjectConfiguration Include="Debug|ARM">
+      <Configuration>Debug</Configuration>
+      <Platform>ARM</Platform>
+    </ProjectConfiguration>
+    <ProjectConfiguration Include="Debug|ARM64">
+      <Configuration>Debug</Configuration>
+      <Platform>ARM64</Platform>
+    </ProjectConfiguration>
+    <ProjectConfiguration Include="Debug|Win32">
+      <Configuration>Debug</Configuration>
+      <Platform>Win32</Platform>
+    </ProjectConfiguration>
+    <ProjectConfiguration Include="Debug|x64">
+      <Configuration>Debug</Configuration>
+      <Platform>x64</Platform>
+    </ProjectConfiguration>
+    <ProjectConfiguration Include="ReleaseStatic|ARM">
+      <Configuration>ReleaseStatic</Configuration>
+      <Platform>ARM</Platform>
+    </ProjectConfiguration>
+    <ProjectConfiguration Include="ReleaseStatic|ARM64">
+      <Configuration>ReleaseStatic</Configuration>
+      <Platform>ARM64</Platform>
+    </ProjectConfiguration>
+    <ProjectConfiguration Include="ReleaseStatic|Win32">
+      <Configuration>ReleaseStatic</Configuration>
+      <Platform>Win32</Platform>
+    </ProjectConfiguration>
+    <ProjectConfiguration Include="ReleaseStatic|x64">
+      <Configuration>ReleaseStatic</Configuration>
+      <Platform>x64</Platform>
+    </ProjectConfiguration>
+    <ProjectConfiguration Include="Release|ARM">
+      <Configuration>Release</Configuration>
+      <Platform>ARM</Platform>
+    </ProjectConfiguration>
+    <ProjectConfiguration Include="Release|ARM64">
+      <Configuration>Release</Configuration>
+      <Platform>ARM64</Platform>
+    </ProjectConfiguration>
+    <ProjectConfiguration Include="Release|Win32">
+      <Configuration>Release</Configuration>
+      <Platform>Win32</Platform>
+    </ProjectConfiguration>
+    <ProjectConfiguration Include="Release|x64">
+      <Configuration>Release</Configuration>
+      <Platform>x64</Platform>
+    </ProjectConfiguration>
+  </ItemGroup>
+  <PropertyGroup Label="Configuration">
+    <ConfigurationType>StaticLibrary</ConfigurationType>
+    <PlatformToolset>v140</PlatformToolset>
+    <PlatformToolset Condition="'$(VisualStudioVersion)' == '15.0'">v141</PlatformToolset>
+    <PlatformToolset Condition="'$(VisualStudioVersion)' == '16.0'">v142</PlatformToolset>
+    <PlatformToolset Condition="'$(VisualStudioVersion)' == '17.0'">v143</PlatformToolset>
+    <CharacterSet>Unicode</CharacterSet>
+    <GenerateManifest>false</GenerateManifest>
+  </PropertyGroup>
+  <PropertyGroup Condition="'$(Configuration)'=='Debug'" Label="Configuration">
+    <UseDebugLibraries>true</UseDebugLibraries>
+    <LinkIncremental>true</LinkIncremental>
+  </PropertyGroup>
+  <PropertyGroup Condition="'$(Configuration)'=='Release'" Label="Configuration">
+    <UseDebugLibraries>false</UseDebugLibraries>
+    <WholeProgramOptimization>true</WholeProgramOptimization>
+    <LinkIncremental>false</LinkIncremental>
+    <SpectreMitigation>Spectre</SpectreMitigation>
+  </PropertyGroup>
+  <PropertyGroup Condition="'$(Configuration)'=='ReleaseStatic'" Label="Configuration">
+    <UseDebugLibraries>false</UseDebugLibraries>
+    <WholeProgramOptimization>true</WholeProgramOptimization>
+    <LinkIncremental>false</LinkIncremental>
+    <SpectreMitigation>Spectre</SpectreMitigation>
+  </PropertyGroup>
+  <Import Project="$(VCTargetsPath)\Microsoft.Cpp.props" />
+  <ImportGroup Label="ExtensionSettings">
+  </ImportGroup>
+  <ImportGroup Label="Shared">
+    <Import Project="..\COMServer\COMServer.vcxitems" Label="Shared" />
+  </ImportGroup>
+  <ImportGroup Label="PropertySheets">
+    <Import Project="$(UserRootDir)\Microsoft.Cpp.$(Platform).user.props" Condition="exists('$(UserRootDir)\Microsoft.Cpp.$(Platform).user.props')" Label="LocalAppDataPlatform" />
+  </ImportGroup>
+  <ImportGroup Label="PropertySheets">
+    <Import Project="PropertySheet.props" />
+  </ImportGroup>
+  <PropertyGroup Label="UserMacros" />
+  <PropertyGroup>
+    <IncludePath>$(VC_IncludePath);$(WindowsSDK_IncludePath);</IncludePath>
+    <OutDir>$(SolutionDir)$(PlatformTarget)\$(Configuration)\$(ProjectName)\</OutDir>
+    <IntDir>$(PlatformTarget)\$(Configuration)\</IntDir>
+    <TargetName>$(RootNamespace).Server</TargetName>
+    <CodeAnalysisTreatWarningsAsErrors>true</CodeAnalysisTreatWarningsAsErrors>
+    <RunCodeAnalysis>false</RunCodeAnalysis>
+    <CodeAnalysisRuleSet>..\CodeAnalysis.ruleset</CodeAnalysisRuleSet>
+  </PropertyGroup>
+  <ItemDefinitionGroup>
+    <ClCompile>
+      <PrecompiledHeader>Use</PrecompiledHeader>
+      <PrecompiledHeaderFile>pch.h</PrecompiledHeaderFile>
+      <PrecompiledHeaderOutputFile>$(IntDir)pch.pch</PrecompiledHeaderOutputFile>
+      <WarningLevel>Level4</WarningLevel>
+      <AdditionalOptions>%(AdditionalOptions) /bigobj</AdditionalOptions>
+      <TreatWarningAsError>true</TreatWarningAsError>
+      <SDLCheck>true</SDLCheck>
+      <PreprocessorDefinitions>_WINRT_DLL;WIN32_LEAN_AND_MEAN;WINRT_LEAN_AND_MEAN;%(PreprocessorDefinitions)</PreprocessorDefinitions>
+      <AdditionalUsingDirectories>$(WindowsSDK_WindowsMetadata);$(AdditionalUsingDirectories)</AdditionalUsingDirectories>
+      <AdditionalIncludeDirectories>$(ProjectDir)..\AppInstallerCLICore;$(ProjectDir);$(ProjectDir)..\AppInstallerRepositoryCore;$(ProjectDir)..\AppInstallerRepositoryCore\Public;$(ProjectDir)..\AppInstallerCommonCore\Public;$(ProjectDir)..\AppInstallerSharedLib\Public;$(ProjectDir)..\JsonCppLib\json;$(ProjectDir)..\JsonCppLib;%(AdditionalIncludeDirectories)</AdditionalIncludeDirectories>
+    </ClCompile>
+    <Link>
+      <SubSystem>Console</SubSystem>
+      <GenerateWindowsMetadata>false</GenerateWindowsMetadata>
+      <ModuleDefinitionFile>Microsoft_Management_Deployment.def</ModuleDefinitionFile>
+      <WindowsMetadataFile>$(OutDir)$(ProjectName).winmd</WindowsMetadataFile>
+      <AdditionalDependencies>AppInstallerCLICore.lib;AppInstallerCommonCore.lib;AppInstallerRepositoryCore.lib;JsonCppLib.lib;YamlCppLib.lib;cpprestsdk.lib;wininet.lib;shell32.lib;winsqlite3.lib;shlwapi.lib;icuuc.lib;icuin.lib;urlmon.lib;Advapi32.lib;winhttp.lib;pure.lib%(AdditionalDependencies)</AdditionalDependencies>
+    </Link>
+  </ItemDefinitionGroup>
+  <ItemDefinitionGroup Condition="'$(Configuration)'=='Debug'">
+    <ClCompile>
+      <PreprocessorDefinitions>_DEBUG;%(PreprocessorDefinitions)</PreprocessorDefinitions>
+      <ProgramDataBaseFileName>$(OutDir)$(TargetName)Debug.pdb</ProgramDataBaseFileName>
+      <RuntimeTypeInfo Condition="'$(Configuration)|$(Platform)'=='Debug|ARM'">false</RuntimeTypeInfo>
+      <RuntimeTypeInfo Condition="'$(Configuration)|$(Platform)'=='Debug|ARM64'">false</RuntimeTypeInfo>
+      <RuntimeTypeInfo Condition="'$(Configuration)|$(Platform)'=='Debug|Win32'">false</RuntimeTypeInfo>
+      <RuntimeTypeInfo Condition="'$(Configuration)|$(Platform)'=='Debug|x64'">false</RuntimeTypeInfo>
+    </ClCompile>
+  </ItemDefinitionGroup>
+  <ItemDefinitionGroup Condition="'$(Configuration)'=='Release'">
+    <ClCompile>
+      <PreprocessorDefinitions>NDEBUG;%(PreprocessorDefinitions)</PreprocessorDefinitions>
+      <RuntimeTypeInfo Condition="'$(Configuration)|$(Platform)'=='Release|ARM'">false</RuntimeTypeInfo>
+      <RuntimeTypeInfo Condition="'$(Configuration)|$(Platform)'=='Release|ARM64'">false</RuntimeTypeInfo>
+      <RuntimeTypeInfo Condition="'$(Configuration)|$(Platform)'=='Release|Win32'">false</RuntimeTypeInfo>
+      <RuntimeTypeInfo Condition="'$(Configuration)|$(Platform)'=='Release|x64'">false</RuntimeTypeInfo>
+    </ClCompile>
+    <Link>
+      <EnableCOMDATFolding>true</EnableCOMDATFolding>
+      <OptimizeReferences>true</OptimizeReferences>
+    </Link>
+  </ItemDefinitionGroup>
+  <ItemDefinitionGroup Condition="'$(Configuration)'=='ReleaseStatic'">
+    <ClCompile>
+      <PreprocessorDefinitions>NDEBUG;%(PreprocessorDefinitions)</PreprocessorDefinitions>
+      <RuntimeLibrary Condition="'$(Configuration)|$(Platform)'=='ReleaseStatic|ARM'">MultiThreaded</RuntimeLibrary>
+      <RuntimeLibrary Condition="'$(Configuration)|$(Platform)'=='ReleaseStatic|ARM64'">MultiThreaded</RuntimeLibrary>
+      <RuntimeLibrary Condition="'$(Configuration)|$(Platform)'=='ReleaseStatic|Win32'">MultiThreaded</RuntimeLibrary>
+      <RuntimeLibrary Condition="'$(Configuration)|$(Platform)'=='ReleaseStatic|x64'">MultiThreaded</RuntimeLibrary>
+      <RuntimeTypeInfo Condition="'$(Configuration)|$(Platform)'=='ReleaseStatic|ARM'">false</RuntimeTypeInfo>
+      <RuntimeTypeInfo Condition="'$(Configuration)|$(Platform)'=='ReleaseStatic|ARM64'">false</RuntimeTypeInfo>
+      <RuntimeTypeInfo Condition="'$(Configuration)|$(Platform)'=='ReleaseStatic|Win32'">false</RuntimeTypeInfo>
+      <RuntimeTypeInfo Condition="'$(Configuration)|$(Platform)'=='ReleaseStatic|x64'">false</RuntimeTypeInfo>
+    </ClCompile>
+    <Link>
+      <EnableCOMDATFolding>true</EnableCOMDATFolding>
+      <OptimizeReferences>true</OptimizeReferences>
+    </Link>
+  </ItemDefinitionGroup>
+  <ItemDefinitionGroup Condition="'$(UseProdCLSIDs)'=='true'">
+    <ClCompile>
+      <PreprocessorDefinitions>USE_PROD_CLSIDS;%(PreprocessorDefinitions)</PreprocessorDefinitions>
+    </ClCompile>
+  </ItemDefinitionGroup>
+  <ItemGroup>
+    <ClInclude Include="AddPackageCatalogOptions.h" />
+    <ClInclude Include="AddPackageCatalogResult.h" />
+    <ClInclude Include="AuthenticationArguments.h" />
+    <ClInclude Include="AuthenticationInfo.h" />
+    <ClInclude Include="CatalogPackage.h" />
+    <ClInclude Include="CheckInstalledStatusResult.h" />
+    <ClInclude Include="ConnectResult.h" />
+    <ClInclude Include="Converters.h" />
+    <ClInclude Include="CreateCompositePackageCatalogOptions.h" />
+    <ClInclude Include="Documentation.h" />
+    <ClInclude Include="DownloadOptions.h" />
+    <ClInclude Include="DownloadResult.h" />
+    <ClInclude Include="FindPackagesOptions.h" />
+    <ClInclude Include="FindPackagesResult.h" />
+    <ClInclude Include="Helpers.h" />
+    <ClInclude Include="Icon.h" />
+    <ClInclude Include="InstalledStatus.h" />
+    <ClInclude Include="InstallOptions.h" />
+    <ClInclude Include="InstallResult.h" />
+    <ClInclude Include="MatchResult.h" />
+    <ClInclude Include="MicrosoftEntraIdAuthenticationInfo.h" />
+    <ClInclude Include="PackageAgreement.h" />
+    <ClInclude Include="PackageCatalog.h" />
+    <ClInclude Include="PackageCatalogInfo.h" />
+    <ClInclude Include="PackageCatalogReference.h" />
+    <ClInclude Include="PackageInstallerInfo.h" />
+    <ClInclude Include="PackageInstallerInstalledStatus.h" />
+    <ClInclude Include="CatalogPackageMetadata.h" />
+    <ClInclude Include="PackageManager.h" />
+    <ClInclude Include="PackageManagerSettings.h" />
+    <ClInclude Include="PackageMatchFilter.h" />
+    <ClInclude Include="PackageVersionId.h" />
+    <ClInclude Include="PackageVersionInfo.h" />
+    <ClInclude Include="pch.h" />
+    <ClInclude Include="Public\CoCreatableMicrosoftManagementDeploymentClass.h" />
+    <ClInclude Include="Public\ComClsids.h" />
+    <ClInclude Include="RepairOptions.h" />
+    <ClInclude Include="RepairResult.h" />
+    <ClInclude Include="RemovePackageCatalogResult.h" />
+    <ClInclude Include="SourceAgreement.h" />
+    <ClInclude Include="UninstallOptions.h" />
+    <ClInclude Include="UninstallResult.h" />
+    <ClInclude Include="UpdatePackageCatalogResult.h" />
+  </ItemGroup>
+  <ItemGroup>
+    <ClCompile Include="AddPackageCatalogOptions.cpp" />
+    <ClCompile Include="AddPackageCatalogResult.cpp" />
+    <ClCompile Include="AuthenticationArguments.cpp" />
+    <ClCompile Include="AuthenticationInfo.cpp" />
+    <ClCompile Include="CatalogPackage.cpp" />
+    <ClCompile Include="CheckInstalledStatusResult.cpp" />
+    <ClCompile Include="ComClsids.cpp" />
+    <ClCompile Include="ConnectResult.cpp" />
+    <ClCompile Include="Converters.cpp" />
+    <ClCompile Include="CreateCompositePackageCatalogOptions.cpp" />
+    <ClCompile Include="Documentation.cpp" />
+    <ClCompile Include="DownloadOptions.cpp" />
+    <ClCompile Include="DownloadResult.cpp" />
+    <ClCompile Include="FindPackagesOptions.cpp" />
+    <ClCompile Include="FindPackagesResult.cpp" />
+    <ClCompile Include="Helpers.cpp" />
+    <ClCompile Include="Icon.cpp" />
+    <ClCompile Include="InstalledStatus.cpp" />
+    <ClCompile Include="InstallOptions.cpp" />
+    <ClCompile Include="InstallResult.cpp" />
+    <ClCompile Include="MatchResult.cpp" />
+    <ClCompile Include="MicrosoftEntraIdAuthenticationInfo.cpp" />
+    <ClCompile Include="PackageAgreement.cpp" />
+    <ClCompile Include="PackageCatalog.cpp" />
+    <ClCompile Include="PackageCatalogInfo.cpp" />
+    <ClCompile Include="PackageCatalogReference.cpp" />
+    <ClCompile Include="PackageInstallerInfo.cpp" />
+    <ClCompile Include="PackageInstallerInstalledStatus.cpp" />
+    <ClCompile Include="CatalogPackageMetadata.cpp" />
+    <ClCompile Include="PackageManager.cpp" />
+    <ClCompile Include="PackageManagerSettings.cpp" />
+    <ClCompile Include="PackageMatchFilter.cpp" />
+    <ClCompile Include="PackageVersionId.cpp" />
+    <ClCompile Include="PackageVersionInfo.cpp" />
+    <ClCompile Include="pch.cpp">
+      <PrecompiledHeader>Create</PrecompiledHeader>
+    </ClCompile>
+    <ClCompile Include="RepairOptions.cpp" />
+    <ClCompile Include="RepairResult.cpp" />
+    <ClCompile Include="RemovePackageCatalogResult.cpp" />
+    <ClCompile Include="SourceAgreement.cpp" />
+    <ClCompile Include="$(GeneratedFilesDir)module.g.cpp" />
+    <ClCompile Include="UninstallOptions.cpp" />
+    <ClCompile Include="UninstallResult.cpp" />
+    <ClCompile Include="UpdatePackageCatalogResult.cpp" />
+  </ItemGroup>
+  <ItemGroup>
+    <None Include="Microsoft_Management_Deployment.def" />
+  </ItemGroup>
+  <ItemGroup>
+    <None Include="packages.config" />
+    <None Include="PropertySheet.props" />
+  </ItemGroup>
+  <ItemGroup>
+    <Midl Include="PackageManager.idl" />
+  </ItemGroup>
+  <Import Project="$(VCTargetsPath)\Microsoft.Cpp.targets" />
+  <ImportGroup Label="ExtensionTargets">
+    <Import Project="$(SolutionDir)\packages\Microsoft.Windows.CppWinRT.2.0.230706.1\build\native\Microsoft.Windows.CppWinRT.targets" Condition="Exists('$(SolutionDir)\packages\Microsoft.Windows.CppWinRT.2.0.230706.1\build\native\Microsoft.Windows.CppWinRT.targets')" />
+    <Import Project="$(SolutionDir)\packages\Microsoft.Windows.ImplementationLibrary.1.0.231028.1\build\native\Microsoft.Windows.ImplementationLibrary.targets" Condition="Exists('$(SolutionDir)\packages\Microsoft.Windows.ImplementationLibrary.1.0.231028.1\build\native\Microsoft.Windows.ImplementationLibrary.targets')" />
+  </ImportGroup>
+  <Target Name="EnsureNuGetPackageBuildImports" BeforeTargets="PrepareForBuild">
+    <PropertyGroup>
+      <ErrorText>This project references NuGet package(s) that are missing on this computer. Use NuGet Package Restore to download them.  For more information, see http://go.microsoft.com/fwlink/?LinkID=322105. The missing file is {0}.</ErrorText>
+    </PropertyGroup>
+    <Error Condition="!Exists('$(SolutionDir)\packages\Microsoft.Windows.CppWinRT.2.0.230706.1\build\native\Microsoft.Windows.CppWinRT.props')" Text="$([System.String]::Format('$(ErrorText)', '$(SolutionDir)\packages\Microsoft.Windows.CppWinRT.2.0.230706.1\build\native\Microsoft.Windows.CppWinRT.props'))" />
+    <Error Condition="!Exists('$(SolutionDir)\packages\Microsoft.Windows.CppWinRT.2.0.230706.1\build\native\Microsoft.Windows.CppWinRT.targets')" Text="$([System.String]::Format('$(ErrorText)', '$(SolutionDir)\packages\Microsoft.Windows.CppWinRT.2.0.230706.1\build\native\Microsoft.Windows.CppWinRT.targets'))" />
+    <Error Condition="!Exists('$(SolutionDir)\packages\Microsoft.Windows.ImplementationLibrary.1.0.231028.1\build\native\Microsoft.Windows.ImplementationLibrary.targets')" Text="$([System.String]::Format('$(ErrorText)', '$(SolutionDir)\packages\Microsoft.Windows.ImplementationLibrary.1.0.231028.1\build\native\Microsoft.Windows.ImplementationLibrary.targets'))" />
+  </Target>
 </Project>