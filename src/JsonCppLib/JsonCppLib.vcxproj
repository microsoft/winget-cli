<<<<<<< HEAD
<?xml version="1.0" encoding="utf-8"?>
<Project DefaultTargets="Build" xmlns="http://schemas.microsoft.com/developer/msbuild/2003">
  <ItemGroup Label="ProjectConfigurations">
    <ProjectConfiguration Include="Debug|ARM">
      <Configuration>Debug</Configuration>
      <Platform>ARM</Platform>
    </ProjectConfiguration>
    <ProjectConfiguration Include="Debug|ARM64">
      <Configuration>Debug</Configuration>
      <Platform>ARM64</Platform>
    </ProjectConfiguration>
    <ProjectConfiguration Include="Debug|Win32">
      <Configuration>Debug</Configuration>
      <Platform>Win32</Platform>
    </ProjectConfiguration>
    <ProjectConfiguration Include="Release|ARM">
      <Configuration>Release</Configuration>
      <Platform>ARM</Platform>
    </ProjectConfiguration>
    <ProjectConfiguration Include="Release|ARM64">
      <Configuration>Release</Configuration>
      <Platform>ARM64</Platform>
    </ProjectConfiguration>
    <ProjectConfiguration Include="Release|Win32">
      <Configuration>Release</Configuration>
      <Platform>Win32</Platform>
    </ProjectConfiguration>
    <ProjectConfiguration Include="Debug|x64">
      <Configuration>Debug</Configuration>
      <Platform>x64</Platform>
    </ProjectConfiguration>
    <ProjectConfiguration Include="Release|x64">
      <Configuration>Release</Configuration>
      <Platform>x64</Platform>
    </ProjectConfiguration>
  </ItemGroup>
  <PropertyGroup Label="Globals">
    <VCProjectVersion>16.0</VCProjectVersion>
    <ProjectGuid>{82B39FDA-E86B-4713-A873-9D56DE00247A}</ProjectGuid>
    <Keyword>Win32Proj</Keyword>
    <WindowsTargetPlatformVersion>10.0.19041.0</WindowsTargetPlatformVersion>
  </PropertyGroup>
  <Import Project="$(VCTargetsPath)\Microsoft.Cpp.Default.props" />
  <PropertyGroup Condition="'$(Configuration)|$(Platform)'=='Debug|Win32'" Label="Configuration">
    <ConfigurationType>StaticLibrary</ConfigurationType>
    <UseDebugLibraries>true</UseDebugLibraries>
    <PlatformToolset>v142</PlatformToolset>
  </PropertyGroup>
  <PropertyGroup Condition="'$(Configuration)|$(Platform)'=='Release|Win32'" Label="Configuration">
    <ConfigurationType>StaticLibrary</ConfigurationType>
    <UseDebugLibraries>false</UseDebugLibraries>
    <PlatformToolset>v142</PlatformToolset>
  </PropertyGroup>
  <PropertyGroup Condition="'$(Configuration)|$(Platform)'=='Debug|x64'" Label="Configuration">
    <ConfigurationType>StaticLibrary</ConfigurationType>
    <UseDebugLibraries>true</UseDebugLibraries>
    <PlatformToolset>v142</PlatformToolset>
  </PropertyGroup>
  <PropertyGroup Condition="'$(Configuration)|$(Platform)'=='Debug|ARM'" Label="Configuration">
    <ConfigurationType>StaticLibrary</ConfigurationType>
    <UseDebugLibraries>true</UseDebugLibraries>
    <PlatformToolset>v142</PlatformToolset>
  </PropertyGroup>
  <PropertyGroup Condition="'$(Configuration)|$(Platform)'=='Debug|ARM64'" Label="Configuration">
    <ConfigurationType>StaticLibrary</ConfigurationType>
    <UseDebugLibraries>true</UseDebugLibraries>
    <PlatformToolset>v142</PlatformToolset>
  </PropertyGroup>
  <PropertyGroup Condition="'$(Configuration)|$(Platform)'=='Release|x64'" Label="Configuration">
    <ConfigurationType>StaticLibrary</ConfigurationType>
    <UseDebugLibraries>false</UseDebugLibraries>
    <PlatformToolset>v142</PlatformToolset>
  </PropertyGroup>
  <PropertyGroup Condition="'$(Configuration)|$(Platform)'=='Release|ARM'" Label="Configuration">
    <ConfigurationType>StaticLibrary</ConfigurationType>
    <UseDebugLibraries>false</UseDebugLibraries>
    <PlatformToolset>v142</PlatformToolset>
  </PropertyGroup>
  <PropertyGroup Condition="'$(Configuration)|$(Platform)'=='Release|ARM64'" Label="Configuration">
    <ConfigurationType>StaticLibrary</ConfigurationType>
    <UseDebugLibraries>false</UseDebugLibraries>
    <PlatformToolset>v142</PlatformToolset>
  </PropertyGroup>
  <Import Project="$(VCTargetsPath)\Microsoft.Cpp.props" />
  <ImportGroup Label="ExtensionSettings">
  </ImportGroup>
  <ImportGroup Label="Shared">
  </ImportGroup>
  <ImportGroup Label="PropertySheets" Condition="'$(Configuration)|$(Platform)'=='Debug|Win32'">
    <Import Project="$(UserRootDir)\Microsoft.Cpp.$(Platform).user.props" Condition="exists('$(UserRootDir)\Microsoft.Cpp.$(Platform).user.props')" Label="LocalAppDataPlatform" />
  </ImportGroup>
  <ImportGroup Label="PropertySheets" Condition="'$(Configuration)|$(Platform)'=='Release|Win32'">
    <Import Project="$(UserRootDir)\Microsoft.Cpp.$(Platform).user.props" Condition="exists('$(UserRootDir)\Microsoft.Cpp.$(Platform).user.props')" Label="LocalAppDataPlatform" />
  </ImportGroup>
  <ImportGroup Label="PropertySheets" Condition="'$(Configuration)|$(Platform)'=='Debug|x64'">
    <Import Project="$(UserRootDir)\Microsoft.Cpp.$(Platform).user.props" Condition="exists('$(UserRootDir)\Microsoft.Cpp.$(Platform).user.props')" Label="LocalAppDataPlatform" />
  </ImportGroup>
  <ImportGroup Condition="'$(Configuration)|$(Platform)'=='Debug|ARM'" Label="PropertySheets">
    <Import Project="$(UserRootDir)\Microsoft.Cpp.$(Platform).user.props" Condition="exists('$(UserRootDir)\Microsoft.Cpp.$(Platform).user.props')" Label="LocalAppDataPlatform" />
  </ImportGroup>
  <ImportGroup Condition="'$(Configuration)|$(Platform)'=='Debug|ARM64'" Label="PropertySheets">
    <Import Project="$(UserRootDir)\Microsoft.Cpp.$(Platform).user.props" Condition="exists('$(UserRootDir)\Microsoft.Cpp.$(Platform).user.props')" Label="LocalAppDataPlatform" />
  </ImportGroup>
  <ImportGroup Label="PropertySheets" Condition="'$(Configuration)|$(Platform)'=='Release|x64'">
    <Import Project="$(UserRootDir)\Microsoft.Cpp.$(Platform).user.props" Condition="exists('$(UserRootDir)\Microsoft.Cpp.$(Platform).user.props')" Label="LocalAppDataPlatform" />
  </ImportGroup>
  <ImportGroup Condition="'$(Configuration)|$(Platform)'=='Release|ARM'" Label="PropertySheets">
    <Import Project="$(UserRootDir)\Microsoft.Cpp.$(Platform).user.props" Condition="exists('$(UserRootDir)\Microsoft.Cpp.$(Platform).user.props')" Label="LocalAppDataPlatform" />
  </ImportGroup>
  <ImportGroup Condition="'$(Configuration)|$(Platform)'=='Release|ARM64'" Label="PropertySheets">
    <Import Project="$(UserRootDir)\Microsoft.Cpp.$(Platform).user.props" Condition="exists('$(UserRootDir)\Microsoft.Cpp.$(Platform).user.props')" Label="LocalAppDataPlatform" />
  </ImportGroup>
  <PropertyGroup Label="UserMacros" />
  <PropertyGroup Condition="'$(Configuration)|$(Platform)'=='Debug|Win32'">
    <LinkIncremental>true</LinkIncremental>
    <OutDir>$(SolutionDir)x86\$(Configuration)\$(ProjectName)\</OutDir>
  </PropertyGroup>
  <PropertyGroup Condition="'$(Configuration)|$(Platform)'=='Release|Win32'">
    <LinkIncremental>true</LinkIncremental>
    <OutDir>$(SolutionDir)x86\$(Configuration)\$(ProjectName)\</OutDir>
  </PropertyGroup>
  <PropertyGroup Condition="'$(Configuration)|$(Platform)'=='Release|x64'">
    <OutDir>$(SolutionDir)$(Platform)\$(Configuration)\$(ProjectName)\</OutDir>
  </PropertyGroup>
  <PropertyGroup Condition="'$(Configuration)|$(Platform)'=='Release|ARM'">
    <OutDir>$(SolutionDir)$(Platform)\$(Configuration)\$(ProjectName)\</OutDir>
  </PropertyGroup>
  <PropertyGroup Condition="'$(Configuration)|$(Platform)'=='Release|ARM64'">
    <OutDir>$(SolutionDir)$(Platform)\$(Configuration)\$(ProjectName)\</OutDir>
  </PropertyGroup>
  <PropertyGroup Condition="'$(Configuration)|$(Platform)'=='Debug|ARM'">
    <OutDir>$(SolutionDir)$(Platform)\$(Configuration)\$(ProjectName)\</OutDir>
  </PropertyGroup>
  <PropertyGroup Condition="'$(Configuration)|$(Platform)'=='Debug|ARM64'">
    <OutDir>$(SolutionDir)$(Platform)\$(Configuration)\$(ProjectName)\</OutDir>
  </PropertyGroup>
  <PropertyGroup Condition="'$(Configuration)|$(Platform)'=='Debug|x64'">
    <OutDir>$(SolutionDir)$(Platform)\$(Configuration)\$(ProjectName)\</OutDir>
  </PropertyGroup>
  <ItemDefinitionGroup Condition="'$(Configuration)|$(Platform)'=='Debug|Win32'">
    <ClCompile>
      <PreprocessorDefinitions>WIN32;_DEBUG;_LIB;%(PreprocessorDefinitions)</PreprocessorDefinitions>
      <RuntimeLibrary>MultiThreadedDebugDLL</RuntimeLibrary>
      <WarningLevel>Level3</WarningLevel>
      <DebugInformationFormat>ProgramDatabase</DebugInformationFormat>
      <Optimization>Disabled</Optimization>
      <LanguageStandard>stdcpp17</LanguageStandard>
      <AdditionalIncludeDirectories>json</AdditionalIncludeDirectories>
    </ClCompile>
    <Link>
      <TargetMachine>MachineX86</TargetMachine>
      <GenerateDebugInformation>true</GenerateDebugInformation>
      <SubSystem>Windows</SubSystem>
    </Link>
  </ItemDefinitionGroup>
  <ItemDefinitionGroup Condition="'$(Configuration)|$(Platform)'=='Release|Win32'">
    <ClCompile>
      <PreprocessorDefinitions>WIN32;NDEBUG;_LIB;%(PreprocessorDefinitions)</PreprocessorDefinitions>
      <RuntimeLibrary>MultiThreadedDLL</RuntimeLibrary>
      <WarningLevel>Level3</WarningLevel>
      <DebugInformationFormat>ProgramDatabase</DebugInformationFormat>
      <LanguageStandard>stdcpp17</LanguageStandard>
      <AdditionalIncludeDirectories>json</AdditionalIncludeDirectories>
    </ClCompile>
    <Link>
      <TargetMachine>MachineX86</TargetMachine>
      <GenerateDebugInformation>true</GenerateDebugInformation>
      <SubSystem>Windows</SubSystem>
      <EnableCOMDATFolding>true</EnableCOMDATFolding>
      <OptimizeReferences>true</OptimizeReferences>
    </Link>
  </ItemDefinitionGroup>
  <ItemDefinitionGroup Condition="'$(Configuration)|$(Platform)'=='Release|x64'">
    <ClCompile>
      <LanguageStandard>stdcpp17</LanguageStandard>
      <AdditionalIncludeDirectories>json</AdditionalIncludeDirectories>
    </ClCompile>
  </ItemDefinitionGroup>
  <ItemDefinitionGroup Condition="'$(Configuration)|$(Platform)'=='Release|ARM'">
    <ClCompile>
      <LanguageStandard>stdcpp17</LanguageStandard>
      <AdditionalIncludeDirectories>json</AdditionalIncludeDirectories>
    </ClCompile>
  </ItemDefinitionGroup>
  <ItemDefinitionGroup Condition="'$(Configuration)|$(Platform)'=='Release|ARM64'">
    <ClCompile>
      <LanguageStandard>stdcpp17</LanguageStandard>
      <AdditionalIncludeDirectories>json</AdditionalIncludeDirectories>
    </ClCompile>
  </ItemDefinitionGroup>
  <ItemDefinitionGroup Condition="'$(Configuration)|$(Platform)'=='Debug|ARM'">
    <ClCompile>
      <LanguageStandard>stdcpp17</LanguageStandard>
      <AdditionalIncludeDirectories>json</AdditionalIncludeDirectories>
    </ClCompile>
  </ItemDefinitionGroup>
  <ItemDefinitionGroup Condition="'$(Configuration)|$(Platform)'=='Debug|ARM64'">
    <ClCompile>
      <LanguageStandard>stdcpp17</LanguageStandard>
      <AdditionalIncludeDirectories>json</AdditionalIncludeDirectories>
    </ClCompile>
  </ItemDefinitionGroup>
  <ItemDefinitionGroup Condition="'$(Configuration)|$(Platform)'=='Debug|x64'">
    <ClCompile>
      <LanguageStandard>stdcpp17</LanguageStandard>
      <AdditionalIncludeDirectories>json</AdditionalIncludeDirectories>
    </ClCompile>
  </ItemDefinitionGroup>
  <ItemGroup>
    <ClCompile Include="jsoncpp.cpp" />
  </ItemGroup>
  <ItemGroup>
    <ClInclude Include="json\json-forwards.h" />
    <ClInclude Include="json\json.h" />
  </ItemGroup>
  <Import Project="$(VCTargetsPath)\Microsoft.Cpp.targets" />
  <ImportGroup Label="ExtensionTargets">
  </ImportGroup>
=======
<?xml version="1.0" encoding="utf-8"?>
<Project DefaultTargets="Build" xmlns="http://schemas.microsoft.com/developer/msbuild/2003">
  <ItemGroup Label="ProjectConfigurations">
    <ProjectConfiguration Include="Debug|ARM">
      <Configuration>Debug</Configuration>
      <Platform>ARM</Platform>
    </ProjectConfiguration>
    <ProjectConfiguration Include="Debug|ARM64">
      <Configuration>Debug</Configuration>
      <Platform>ARM64</Platform>
    </ProjectConfiguration>
    <ProjectConfiguration Include="Debug|Win32">
      <Configuration>Debug</Configuration>
      <Platform>Win32</Platform>
    </ProjectConfiguration>
    <ProjectConfiguration Include="Release|ARM">
      <Configuration>Release</Configuration>
      <Platform>ARM</Platform>
    </ProjectConfiguration>
    <ProjectConfiguration Include="Release|ARM64">
      <Configuration>Release</Configuration>
      <Platform>ARM64</Platform>
    </ProjectConfiguration>
    <ProjectConfiguration Include="Release|Win32">
      <Configuration>Release</Configuration>
      <Platform>Win32</Platform>
    </ProjectConfiguration>
    <ProjectConfiguration Include="Debug|x64">
      <Configuration>Debug</Configuration>
      <Platform>x64</Platform>
    </ProjectConfiguration>
    <ProjectConfiguration Include="Release|x64">
      <Configuration>Release</Configuration>
      <Platform>x64</Platform>
    </ProjectConfiguration>
  </ItemGroup>
  <PropertyGroup Label="Globals">
    <VCProjectVersion>16.0</VCProjectVersion>
    <ProjectGuid>{82B39FDA-E86B-4713-A873-9D56DE00247A}</ProjectGuid>
    <Keyword>Win32Proj</Keyword>
    <WindowsTargetPlatformVersion>10.0</WindowsTargetPlatformVersion>
  </PropertyGroup>
  <Import Project="$(VCTargetsPath)\Microsoft.Cpp.Default.props" />
  <PropertyGroup Condition="'$(Configuration)|$(Platform)'=='Debug|Win32'" Label="Configuration">
    <ConfigurationType>StaticLibrary</ConfigurationType>
    <UseDebugLibraries>true</UseDebugLibraries>
    <PlatformToolset>v142</PlatformToolset>
  </PropertyGroup>
  <PropertyGroup Condition="'$(Configuration)|$(Platform)'=='Release|Win32'" Label="Configuration">
    <ConfigurationType>StaticLibrary</ConfigurationType>
    <UseDebugLibraries>false</UseDebugLibraries>
    <PlatformToolset>v142</PlatformToolset>
  </PropertyGroup>
  <PropertyGroup Condition="'$(Configuration)|$(Platform)'=='Debug|x64'" Label="Configuration">
    <ConfigurationType>StaticLibrary</ConfigurationType>
    <UseDebugLibraries>true</UseDebugLibraries>
    <PlatformToolset>v142</PlatformToolset>
  </PropertyGroup>
  <PropertyGroup Condition="'$(Configuration)|$(Platform)'=='Debug|ARM'" Label="Configuration">
    <ConfigurationType>StaticLibrary</ConfigurationType>
    <UseDebugLibraries>true</UseDebugLibraries>
    <PlatformToolset>v142</PlatformToolset>
  </PropertyGroup>
  <PropertyGroup Condition="'$(Configuration)|$(Platform)'=='Debug|ARM64'" Label="Configuration">
    <ConfigurationType>StaticLibrary</ConfigurationType>
    <UseDebugLibraries>true</UseDebugLibraries>
    <PlatformToolset>v142</PlatformToolset>
  </PropertyGroup>
  <PropertyGroup Condition="'$(Configuration)|$(Platform)'=='Release|x64'" Label="Configuration">
    <ConfigurationType>StaticLibrary</ConfigurationType>
    <UseDebugLibraries>false</UseDebugLibraries>
    <PlatformToolset>v142</PlatformToolset>
  </PropertyGroup>
  <PropertyGroup Condition="'$(Configuration)|$(Platform)'=='Release|ARM'" Label="Configuration">
    <ConfigurationType>StaticLibrary</ConfigurationType>
    <UseDebugLibraries>false</UseDebugLibraries>
    <PlatformToolset>v142</PlatformToolset>
  </PropertyGroup>
  <PropertyGroup Condition="'$(Configuration)|$(Platform)'=='Release|ARM64'" Label="Configuration">
    <ConfigurationType>StaticLibrary</ConfigurationType>
    <UseDebugLibraries>false</UseDebugLibraries>
    <PlatformToolset>v142</PlatformToolset>
  </PropertyGroup>
  <Import Project="$(VCTargetsPath)\Microsoft.Cpp.props" />
  <ImportGroup Label="ExtensionSettings">
  </ImportGroup>
  <ImportGroup Label="Shared">
  </ImportGroup>
  <ImportGroup Label="PropertySheets" Condition="'$(Configuration)|$(Platform)'=='Debug|Win32'">
    <Import Project="$(UserRootDir)\Microsoft.Cpp.$(Platform).user.props" Condition="exists('$(UserRootDir)\Microsoft.Cpp.$(Platform).user.props')" Label="LocalAppDataPlatform" />
  </ImportGroup>
  <ImportGroup Label="PropertySheets" Condition="'$(Configuration)|$(Platform)'=='Release|Win32'">
    <Import Project="$(UserRootDir)\Microsoft.Cpp.$(Platform).user.props" Condition="exists('$(UserRootDir)\Microsoft.Cpp.$(Platform).user.props')" Label="LocalAppDataPlatform" />
  </ImportGroup>
  <ImportGroup Label="PropertySheets" Condition="'$(Configuration)|$(Platform)'=='Debug|x64'">
    <Import Project="$(UserRootDir)\Microsoft.Cpp.$(Platform).user.props" Condition="exists('$(UserRootDir)\Microsoft.Cpp.$(Platform).user.props')" Label="LocalAppDataPlatform" />
  </ImportGroup>
  <ImportGroup Condition="'$(Configuration)|$(Platform)'=='Debug|ARM'" Label="PropertySheets">
    <Import Project="$(UserRootDir)\Microsoft.Cpp.$(Platform).user.props" Condition="exists('$(UserRootDir)\Microsoft.Cpp.$(Platform).user.props')" Label="LocalAppDataPlatform" />
  </ImportGroup>
  <ImportGroup Condition="'$(Configuration)|$(Platform)'=='Debug|ARM64'" Label="PropertySheets">
    <Import Project="$(UserRootDir)\Microsoft.Cpp.$(Platform).user.props" Condition="exists('$(UserRootDir)\Microsoft.Cpp.$(Platform).user.props')" Label="LocalAppDataPlatform" />
  </ImportGroup>
  <ImportGroup Label="PropertySheets" Condition="'$(Configuration)|$(Platform)'=='Release|x64'">
    <Import Project="$(UserRootDir)\Microsoft.Cpp.$(Platform).user.props" Condition="exists('$(UserRootDir)\Microsoft.Cpp.$(Platform).user.props')" Label="LocalAppDataPlatform" />
  </ImportGroup>
  <ImportGroup Condition="'$(Configuration)|$(Platform)'=='Release|ARM'" Label="PropertySheets">
    <Import Project="$(UserRootDir)\Microsoft.Cpp.$(Platform).user.props" Condition="exists('$(UserRootDir)\Microsoft.Cpp.$(Platform).user.props')" Label="LocalAppDataPlatform" />
  </ImportGroup>
  <ImportGroup Condition="'$(Configuration)|$(Platform)'=='Release|ARM64'" Label="PropertySheets">
    <Import Project="$(UserRootDir)\Microsoft.Cpp.$(Platform).user.props" Condition="exists('$(UserRootDir)\Microsoft.Cpp.$(Platform).user.props')" Label="LocalAppDataPlatform" />
  </ImportGroup>
  <PropertyGroup Label="UserMacros" />
  <PropertyGroup Condition="'$(Configuration)|$(Platform)'=='Debug|Win32'">
    <LinkIncremental>true</LinkIncremental>
    <OutDir>$(SolutionDir)x86\$(Configuration)\$(ProjectName)\</OutDir>
  </PropertyGroup>
  <PropertyGroup Condition="'$(Configuration)|$(Platform)'=='Release|Win32'">
    <LinkIncremental>true</LinkIncremental>
    <OutDir>$(SolutionDir)x86\$(Configuration)\$(ProjectName)\</OutDir>
  </PropertyGroup>
  <PropertyGroup Condition="'$(Configuration)|$(Platform)'=='Release|x64'">
    <OutDir>$(SolutionDir)$(Platform)\$(Configuration)\$(ProjectName)\</OutDir>
  </PropertyGroup>
  <PropertyGroup Condition="'$(Configuration)|$(Platform)'=='Release|ARM'">
    <OutDir>$(SolutionDir)$(Platform)\$(Configuration)\$(ProjectName)\</OutDir>
  </PropertyGroup>
  <PropertyGroup Condition="'$(Configuration)|$(Platform)'=='Release|ARM64'">
    <OutDir>$(SolutionDir)$(Platform)\$(Configuration)\$(ProjectName)\</OutDir>
  </PropertyGroup>
  <PropertyGroup Condition="'$(Configuration)|$(Platform)'=='Debug|ARM'">
    <OutDir>$(SolutionDir)$(Platform)\$(Configuration)\$(ProjectName)\</OutDir>
  </PropertyGroup>
  <PropertyGroup Condition="'$(Configuration)|$(Platform)'=='Debug|ARM64'">
    <OutDir>$(SolutionDir)$(Platform)\$(Configuration)\$(ProjectName)\</OutDir>
  </PropertyGroup>
  <PropertyGroup Condition="'$(Configuration)|$(Platform)'=='Debug|x64'">
    <OutDir>$(SolutionDir)$(Platform)\$(Configuration)\$(ProjectName)\</OutDir>
  </PropertyGroup>
  <ItemDefinitionGroup Condition="'$(Configuration)|$(Platform)'=='Debug|Win32'">
    <ClCompile>
      <PreprocessorDefinitions>WIN32;_DEBUG;_LIB;%(PreprocessorDefinitions)</PreprocessorDefinitions>
      <RuntimeLibrary>MultiThreadedDebugDLL</RuntimeLibrary>
      <WarningLevel>Level3</WarningLevel>
      <DebugInformationFormat>ProgramDatabase</DebugInformationFormat>
      <Optimization>Disabled</Optimization>
      <LanguageStandard>stdcpp17</LanguageStandard>
      <AdditionalIncludeDirectories>json</AdditionalIncludeDirectories>
    </ClCompile>
    <Link>
      <TargetMachine>MachineX86</TargetMachine>
      <GenerateDebugInformation>true</GenerateDebugInformation>
      <SubSystem>Windows</SubSystem>
    </Link>
  </ItemDefinitionGroup>
  <ItemDefinitionGroup Condition="'$(Configuration)|$(Platform)'=='Release|Win32'">
    <ClCompile>
      <PreprocessorDefinitions>WIN32;NDEBUG;_LIB;%(PreprocessorDefinitions)</PreprocessorDefinitions>
      <RuntimeLibrary>MultiThreadedDLL</RuntimeLibrary>
      <WarningLevel>Level3</WarningLevel>
      <DebugInformationFormat>ProgramDatabase</DebugInformationFormat>
      <LanguageStandard>stdcpp17</LanguageStandard>
      <AdditionalIncludeDirectories>json</AdditionalIncludeDirectories>
    </ClCompile>
    <Link>
      <TargetMachine>MachineX86</TargetMachine>
      <GenerateDebugInformation>true</GenerateDebugInformation>
      <SubSystem>Windows</SubSystem>
      <EnableCOMDATFolding>true</EnableCOMDATFolding>
      <OptimizeReferences>true</OptimizeReferences>
    </Link>
  </ItemDefinitionGroup>
  <ItemDefinitionGroup Condition="'$(Configuration)|$(Platform)'=='Release|x64'">
    <ClCompile>
      <LanguageStandard>stdcpp17</LanguageStandard>
      <AdditionalIncludeDirectories>json</AdditionalIncludeDirectories>
      <WarningLevel>Level3</WarningLevel>
    </ClCompile>
  </ItemDefinitionGroup>
  <ItemDefinitionGroup Condition="'$(Configuration)|$(Platform)'=='Release|ARM'">
    <ClCompile>
      <LanguageStandard>stdcpp17</LanguageStandard>
      <AdditionalIncludeDirectories>json</AdditionalIncludeDirectories>
      <WarningLevel>Level3</WarningLevel>
    </ClCompile>
  </ItemDefinitionGroup>
  <ItemDefinitionGroup Condition="'$(Configuration)|$(Platform)'=='Release|ARM64'">
    <ClCompile>
      <LanguageStandard>stdcpp17</LanguageStandard>
      <AdditionalIncludeDirectories>json</AdditionalIncludeDirectories>
      <WarningLevel>Level3</WarningLevel>
    </ClCompile>
  </ItemDefinitionGroup>
  <ItemDefinitionGroup Condition="'$(Configuration)|$(Platform)'=='Debug|ARM'">
    <ClCompile>
      <LanguageStandard>stdcpp17</LanguageStandard>
      <AdditionalIncludeDirectories>json</AdditionalIncludeDirectories>
      <WarningLevel>Level3</WarningLevel>
    </ClCompile>
  </ItemDefinitionGroup>
  <ItemDefinitionGroup Condition="'$(Configuration)|$(Platform)'=='Debug|ARM64'">
    <ClCompile>
      <LanguageStandard>stdcpp17</LanguageStandard>
      <AdditionalIncludeDirectories>json</AdditionalIncludeDirectories>
      <WarningLevel>Level3</WarningLevel>
    </ClCompile>
  </ItemDefinitionGroup>
  <ItemDefinitionGroup Condition="'$(Configuration)|$(Platform)'=='Debug|x64'">
    <ClCompile>
      <LanguageStandard>stdcpp17</LanguageStandard>
      <AdditionalIncludeDirectories>json</AdditionalIncludeDirectories>
      <WarningLevel>Level3</WarningLevel>
    </ClCompile>
  </ItemDefinitionGroup>
  <ItemGroup>
    <ClCompile Include="jsoncpp.cpp" />
  </ItemGroup>
  <ItemGroup>
    <ClInclude Include="json\json-forwards.h" />
    <ClInclude Include="json\json.h" />
  </ItemGroup>
  <Import Project="$(VCTargetsPath)\Microsoft.Cpp.targets" />
  <ImportGroup Label="ExtensionTargets">
  </ImportGroup>
>>>>>>> b79bf102
</Project><|MERGE_RESOLUTION|>--- conflicted
+++ resolved
@@ -1,4 +1,3 @@
-<<<<<<< HEAD
 <?xml version="1.0" encoding="utf-8"?>
 <Project DefaultTargets="Build" xmlns="http://schemas.microsoft.com/developer/msbuild/2003">
   <ItemGroup Label="ProjectConfigurations">
@@ -175,36 +174,42 @@
     <ClCompile>
       <LanguageStandard>stdcpp17</LanguageStandard>
       <AdditionalIncludeDirectories>json</AdditionalIncludeDirectories>
+      <WarningLevel>Level3</WarningLevel>
     </ClCompile>
   </ItemDefinitionGroup>
   <ItemDefinitionGroup Condition="'$(Configuration)|$(Platform)'=='Release|ARM'">
     <ClCompile>
       <LanguageStandard>stdcpp17</LanguageStandard>
       <AdditionalIncludeDirectories>json</AdditionalIncludeDirectories>
+      <WarningLevel>Level3</WarningLevel>
     </ClCompile>
   </ItemDefinitionGroup>
   <ItemDefinitionGroup Condition="'$(Configuration)|$(Platform)'=='Release|ARM64'">
     <ClCompile>
       <LanguageStandard>stdcpp17</LanguageStandard>
       <AdditionalIncludeDirectories>json</AdditionalIncludeDirectories>
+      <WarningLevel>Level3</WarningLevel>
     </ClCompile>
   </ItemDefinitionGroup>
   <ItemDefinitionGroup Condition="'$(Configuration)|$(Platform)'=='Debug|ARM'">
     <ClCompile>
       <LanguageStandard>stdcpp17</LanguageStandard>
       <AdditionalIncludeDirectories>json</AdditionalIncludeDirectories>
+      <WarningLevel>Level3</WarningLevel>
     </ClCompile>
   </ItemDefinitionGroup>
   <ItemDefinitionGroup Condition="'$(Configuration)|$(Platform)'=='Debug|ARM64'">
     <ClCompile>
       <LanguageStandard>stdcpp17</LanguageStandard>
       <AdditionalIncludeDirectories>json</AdditionalIncludeDirectories>
+      <WarningLevel>Level3</WarningLevel>
     </ClCompile>
   </ItemDefinitionGroup>
   <ItemDefinitionGroup Condition="'$(Configuration)|$(Platform)'=='Debug|x64'">
     <ClCompile>
       <LanguageStandard>stdcpp17</LanguageStandard>
       <AdditionalIncludeDirectories>json</AdditionalIncludeDirectories>
+      <WarningLevel>Level3</WarningLevel>
     </ClCompile>
   </ItemDefinitionGroup>
   <ItemGroup>
@@ -217,230 +222,4 @@
   <Import Project="$(VCTargetsPath)\Microsoft.Cpp.targets" />
   <ImportGroup Label="ExtensionTargets">
   </ImportGroup>
-=======
-<?xml version="1.0" encoding="utf-8"?>
-<Project DefaultTargets="Build" xmlns="http://schemas.microsoft.com/developer/msbuild/2003">
-  <ItemGroup Label="ProjectConfigurations">
-    <ProjectConfiguration Include="Debug|ARM">
-      <Configuration>Debug</Configuration>
-      <Platform>ARM</Platform>
-    </ProjectConfiguration>
-    <ProjectConfiguration Include="Debug|ARM64">
-      <Configuration>Debug</Configuration>
-      <Platform>ARM64</Platform>
-    </ProjectConfiguration>
-    <ProjectConfiguration Include="Debug|Win32">
-      <Configuration>Debug</Configuration>
-      <Platform>Win32</Platform>
-    </ProjectConfiguration>
-    <ProjectConfiguration Include="Release|ARM">
-      <Configuration>Release</Configuration>
-      <Platform>ARM</Platform>
-    </ProjectConfiguration>
-    <ProjectConfiguration Include="Release|ARM64">
-      <Configuration>Release</Configuration>
-      <Platform>ARM64</Platform>
-    </ProjectConfiguration>
-    <ProjectConfiguration Include="Release|Win32">
-      <Configuration>Release</Configuration>
-      <Platform>Win32</Platform>
-    </ProjectConfiguration>
-    <ProjectConfiguration Include="Debug|x64">
-      <Configuration>Debug</Configuration>
-      <Platform>x64</Platform>
-    </ProjectConfiguration>
-    <ProjectConfiguration Include="Release|x64">
-      <Configuration>Release</Configuration>
-      <Platform>x64</Platform>
-    </ProjectConfiguration>
-  </ItemGroup>
-  <PropertyGroup Label="Globals">
-    <VCProjectVersion>16.0</VCProjectVersion>
-    <ProjectGuid>{82B39FDA-E86B-4713-A873-9D56DE00247A}</ProjectGuid>
-    <Keyword>Win32Proj</Keyword>
-    <WindowsTargetPlatformVersion>10.0</WindowsTargetPlatformVersion>
-  </PropertyGroup>
-  <Import Project="$(VCTargetsPath)\Microsoft.Cpp.Default.props" />
-  <PropertyGroup Condition="'$(Configuration)|$(Platform)'=='Debug|Win32'" Label="Configuration">
-    <ConfigurationType>StaticLibrary</ConfigurationType>
-    <UseDebugLibraries>true</UseDebugLibraries>
-    <PlatformToolset>v142</PlatformToolset>
-  </PropertyGroup>
-  <PropertyGroup Condition="'$(Configuration)|$(Platform)'=='Release|Win32'" Label="Configuration">
-    <ConfigurationType>StaticLibrary</ConfigurationType>
-    <UseDebugLibraries>false</UseDebugLibraries>
-    <PlatformToolset>v142</PlatformToolset>
-  </PropertyGroup>
-  <PropertyGroup Condition="'$(Configuration)|$(Platform)'=='Debug|x64'" Label="Configuration">
-    <ConfigurationType>StaticLibrary</ConfigurationType>
-    <UseDebugLibraries>true</UseDebugLibraries>
-    <PlatformToolset>v142</PlatformToolset>
-  </PropertyGroup>
-  <PropertyGroup Condition="'$(Configuration)|$(Platform)'=='Debug|ARM'" Label="Configuration">
-    <ConfigurationType>StaticLibrary</ConfigurationType>
-    <UseDebugLibraries>true</UseDebugLibraries>
-    <PlatformToolset>v142</PlatformToolset>
-  </PropertyGroup>
-  <PropertyGroup Condition="'$(Configuration)|$(Platform)'=='Debug|ARM64'" Label="Configuration">
-    <ConfigurationType>StaticLibrary</ConfigurationType>
-    <UseDebugLibraries>true</UseDebugLibraries>
-    <PlatformToolset>v142</PlatformToolset>
-  </PropertyGroup>
-  <PropertyGroup Condition="'$(Configuration)|$(Platform)'=='Release|x64'" Label="Configuration">
-    <ConfigurationType>StaticLibrary</ConfigurationType>
-    <UseDebugLibraries>false</UseDebugLibraries>
-    <PlatformToolset>v142</PlatformToolset>
-  </PropertyGroup>
-  <PropertyGroup Condition="'$(Configuration)|$(Platform)'=='Release|ARM'" Label="Configuration">
-    <ConfigurationType>StaticLibrary</ConfigurationType>
-    <UseDebugLibraries>false</UseDebugLibraries>
-    <PlatformToolset>v142</PlatformToolset>
-  </PropertyGroup>
-  <PropertyGroup Condition="'$(Configuration)|$(Platform)'=='Release|ARM64'" Label="Configuration">
-    <ConfigurationType>StaticLibrary</ConfigurationType>
-    <UseDebugLibraries>false</UseDebugLibraries>
-    <PlatformToolset>v142</PlatformToolset>
-  </PropertyGroup>
-  <Import Project="$(VCTargetsPath)\Microsoft.Cpp.props" />
-  <ImportGroup Label="ExtensionSettings">
-  </ImportGroup>
-  <ImportGroup Label="Shared">
-  </ImportGroup>
-  <ImportGroup Label="PropertySheets" Condition="'$(Configuration)|$(Platform)'=='Debug|Win32'">
-    <Import Project="$(UserRootDir)\Microsoft.Cpp.$(Platform).user.props" Condition="exists('$(UserRootDir)\Microsoft.Cpp.$(Platform).user.props')" Label="LocalAppDataPlatform" />
-  </ImportGroup>
-  <ImportGroup Label="PropertySheets" Condition="'$(Configuration)|$(Platform)'=='Release|Win32'">
-    <Import Project="$(UserRootDir)\Microsoft.Cpp.$(Platform).user.props" Condition="exists('$(UserRootDir)\Microsoft.Cpp.$(Platform).user.props')" Label="LocalAppDataPlatform" />
-  </ImportGroup>
-  <ImportGroup Label="PropertySheets" Condition="'$(Configuration)|$(Platform)'=='Debug|x64'">
-    <Import Project="$(UserRootDir)\Microsoft.Cpp.$(Platform).user.props" Condition="exists('$(UserRootDir)\Microsoft.Cpp.$(Platform).user.props')" Label="LocalAppDataPlatform" />
-  </ImportGroup>
-  <ImportGroup Condition="'$(Configuration)|$(Platform)'=='Debug|ARM'" Label="PropertySheets">
-    <Import Project="$(UserRootDir)\Microsoft.Cpp.$(Platform).user.props" Condition="exists('$(UserRootDir)\Microsoft.Cpp.$(Platform).user.props')" Label="LocalAppDataPlatform" />
-  </ImportGroup>
-  <ImportGroup Condition="'$(Configuration)|$(Platform)'=='Debug|ARM64'" Label="PropertySheets">
-    <Import Project="$(UserRootDir)\Microsoft.Cpp.$(Platform).user.props" Condition="exists('$(UserRootDir)\Microsoft.Cpp.$(Platform).user.props')" Label="LocalAppDataPlatform" />
-  </ImportGroup>
-  <ImportGroup Label="PropertySheets" Condition="'$(Configuration)|$(Platform)'=='Release|x64'">
-    <Import Project="$(UserRootDir)\Microsoft.Cpp.$(Platform).user.props" Condition="exists('$(UserRootDir)\Microsoft.Cpp.$(Platform).user.props')" Label="LocalAppDataPlatform" />
-  </ImportGroup>
-  <ImportGroup Condition="'$(Configuration)|$(Platform)'=='Release|ARM'" Label="PropertySheets">
-    <Import Project="$(UserRootDir)\Microsoft.Cpp.$(Platform).user.props" Condition="exists('$(UserRootDir)\Microsoft.Cpp.$(Platform).user.props')" Label="LocalAppDataPlatform" />
-  </ImportGroup>
-  <ImportGroup Condition="'$(Configuration)|$(Platform)'=='Release|ARM64'" Label="PropertySheets">
-    <Import Project="$(UserRootDir)\Microsoft.Cpp.$(Platform).user.props" Condition="exists('$(UserRootDir)\Microsoft.Cpp.$(Platform).user.props')" Label="LocalAppDataPlatform" />
-  </ImportGroup>
-  <PropertyGroup Label="UserMacros" />
-  <PropertyGroup Condition="'$(Configuration)|$(Platform)'=='Debug|Win32'">
-    <LinkIncremental>true</LinkIncremental>
-    <OutDir>$(SolutionDir)x86\$(Configuration)\$(ProjectName)\</OutDir>
-  </PropertyGroup>
-  <PropertyGroup Condition="'$(Configuration)|$(Platform)'=='Release|Win32'">
-    <LinkIncremental>true</LinkIncremental>
-    <OutDir>$(SolutionDir)x86\$(Configuration)\$(ProjectName)\</OutDir>
-  </PropertyGroup>
-  <PropertyGroup Condition="'$(Configuration)|$(Platform)'=='Release|x64'">
-    <OutDir>$(SolutionDir)$(Platform)\$(Configuration)\$(ProjectName)\</OutDir>
-  </PropertyGroup>
-  <PropertyGroup Condition="'$(Configuration)|$(Platform)'=='Release|ARM'">
-    <OutDir>$(SolutionDir)$(Platform)\$(Configuration)\$(ProjectName)\</OutDir>
-  </PropertyGroup>
-  <PropertyGroup Condition="'$(Configuration)|$(Platform)'=='Release|ARM64'">
-    <OutDir>$(SolutionDir)$(Platform)\$(Configuration)\$(ProjectName)\</OutDir>
-  </PropertyGroup>
-  <PropertyGroup Condition="'$(Configuration)|$(Platform)'=='Debug|ARM'">
-    <OutDir>$(SolutionDir)$(Platform)\$(Configuration)\$(ProjectName)\</OutDir>
-  </PropertyGroup>
-  <PropertyGroup Condition="'$(Configuration)|$(Platform)'=='Debug|ARM64'">
-    <OutDir>$(SolutionDir)$(Platform)\$(Configuration)\$(ProjectName)\</OutDir>
-  </PropertyGroup>
-  <PropertyGroup Condition="'$(Configuration)|$(Platform)'=='Debug|x64'">
-    <OutDir>$(SolutionDir)$(Platform)\$(Configuration)\$(ProjectName)\</OutDir>
-  </PropertyGroup>
-  <ItemDefinitionGroup Condition="'$(Configuration)|$(Platform)'=='Debug|Win32'">
-    <ClCompile>
-      <PreprocessorDefinitions>WIN32;_DEBUG;_LIB;%(PreprocessorDefinitions)</PreprocessorDefinitions>
-      <RuntimeLibrary>MultiThreadedDebugDLL</RuntimeLibrary>
-      <WarningLevel>Level3</WarningLevel>
-      <DebugInformationFormat>ProgramDatabase</DebugInformationFormat>
-      <Optimization>Disabled</Optimization>
-      <LanguageStandard>stdcpp17</LanguageStandard>
-      <AdditionalIncludeDirectories>json</AdditionalIncludeDirectories>
-    </ClCompile>
-    <Link>
-      <TargetMachine>MachineX86</TargetMachine>
-      <GenerateDebugInformation>true</GenerateDebugInformation>
-      <SubSystem>Windows</SubSystem>
-    </Link>
-  </ItemDefinitionGroup>
-  <ItemDefinitionGroup Condition="'$(Configuration)|$(Platform)'=='Release|Win32'">
-    <ClCompile>
-      <PreprocessorDefinitions>WIN32;NDEBUG;_LIB;%(PreprocessorDefinitions)</PreprocessorDefinitions>
-      <RuntimeLibrary>MultiThreadedDLL</RuntimeLibrary>
-      <WarningLevel>Level3</WarningLevel>
-      <DebugInformationFormat>ProgramDatabase</DebugInformationFormat>
-      <LanguageStandard>stdcpp17</LanguageStandard>
-      <AdditionalIncludeDirectories>json</AdditionalIncludeDirectories>
-    </ClCompile>
-    <Link>
-      <TargetMachine>MachineX86</TargetMachine>
-      <GenerateDebugInformation>true</GenerateDebugInformation>
-      <SubSystem>Windows</SubSystem>
-      <EnableCOMDATFolding>true</EnableCOMDATFolding>
-      <OptimizeReferences>true</OptimizeReferences>
-    </Link>
-  </ItemDefinitionGroup>
-  <ItemDefinitionGroup Condition="'$(Configuration)|$(Platform)'=='Release|x64'">
-    <ClCompile>
-      <LanguageStandard>stdcpp17</LanguageStandard>
-      <AdditionalIncludeDirectories>json</AdditionalIncludeDirectories>
-      <WarningLevel>Level3</WarningLevel>
-    </ClCompile>
-  </ItemDefinitionGroup>
-  <ItemDefinitionGroup Condition="'$(Configuration)|$(Platform)'=='Release|ARM'">
-    <ClCompile>
-      <LanguageStandard>stdcpp17</LanguageStandard>
-      <AdditionalIncludeDirectories>json</AdditionalIncludeDirectories>
-      <WarningLevel>Level3</WarningLevel>
-    </ClCompile>
-  </ItemDefinitionGroup>
-  <ItemDefinitionGroup Condition="'$(Configuration)|$(Platform)'=='Release|ARM64'">
-    <ClCompile>
-      <LanguageStandard>stdcpp17</LanguageStandard>
-      <AdditionalIncludeDirectories>json</AdditionalIncludeDirectories>
-      <WarningLevel>Level3</WarningLevel>
-    </ClCompile>
-  </ItemDefinitionGroup>
-  <ItemDefinitionGroup Condition="'$(Configuration)|$(Platform)'=='Debug|ARM'">
-    <ClCompile>
-      <LanguageStandard>stdcpp17</LanguageStandard>
-      <AdditionalIncludeDirectories>json</AdditionalIncludeDirectories>
-      <WarningLevel>Level3</WarningLevel>
-    </ClCompile>
-  </ItemDefinitionGroup>
-  <ItemDefinitionGroup Condition="'$(Configuration)|$(Platform)'=='Debug|ARM64'">
-    <ClCompile>
-      <LanguageStandard>stdcpp17</LanguageStandard>
-      <AdditionalIncludeDirectories>json</AdditionalIncludeDirectories>
-      <WarningLevel>Level3</WarningLevel>
-    </ClCompile>
-  </ItemDefinitionGroup>
-  <ItemDefinitionGroup Condition="'$(Configuration)|$(Platform)'=='Debug|x64'">
-    <ClCompile>
-      <LanguageStandard>stdcpp17</LanguageStandard>
-      <AdditionalIncludeDirectories>json</AdditionalIncludeDirectories>
-      <WarningLevel>Level3</WarningLevel>
-    </ClCompile>
-  </ItemDefinitionGroup>
-  <ItemGroup>
-    <ClCompile Include="jsoncpp.cpp" />
-  </ItemGroup>
-  <ItemGroup>
-    <ClInclude Include="json\json-forwards.h" />
-    <ClInclude Include="json\json.h" />
-  </ItemGroup>
-  <Import Project="$(VCTargetsPath)\Microsoft.Cpp.targets" />
-  <ImportGroup Label="ExtensionTargets">
-  </ImportGroup>
->>>>>>> b79bf102
 </Project>