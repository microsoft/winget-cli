--- conflicted
+++ resolved
@@ -1,884 +1,878 @@
-// Copyright (c) Microsoft Corporation.
-// Licensed under the MIT License.
-#include "pch.h"
-#include "ISource.h"
-#include "CompositeSource.h"
-#include "SourceFactory.h"
-#include "SourceList.h"
-#include "SourcePolicy.h"
-#include "Microsoft/PredefinedInstalledSourceFactory.h"
-#include "Microsoft/PredefinedWriteableSourceFactory.h"
-#include "Microsoft/PreIndexedPackageSourceFactory.h"
-#include "Rest/RestSourceFactory.h"
-#include "PackageTrackingCatalogSourceFactory.h"
-
-#ifndef AICLI_DISABLE_TEST_HOOKS
-#include "Microsoft/ConfigurableTestSourceFactory.h"
-#endif
-
-#include <winget/GroupPolicy.h>
-
-using namespace AppInstaller::Settings;
-using namespace std::chrono_literals;
-
-namespace AppInstaller::Repository
-{
-    namespace
-    {
-#ifndef AICLI_DISABLE_TEST_HOOKS
-        static std::map<std::string, std::function<std::unique_ptr<ISourceFactory>()>> s_Sources_TestHook_SourceFactories;
-#endif
-
-        std::shared_ptr<ISourceReference> CreateSourceFromDetails(const SourceDetails& details)
-        {
-            return ISourceFactory::GetForType(details.Type)->Create(details);
-        }
-
-        template <typename MemberFunc>
-        bool AddOrUpdateFromDetails(SourceDetails& details, MemberFunc member, IProgressCallback& progress)
-        {
-            bool result = false;
-            auto factory = ISourceFactory::GetForType(details.Type);
-
-            // Attempt; if it fails, wait a short time and retry.
-            try
-            {
-                result = (factory.get()->*member)(details, progress);
-                if (result)
-                {
-                    details.LastUpdateTime = std::chrono::system_clock::now();
-                }
-                return result;
-            }
-            CATCH_LOG();
-
-            AICLI_LOG(Repo, Info, << "Source add/update failed, waiting a bit and retrying: " << details.Name);
-
-            // Add a bit of randomness to the retry wait time
-            std::default_random_engine randomEngine(std::random_device{}());
-            std::uniform_int_distribution<long long> distribution(2000, 10000);
-
-            std::this_thread::sleep_for(std::chrono::milliseconds(distribution(randomEngine)));
-
-            // If this one fails, maybe the problem is persistent.
-            result = (factory.get()->*member)(details, progress);
-            if (result)
-            {
-                details.LastUpdateTime = std::chrono::system_clock::now();
-            }
-            return result;
-        }
-
-        bool AddSourceFromDetails(SourceDetails& details, IProgressCallback& progress)
-        {
-            return AddOrUpdateFromDetails(details, &ISourceFactory::Add, progress);
-        }
-
-        bool UpdateSourceFromDetails(SourceDetails& details, IProgressCallback& progress)
-        {
-            return AddOrUpdateFromDetails(details, &ISourceFactory::Update, progress);
-        }
-
-        bool BackgroundUpdateSourceFromDetails(SourceDetails& details, IProgressCallback& progress)
-        {
-            return AddOrUpdateFromDetails(details, &ISourceFactory::BackgroundUpdate, progress);
-        }
-
-        bool RemoveSourceFromDetails(const SourceDetails& details, IProgressCallback& progress)
-        {
-            auto factory = ISourceFactory::GetForType(details.Type);
-
-            return factory->Remove(details, progress);
-        }
-
-        bool ContainsAvailablePackagesInternal(SourceOrigin origin)
-        {
-            return (origin == SourceOrigin::Default || origin == SourceOrigin::GroupPolicy || origin == SourceOrigin::User);
-        }
-
-        // Determines whether (and logs why) a source should be updated before it is opened.
-        bool ShouldUpdateBeforeOpen(const SourceDetails& details, std::optional<TimeSpan> backgroundUpdateInterval)
-        {
-            if (!ContainsAvailablePackagesInternal(details.Origin))
-            {
-                return false;
-            }
-
-            constexpr static TimeSpan s_ZeroMins = 0min;
-            TimeSpan autoUpdateTime;
-            if (backgroundUpdateInterval.has_value())
-            {
-                autoUpdateTime = backgroundUpdateInterval.value();
-            }
-            else
-            {
-                autoUpdateTime = User().Get<Setting::AutoUpdateTimeInMinutes>();
-            }
-
-            // A value of zero means no auto update, to get update the source run `winget update`
-            if (autoUpdateTime != s_ZeroMins)
-            {
-                auto timeSinceLastUpdate = std::chrono::system_clock::now() - details.LastUpdateTime;
-                if (timeSinceLastUpdate > autoUpdateTime)
-                {
-                    AICLI_LOG(Repo, Info, << "Source past auto update time [" <<
-                        std::chrono::duration_cast<std::chrono::minutes>(autoUpdateTime).count() << " mins]; it has been at least " <<
-                        std::chrono::duration_cast<std::chrono::minutes>(timeSinceLastUpdate).count() << " mins");
-                    return true;
-                }
-            }
-
-            return false;
-        }
-
-        SourceDetails GetPredefinedSourceDetails(PredefinedSource source)
-        {
-            SourceDetails details;
-            details.Origin = SourceOrigin::Predefined;
-
-            switch (source)
-            {
-            case PredefinedSource::Installed:
-                details.Type = Microsoft::PredefinedInstalledSourceFactory::Type();
-                details.Arg = Microsoft::PredefinedInstalledSourceFactory::FilterToString(Microsoft::PredefinedInstalledSourceFactory::Filter::None);
-                return details;
-            case PredefinedSource::InstalledUser:
-                details.Type = Microsoft::PredefinedInstalledSourceFactory::Type();
-                details.Arg = Microsoft::PredefinedInstalledSourceFactory::FilterToString(Microsoft::PredefinedInstalledSourceFactory::Filter::User);
-                return details;
-            case PredefinedSource::InstalledMachine:
-                details.Type = Microsoft::PredefinedInstalledSourceFactory::Type();
-                details.Arg = Microsoft::PredefinedInstalledSourceFactory::FilterToString(Microsoft::PredefinedInstalledSourceFactory::Filter::Machine);
-                return details;
-            case PredefinedSource::ARP:
-                details.Type = Microsoft::PredefinedInstalledSourceFactory::Type();
-                details.Arg = Microsoft::PredefinedInstalledSourceFactory::FilterToString(Microsoft::PredefinedInstalledSourceFactory::Filter::ARP);
-                return details;
-            case PredefinedSource::MSIX:
-                details.Type = Microsoft::PredefinedInstalledSourceFactory::Type();
-                details.Arg = Microsoft::PredefinedInstalledSourceFactory::FilterToString(Microsoft::PredefinedInstalledSourceFactory::Filter::MSIX);
-                return details;
-            case PredefinedSource::Installing:
-                details.Type = Microsoft::PredefinedWriteableSourceFactory::Type();
-                // As long as there is only one type this is not particularly needed, but Arg is exposed publicly
-                // so this is used here for consistency with other predefined sources.
-                details.Arg = Microsoft::PredefinedWriteableSourceFactory::TypeToString(Microsoft::PredefinedWriteableSourceFactory::WriteableType::Installing);
-                return details;
-            }
-
-            THROW_HR(E_UNEXPECTED);
-        }
-
-        // Carries the exception from an OpenSource call and presents it back at search time.
-        struct OpenExceptionProxy : public ISource, std::enable_shared_from_this<OpenExceptionProxy>
-        {
-            static constexpr ISourceType SourceType = ISourceType::OpenExceptionProxy;
-
-            OpenExceptionProxy(const SourceDetails& details, std::exception_ptr exception) :
-                m_details(details), m_exception(std::move(exception)) {}
-
-            const SourceDetails& GetDetails() const override { return m_details; }
-
-            const std::string& GetIdentifier() const override { return m_details.Identifier; }
-
-            SearchResult Search(const SearchRequest&) const override
-            {
-                SearchResult result;
-                result.Failures.emplace_back(SearchResult::Failure{ GetDetails().Name, m_exception });
-                return result;
-            }
-
-            void* CastTo(ISourceType type) override
-            {
-                if (type == SourceType)
-                {
-                    return this;
-                }
-
-                return nullptr;
-            }
-
-        private:
-            SourceDetails m_details;
-            std::exception_ptr m_exception;
-        };
-
-        // A wrapper that doesn't actually forward the search requests.
-        struct TrackingOnlySourceWrapper : public ISource
-        {
-            TrackingOnlySourceWrapper(std::shared_ptr<ISourceReference> wrapped) : m_wrapped(std::move(wrapped))
-            {
-                m_identifier = m_wrapped->GetIdentifier();
-            }
-
-            const std::string& GetIdentifier() const override { return m_identifier; }
-
-            SourceDetails& GetDetails() const override { return m_wrapped->GetDetails(); }
-
-            SourceInformation GetInformation() const override { return m_wrapped->GetInformation(); }
-
-            SearchResult Search(const SearchRequest&) const override { return {}; }
-
-            void* CastTo(ISourceType) override { return nullptr; }
-
-        private:
-            std::shared_ptr<ISourceReference> m_wrapped;
-            std::string m_identifier;
-        };
-
-        // A wrapper to create another wrapper.
-        struct TrackingOnlyReferenceWrapper : public ISourceReference
-        {
-            TrackingOnlyReferenceWrapper(std::shared_ptr<ISourceReference> wrapped) : m_wrapped(std::move(wrapped)) {}
-
-            std::string GetIdentifier() override { return m_wrapped->GetIdentifier(); }
-
-            SourceDetails& GetDetails() override { return m_wrapped->GetDetails(); }
-
-            SourceInformation GetInformation() override { return m_wrapped->GetInformation(); }
-
-            bool SetCustomHeader(std::optional<std::string>) override { return false; }
-
-            void SetCaller(std::string caller) override { m_wrapped->SetCaller(std::move(caller)); }
-
-            std::shared_ptr<ISource> Open(IProgressCallback&) override
-            {
-                return std::make_shared<TrackingOnlySourceWrapper>(m_wrapped);
-            }
-
-        private:
-            std::shared_ptr<ISourceReference> m_wrapped;
-        };
-    }
-
-    std::unique_ptr<ISourceFactory> ISourceFactory::GetForType(std::string_view type)
-    {
-#ifndef AICLI_DISABLE_TEST_HOOKS
-        // Tests can ensure case matching
-        auto itr = s_Sources_TestHook_SourceFactories.find(std::string(type));
-        if (itr != s_Sources_TestHook_SourceFactories.end())
-        {
-            return itr->second();
-        }
-
-        if (Utility::CaseInsensitiveEquals(Microsoft::ConfigurableTestSourceFactory::Type(), type))
-        {
-            return Microsoft::ConfigurableTestSourceFactory::Create();
-        }
-#endif
-
-        // For now, enable an empty type to represent the only one we have.
-        if (type.empty() ||
-            Utility::CaseInsensitiveEquals(Microsoft::PreIndexedPackageSourceFactory::Type(), type))
-        {
-            return Microsoft::PreIndexedPackageSourceFactory::Create();
-        }
-        // Should always come from code, so no need for case insensitivity
-        else if (Microsoft::PredefinedInstalledSourceFactory::Type() == type)
-        {
-            return Microsoft::PredefinedInstalledSourceFactory::Create();
-        }
-        // Should always come from code, so no need for case insensitivity
-        else if (Microsoft::PredefinedWriteableSourceFactory::Type() == type)
-        {
-            return Microsoft::PredefinedWriteableSourceFactory::Create();
-        }
-        // Should always come from code, so no need for case insensitivity
-        else if (PackageTrackingCatalogSourceFactory::Type() == type)
-        {
-            return PackageTrackingCatalogSourceFactory::Create();
-        }
-        else if (Utility::CaseInsensitiveEquals(Rest::RestSourceFactory::Type(), type))
-        {
-            return Rest::RestSourceFactory::Create();
-        }
-
-        THROW_HR(APPINSTALLER_CLI_ERROR_INVALID_SOURCE_TYPE);
-    }
-
-    std::string_view ToString(SourceOrigin origin)
-    {
-        switch (origin)
-        {
-        case SourceOrigin::Default:
-            return "Default"sv;
-        case SourceOrigin::User:
-            return "User"sv;
-        case SourceOrigin::Predefined:
-            return "Predefined"sv;
-        case SourceOrigin::GroupPolicy:
-            return "GroupPolicy"sv;
-        case SourceOrigin::Metadata:
-            return "Metadata"sv;
-        default:
-            THROW_HR(E_UNEXPECTED);
-        }
-    }
-
-    Source::Source() {}
-
-    Source::Source(std::string_view name)
-    {
-        InitializeSourceReference(name);
-    }
-
-    Source::Source(PredefinedSource source)
-    {
-        SourceDetails details = GetPredefinedSourceDetails(source);
-        m_sourceReferences.emplace_back(CreateSourceFromDetails(details));
-    }
-
-    Source::Source(WellKnownSource source)
-    {
-        THROW_HR_IF(APPINSTALLER_CLI_ERROR_BLOCKED_BY_POLICY, !IsWellKnownSourceEnabled(source));
-
-        auto details = GetWellKnownSourceDetailsInternal(source);
-
-        // Populate metadata
-        SourceList sourceList;
-        auto sourceDetailsWithMetadata = sourceList.GetSource(details.Name);
-        if (sourceDetailsWithMetadata)
-        {
-            sourceDetailsWithMetadata->CopyMetadataFieldsTo(details);
-        }
-
-        m_sourceReferences.emplace_back(CreateSourceFromDetails(details));
-    }
-
-    Source::Source(std::string_view name, std::string_view arg, std::string_view type)
-    {
-        m_isSourceToBeAdded = true;
-        SourceDetails details;
-
-        std::optional<WellKnownSource> wellKnownSourceCheck = CheckForWellKnownSourceMatch(name, arg, type);
-
-        if (wellKnownSourceCheck)
-        {
-            details = GetWellKnownSourceDetailsInternal(wellKnownSourceCheck.value());
-        }
-        else
-        {
-            details.Name = name;
-            details.Arg = arg;
-            details.Type = type;
-        }
-
-        m_sourceReferences.emplace_back(CreateSourceFromDetails(details));
-    }
-
-    Source::Source(const std::vector<Source>& availableSources)
-    {
-        std::shared_ptr<CompositeSource> compositeSource = std::make_shared<CompositeSource>("*CompositeSource");
-
-        for (const auto& availableSource : availableSources)
-        {
-            THROW_HR_IF(E_INVALIDARG, !availableSource.m_source || availableSource.IsComposite());
-            compositeSource->AddAvailableSource(availableSource.m_source);
-        }
-
-        m_source = compositeSource;
-        m_isComposite = true;
-    }
-
-    Source::Source(const Source& installedSource, const Source& availableSource, CompositeSearchBehavior searchBehavior)
-    {
-        THROW_HR_IF(E_INVALIDARG, !installedSource.m_source || installedSource.m_isComposite || !availableSource.m_source);
-
-        std::shared_ptr<CompositeSource> compositeSource = SourceCast<CompositeSource>(availableSource.m_source);
-
-        if (!compositeSource)
-        {
-            compositeSource = std::make_shared<CompositeSource>("*CompositeSource");
-            compositeSource->AddAvailableSource(availableSource.m_source);
-        }
-
-        compositeSource->SetInstalledSource(installedSource, searchBehavior);
-
-        m_source = compositeSource;
-        m_isComposite = true;
-    }
-
-    Source::Source(std::shared_ptr<ISource> source) : m_source(std::move(source)) {}
-
-    Source::operator bool() const
-    {
-        return !m_sourceReferences.empty() || m_source != nullptr;
-    }
-
-    void Source::InitializeSourceReference(std::string_view name)
-    {
-        SourceList sourceList;
-
-        if (name.empty())
-        {
-            auto currentSources = sourceList.GetCurrentSourceRefs();
-            if (currentSources.empty())
-            {
-                AICLI_LOG(Repo, Info, << "Default source requested, but no sources configured");
-            }
-            else if (currentSources.size() == 1)
-            {
-                AICLI_LOG(Repo, Info, << "Default source requested, only 1 source available, using the only source: " << currentSources[0].get().Name);
-                InitializeSourceReference(currentSources[0].get().Name);
-            }
-            else
-            {
-                AICLI_LOG(Repo, Info, << "Default source requested, multiple sources available, adding all to source references.");
-
-                for (auto& source : currentSources)
-                {
-                    AICLI_LOG(Repo, Info, << "Adding to source references " << source.get().Name);
-                    m_sourceReferences.emplace_back(CreateSourceFromDetails(source));
-                }
-
-                m_isComposite = true;
-            }
-        }
-        else
-        {
-            auto source = sourceList.GetCurrentSource(name);
-            if (!source)
-            {
-                AICLI_LOG(Repo, Info, << "Named source requested, but not found: " << name);
-            }
-            else
-            {
-                AICLI_LOG(Repo, Info, << "Named source requested, found: " << source->Name);
-                m_sourceReferences.emplace_back(CreateSourceFromDetails(*source));
-            }
-        }
-    }
-
-    std::string Source::GetIdentifier() const
-    {
-        if (m_source)
-        {
-            return m_source->GetIdentifier();
-        }
-        else if (m_sourceReferences.size() == 1)
-        {
-            return m_sourceReferences[0]->GetIdentifier();
-        }
-        else
-        {
-            THROW_HR(HRESULT_FROM_WIN32(ERROR_INVALID_STATE));
-        }
-    }
-
-    SourceDetails Source::GetDetails() const
-    {
-        if (m_source)
-        {
-            return m_source->GetDetails();
-        }
-        else if (m_sourceReferences.size() == 1)
-        {
-            return m_sourceReferences[0]->GetDetails();
-        }
-        else
-        {
-            THROW_HR(HRESULT_FROM_WIN32(ERROR_INVALID_STATE));
-        }
-    }
-
-    SourceInformation Source::GetInformation() const
-    {
-        if (m_source && !m_isComposite)
-        {
-            return m_source->GetInformation();
-        }
-        else if (m_sourceReferences.size() == 1)
-        {
-            return m_sourceReferences[0]->GetInformation();
-        }
-        else
-        {
-            THROW_HR(HRESULT_FROM_WIN32(ERROR_INVALID_STATE));
-        }
-    }
-
-    bool Source::ContainsAvailablePackages() const
-    {
-        THROW_HR_IF(HRESULT_FROM_WIN32(ERROR_INVALID_STATE), IsComposite());
-        return ContainsAvailablePackagesInternal(GetDetails().Origin);
-    }
-
-    bool Source::SetCustomHeader(std::optional<std::string> header)
-    {
-        THROW_HR_IF(HRESULT_FROM_WIN32(ERROR_INVALID_STATE), m_sourceReferences.size() != 1);
-        return m_sourceReferences[0]->SetCustomHeader(header);
-    }
-
-    void Source::SetCaller(std::string caller)
-    {
-        for (auto& sourceReference : m_sourceReferences)
-        {
-            sourceReference->SetCaller(caller);
-        }
-    }
-
-<<<<<<< HEAD
-    void Source::InstalledPackageInformationOnly(bool value)
-    {
-        m_installedPackageInformationOnly = value;
-=======
-    void Source::SetBackgroundUpdateInterval(TimeSpan interval)
-    {
-        m_backgroundUpdateInterval = interval;
->>>>>>> 804c1252
-    }
-
-    SearchResult Source::Search(const SearchRequest& request) const
-    {
-        THROW_HR_IF(HRESULT_FROM_WIN32(ERROR_INVALID_STATE), !m_source);
-        return m_source->Search(request);
-    }
-
-    ImplicitAgreementFieldEnum Source::GetAgreementFieldsFromSourceInformation() const
-    {
-        ImplicitAgreementFieldEnum result = ImplicitAgreementFieldEnum::None;
-
-        auto info = GetInformation();
-        if (info.RequiredPackageMatchFields.end() != std::find_if(info.RequiredPackageMatchFields.begin(), info.RequiredPackageMatchFields.end(), [&](const auto& field) { return Utility::CaseInsensitiveEquals(field, "market"); }) ||
-            info.RequiredQueryParameters.end() != std::find_if(info.RequiredQueryParameters.begin(), info.RequiredQueryParameters.end(), [&](const auto& param) { return Utility::CaseInsensitiveEquals(param, "market"); }))
-        {
-            WI_SetFlag(result, ImplicitAgreementFieldEnum::Market);
-        }
-
-        return result;
-    }
-
-    bool Source::CheckSourceAgreements() const
-    {
-        auto sourceName = GetDetails().Name;
-        auto agreementFields = GetAgreementFieldsFromSourceInformation();
-        auto agreementsIdentifier = GetInformation().SourceAgreementsIdentifier;
-
-        SourceList sourceList;
-        return sourceList.CheckSourceAgreements(sourceName, agreementsIdentifier, agreementFields);
-    }
-
-    void Source::SaveAcceptedSourceAgreements() const
-    {
-        auto sourceName = GetDetails().Name;
-        auto agreementFields = GetAgreementFieldsFromSourceInformation();
-        auto agreementsIdentifier = GetInformation().SourceAgreementsIdentifier;
-
-        SourceList sourceList;
-        return sourceList.SaveAcceptedSourceAgreements(sourceName, agreementsIdentifier, agreementFields);
-    }
-
-    bool Source::IsComposite() const
-    {
-        return m_isComposite;
-    }
-
-    std::vector<Source> Source::GetAvailableSources() const
-    {
-        THROW_HR_IF(HRESULT_FROM_WIN32(ERROR_INVALID_STATE), !m_source || !m_isComposite);
-
-        auto compositeSource = SourceCast<CompositeSource>(m_source);
-        THROW_HR_IF(HRESULT_FROM_WIN32(ERROR_INVALID_STATE), !compositeSource);
-
-        return compositeSource->GetAvailableSources();
-    }
-
-    void Source::AddPackageVersion(const Manifest::Manifest& manifest, const std::filesystem::path& relativePath)
-    {
-        THROW_HR_IF(HRESULT_FROM_WIN32(ERROR_INVALID_STATE), !m_source);
-        auto writableSource = SourceCast<IMutablePackageSource>(m_source);
-        THROW_HR_IF(HRESULT_FROM_WIN32(ERROR_INVALID_STATE), !writableSource);
-        writableSource->AddPackageVersion(manifest, relativePath);
-    }
-
-    void Source::RemovePackageVersion(const Manifest::Manifest& manifest, const std::filesystem::path& relativePath)
-    {
-        THROW_HR_IF(HRESULT_FROM_WIN32(ERROR_INVALID_STATE), !m_source);
-        auto writableSource = SourceCast<IMutablePackageSource>(m_source);
-        THROW_HR_IF(HRESULT_FROM_WIN32(ERROR_INVALID_STATE), !writableSource);
-        writableSource->RemovePackageVersion(manifest, relativePath);
-    }
-
-    std::vector<SourceDetails> Source::Open(IProgressCallback& progress)
-    {
-        THROW_HR_IF(HRESULT_FROM_WIN32(ERROR_INVALID_STATE), m_isSourceToBeAdded || m_sourceReferences.empty());
-
-        std::vector<SourceDetails> result;
-
-        if (!m_source)
-        {
-            std::vector<std::shared_ptr<ISourceReference>>* sourceReferencesToOpen = nullptr;
-            std::vector<std::shared_ptr<ISourceReference>> sourceReferencesForTrackingOnly;
-            std::unique_ptr<SourceList> sourceList;
-
-            if (m_installedPackageInformationOnly)
-            {
-<<<<<<< HEAD
-                sourceReferencesToOpen = &sourceReferencesForTrackingOnly;
-
-                // Create a wrapper for each reference
-                for (auto& sourceReference : m_sourceReferences)
-=======
-                auto& details = sourceReference->GetDetails();
-                if (ShouldUpdateBeforeOpen(details, m_backgroundUpdateInterval))
->>>>>>> 804c1252
-                {
-                    sourceReferencesForTrackingOnly.emplace_back(std::make_shared<TrackingOnlyReferenceWrapper>(sourceReference));
-                }
-            }
-            else
-            {
-                // Check for updates before opening.
-                for (auto& sourceReference : m_sourceReferences)
-                {
-                    auto& details = sourceReference->GetDetails();
-                    if (ShouldUpdateBeforeOpen(details))
-                    {
-                        try
-                        {
-                            // TODO: Consider adding a context callback to indicate we are doing the same action
-                            // to avoid the progress bar fill up multiple times.
-                            if (BackgroundUpdateSourceFromDetails(details, progress))
-                            {
-                                if (sourceList == nullptr)
-                                {
-                                    sourceList = std::make_unique<SourceList>();
-                                }
-
-                                auto detailsInternal = sourceList->GetSource(details.Name);
-                                detailsInternal->LastUpdateTime = details.LastUpdateTime;
-                                sourceList->SaveMetadata(*detailsInternal);
-                            }
-                            else
-                            {
-                                AICLI_LOG(Repo, Error, << "Failed to update source: " << details.Name);
-                                result.emplace_back(details);
-                            }
-                        }
-                        catch (...)
-                        {
-                            LOG_CAUGHT_EXCEPTION();
-                            AICLI_LOG(Repo, Warning, << "Failed to update source: " << details.Name);
-                            result.emplace_back(details);
-                        }
-                    }
-                }
-
-                sourceReferencesToOpen = &m_sourceReferences;
-            }
-
-            if (sourceReferencesToOpen->size() > 1)
-            {
-                AICLI_LOG(Repo, Info, << "Multiple sources available, creating aggregated source.");
-                auto aggregatedSource = std::make_shared<CompositeSource>("*DefaultSource");
-                std::vector<std::shared_ptr<OpenExceptionProxy>> openExceptionProxies;
-
-                for (auto& sourceReference : *sourceReferencesToOpen)
-                {
-                    AICLI_LOG(Repo, Info, << "Adding to aggregated source: " << sourceReference->GetDetails().Name);
-
-                    try
-
-                    {
-                        aggregatedSource->AddAvailableSource(sourceReference->Open(progress));
-                    }
-                    catch (...)
-                    {
-                        LOG_CAUGHT_EXCEPTION();
-                        AICLI_LOG(Repo, Warning, << "Failed to open available source: " << sourceReference->GetDetails().Name);
-                        openExceptionProxies.emplace_back(std::make_shared<OpenExceptionProxy>(sourceReference->GetDetails(), std::current_exception()));
-                    }
-                }
-
-                // If all sources failed to open, then throw an exception that is specific to this case.
-                THROW_HR_IF(APPINSTALLER_CLI_ERROR_FAILED_TO_OPEN_ALL_SOURCES, !aggregatedSource->HasAvailableSource());
-
-                // Place all of the proxies into the source to be searched later
-                for (auto& proxy : openExceptionProxies)
-                {
-                    aggregatedSource->AddAvailableSource(Source{ std::move(proxy) });
-                }
-
-                m_source = aggregatedSource;
-            }
-            else
-            {
-                m_source = (*sourceReferencesToOpen)[0]->Open(progress);
-            }
-        }
-
-        return result;
-    }
-
-    bool Source::Add(IProgressCallback& progress)
-    {
-        THROW_HR_IF(HRESULT_FROM_WIN32(ERROR_INVALID_STATE), !m_isSourceToBeAdded || m_sourceReferences.size() != 1);
-
-        auto& sourceDetails = m_sourceReferences[0]->GetDetails();
-
-        // If the source type is empty, use a default.
-        // AddSourceForDetails will also check for empty, but we need the actual type before that for validation.
-        if (sourceDetails.Type.empty())
-        {
-            sourceDetails.Type = ISourceFactory::GetForType("")->TypeName();
-        }
-
-        AICLI_LOG(Repo, Info, << "Adding source: Name[" << sourceDetails.Name << "], Type[" << sourceDetails.Type << "], Arg[" << sourceDetails.Arg << "]");
-
-        // Check all sources for the given name.
-        SourceList sourceList;
-
-        auto source = sourceList.GetSource(sourceDetails.Name);
-        THROW_HR_IF(APPINSTALLER_CLI_ERROR_SOURCE_NAME_ALREADY_EXISTS, source != nullptr && source->Origin != SourceOrigin::Metadata && !source->IsTombstone);
-
-        // Check sources allowed by group policy
-        auto blockingPolicy = GetPolicyBlockingUserSource(sourceDetails.Name, sourceDetails.Type, sourceDetails.Arg, false);
-        if (blockingPolicy != TogglePolicy::Policy::None)
-        {
-            throw GroupPolicyException(blockingPolicy);
-        }
-
-        sourceDetails.LastUpdateTime = Utility::ConvertUnixEpochToSystemClock(0);
-
-        // Allow the origin to stay as Default if the incoming details match a well known value
-        if (!(sourceDetails.Origin == SourceOrigin::Default && CheckForWellKnownSourceMatch(sourceDetails.Name, sourceDetails.Arg, sourceDetails.Type)))
-        {
-            sourceDetails.Origin = SourceOrigin::User;
-        }
-
-        bool result = AddSourceFromDetails(sourceDetails, progress);
-        if (result)
-        {
-            sourceList.AddSource(sourceDetails);
-            SaveAcceptedSourceAgreements();
-            m_isSourceToBeAdded = false;
-            AICLI_LOG(Repo, Info, << "Source created with extra data: " << sourceDetails.Data);
-        }
-
-        return result;
-    }
-
-    std::vector<SourceDetails> Source::Update(IProgressCallback& progress)
-    {
-        THROW_HR_IF(HRESULT_FROM_WIN32(ERROR_INVALID_STATE), m_isSourceToBeAdded || m_source || m_sourceReferences.empty());
-
-        SourceList sourceList;
-        std::vector<SourceDetails> result;
-
-        for (auto& sourceReference : m_sourceReferences)
-        {
-            THROW_HR_IF(HRESULT_FROM_WIN32(ERROR_INVALID_STATE), !ContainsAvailablePackagesInternal(sourceReference->GetDetails().Origin));
-
-            auto& details = sourceReference->GetDetails();
-            AICLI_LOG(Repo, Info, << "Named source to be updated, found: " << details.Name);
-
-            try
-            {
-                // TODO: Consider adding a context callback to indicate we are doing the same action
-                // to avoid the progress bar fill up multiple times.
-                if (UpdateSourceFromDetails(details, progress))
-                {
-                    auto detailsInternal = sourceList.GetSource(details.Name);
-                    detailsInternal->LastUpdateTime = details.LastUpdateTime;
-                    sourceList.SaveMetadata(*detailsInternal);
-                }
-                else
-                {
-                    AICLI_LOG(Repo, Error, << "Failed to update source: " << details.Name);
-                    result.emplace_back(details);
-                }
-            }
-            catch (...)
-            {
-                LOG_CAUGHT_EXCEPTION();
-                AICLI_LOG(Repo, Error, << "Failed to update source: " << details.Name);
-                result.emplace_back(details);
-            }
-        }
-
-        return result;
-    }
-
-    bool Source::Remove(IProgressCallback& progress)
-    {
-        THROW_HR_IF(HRESULT_FROM_WIN32(ERROR_INVALID_STATE), m_isSourceToBeAdded || m_sourceReferences.size() != 1 || m_source);
-
-        const auto& details = m_sourceReferences[0]->GetDetails();
-        AICLI_LOG(Repo, Info, << "Named source to be removed, found: " << details.Name << " [" << ToString(details.Origin) << ']');
-
-        EnsureSourceIsRemovable(details);
-
-        bool result = RemoveSourceFromDetails(details, progress);
-        if (result)
-        {
-            SourceList sourceList;
-            sourceList.RemoveSource(details);
-        }
-
-        return result;
-    }
-
-    PackageTrackingCatalog Source::GetTrackingCatalog() const
-    {
-        if (!m_trackingCatalog)
-        {
-            m_trackingCatalog = PackageTrackingCatalog::CreateForSource(*this);
-        }
-
-        return m_trackingCatalog;
-    }
-
-    std::vector<SourceDetails> Source::GetCurrentSources()
-    {
-        SourceList sourceList;
-
-        std::vector<SourceDetails> result;
-        for (auto&& source : sourceList.GetCurrentSourceRefs())
-        {
-            result.emplace_back(std::move(source));
-        }
-
-        return result;
-    }
-
-    bool Source::DropSource(std::string_view name)
-    {
-        if (name.empty())
-        {
-            SourceList::RemoveSettingsStreams();
-            return true;
-        }
-        else
-        {
-            SourceList sourceList;
-
-            auto source = sourceList.GetCurrentSource(name);
-            if (!source)
-            {
-                AICLI_LOG(Repo, Info, << "Named source to be dropped, but not found: " << name);
-                return false;
-            }
-            else
-            {
-                AICLI_LOG(Repo, Info, << "Named source to be dropped, found: " << source->Name);
-
-                EnsureSourceIsRemovable(*source);
-                sourceList.RemoveSource(*source);
-
-                return true;
-            }
-        }
-    }
-
-#ifndef AICLI_DISABLE_TEST_HOOKS
-    void TestHook_SetSourceFactoryOverride(const std::string& type, std::function<std::unique_ptr<ISourceFactory>()>&& factory)
-    {
-        s_Sources_TestHook_SourceFactories[type] = std::move(factory);
-    }
-
-    void TestHook_ClearSourceFactoryOverrides()
-    {
-        s_Sources_TestHook_SourceFactories.clear();
-    }
-#endif
-}
+// Copyright (c) Microsoft Corporation.
+// Licensed under the MIT License.
+#include "pch.h"
+#include "ISource.h"
+#include "CompositeSource.h"
+#include "SourceFactory.h"
+#include "SourceList.h"
+#include "SourcePolicy.h"
+#include "Microsoft/PredefinedInstalledSourceFactory.h"
+#include "Microsoft/PredefinedWriteableSourceFactory.h"
+#include "Microsoft/PreIndexedPackageSourceFactory.h"
+#include "Rest/RestSourceFactory.h"
+#include "PackageTrackingCatalogSourceFactory.h"
+
+#ifndef AICLI_DISABLE_TEST_HOOKS
+#include "Microsoft/ConfigurableTestSourceFactory.h"
+#endif
+
+#include <winget/GroupPolicy.h>
+
+using namespace AppInstaller::Settings;
+using namespace std::chrono_literals;
+
+namespace AppInstaller::Repository
+{
+    namespace
+    {
+#ifndef AICLI_DISABLE_TEST_HOOKS
+        static std::map<std::string, std::function<std::unique_ptr<ISourceFactory>()>> s_Sources_TestHook_SourceFactories;
+#endif
+
+        std::shared_ptr<ISourceReference> CreateSourceFromDetails(const SourceDetails& details)
+        {
+            return ISourceFactory::GetForType(details.Type)->Create(details);
+        }
+
+        template <typename MemberFunc>
+        bool AddOrUpdateFromDetails(SourceDetails& details, MemberFunc member, IProgressCallback& progress)
+        {
+            bool result = false;
+            auto factory = ISourceFactory::GetForType(details.Type);
+
+            // Attempt; if it fails, wait a short time and retry.
+            try
+            {
+                result = (factory.get()->*member)(details, progress);
+                if (result)
+                {
+                    details.LastUpdateTime = std::chrono::system_clock::now();
+                }
+                return result;
+            }
+            CATCH_LOG();
+
+            AICLI_LOG(Repo, Info, << "Source add/update failed, waiting a bit and retrying: " << details.Name);
+
+            // Add a bit of randomness to the retry wait time
+            std::default_random_engine randomEngine(std::random_device{}());
+            std::uniform_int_distribution<long long> distribution(2000, 10000);
+
+            std::this_thread::sleep_for(std::chrono::milliseconds(distribution(randomEngine)));
+
+            // If this one fails, maybe the problem is persistent.
+            result = (factory.get()->*member)(details, progress);
+            if (result)
+            {
+                details.LastUpdateTime = std::chrono::system_clock::now();
+            }
+            return result;
+        }
+
+        bool AddSourceFromDetails(SourceDetails& details, IProgressCallback& progress)
+        {
+            return AddOrUpdateFromDetails(details, &ISourceFactory::Add, progress);
+        }
+
+        bool UpdateSourceFromDetails(SourceDetails& details, IProgressCallback& progress)
+        {
+            return AddOrUpdateFromDetails(details, &ISourceFactory::Update, progress);
+        }
+
+        bool BackgroundUpdateSourceFromDetails(SourceDetails& details, IProgressCallback& progress)
+        {
+            return AddOrUpdateFromDetails(details, &ISourceFactory::BackgroundUpdate, progress);
+        }
+
+        bool RemoveSourceFromDetails(const SourceDetails& details, IProgressCallback& progress)
+        {
+            auto factory = ISourceFactory::GetForType(details.Type);
+
+            return factory->Remove(details, progress);
+        }
+
+        bool ContainsAvailablePackagesInternal(SourceOrigin origin)
+        {
+            return (origin == SourceOrigin::Default || origin == SourceOrigin::GroupPolicy || origin == SourceOrigin::User);
+        }
+
+        // Determines whether (and logs why) a source should be updated before it is opened.
+        bool ShouldUpdateBeforeOpen(const SourceDetails& details, std::optional<TimeSpan> backgroundUpdateInterval)
+        {
+            if (!ContainsAvailablePackagesInternal(details.Origin))
+            {
+                return false;
+            }
+
+            constexpr static TimeSpan s_ZeroMins = 0min;
+            TimeSpan autoUpdateTime;
+            if (backgroundUpdateInterval.has_value())
+            {
+                autoUpdateTime = backgroundUpdateInterval.value();
+            }
+            else
+            {
+                autoUpdateTime = User().Get<Setting::AutoUpdateTimeInMinutes>();
+            }
+
+            // A value of zero means no auto update, to get update the source run `winget update`
+            if (autoUpdateTime != s_ZeroMins)
+            {
+                auto timeSinceLastUpdate = std::chrono::system_clock::now() - details.LastUpdateTime;
+                if (timeSinceLastUpdate > autoUpdateTime)
+                {
+                    AICLI_LOG(Repo, Info, << "Source past auto update time [" <<
+                        std::chrono::duration_cast<std::chrono::minutes>(autoUpdateTime).count() << " mins]; it has been at least " <<
+                        std::chrono::duration_cast<std::chrono::minutes>(timeSinceLastUpdate).count() << " mins");
+                    return true;
+                }
+            }
+
+            return false;
+        }
+
+        SourceDetails GetPredefinedSourceDetails(PredefinedSource source)
+        {
+            SourceDetails details;
+            details.Origin = SourceOrigin::Predefined;
+
+            switch (source)
+            {
+            case PredefinedSource::Installed:
+                details.Type = Microsoft::PredefinedInstalledSourceFactory::Type();
+                details.Arg = Microsoft::PredefinedInstalledSourceFactory::FilterToString(Microsoft::PredefinedInstalledSourceFactory::Filter::None);
+                return details;
+            case PredefinedSource::InstalledUser:
+                details.Type = Microsoft::PredefinedInstalledSourceFactory::Type();
+                details.Arg = Microsoft::PredefinedInstalledSourceFactory::FilterToString(Microsoft::PredefinedInstalledSourceFactory::Filter::User);
+                return details;
+            case PredefinedSource::InstalledMachine:
+                details.Type = Microsoft::PredefinedInstalledSourceFactory::Type();
+                details.Arg = Microsoft::PredefinedInstalledSourceFactory::FilterToString(Microsoft::PredefinedInstalledSourceFactory::Filter::Machine);
+                return details;
+            case PredefinedSource::ARP:
+                details.Type = Microsoft::PredefinedInstalledSourceFactory::Type();
+                details.Arg = Microsoft::PredefinedInstalledSourceFactory::FilterToString(Microsoft::PredefinedInstalledSourceFactory::Filter::ARP);
+                return details;
+            case PredefinedSource::MSIX:
+                details.Type = Microsoft::PredefinedInstalledSourceFactory::Type();
+                details.Arg = Microsoft::PredefinedInstalledSourceFactory::FilterToString(Microsoft::PredefinedInstalledSourceFactory::Filter::MSIX);
+                return details;
+            case PredefinedSource::Installing:
+                details.Type = Microsoft::PredefinedWriteableSourceFactory::Type();
+                // As long as there is only one type this is not particularly needed, but Arg is exposed publicly
+                // so this is used here for consistency with other predefined sources.
+                details.Arg = Microsoft::PredefinedWriteableSourceFactory::TypeToString(Microsoft::PredefinedWriteableSourceFactory::WriteableType::Installing);
+                return details;
+            }
+
+            THROW_HR(E_UNEXPECTED);
+        }
+
+        // Carries the exception from an OpenSource call and presents it back at search time.
+        struct OpenExceptionProxy : public ISource, std::enable_shared_from_this<OpenExceptionProxy>
+        {
+            static constexpr ISourceType SourceType = ISourceType::OpenExceptionProxy;
+
+            OpenExceptionProxy(const SourceDetails& details, std::exception_ptr exception) :
+                m_details(details), m_exception(std::move(exception)) {}
+
+            const SourceDetails& GetDetails() const override { return m_details; }
+
+            const std::string& GetIdentifier() const override { return m_details.Identifier; }
+
+            SearchResult Search(const SearchRequest&) const override
+            {
+                SearchResult result;
+                result.Failures.emplace_back(SearchResult::Failure{ GetDetails().Name, m_exception });
+                return result;
+            }
+
+            void* CastTo(ISourceType type) override
+            {
+                if (type == SourceType)
+                {
+                    return this;
+                }
+
+                return nullptr;
+            }
+
+        private:
+            SourceDetails m_details;
+            std::exception_ptr m_exception;
+        };
+
+        // A wrapper that doesn't actually forward the search requests.
+        struct TrackingOnlySourceWrapper : public ISource
+        {
+            TrackingOnlySourceWrapper(std::shared_ptr<ISourceReference> wrapped) : m_wrapped(std::move(wrapped))
+            {
+                m_identifier = m_wrapped->GetIdentifier();
+            }
+
+            const std::string& GetIdentifier() const override { return m_identifier; }
+
+            SourceDetails& GetDetails() const override { return m_wrapped->GetDetails(); }
+
+            SourceInformation GetInformation() const override { return m_wrapped->GetInformation(); }
+
+            SearchResult Search(const SearchRequest&) const override { return {}; }
+
+            void* CastTo(ISourceType) override { return nullptr; }
+
+        private:
+            std::shared_ptr<ISourceReference> m_wrapped;
+            std::string m_identifier;
+        };
+
+        // A wrapper to create another wrapper.
+        struct TrackingOnlyReferenceWrapper : public ISourceReference
+        {
+            TrackingOnlyReferenceWrapper(std::shared_ptr<ISourceReference> wrapped) : m_wrapped(std::move(wrapped)) {}
+
+            std::string GetIdentifier() override { return m_wrapped->GetIdentifier(); }
+
+            SourceDetails& GetDetails() override { return m_wrapped->GetDetails(); }
+
+            SourceInformation GetInformation() override { return m_wrapped->GetInformation(); }
+
+            bool SetCustomHeader(std::optional<std::string>) override { return false; }
+
+            void SetCaller(std::string caller) override { m_wrapped->SetCaller(std::move(caller)); }
+
+            std::shared_ptr<ISource> Open(IProgressCallback&) override
+            {
+                return std::make_shared<TrackingOnlySourceWrapper>(m_wrapped);
+            }
+
+        private:
+            std::shared_ptr<ISourceReference> m_wrapped;
+        };
+    }
+
+    std::unique_ptr<ISourceFactory> ISourceFactory::GetForType(std::string_view type)
+    {
+#ifndef AICLI_DISABLE_TEST_HOOKS
+        // Tests can ensure case matching
+        auto itr = s_Sources_TestHook_SourceFactories.find(std::string(type));
+        if (itr != s_Sources_TestHook_SourceFactories.end())
+        {
+            return itr->second();
+        }
+
+        if (Utility::CaseInsensitiveEquals(Microsoft::ConfigurableTestSourceFactory::Type(), type))
+        {
+            return Microsoft::ConfigurableTestSourceFactory::Create();
+        }
+#endif
+
+        // For now, enable an empty type to represent the only one we have.
+        if (type.empty() ||
+            Utility::CaseInsensitiveEquals(Microsoft::PreIndexedPackageSourceFactory::Type(), type))
+        {
+            return Microsoft::PreIndexedPackageSourceFactory::Create();
+        }
+        // Should always come from code, so no need for case insensitivity
+        else if (Microsoft::PredefinedInstalledSourceFactory::Type() == type)
+        {
+            return Microsoft::PredefinedInstalledSourceFactory::Create();
+        }
+        // Should always come from code, so no need for case insensitivity
+        else if (Microsoft::PredefinedWriteableSourceFactory::Type() == type)
+        {
+            return Microsoft::PredefinedWriteableSourceFactory::Create();
+        }
+        // Should always come from code, so no need for case insensitivity
+        else if (PackageTrackingCatalogSourceFactory::Type() == type)
+        {
+            return PackageTrackingCatalogSourceFactory::Create();
+        }
+        else if (Utility::CaseInsensitiveEquals(Rest::RestSourceFactory::Type(), type))
+        {
+            return Rest::RestSourceFactory::Create();
+        }
+
+        THROW_HR(APPINSTALLER_CLI_ERROR_INVALID_SOURCE_TYPE);
+    }
+
+    std::string_view ToString(SourceOrigin origin)
+    {
+        switch (origin)
+        {
+        case SourceOrigin::Default:
+            return "Default"sv;
+        case SourceOrigin::User:
+            return "User"sv;
+        case SourceOrigin::Predefined:
+            return "Predefined"sv;
+        case SourceOrigin::GroupPolicy:
+            return "GroupPolicy"sv;
+        case SourceOrigin::Metadata:
+            return "Metadata"sv;
+        default:
+            THROW_HR(E_UNEXPECTED);
+        }
+    }
+
+    Source::Source() {}
+
+    Source::Source(std::string_view name)
+    {
+        InitializeSourceReference(name);
+    }
+
+    Source::Source(PredefinedSource source)
+    {
+        SourceDetails details = GetPredefinedSourceDetails(source);
+        m_sourceReferences.emplace_back(CreateSourceFromDetails(details));
+    }
+
+    Source::Source(WellKnownSource source)
+    {
+        THROW_HR_IF(APPINSTALLER_CLI_ERROR_BLOCKED_BY_POLICY, !IsWellKnownSourceEnabled(source));
+
+        auto details = GetWellKnownSourceDetailsInternal(source);
+
+        // Populate metadata
+        SourceList sourceList;
+        auto sourceDetailsWithMetadata = sourceList.GetSource(details.Name);
+        if (sourceDetailsWithMetadata)
+        {
+            sourceDetailsWithMetadata->CopyMetadataFieldsTo(details);
+        }
+
+        m_sourceReferences.emplace_back(CreateSourceFromDetails(details));
+    }
+
+    Source::Source(std::string_view name, std::string_view arg, std::string_view type)
+    {
+        m_isSourceToBeAdded = true;
+        SourceDetails details;
+
+        std::optional<WellKnownSource> wellKnownSourceCheck = CheckForWellKnownSourceMatch(name, arg, type);
+
+        if (wellKnownSourceCheck)
+        {
+            details = GetWellKnownSourceDetailsInternal(wellKnownSourceCheck.value());
+        }
+        else
+        {
+            details.Name = name;
+            details.Arg = arg;
+            details.Type = type;
+        }
+
+        m_sourceReferences.emplace_back(CreateSourceFromDetails(details));
+    }
+
+    Source::Source(const std::vector<Source>& availableSources)
+    {
+        std::shared_ptr<CompositeSource> compositeSource = std::make_shared<CompositeSource>("*CompositeSource");
+
+        for (const auto& availableSource : availableSources)
+        {
+            THROW_HR_IF(E_INVALIDARG, !availableSource.m_source || availableSource.IsComposite());
+            compositeSource->AddAvailableSource(availableSource.m_source);
+        }
+
+        m_source = compositeSource;
+        m_isComposite = true;
+    }
+
+    Source::Source(const Source& installedSource, const Source& availableSource, CompositeSearchBehavior searchBehavior)
+    {
+        THROW_HR_IF(E_INVALIDARG, !installedSource.m_source || installedSource.m_isComposite || !availableSource.m_source);
+
+        std::shared_ptr<CompositeSource> compositeSource = SourceCast<CompositeSource>(availableSource.m_source);
+
+        if (!compositeSource)
+        {
+            compositeSource = std::make_shared<CompositeSource>("*CompositeSource");
+            compositeSource->AddAvailableSource(availableSource.m_source);
+        }
+
+        compositeSource->SetInstalledSource(installedSource, searchBehavior);
+
+        m_source = compositeSource;
+        m_isComposite = true;
+    }
+
+    Source::Source(std::shared_ptr<ISource> source) : m_source(std::move(source)) {}
+
+    Source::operator bool() const
+    {
+        return !m_sourceReferences.empty() || m_source != nullptr;
+    }
+
+    void Source::InitializeSourceReference(std::string_view name)
+    {
+        SourceList sourceList;
+
+        if (name.empty())
+        {
+            auto currentSources = sourceList.GetCurrentSourceRefs();
+            if (currentSources.empty())
+            {
+                AICLI_LOG(Repo, Info, << "Default source requested, but no sources configured");
+            }
+            else if (currentSources.size() == 1)
+            {
+                AICLI_LOG(Repo, Info, << "Default source requested, only 1 source available, using the only source: " << currentSources[0].get().Name);
+                InitializeSourceReference(currentSources[0].get().Name);
+            }
+            else
+            {
+                AICLI_LOG(Repo, Info, << "Default source requested, multiple sources available, adding all to source references.");
+
+                for (auto& source : currentSources)
+                {
+                    AICLI_LOG(Repo, Info, << "Adding to source references " << source.get().Name);
+                    m_sourceReferences.emplace_back(CreateSourceFromDetails(source));
+                }
+
+                m_isComposite = true;
+            }
+        }
+        else
+        {
+            auto source = sourceList.GetCurrentSource(name);
+            if (!source)
+            {
+                AICLI_LOG(Repo, Info, << "Named source requested, but not found: " << name);
+            }
+            else
+            {
+                AICLI_LOG(Repo, Info, << "Named source requested, found: " << source->Name);
+                m_sourceReferences.emplace_back(CreateSourceFromDetails(*source));
+            }
+        }
+    }
+
+    std::string Source::GetIdentifier() const
+    {
+        if (m_source)
+        {
+            return m_source->GetIdentifier();
+        }
+        else if (m_sourceReferences.size() == 1)
+        {
+            return m_sourceReferences[0]->GetIdentifier();
+        }
+        else
+        {
+            THROW_HR(HRESULT_FROM_WIN32(ERROR_INVALID_STATE));
+        }
+    }
+
+    SourceDetails Source::GetDetails() const
+    {
+        if (m_source)
+        {
+            return m_source->GetDetails();
+        }
+        else if (m_sourceReferences.size() == 1)
+        {
+            return m_sourceReferences[0]->GetDetails();
+        }
+        else
+        {
+            THROW_HR(HRESULT_FROM_WIN32(ERROR_INVALID_STATE));
+        }
+    }
+
+    SourceInformation Source::GetInformation() const
+    {
+        if (m_source && !m_isComposite)
+        {
+            return m_source->GetInformation();
+        }
+        else if (m_sourceReferences.size() == 1)
+        {
+            return m_sourceReferences[0]->GetInformation();
+        }
+        else
+        {
+            THROW_HR(HRESULT_FROM_WIN32(ERROR_INVALID_STATE));
+        }
+    }
+
+    bool Source::ContainsAvailablePackages() const
+    {
+        THROW_HR_IF(HRESULT_FROM_WIN32(ERROR_INVALID_STATE), IsComposite());
+        return ContainsAvailablePackagesInternal(GetDetails().Origin);
+    }
+
+    bool Source::SetCustomHeader(std::optional<std::string> header)
+    {
+        THROW_HR_IF(HRESULT_FROM_WIN32(ERROR_INVALID_STATE), m_sourceReferences.size() != 1);
+        return m_sourceReferences[0]->SetCustomHeader(header);
+    }
+
+    void Source::SetCaller(std::string caller)
+    {
+        for (auto& sourceReference : m_sourceReferences)
+        {
+            sourceReference->SetCaller(caller);
+        }
+    }
+
+    void Source::SetBackgroundUpdateInterval(TimeSpan interval)
+    {
+        m_backgroundUpdateInterval = interval;
+    }
+
+    void Source::InstalledPackageInformationOnly(bool value)
+    {
+        m_installedPackageInformationOnly = value;
+    }
+
+    SearchResult Source::Search(const SearchRequest& request) const
+    {
+        THROW_HR_IF(HRESULT_FROM_WIN32(ERROR_INVALID_STATE), !m_source);
+        return m_source->Search(request);
+    }
+
+    ImplicitAgreementFieldEnum Source::GetAgreementFieldsFromSourceInformation() const
+    {
+        ImplicitAgreementFieldEnum result = ImplicitAgreementFieldEnum::None;
+
+        auto info = GetInformation();
+        if (info.RequiredPackageMatchFields.end() != std::find_if(info.RequiredPackageMatchFields.begin(), info.RequiredPackageMatchFields.end(), [&](const auto& field) { return Utility::CaseInsensitiveEquals(field, "market"); }) ||
+            info.RequiredQueryParameters.end() != std::find_if(info.RequiredQueryParameters.begin(), info.RequiredQueryParameters.end(), [&](const auto& param) { return Utility::CaseInsensitiveEquals(param, "market"); }))
+        {
+            WI_SetFlag(result, ImplicitAgreementFieldEnum::Market);
+        }
+
+        return result;
+    }
+
+    bool Source::CheckSourceAgreements() const
+    {
+        auto sourceName = GetDetails().Name;
+        auto agreementFields = GetAgreementFieldsFromSourceInformation();
+        auto agreementsIdentifier = GetInformation().SourceAgreementsIdentifier;
+
+        SourceList sourceList;
+        return sourceList.CheckSourceAgreements(sourceName, agreementsIdentifier, agreementFields);
+    }
+
+    void Source::SaveAcceptedSourceAgreements() const
+    {
+        auto sourceName = GetDetails().Name;
+        auto agreementFields = GetAgreementFieldsFromSourceInformation();
+        auto agreementsIdentifier = GetInformation().SourceAgreementsIdentifier;
+
+        SourceList sourceList;
+        return sourceList.SaveAcceptedSourceAgreements(sourceName, agreementsIdentifier, agreementFields);
+    }
+
+    bool Source::IsComposite() const
+    {
+        return m_isComposite;
+    }
+
+    std::vector<Source> Source::GetAvailableSources() const
+    {
+        THROW_HR_IF(HRESULT_FROM_WIN32(ERROR_INVALID_STATE), !m_source || !m_isComposite);
+
+        auto compositeSource = SourceCast<CompositeSource>(m_source);
+        THROW_HR_IF(HRESULT_FROM_WIN32(ERROR_INVALID_STATE), !compositeSource);
+
+        return compositeSource->GetAvailableSources();
+    }
+
+    void Source::AddPackageVersion(const Manifest::Manifest& manifest, const std::filesystem::path& relativePath)
+    {
+        THROW_HR_IF(HRESULT_FROM_WIN32(ERROR_INVALID_STATE), !m_source);
+        auto writableSource = SourceCast<IMutablePackageSource>(m_source);
+        THROW_HR_IF(HRESULT_FROM_WIN32(ERROR_INVALID_STATE), !writableSource);
+        writableSource->AddPackageVersion(manifest, relativePath);
+    }
+
+    void Source::RemovePackageVersion(const Manifest::Manifest& manifest, const std::filesystem::path& relativePath)
+    {
+        THROW_HR_IF(HRESULT_FROM_WIN32(ERROR_INVALID_STATE), !m_source);
+        auto writableSource = SourceCast<IMutablePackageSource>(m_source);
+        THROW_HR_IF(HRESULT_FROM_WIN32(ERROR_INVALID_STATE), !writableSource);
+        writableSource->RemovePackageVersion(manifest, relativePath);
+    }
+
+    std::vector<SourceDetails> Source::Open(IProgressCallback& progress)
+    {
+        THROW_HR_IF(HRESULT_FROM_WIN32(ERROR_INVALID_STATE), m_isSourceToBeAdded || m_sourceReferences.empty());
+
+        std::vector<SourceDetails> result;
+
+        if (!m_source)
+        {
+            std::vector<std::shared_ptr<ISourceReference>>* sourceReferencesToOpen = nullptr;
+            std::vector<std::shared_ptr<ISourceReference>> sourceReferencesForTrackingOnly;
+            std::unique_ptr<SourceList> sourceList;
+
+            if (m_installedPackageInformationOnly)
+            {
+                sourceReferencesToOpen = &sourceReferencesForTrackingOnly;
+
+                // Create a wrapper for each reference
+                for (auto& sourceReference : m_sourceReferences)
+                {
+                    sourceReferencesForTrackingOnly.emplace_back(std::make_shared<TrackingOnlyReferenceWrapper>(sourceReference));
+                }
+            }
+            else
+            {
+                // Check for updates before opening.
+                for (auto& sourceReference : m_sourceReferences)
+                {
+                    auto& details = sourceReference->GetDetails();
+                    if (ShouldUpdateBeforeOpen(details, m_backgroundUpdateInterval))
+                    {
+                        try
+                        {
+                            // TODO: Consider adding a context callback to indicate we are doing the same action
+                            // to avoid the progress bar fill up multiple times.
+                            if (BackgroundUpdateSourceFromDetails(details, progress))
+                            {
+                                if (sourceList == nullptr)
+                                {
+                                    sourceList = std::make_unique<SourceList>();
+                                }
+
+                                auto detailsInternal = sourceList->GetSource(details.Name);
+                                detailsInternal->LastUpdateTime = details.LastUpdateTime;
+                                sourceList->SaveMetadata(*detailsInternal);
+                            }
+                            else
+                            {
+                                AICLI_LOG(Repo, Error, << "Failed to update source: " << details.Name);
+                                result.emplace_back(details);
+                            }
+                        }
+                        catch (...)
+                        {
+                            LOG_CAUGHT_EXCEPTION();
+                            AICLI_LOG(Repo, Warning, << "Failed to update source: " << details.Name);
+                            result.emplace_back(details);
+                        }
+                    }
+                }
+
+                sourceReferencesToOpen = &m_sourceReferences;
+            }
+
+            if (sourceReferencesToOpen->size() > 1)
+            {
+                AICLI_LOG(Repo, Info, << "Multiple sources available, creating aggregated source.");
+                auto aggregatedSource = std::make_shared<CompositeSource>("*DefaultSource");
+                std::vector<std::shared_ptr<OpenExceptionProxy>> openExceptionProxies;
+
+                for (auto& sourceReference : *sourceReferencesToOpen)
+                {
+                    AICLI_LOG(Repo, Info, << "Adding to aggregated source: " << sourceReference->GetDetails().Name);
+
+                    try
+
+                    {
+                        aggregatedSource->AddAvailableSource(sourceReference->Open(progress));
+                    }
+                    catch (...)
+                    {
+                        LOG_CAUGHT_EXCEPTION();
+                        AICLI_LOG(Repo, Warning, << "Failed to open available source: " << sourceReference->GetDetails().Name);
+                        openExceptionProxies.emplace_back(std::make_shared<OpenExceptionProxy>(sourceReference->GetDetails(), std::current_exception()));
+                    }
+                }
+
+                // If all sources failed to open, then throw an exception that is specific to this case.
+                THROW_HR_IF(APPINSTALLER_CLI_ERROR_FAILED_TO_OPEN_ALL_SOURCES, !aggregatedSource->HasAvailableSource());
+
+                // Place all of the proxies into the source to be searched later
+                for (auto& proxy : openExceptionProxies)
+                {
+                    aggregatedSource->AddAvailableSource(Source{ std::move(proxy) });
+                }
+
+                m_source = aggregatedSource;
+            }
+            else
+            {
+                m_source = (*sourceReferencesToOpen)[0]->Open(progress);
+            }
+        }
+
+        return result;
+    }
+
+    bool Source::Add(IProgressCallback& progress)
+    {
+        THROW_HR_IF(HRESULT_FROM_WIN32(ERROR_INVALID_STATE), !m_isSourceToBeAdded || m_sourceReferences.size() != 1);
+
+        auto& sourceDetails = m_sourceReferences[0]->GetDetails();
+
+        // If the source type is empty, use a default.
+        // AddSourceForDetails will also check for empty, but we need the actual type before that for validation.
+        if (sourceDetails.Type.empty())
+        {
+            sourceDetails.Type = ISourceFactory::GetForType("")->TypeName();
+        }
+
+        AICLI_LOG(Repo, Info, << "Adding source: Name[" << sourceDetails.Name << "], Type[" << sourceDetails.Type << "], Arg[" << sourceDetails.Arg << "]");
+
+        // Check all sources for the given name.
+        SourceList sourceList;
+
+        auto source = sourceList.GetSource(sourceDetails.Name);
+        THROW_HR_IF(APPINSTALLER_CLI_ERROR_SOURCE_NAME_ALREADY_EXISTS, source != nullptr && source->Origin != SourceOrigin::Metadata && !source->IsTombstone);
+
+        // Check sources allowed by group policy
+        auto blockingPolicy = GetPolicyBlockingUserSource(sourceDetails.Name, sourceDetails.Type, sourceDetails.Arg, false);
+        if (blockingPolicy != TogglePolicy::Policy::None)
+        {
+            throw GroupPolicyException(blockingPolicy);
+        }
+
+        sourceDetails.LastUpdateTime = Utility::ConvertUnixEpochToSystemClock(0);
+
+        // Allow the origin to stay as Default if the incoming details match a well known value
+        if (!(sourceDetails.Origin == SourceOrigin::Default && CheckForWellKnownSourceMatch(sourceDetails.Name, sourceDetails.Arg, sourceDetails.Type)))
+        {
+            sourceDetails.Origin = SourceOrigin::User;
+        }
+
+        bool result = AddSourceFromDetails(sourceDetails, progress);
+        if (result)
+        {
+            sourceList.AddSource(sourceDetails);
+            SaveAcceptedSourceAgreements();
+            m_isSourceToBeAdded = false;
+            AICLI_LOG(Repo, Info, << "Source created with extra data: " << sourceDetails.Data);
+        }
+
+        return result;
+    }
+
+    std::vector<SourceDetails> Source::Update(IProgressCallback& progress)
+    {
+        THROW_HR_IF(HRESULT_FROM_WIN32(ERROR_INVALID_STATE), m_isSourceToBeAdded || m_source || m_sourceReferences.empty());
+
+        SourceList sourceList;
+        std::vector<SourceDetails> result;
+
+        for (auto& sourceReference : m_sourceReferences)
+        {
+            THROW_HR_IF(HRESULT_FROM_WIN32(ERROR_INVALID_STATE), !ContainsAvailablePackagesInternal(sourceReference->GetDetails().Origin));
+
+            auto& details = sourceReference->GetDetails();
+            AICLI_LOG(Repo, Info, << "Named source to be updated, found: " << details.Name);
+
+            try
+            {
+                // TODO: Consider adding a context callback to indicate we are doing the same action
+                // to avoid the progress bar fill up multiple times.
+                if (UpdateSourceFromDetails(details, progress))
+                {
+                    auto detailsInternal = sourceList.GetSource(details.Name);
+                    detailsInternal->LastUpdateTime = details.LastUpdateTime;
+                    sourceList.SaveMetadata(*detailsInternal);
+                }
+                else
+                {
+                    AICLI_LOG(Repo, Error, << "Failed to update source: " << details.Name);
+                    result.emplace_back(details);
+                }
+            }
+            catch (...)
+            {
+                LOG_CAUGHT_EXCEPTION();
+                AICLI_LOG(Repo, Error, << "Failed to update source: " << details.Name);
+                result.emplace_back(details);
+            }
+        }
+
+        return result;
+    }
+
+    bool Source::Remove(IProgressCallback& progress)
+    {
+        THROW_HR_IF(HRESULT_FROM_WIN32(ERROR_INVALID_STATE), m_isSourceToBeAdded || m_sourceReferences.size() != 1 || m_source);
+
+        const auto& details = m_sourceReferences[0]->GetDetails();
+        AICLI_LOG(Repo, Info, << "Named source to be removed, found: " << details.Name << " [" << ToString(details.Origin) << ']');
+
+        EnsureSourceIsRemovable(details);
+
+        bool result = RemoveSourceFromDetails(details, progress);
+        if (result)
+        {
+            SourceList sourceList;
+            sourceList.RemoveSource(details);
+        }
+
+        return result;
+    }
+
+    PackageTrackingCatalog Source::GetTrackingCatalog() const
+    {
+        if (!m_trackingCatalog)
+        {
+            m_trackingCatalog = PackageTrackingCatalog::CreateForSource(*this);
+        }
+
+        return m_trackingCatalog;
+    }
+
+    std::vector<SourceDetails> Source::GetCurrentSources()
+    {
+        SourceList sourceList;
+
+        std::vector<SourceDetails> result;
+        for (auto&& source : sourceList.GetCurrentSourceRefs())
+        {
+            result.emplace_back(std::move(source));
+        }
+
+        return result;
+    }
+
+    bool Source::DropSource(std::string_view name)
+    {
+        if (name.empty())
+        {
+            SourceList::RemoveSettingsStreams();
+            return true;
+        }
+        else
+        {
+            SourceList sourceList;
+
+            auto source = sourceList.GetCurrentSource(name);
+            if (!source)
+            {
+                AICLI_LOG(Repo, Info, << "Named source to be dropped, but not found: " << name);
+                return false;
+            }
+            else
+            {
+                AICLI_LOG(Repo, Info, << "Named source to be dropped, found: " << source->Name);
+
+                EnsureSourceIsRemovable(*source);
+                sourceList.RemoveSource(*source);
+
+                return true;
+            }
+        }
+    }
+
+#ifndef AICLI_DISABLE_TEST_HOOKS
+    void TestHook_SetSourceFactoryOverride(const std::string& type, std::function<std::unique_ptr<ISourceFactory>()>&& factory)
+    {
+        s_Sources_TestHook_SourceFactories[type] = std::move(factory);
+    }
+
+    void TestHook_ClearSourceFactoryOverrides()
+    {
+        s_Sources_TestHook_SourceFactories.clear();
+    }
+#endif
+}