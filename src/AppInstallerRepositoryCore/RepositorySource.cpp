--- conflicted
+++ resolved
@@ -1,1319 +1,1303 @@
-// Copyright (c) Microsoft Corporation.
-// Licensed under the MIT License.
-#include "pch.h"
-#include "Public/AppInstallerRepositorySource.h"
-
-#include "CompositeSource.h"
-#include "SourceFactory.h"
-#include "Microsoft/PredefinedInstalledSourceFactory.h"
-#include "Microsoft/PreIndexedPackageSourceFactory.h"
-#include "Rest/RestSourceFactory.h"
-
-#include <winget/GroupPolicy.h>
-
-namespace AppInstaller::Repository
-{
-    using namespace Settings;
-
-    using namespace std::chrono_literals;
-    using namespace std::string_view_literals;
-
-    constexpr std::string_view s_SourcesYaml_Sources = "Sources"sv;
-    constexpr std::string_view s_SourcesYaml_Source_Name = "Name"sv;
-    constexpr std::string_view s_SourcesYaml_Source_Type = "Type"sv;
-    constexpr std::string_view s_SourcesYaml_Source_Arg = "Arg"sv;
-    constexpr std::string_view s_SourcesYaml_Source_Data = "Data"sv;
-    constexpr std::string_view s_SourcesYaml_Source_Identifier = "Identifier"sv;
-    constexpr std::string_view s_SourcesYaml_Source_IsTombstone = "IsTombstone"sv;
-
-    constexpr std::string_view s_MetadataYaml_Sources = "Sources"sv;
-    constexpr std::string_view s_MetadataYaml_Source_Name = "Name"sv;
-    constexpr std::string_view s_MetadataYaml_Source_LastUpdate = "LastUpdate"sv;
-
-    constexpr std::string_view s_Source_WingetCommunityDefault_Name = "winget"sv;
-    constexpr std::string_view s_Source_WingetCommunityDefault_Arg = "https://winget.azureedge.net/cache"sv;
-    constexpr std::string_view s_Source_WingetCommunityDefault_Data = "Microsoft.Winget.Source_8wekyb3d8bbwe"sv;
-    constexpr std::string_view s_Source_WingetCommunityDefault_Identifier = "Microsoft.Winget.Source_8wekyb3d8bbwe"sv;
-
-    constexpr std::string_view s_Source_WingetMSStoreDefault_Name = "msstore"sv;
-    constexpr std::string_view s_Source_WingetMSStoreDefault_Arg = "https://winget.azureedge.net/msstore"sv;
-    constexpr std::string_view s_Source_WingetMSStoreDefault_Data = "Microsoft.Winget.MSStore.Source_8wekyb3d8bbwe"sv;
-    constexpr std::string_view s_Source_WingetMSStoreDefault_Identifier = "Microsoft.Winget.MSStore.Source_8wekyb3d8bbwe"sv;
-
-    constexpr std::string_view s_Source_MSStoreDefault_Name = "storepreview"sv;
-    constexpr std::string_view s_Source_MSStoreDefault_Arg = "https://storeedgefd.dsx.mp.microsoft.com/v9.0"sv;
-    constexpr std::string_view s_Source_MSStoreDefault_Identifier = "StoreEdgeFD"sv;
-
-    namespace
-    {
-        // SourceDetails with additional data.
-        struct SourceDetailsInternal : public SourceDetails
-        {
-            // If true, this is a tombstone, marking the deletion of a source at a lower priority origin.
-            bool IsTombstone = false;
-
-            SourceDetailsInternal() = default;
-
-            SourceDetailsInternal(const SourceDetails& details) : SourceDetails(details) {};
-        };
-
-        // Checks whether a default source is enabled with the current settings.
-        // onlyExplicit determines whether we consider the not-configured state to be enabled or not.
-        bool IsDefaultSourceEnabled(std::string_view sourceToLog, ExperimentalFeature::Feature feature, bool onlyExplicit, TogglePolicy::Policy policy)
-        {
-            if (!ExperimentalFeature::IsEnabled(feature))
-            {
-                // No need to log here
-                return false;
-            }
-
-            if (onlyExplicit)
-            {
-                // No need to log here
-                return GroupPolicies().GetState(policy) == PolicyState::Enabled;
-            }
-
-            if (!GroupPolicies().IsEnabled(policy))
-            {
-                AICLI_LOG(Repo, Info, << "The default source " << sourceToLog << " is disabled due to Group Policy");
-                return false;
-            }
-
-            return true;
-        }
-
-        bool IsWingetCommunityDefaultSourceEnabled(bool onlyExplicit = false)
-        {
-            return IsDefaultSourceEnabled(s_Source_WingetCommunityDefault_Name, ExperimentalFeature::Feature::None, onlyExplicit, TogglePolicy::Policy::DefaultSource);
-        }
-
-        bool IsWingetMSStoreDefaultSourceEnabled(bool onlyExplicit = false)
-        {
-            return IsDefaultSourceEnabled(s_Source_WingetMSStoreDefault_Name, ExperimentalFeature::Feature::ExperimentalMSStore, onlyExplicit, TogglePolicy::Policy::MSStoreSource);
-        }
-
-        bool IsMSStoreDefaultSourceEnabled(bool onlyExplicit = false)
-        {
-            return IsDefaultSourceEnabled(s_Source_MSStoreDefault_Name, ExperimentalFeature::Feature::ExperimentalMSStore, onlyExplicit, TogglePolicy::Policy::MSStoreSource);
-        }
-
-        template<ValuePolicy P>
-        std::optional<SourceFromPolicy> FindSourceInPolicy(std::string_view name, std::string_view type, std::string_view arg)
-        {
-            auto sourcesOpt = GroupPolicies().GetValueRef<P>();
-            if (!sourcesOpt.has_value())
-            {
-                return std::nullopt;
-            }
-
-            const auto& sources = sourcesOpt->get();
-            auto source = std::find_if(
-                sources.begin(),
-                sources.end(),
-                [&](const SourceFromPolicy& policySource)
-                {
-                    return Utility::ICUCaseInsensitiveEquals(name, policySource.Name) && Utility::ICUCaseInsensitiveEquals(type, policySource.Type) && arg == policySource.Arg;
-                });
-
-            if (source == sources.end())
-            {
-                return std::nullopt;
-            }
-
-            return *source;
-        }
-
-        template<ValuePolicy P>
-        bool IsSourceInPolicy(std::string_view name, std::string_view type, std::string_view arg)
-        {
-            return FindSourceInPolicy<P>(name, type, arg).has_value();
-        }
-
-        // Checks whether the Group Policy allows this user source.
-        // If it does it returns None, otherwise it returns which policy is blocking it.
-        // Note that this applies to user sources that are being added as well as user sources
-        // that already existed when the Group Policy came into effect.
-        TogglePolicy::Policy GetPolicyBlockingUserSource(std::string_view name, std::string_view type, std::string_view arg, bool isTombstone)
-        {
-            // Reasons for not allowing:
-            //  1. The source is a tombstone for default source that is explicitly enabled
-            //  2. The source is a default source that is disabled
-            //  3. The source has the same name as a default source that is explicitly enabled (to prevent shadowing)
-            //  4. Allowed sources are disabled, blocking all user sources
-            //  5. There is an explicit list of allowed sources and this source is not in it
-            //
-            // We don't need to check sources added by policy as those have higher priority.
-            //
-            // Use the name and arg to match sources as we don't have the identifier before adding.
-
-            // Case 1:
-            // The source is a tombstone and we need the policy to be explicitly enabled.
-            if (isTombstone)
-            {
-                if (name == s_Source_WingetCommunityDefault_Name && IsWingetCommunityDefaultSourceEnabled(true))
-                {
-                    return TogglePolicy::Policy::DefaultSource;
-                }
-
-                if (name == s_Source_WingetMSStoreDefault_Name && IsWingetMSStoreDefaultSourceEnabled(true))
-                {
-                    return TogglePolicy::Policy::MSStoreSource;
-                }
-
-                // Any other tombstone is allowed
-                return TogglePolicy::Policy::None;
-            }
-
-            // Case 2:
-            //  - The source is not a tombstone and we don't need the policy to be explicitly enabled.
-            //  - Check only against the source argument and type as the user source may have a different name.
-            //  - Do a case insensitive check as the domain portion of the URL is case insensitive,
-            //    and we don't need case sensitivity for the rest as we control the domain.
-            if (Utility::CaseInsensitiveEquals(arg, s_Source_WingetCommunityDefault_Arg) &&
-                Utility::CaseInsensitiveEquals(type, Microsoft::PreIndexedPackageSourceFactory::Type()))
-            {
-                return IsWingetCommunityDefaultSourceEnabled(false) ? TogglePolicy::Policy::None : TogglePolicy::Policy::DefaultSource;
-            }
-
-            if (Utility::CaseInsensitiveEquals(arg, s_Source_WingetMSStoreDefault_Arg) &&
-                Utility::CaseInsensitiveEquals(type, Microsoft::PreIndexedPackageSourceFactory::Type()))
-            {
-                return IsWingetMSStoreDefaultSourceEnabled(false) ? TogglePolicy::Policy::None : TogglePolicy::Policy::MSStoreSource;
-            }
-
-            // Case 3:
-            // If the source has the same name as a default source, it is shadowing with a different argument
-            // (as it didn't match above). We only care if Group Policy requires the default source.
-            if (name == s_Source_WingetCommunityDefault_Name && IsWingetCommunityDefaultSourceEnabled(true))
-            {
-                AICLI_LOG(Repo, Warning, << "User source is not allowed as it shadows the default source. Name [" << name << "]. Arg [" << arg << "] Type [" << type << ']');
-                return TogglePolicy::Policy::DefaultSource;
-            }
-
-            if (name == s_Source_WingetMSStoreDefault_Name && IsWingetMSStoreDefaultSourceEnabled(true))
-            {
-                AICLI_LOG(Repo, Warning, << "User source is not allowed as it shadows the default MS Store source. Name [" << name << "]. Arg [" << arg << "] Type [" << type << ']');
-                return TogglePolicy::Policy::MSStoreSource;
-            }
-
-            // Case 4:
-            // The guard in the source add command should already block adding.
-            // This check drops existing user sources.
-            auto allowedSourcesPolicy = GroupPolicies().GetState(TogglePolicy::Policy::AllowedSources);
-            if (allowedSourcesPolicy == PolicyState::Disabled)
-            {
-                AICLI_LOG(Repo, Warning, << "User sources are disabled by Group Policy");
-                return TogglePolicy::Policy::AllowedSources;
-            }
-
-            // Case 5:
-            if (allowedSourcesPolicy == PolicyState::Enabled)
-            {
-                if (!IsSourceInPolicy<ValuePolicy::AllowedSources>(name, type, arg))
-                {
-                    AICLI_LOG(Repo, Warning, << "Source is not in the Group Policy allowed list. Name [" << name << "]. Arg [" << arg << "] Type [" << type << ']');
-                    return TogglePolicy::Policy::AllowedSources;
-                }
-            }
-
-            return TogglePolicy::Policy::None;
-        }
-
-        bool IsUserSourceAllowedByPolicy(std::string_view name, std::string_view type, std::string_view arg, bool isTombstone)
-        {
-            return GetPolicyBlockingUserSource(name, type, arg, isTombstone) == TogglePolicy::Policy::None;
-        }
-
-        void EnsureSourceIsRemovable(const SourceDetailsInternal& source)
-        {
-            // Block removing sources added by Group Policy
-            if (source.Origin == SourceOrigin::GroupPolicy)
-            {
-                AICLI_LOG(Repo, Error, << "Cannot remove source added by Group Policy");
-                throw GroupPolicyException(TogglePolicy::Policy::AdditionalSources);
-            }
-
-            // Block removing default sources required by Group Policy.
-            if (source.Origin == SourceOrigin::Default)
-            {
-                if (GroupPolicies().GetState(TogglePolicy::Policy::DefaultSource) == PolicyState::Enabled &&
-                    source.Identifier == s_Source_WingetCommunityDefault_Identifier)
-                {
-                    throw GroupPolicyException(TogglePolicy::Policy::DefaultSource);
-                }
-
-                if (GroupPolicies().GetState(TogglePolicy::Policy::MSStoreSource) == PolicyState::Enabled &&
-                    source.Identifier == s_Source_WingetMSStoreDefault_Identifier)
-                {
-                    throw GroupPolicyException(TogglePolicy::Policy::MSStoreSource);
-                }
-            }
-        }
-
-        // Attempts to read a single scalar value from the node.
-        template<typename Value>
-        bool TryReadScalar(std::string_view settingName, const std::string& settingValue, const YAML::Node& sourceNode, std::string_view name, Value& value, bool required = true)
-        {
-            YAML::Node valueNode = sourceNode[std::string{ name }];
-
-            if (!valueNode || !valueNode.IsScalar())
-            {
-                if (required)
-                {
-                    AICLI_LOG(Repo, Error, << "Setting '" << settingName << "' did not contain the expected format (" << name << " is invalid within a source):\n" << settingValue);
-                }
-                return false;
-            }
-
-            value = valueNode.as<Value>();
-            return true;
-        }
-
-        // Attempts to read the source details from the given stream.
-        // Results are all or nothing; if any failures occur, no details are returned.
-        bool TryReadSourceDetails(
-            std::string_view settingName,
-            std::istream& stream,
-            std::string_view rootName,
-            std::function<bool(SourceDetailsInternal&, const std::string&, const YAML::Node&)> parse,
-            std::vector<SourceDetailsInternal>& sourceDetails)
-        {
-            std::vector<SourceDetailsInternal> result;
-            std::string settingValue = Utility::ReadEntireStream(stream);
-
-            YAML::Node document;
-            try
-            {
-                document = YAML::Load(settingValue);
-            }
-            catch (const std::exception& e)
-            {
-                AICLI_LOG(YAML, Error, << "Setting '" << settingName << "' contained invalid YAML (" << e.what() << "):\n" << settingValue);
-                return false;
-            }
-
-            try
-            {
-                YAML::Node sources = document[rootName];
-                if (!sources)
-                {
-                    AICLI_LOG(Repo, Error, << "Setting '" << settingName << "' did not contain the expected format (missing " << rootName << "):\n" << settingValue);
-                    return false;
-                }
-
-                if (sources.IsNull())
-                {
-                    // An empty sources is an acceptable thing.
-                    return true;
-                }
-
-                if (!sources.IsSequence())
-                {
-                    AICLI_LOG(Repo, Error, << "Setting '" << settingName << "' did not contain the expected format (" << rootName << " was not a sequence):\n" << settingValue);
-                    return false;
-                }
-
-                for (const auto& source : sources.Sequence())
-                {
-                    SourceDetailsInternal details;
-                    if (!parse(details, settingValue, source))
-                    {
-                        return false;
-                    }
-
-                    result.emplace_back(std::move(details));
-                }
-            }
-            catch (const std::exception& e)
-            {
-                AICLI_LOG(YAML, Error, << "Setting '" << settingName << "' contained unexpected YAML (" << e.what() << "):\n" << settingValue);
-                return false;
-            }
-
-            sourceDetails = std::move(result);
-            return true;
-        }
-
-        // Gets the source details from a particular setting, or an empty optional if no setting exists.
-        std::optional<std::vector<SourceDetailsInternal>> TryGetSourcesFromSetting(
-            const Settings::StreamDefinition& setting,
-            std::string_view rootName,
-            std::function<bool(SourceDetailsInternal&, const std::string&, const YAML::Node&)> parse)
-        {
-            auto sourcesStream = Settings::GetSettingStream(setting);
-            if (!sourcesStream)
-            {
-                // Note that this case is different than the one in which all sources have been removed.
-                return {};
-            }
-            else
-            {
-                std::vector<SourceDetailsInternal> result;
-                THROW_HR_IF(APPINSTALLER_CLI_ERROR_SOURCES_INVALID, !TryReadSourceDetails(setting.Path, *sourcesStream, rootName, parse, result));
-                return result;
-            }
-        }
-
-        // Gets the source details from a particular setting.
-        std::vector<SourceDetailsInternal> GetSourcesFromSetting(
-            const Settings::StreamDefinition& setting,
-            std::string_view rootName,
-            std::function<bool(SourceDetailsInternal&, const std::string&, const YAML::Node&)> parse)
-        {
-            return TryGetSourcesFromSetting(setting, rootName, parse).value_or(std::vector<SourceDetailsInternal>{});
-        }
-
-        // Gets the metadata.
-        std::vector<SourceDetailsInternal> GetMetadata()
-        {
-            return GetSourcesFromSetting(
-                Settings::Streams::SourcesMetadata,
-                s_MetadataYaml_Sources,
-                [&](SourceDetailsInternal& details, const std::string& settingValue, const YAML::Node& source)
-                {
-                    std::string_view name = Settings::Streams::SourcesMetadata.Path;
-                    if (!TryReadScalar(name, settingValue, source, s_MetadataYaml_Source_Name, details.Name)) { return false; }
-                    int64_t lastUpdateInEpoch{};
-                    if (!TryReadScalar(name, settingValue, source, s_MetadataYaml_Source_LastUpdate, lastUpdateInEpoch)) { return false; }
-                    details.LastUpdateTime = Utility::ConvertUnixEpochToSystemClock(lastUpdateInEpoch);
-                    return true;
-                });
-        }
-
-        // Checks whether a default source is enabled with the current settings
-        bool IsDefaultSourceEnabled(std::string_view sourceToLog, ExperimentalFeature::Feature feature, TogglePolicy::Policy policy)
-        {
-            if (!ExperimentalFeature::IsEnabled(feature))
-            {
-                // No need to log here
-                return false;
-            }
-
-            if (!GroupPolicies().IsEnabled(policy))
-            {
-                AICLI_LOG(Repo, Info, << "The default source " << sourceToLog << " is disabled due to Group Policy");
-                return false;
-            }
-
-            return true;
-        }
-
-        // Gets the sources from a particular origin.
-        std::vector<SourceDetailsInternal> GetSourcesByOrigin(SourceOrigin origin)
-        {
-            std::vector<SourceDetailsInternal> result;
-
-            switch (origin)
-            {
-            case SourceOrigin::Default:
-            {
-                if (IsWingetCommunityDefaultSourceEnabled())
-                {
-                    result.emplace_back(GetWellKnownSourceDetails(WellKnownSource::WinGet));
-                }
-
-                if (IsWingetMSStoreDefaultSourceEnabled())
-                {
-                    SourceDetailsInternal details;
-                    details.Name = s_Source_WingetMSStoreDefault_Name;
-                    details.Type = Microsoft::PreIndexedPackageSourceFactory::Type();
-                    details.Arg = s_Source_WingetMSStoreDefault_Arg;
-                    details.Data = s_Source_WingetMSStoreDefault_Data;
-                    details.Identifier = s_Source_WingetMSStoreDefault_Identifier;
-                    details.TrustLevel = SourceTrustLevel::Trusted | SourceTrustLevel::StoreOrigin;
-                    result.emplace_back(std::move(details));
-                }
-
-                if (IsMSStoreDefaultSourceEnabled())
-                {
-                    result.emplace_back(GetWellKnownSourceDetails(WellKnownSource::MicrosoftStore));
-                }
-            }
-            break;
-            case SourceOrigin::User:
-            {
-                std::vector<SourceDetailsInternal> userSources = GetSourcesFromSetting(
-                    Settings::Streams::UserSources,
-                    s_SourcesYaml_Sources,
-                    [&](SourceDetailsInternal& details, const std::string& settingValue, const YAML::Node& source)
-                    {
-                        std::string_view name = Settings::Streams::UserSources.Path;
-                        if (!TryReadScalar(name, settingValue, source, s_SourcesYaml_Source_Name, details.Name)) { return false; }
-                        if (!TryReadScalar(name, settingValue, source, s_SourcesYaml_Source_Type, details.Type)) { return false; }
-                        if (!TryReadScalar(name, settingValue, source, s_SourcesYaml_Source_Arg, details.Arg)) { return false; }
-                        if (!TryReadScalar(name, settingValue, source, s_SourcesYaml_Source_Data, details.Data)) { return false; }
-                        if (!TryReadScalar(name, settingValue, source, s_SourcesYaml_Source_IsTombstone, details.IsTombstone)) { return false; }
-                        TryReadScalar(name, settingValue, source, s_SourcesYaml_Source_Identifier, details.Identifier);
-                        return true;
-                    });
-
-                for (auto& source : userSources)
-                {
-                    // Check source against list of allowed sources and drop tombstones for required sources
-                    if (!IsUserSourceAllowedByPolicy(source.Name, source.Type, source.Arg, source.IsTombstone))
-                    {
-                        AICLI_LOG(Repo, Warning, << "User source " << source.Name << " dropped because of group policy");
-                        continue;
-                    }
-
-                    result.emplace_back(std::move(source));
-                }
-            }
-            break;
-            case SourceOrigin::GroupPolicy:
-            {
-                if (GroupPolicies().GetState(TogglePolicy::Policy::AdditionalSources) == PolicyState::Enabled)
-                {
-                    auto additionalSourcesOpt = GroupPolicies().GetValueRef<ValuePolicy::AdditionalSources>();
-                    if (additionalSourcesOpt.has_value())
-                    {
-                        const auto& additionalSources = additionalSourcesOpt->get();
-                        for (const auto& additionalSource : additionalSources)
-                        {
-                            SourceDetailsInternal details;
-                            details.Name = additionalSource.Name;
-                            details.Type = additionalSource.Type;
-                            details.Arg = additionalSource.Arg;
-                            details.Data = additionalSource.Data;
-                            details.Identifier = additionalSource.Identifier;
-                            details.Origin = SourceOrigin::GroupPolicy;
-                            result.emplace_back(std::move(details));
-                        }
-                    }
-                }
-            }
-            break;
-            default:
-                THROW_HR(E_UNEXPECTED);
-            }
-
-            for (auto& source : result)
-            {
-                source.Origin = origin;
-            }
-
-            return result;
-        }
-
-        // Sets the sources for a particular setting, from a particular origin.
-        void SetSourcesToSettingWithFilter(const Settings::StreamDefinition& setting, SourceOrigin origin, const std::vector<SourceDetailsInternal>& sources)
-        {
-            YAML::Emitter out;
-            out << YAML::BeginMap;
-            out << YAML::Key << s_SourcesYaml_Sources;
-            out << YAML::BeginSeq;
-
-            for (const auto& details : sources)
-            {
-                if (details.Origin == origin)
-                {
-                    out << YAML::BeginMap;
-                    out << YAML::Key << s_SourcesYaml_Source_Name << YAML::Value << details.Name;
-                    out << YAML::Key << s_SourcesYaml_Source_Type << YAML::Value << details.Type;
-                    out << YAML::Key << s_SourcesYaml_Source_Arg << YAML::Value << details.Arg;
-                    out << YAML::Key << s_SourcesYaml_Source_Data << YAML::Value << details.Data;
-                    out << YAML::Key << s_SourcesYaml_Source_Identifier << YAML::Value << details.Identifier;
-                    out << YAML::Key << s_SourcesYaml_Source_IsTombstone << YAML::Value << details.IsTombstone;
-                    out << YAML::EndMap;
-                }
-            }
-
-            out << YAML::EndSeq;
-            out << YAML::EndMap;
-
-            Settings::SetSetting(setting, out.str());
-        }
-
-        // Sets the metadata only (which is not a secure setting and can be set unprivileged)
-        void SetMetadata(const std::vector<SourceDetailsInternal>& sources)
-        {
-            YAML::Emitter out;
-            out << YAML::BeginMap;
-            out << YAML::Key << s_MetadataYaml_Sources;
-            out << YAML::BeginSeq;
-
-            for (const auto& details : sources)
-            {
-                out << YAML::BeginMap;
-                out << YAML::Key << s_MetadataYaml_Source_Name << YAML::Value << details.Name;
-                out << YAML::Key << s_MetadataYaml_Source_LastUpdate << YAML::Value << Utility::ConvertSystemClockToUnixEpoch(details.LastUpdateTime);
-                out << YAML::EndMap;
-            }
-
-            out << YAML::EndSeq;
-            out << YAML::EndMap;
-
-            Settings::SetSetting(Settings::Streams::SourcesMetadata, out.str());
-        }
-
-        // Sets the sources for a given origin.
-        void SetSourcesByOrigin(SourceOrigin origin, const std::vector<SourceDetailsInternal>& sources)
-        {
-            switch (origin)
-            {
-            case SourceOrigin::User:
-                SetSourcesToSettingWithFilter(Settings::Streams::UserSources, SourceOrigin::User, sources);
-                break;
-            default:
-                THROW_HR(E_UNEXPECTED);
-            }
-
-            SetMetadata(sources);
-        }
-
-#ifndef AICLI_DISABLE_TEST_HOOKS
-        static std::map<std::string, std::function<std::unique_ptr<ISourceFactory>()>> s_Sources_TestHook_SourceFactories;
-#endif
-
-        std::unique_ptr<ISourceFactory> GetFactoryForType(std::string_view type)
-        {
-#ifndef AICLI_DISABLE_TEST_HOOKS
-            // Tests can ensure case matching
-            auto itr = s_Sources_TestHook_SourceFactories.find(std::string(type));
-            if (itr != s_Sources_TestHook_SourceFactories.end())
-            {
-                return itr->second();
-            }
-#endif
-
-            // For now, enable an empty type to represent the only one we have.
-            if (type.empty() ||
-                Utility::CaseInsensitiveEquals(Microsoft::PreIndexedPackageSourceFactory::Type(), type))
-            {
-                return Microsoft::PreIndexedPackageSourceFactory::Create();
-            }
-            // Should always come from code, so no need for case insensitivity
-            else if (Microsoft::PredefinedInstalledSourceFactory::Type() == type)
-            {
-                return Microsoft::PredefinedInstalledSourceFactory::Create();
-            }
-            else if (Utility::CaseInsensitiveEquals(Rest::RestSourceFactory::Type(), type))
-            {
-                return Rest::RestSourceFactory::Create();
-            }
-
-            THROW_HR(APPINSTALLER_CLI_ERROR_INVALID_SOURCE_TYPE);
-        }
-
-        std::shared_ptr<ISource> CreateSourceFromDetails(const SourceDetails& details, IProgressCallback& progress)
-        {
-            return GetFactoryForType(details.Type)->Create(details, progress);
-        }
-
-        template <typename MemberFunc>
-        bool AddOrUpdateFromDetails(SourceDetails& details, MemberFunc member, IProgressCallback& progress)
-        {
-            bool result = false;
-            auto factory = GetFactoryForType(details.Type);
-
-            // Attempt; if it fails, wait a short time and retry.
-            try
-            {
-                result = (factory.get()->*member)(details, progress);
-                if (result)
-                {
-                    details.LastUpdateTime = std::chrono::system_clock::now();
-                }
-                return result;
-            }
-            CATCH_LOG();
-
-            AICLI_LOG(Repo, Info, << "Source add/update failed, waiting a bit and retrying: " << details.Name);
-            std::this_thread::sleep_for(2s);
-
-            // If this one fails, maybe the problem is persistent.
-            result = (factory.get()->*member)(details, progress);
-            if (result)
-            {
-                details.LastUpdateTime = std::chrono::system_clock::now();
-            }
-            return result;
-        }
-
-        bool AddSourceFromDetails(SourceDetails& details, IProgressCallback& progress)
-        {
-            return AddOrUpdateFromDetails(details, &ISourceFactory::Add, progress);
-        }
-
-        bool UpdateSourceFromDetails(SourceDetails& details, IProgressCallback& progress)
-        {
-            return AddOrUpdateFromDetails(details, &ISourceFactory::Update, progress);
-        }
-
-        bool BackgroundUpdateSourceFromDetails(SourceDetails& details, IProgressCallback& progress)
-        {
-            return AddOrUpdateFromDetails(details, &ISourceFactory::BackgroundUpdate, progress);
-        }
-
-        bool RemoveSourceFromDetails(const SourceDetails& details, IProgressCallback& progress)
-        {
-            auto factory = GetFactoryForType(details.Type);
-
-            return factory->Remove(details, progress);
-        }
-
-        // Determines whether (and logs why) a source should be updated before it is opened.
-        bool ShouldUpdateBeforeOpen(const SourceDetails& details)
-        {
-            constexpr static auto s_ZeroMins = 0min;
-            auto autoUpdateTime = User().Get<Setting::AutoUpdateTimeInMinutes>();
-
-            // A value of zero means no auto update, to get update the source run `winget update`
-            if (autoUpdateTime != s_ZeroMins)
-            {
-                auto autoUpdateTimeMins = std::chrono::minutes(autoUpdateTime);
-                auto timeSinceLastUpdate = std::chrono::system_clock::now() - details.LastUpdateTime;
-                if (timeSinceLastUpdate > autoUpdateTimeMins)
-                {
-                    AICLI_LOG(Repo, Info, << "Source past auto update time [" <<
-                        std::chrono::duration_cast<std::chrono::minutes>(autoUpdateTimeMins).count() << " mins]; it has been at least " <<
-                        std::chrono::duration_cast<std::chrono::minutes>(timeSinceLastUpdate).count() << " mins");
-                    return true;
-                }
-            }
-
-            return false;
-        }
-
-        // Struct containing internal implementation of source list
-        // This contains all sources including tombstoned sources
-        struct SourceListInternal
-        {
-            SourceListInternal();
-
-            // Get a list of current sources references which can be used to update the contents in place.
-            // e.g. update the LastTimeUpdated value of sources.
-            std::vector<std::reference_wrapper<SourceDetailsInternal>> GetCurrentSourceRefs();
-
-            // Current source means source that's not in tombstone
-            SourceDetailsInternal* GetCurrentSource(std::string_view name);
-
-            // Source includes ones in tombstone
-            SourceDetailsInternal* GetSource(std::string_view name);
-
-            // Add/remove a current source
-            void AddSource(const SourceDetailsInternal& source);
-            void RemoveSource(const SourceDetailsInternal& source);
-
-            void UpdateSourceLastUpdateTime(const SourceDetails& source);
-
-            // Save source metadata. Currently only LastTimeUpdated is used.
-            void SaveMetadata() const;
-
-        private:
-            std::vector<SourceDetailsInternal> m_sourceList;
-
-            // calls std::find_if and return the iterator.
-            auto FindSource(std::string_view name, bool includeTombstone = false);
-        };
-
-        SourceListInternal::SourceListInternal()
-        {
-            for (SourceOrigin origin : { SourceOrigin::GroupPolicy, SourceOrigin::User, SourceOrigin::Default })
-            {
-                auto forOrigin = GetSourcesByOrigin(origin);
-
-                for (auto&& source : forOrigin)
-                {
-                    auto foundSource = GetSource(source.Name);
-                    if (!foundSource)
-                    {
-                        // Name not already defined, add it
-                        m_sourceList.emplace_back(std::move(source));
-                    }
-                    else
-                    {
-                        AICLI_LOG(Repo, Info, << "Source named '" << foundSource->Name << "' is already defined at origin " << ToString(foundSource->Origin) <<
-                            ". The source from origin " << ToString(origin) << " is dropped.");
-                    }
-                }
-            }
-
-            auto metadata = GetMetadata();
-            for (const auto& metaSource : metadata)
-            {
-                auto source = GetSource(metaSource.Name);
-                if (source)
-                {
-                    source->LastUpdateTime = metaSource.LastUpdateTime;
-                }
-            }
-        }
-
-        std::vector<std::reference_wrapper<SourceDetailsInternal>> SourceListInternal::GetCurrentSourceRefs()
-        {
-            std::vector<std::reference_wrapper<SourceDetailsInternal>> result;
-
-            for (auto& s : m_sourceList)
-            {
-                if (!s.IsTombstone)
-                {
-                    result.emplace_back(std::ref(s));
-                }
-                else
-                {
-                    AICLI_LOG(Repo, Info, << "GetCurrentSourceRefs: Source named '" << s.Name << "' from origin " << ToString(s.Origin) << " is a tombstone and is dropped.");
-                }
-            }
-
-            return result;
-        }
-
-        auto SourceListInternal::FindSource(std::string_view name, bool includeTombstone)
-        {
-            return std::find_if(m_sourceList.begin(), m_sourceList.end(),
-                [name, includeTombstone](const SourceDetailsInternal& sd)
-                {
-                    return Utility::ICUCaseInsensitiveEquals(sd.Name, name) &&
-                        (!sd.IsTombstone || includeTombstone);
-                });
-        }
-
-        SourceDetailsInternal* SourceListInternal::GetCurrentSource(std::string_view name)
-        {
-            auto itr = FindSource(name);
-            return itr == m_sourceList.end() ? nullptr : &(*itr);
-        }
-
-        SourceDetailsInternal* SourceListInternal::GetSource(std::string_view name)
-        {
-            auto itr = FindSource(name, true);
-            return itr == m_sourceList.end() ? nullptr : &(*itr);
-        }
-
-        void SourceListInternal::AddSource(const SourceDetailsInternal& details)
-        {
-            // Erase the source's tombstone entry if applicable
-            auto itr = FindSource(details.Name, true);
-            if (itr != m_sourceList.end())
-            {
-                THROW_HR_IF(HRESULT_FROM_WIN32(ERROR_INVALID_STATE), !itr->IsTombstone);
-                m_sourceList.erase(itr);
-            }
-
-            m_sourceList.emplace_back(details);
-
-            SetSourcesByOrigin(SourceOrigin::User, m_sourceList);
-        }
-
-        void SourceListInternal::RemoveSource(const SourceDetailsInternal& source)
-        {
-            switch (source.Origin)
-            {
-            case SourceOrigin::Default:
-            {
-                SourceDetailsInternal tombstone;
-                tombstone.Name = source.Name;
-                tombstone.IsTombstone = true;
-                tombstone.Origin = SourceOrigin::User;
-                m_sourceList.emplace_back(std::move(tombstone));
-            }
-            break;
-            case SourceOrigin::User:
-                m_sourceList.erase(FindSource(source.Name));
-                break;
-            case SourceOrigin::GroupPolicy:
-                // This should have already been blocked higher up.
-                AICLI_LOG(Repo, Error, << "Attempting to remove Group Policy source: " << source.Name);
-                THROW_HR(E_UNEXPECTED);
-            default:
-                THROW_HR(E_UNEXPECTED);
-            }
-
-            SetSourcesByOrigin(SourceOrigin::User, m_sourceList);
-        }
-
-        void SourceListInternal::SaveMetadata() const
-        {
-            SetMetadata(m_sourceList);
-        }
-    }
-
-    std::string_view ToString(SourceOrigin origin)
-    {
-        switch (origin)
-        {
-        case SourceOrigin::Default:
-            return "Default"sv;
-        case SourceOrigin::User:
-            return "User"sv;
-        case SourceOrigin::GroupPolicy:
-            return "GroupPolicy"sv;
-        default:
-            THROW_HR(E_UNEXPECTED);
-        }
-    }
-
-    std::vector<SourceDetails> GetSources()
-    {
-        SourceListInternal sourceList;
-
-        std::vector<SourceDetails> result;
-        for (auto&& source : sourceList.GetCurrentSourceRefs())
-        {
-            result.emplace_back(std::move(source));
-        }
-
-        return result;
-    }
-
-    std::optional<SourceDetails> GetSource(std::string_view name)
-    {
-        // Check all sources for the given name.
-        SourceListInternal sourceList;
-
-        auto source = sourceList.GetCurrentSource(name);
-        if (!source)
-        {
-            return {};
-        }
-        else
-        {
-            return *source;
-        }
-    }
-
-    bool AddSource(std::string_view name, std::string_view type, std::string_view arg, IProgressCallback& progress)
-    {
-        THROW_HR_IF(E_INVALIDARG, name.empty());
-
-        AICLI_LOG(Repo, Info, << "Adding source: Name[" << name << "], Type[" << type << "], Arg[" << arg << "]");
-
-        // Check all sources for the given name.
-        SourceListInternal sourceList;
-
-        auto source = sourceList.GetCurrentSource(name);
-        THROW_HR_IF(APPINSTALLER_CLI_ERROR_SOURCE_NAME_ALREADY_EXISTS, source != nullptr);
-
-        // Check sources allowed by group policy
-        auto blockingPolicy = GetPolicyBlockingUserSource(name, type, arg, false);
-        if (blockingPolicy != TogglePolicy::Policy::None)
-        {
-            throw GroupPolicyException(blockingPolicy);
-        }
-
-        SourceDetailsInternal details;
-        details.Name = name;
-        details.Type = type;
-        details.Arg = arg;
-        details.LastUpdateTime = Utility::ConvertUnixEpochToSystemClock(0);
-        details.Origin = SourceOrigin::User;
-
-        bool result = AddSourceFromDetails(details, progress);
-        if (result)
-        {
-            AICLI_LOG(Repo, Info, << "Source created with extra data: " << details.Data);
-            AICLI_LOG(Repo, Info, << "Source created with identifier: " << details.Identifier);
-
-            sourceList.AddSource(details);
-        }
-
-        return result;
-    }
-
-    OpenSourceResult OpenSource(std::string_view name, IProgressCallback& progress)
-    {
-        SourceListInternal sourceList;
-
-        if (name.empty())
-        {
-            auto currentSources = sourceList.GetCurrentSourceRefs();
-            if (currentSources.empty())
-            {
-                AICLI_LOG(Repo, Info, << "Default source requested, but no sources configured");
-                return {};
-            }
-            else if (currentSources.size() == 1)
-            {
-                AICLI_LOG(Repo, Info, << "Default source requested, only 1 source available, using the only source: " << currentSources[0].get().Name);
-                return OpenSource(currentSources[0].get().Name, progress);
-            }
-            else
-            {
-                AICLI_LOG(Repo, Info, << "Default source requested, multiple sources available, creating aggregated source.");
-                auto aggregatedSource = std::make_shared<CompositeSource>("*DefaultSource");
-                OpenSourceResult result;
-
-                bool sourceUpdated = false;
-                for (auto& source : currentSources)
-                {
-                    if (source.get().Restricted == true)
-                    {
-                        continue;
-                    }
-
-                    AICLI_LOG(Repo, Info, << "Adding to aggregated source: " << source.get().Name);
-
-                    if (ShouldUpdateBeforeOpen(source))
-                    {
-                        try
-                        {
-                            // TODO: Consider adding a context callback to indicate we are doing the same action
-                            // to avoid the progress bar fill up multiple times.
-                            sourceUpdated = BackgroundUpdateSourceFromDetails(source, progress) || sourceUpdated;
-                        }
-                        catch (...)
-                        {
-                            AICLI_LOG(Repo, Warning, << "Failed to update source: " << source.get().Name);
-                            result.SourcesWithUpdateFailure.emplace_back(source);
-                        }
-                    }
-
-                    aggregatedSource->AddAvailableSource(CreateSourceFromDetails(source, progress));
-                }
-
-                if (sourceUpdated)
-                {
-                    sourceList.SaveMetadata();
-                }
-
-                result.Source = aggregatedSource;
-                return result;
-            }
-        }
-        else
-        {
-            auto source = sourceList.GetCurrentSource(name);
-            if (!source)
-            {
-                AICLI_LOG(Repo, Info, << "Named source requested, but not found: " << name);
-                return {};
-            }
-            else
-            {
-                AICLI_LOG(Repo, Info, << "Named source requested, found: " << source->Name);
-
-                OpenSourceResult result;
-
-                if (ShouldUpdateBeforeOpen(*source))
-                {
-                    try
-                    {
-                        if (BackgroundUpdateSourceFromDetails(*source, progress))
-                        {
-                            sourceList.SaveMetadata();
-                        }
-                    }
-                    catch (...)
-                    {
-                        AICLI_LOG(Repo, Warning, << "Failed to update source: " << (*source).Name);
-                        result.SourcesWithUpdateFailure.emplace_back(*source);
-                    }
-                }
-
-                result.Source = CreateSourceFromDetails(*source, progress);
-                return result;
-            }
-        }
-    }
-
-    OpenSourceResult OpenSourceFromDetails(SourceDetails& details, IProgressCallback& progress)
-    {
-        OpenSourceResult result;
-
-        // Get the details again by name from the source list because SaveMetadata only updates the LastUpdateTime
-        // if the details came from the same instance of the list that's being saved.
-<<<<<<< HEAD
-        SourceListInternal sourceList;
-        auto source = sourceList.GetSource(details.Name);
-        if (!source)
-        {
-            AICLI_LOG(Repo, Info, << "Named source no longer found. Source may have been removed by the user: " << details.Name);
-            return {};
-        }
-        else if (source->IsTombstone)
-        {
-            AICLI_LOG(Repo, Info, << "Named source no longer found. Source was tombstoned: " << details.Name);
-            return {};
-        }
-        if (source->Restricted != true &&
-            ShouldUpdateBeforeOpen(*source))
-=======
-        // Some sources that do not need updating like the Installed source, do not have Name values.
-        if (!details.Name.empty())
->>>>>>> 3edcc2f1
-        {
-            SourceListInternal sourceList;
-            auto source = sourceList.GetSource(details.Name);
-            if (!source)
-            {
-                AICLI_LOG(Repo, Info, << "Named source no longer found. Source may have been removed by the user: " << details.Name);
-                return {};
-            }
-            else if (source->IsTombstone)
-            {
-                AICLI_LOG(Repo, Info, << "Named source no longer found. Source was tombstoned: " << details.Name);
-                return {};
-            }
-            if (ShouldUpdateBeforeOpen(*source))
-            {
-                try
-                {
-                    if (BackgroundUpdateSourceFromDetails(*source, progress))
-                    {
-                        sourceList.SaveMetadata();
-                    }
-                }
-                catch (...)
-                {
-                    AICLI_LOG(Repo, Warning, << "Failed to update source: " << details.Name);
-                    result.SourcesWithUpdateFailure.emplace_back(*source);
-                }
-            }
-        }
-
-        result.Source = CreateSourceFromDetails(details, progress);
-        return result;
-    }
-
-    std::shared_ptr<ISource> OpenPredefinedSource(PredefinedSource source, IProgressCallback& progress)
-    {
-        SourceDetails details = GetPredefinedSourceDetails(source);
-        return CreateSourceFromDetails(details, progress);
-    }
-
-    SourceDetails GetPredefinedSourceDetails(PredefinedSource source)
-    {
-        SourceDetails details;
-        details.Origin = SourceOrigin::Predefined;
-
-        switch (source)
-        {
-        case PredefinedSource::Installed:
-            details.Type = Microsoft::PredefinedInstalledSourceFactory::Type();
-            details.Arg = Microsoft::PredefinedInstalledSourceFactory::FilterToString(Microsoft::PredefinedInstalledSourceFactory::Filter::None);
-            return details;
-        case PredefinedSource::ARP:
-            details.Type = Microsoft::PredefinedInstalledSourceFactory::Type();
-            details.Arg = Microsoft::PredefinedInstalledSourceFactory::FilterToString(Microsoft::PredefinedInstalledSourceFactory::Filter::ARP);
-            return details;
-        case PredefinedSource::MSIX:
-            details.Type = Microsoft::PredefinedInstalledSourceFactory::Type();
-            details.Arg = Microsoft::PredefinedInstalledSourceFactory::FilterToString(Microsoft::PredefinedInstalledSourceFactory::Filter::MSIX);
-            return details;
-        }
-
-        THROW_HR(E_UNEXPECTED);
-    }
-
-    SourceDetails GetWellKnownSourceDetails(WellKnownSource source)
-    {
-        switch (source)
-        {
-        case WellKnownSource::WinGet:
-        {
-            SourceDetailsInternal details;
-            details.Origin = SourceOrigin::Default;
-            details.Name = s_Source_WingetCommunityDefault_Name;
-            details.Type = Microsoft::PreIndexedPackageSourceFactory::Type();
-            details.Arg = s_Source_WingetCommunityDefault_Arg;
-            details.Data = s_Source_WingetCommunityDefault_Data;
-            details.Identifier = s_Source_WingetCommunityDefault_Identifier;
-            details.TrustLevel = SourceTrustLevel::Trusted | SourceTrustLevel::StoreOrigin;
-            return details;
-        }
-        case WellKnownSource::MicrosoftStore:
-        {
-            SourceDetailsInternal details;
-            details.Origin = SourceOrigin::Default;
-            details.Name = s_Source_MSStoreDefault_Name;
-            details.Type = Rest::RestSourceFactory::Type();
-            details.Arg = s_Source_MSStoreDefault_Arg;
-            details.Identifier = s_Source_MSStoreDefault_Identifier;
-            details.TrustLevel = SourceTrustLevel::Trusted;
-            details.Restricted = true;
-            return details;
-        }
-        }
-
-        THROW_HR(E_UNEXPECTED);
-    }
-
-    std::shared_ptr<ISource> CreateCompositeSource(const std::shared_ptr<ISource>& installedSource, const std::shared_ptr<ISource>& availableSource, CompositeSearchBehavior searchBehavior)
-    {
-        std::shared_ptr<CompositeSource> result = std::dynamic_pointer_cast<CompositeSource>(availableSource);
-
-        if (!result)
-        {
-            result = std::make_shared<CompositeSource>("*CompositeSource");
-            result->AddAvailableSource(availableSource);
-        }
-
-        result->SetInstalledSource(installedSource, searchBehavior);
-
-        return result;
-    }
-
-    std::shared_ptr<ISource> CreateCompositeSource(
-        const std::shared_ptr<ISource>& installedSource,
-        const std::vector<std::shared_ptr<ISource>>& availableSources,
-        CompositeSearchBehavior searchBehavior)
-    {
-        std::shared_ptr<CompositeSource> result = std::make_shared<CompositeSource>("*CompositeSource");
-
-        for (const auto& availableSource : availableSources)
-        {
-            result->AddAvailableSource(availableSource);
-        }
-
-        if (installedSource)
-        {
-            result->SetInstalledSource(installedSource, searchBehavior);
-        }
-
-        return result;
-    }
-
-    bool UpdateSource(std::string_view name, IProgressCallback& progress)
-    {
-        THROW_HR_IF(E_INVALIDARG, name.empty());
-
-        SourceListInternal sourceList;
-
-        auto source = sourceList.GetCurrentSource(name);
-        if (!source)
-        {
-            AICLI_LOG(Repo, Info, << "Named source to be updated, but not found: " << name);
-            return false;
-        }
-        else
-        {
-            AICLI_LOG(Repo, Info, << "Named source to be updated, found: " << source->Name);
-
-            bool result = UpdateSourceFromDetails(*source, progress);
-            if (result)
-            {
-                sourceList.SaveMetadata();
-            }
-
-            return result;
-        }
-    }
-
-    bool RemoveSource(std::string_view name, IProgressCallback& progress)
-    {
-        THROW_HR_IF(E_INVALIDARG, name.empty());
-
-        SourceListInternal sourceList;
-
-        auto source = sourceList.GetCurrentSource(name);
-        if (!source)
-        {
-            AICLI_LOG(Repo, Info, << "Named source to be removed, but not found: " << name);
-            return false;
-        }
-        else
-        {
-            AICLI_LOG(Repo, Info, << "Named source to be removed, found: " << source->Name << " [" << ToString(source->Origin) << ']');
-
-            EnsureSourceIsRemovable(*source);
-
-            bool result = RemoveSourceFromDetails(*source, progress);
-            if (result)
-            {
-                sourceList.RemoveSource(*source);
-            }
-
-            return result;
-        }
-    }
-
-    bool DropSource(std::string_view name)
-    {
-        if (name.empty())
-        {
-            Settings::RemoveSetting(Settings::Streams::UserSources);
-            Settings::RemoveSetting(Settings::Streams::SourcesMetadata);
-            return true;
-        }
-        else
-        {
-            SourceListInternal sourceList;
-
-            auto source = sourceList.GetCurrentSource(name);
-            if (!source)
-            {
-                AICLI_LOG(Repo, Info, << "Named source to be dropped, but not found: " << name);
-                return false;
-            }
-            else
-            {
-                AICLI_LOG(Repo, Info, << "Named source to be dropped, found: " << source->Name);
-
-                EnsureSourceIsRemovable(*source);
-                sourceList.RemoveSource(*source);
-
-                return true;
-            }
-        }
-    }
-
-    bool SearchRequest::IsForEverything() const
-    {
-        return (!Query.has_value() && Inclusions.empty() && Filters.empty());
-    }
-
-    std::string SearchRequest::ToString() const
-    {
-        std::ostringstream result;
-
-        result << "Query:";
-        if (Query)
-        {
-            result << '\'' << Query.value().Value << "'[" << MatchTypeToString(Query.value().Type) << ']';
-        }
-        else
-        {
-            result << "[none]";
-        }
-
-        for (const auto& include : Inclusions)
-        {
-            result << " Include:" << PackageMatchFieldToString(include.Field) << "='" << include.Value << "'";
-            if (include.Additional)
-            {
-                result << "+'" << include.Additional.value() << "'";
-            }
-            result << "[" << MatchTypeToString(include.Type) << "]";
-        }
-
-        for (const auto& filter : Filters)
-        {
-            result << " Filter:" << PackageMatchFieldToString(filter.Field) << "='" << filter.Value << "'[" << MatchTypeToString(filter.Type) << "]";
-        }
-
-        if (MaximumResults)
-        {
-            result << " Limit:" << MaximumResults;
-        }
-
-        return result.str();
-    }
-
-    std::string_view ToString(PackageVersionMetadata pvm)
-    {
-        switch (pvm)
-        {
-        case PackageVersionMetadata::InstalledType: return "InstalledType"sv;
-        case PackageVersionMetadata::InstalledScope: return "InstalledScope"sv;
-        case PackageVersionMetadata::InstalledLocation: return "InstalledLocation"sv;
-        case PackageVersionMetadata::StandardUninstallCommand: return "StandardUninstallCommand"sv;
-        case PackageVersionMetadata::SilentUninstallCommand: return "SilentUninstallCommand"sv;
-        case PackageVersionMetadata::Publisher: return "Publisher"sv;
-        case PackageVersionMetadata::InstalledLocale: return "InstalledLocale"sv;
-        default: return "Unknown"sv;
-        }
-    }
-
-#ifndef AICLI_DISABLE_TEST_HOOKS
-    void TestHook_SetSourceFactoryOverride(const std::string& type, std::function<std::unique_ptr<ISourceFactory>()>&& factory)
-    {
-        s_Sources_TestHook_SourceFactories[type] = std::move(factory);
-    }
-
-    void TestHook_ClearSourceFactoryOverrides()
-    {
-        s_Sources_TestHook_SourceFactories.clear();
-    }
-#endif
-}
+// Copyright (c) Microsoft Corporation.
+// Licensed under the MIT License.
+#include "pch.h"
+#include "Public/AppInstallerRepositorySource.h"
+
+#include "CompositeSource.h"
+#include "SourceFactory.h"
+#include "Microsoft/PredefinedInstalledSourceFactory.h"
+#include "Microsoft/PreIndexedPackageSourceFactory.h"
+#include "Rest/RestSourceFactory.h"
+
+#include <winget/GroupPolicy.h>
+
+namespace AppInstaller::Repository
+{
+    using namespace Settings;
+
+    using namespace std::chrono_literals;
+    using namespace std::string_view_literals;
+
+    constexpr std::string_view s_SourcesYaml_Sources = "Sources"sv;
+    constexpr std::string_view s_SourcesYaml_Source_Name = "Name"sv;
+    constexpr std::string_view s_SourcesYaml_Source_Type = "Type"sv;
+    constexpr std::string_view s_SourcesYaml_Source_Arg = "Arg"sv;
+    constexpr std::string_view s_SourcesYaml_Source_Data = "Data"sv;
+    constexpr std::string_view s_SourcesYaml_Source_Identifier = "Identifier"sv;
+    constexpr std::string_view s_SourcesYaml_Source_IsTombstone = "IsTombstone"sv;
+
+    constexpr std::string_view s_MetadataYaml_Sources = "Sources"sv;
+    constexpr std::string_view s_MetadataYaml_Source_Name = "Name"sv;
+    constexpr std::string_view s_MetadataYaml_Source_LastUpdate = "LastUpdate"sv;
+
+    constexpr std::string_view s_Source_WingetCommunityDefault_Name = "winget"sv;
+    constexpr std::string_view s_Source_WingetCommunityDefault_Arg = "https://winget.azureedge.net/cache"sv;
+    constexpr std::string_view s_Source_WingetCommunityDefault_Data = "Microsoft.Winget.Source_8wekyb3d8bbwe"sv;
+    constexpr std::string_view s_Source_WingetCommunityDefault_Identifier = "Microsoft.Winget.Source_8wekyb3d8bbwe"sv;
+
+    constexpr std::string_view s_Source_WingetMSStoreDefault_Name = "msstore"sv;
+    constexpr std::string_view s_Source_WingetMSStoreDefault_Arg = "https://winget.azureedge.net/msstore"sv;
+    constexpr std::string_view s_Source_WingetMSStoreDefault_Data = "Microsoft.Winget.MSStore.Source_8wekyb3d8bbwe"sv;
+    constexpr std::string_view s_Source_WingetMSStoreDefault_Identifier = "Microsoft.Winget.MSStore.Source_8wekyb3d8bbwe"sv;
+
+    constexpr std::string_view s_Source_MSStoreDefault_Name = "storepreview"sv;
+    constexpr std::string_view s_Source_MSStoreDefault_Arg = "https://storeedgefd.dsx.mp.microsoft.com/v9.0"sv;
+    constexpr std::string_view s_Source_MSStoreDefault_Identifier = "StoreEdgeFD"sv;
+
+    namespace
+    {
+        // SourceDetails with additional data.
+        struct SourceDetailsInternal : public SourceDetails
+        {
+            // If true, this is a tombstone, marking the deletion of a source at a lower priority origin.
+            bool IsTombstone = false;
+
+            SourceDetailsInternal() = default;
+
+            SourceDetailsInternal(const SourceDetails& details) : SourceDetails(details) {};
+        };
+
+        // Checks whether a default source is enabled with the current settings.
+        // onlyExplicit determines whether we consider the not-configured state to be enabled or not.
+        bool IsDefaultSourceEnabled(std::string_view sourceToLog, ExperimentalFeature::Feature feature, bool onlyExplicit, TogglePolicy::Policy policy)
+        {
+            if (!ExperimentalFeature::IsEnabled(feature))
+            {
+                // No need to log here
+                return false;
+            }
+
+            if (onlyExplicit)
+            {
+                // No need to log here
+                return GroupPolicies().GetState(policy) == PolicyState::Enabled;
+            }
+
+            if (!GroupPolicies().IsEnabled(policy))
+            {
+                AICLI_LOG(Repo, Info, << "The default source " << sourceToLog << " is disabled due to Group Policy");
+                return false;
+            }
+
+            return true;
+        }
+
+        bool IsWingetCommunityDefaultSourceEnabled(bool onlyExplicit = false)
+        {
+            return IsDefaultSourceEnabled(s_Source_WingetCommunityDefault_Name, ExperimentalFeature::Feature::None, onlyExplicit, TogglePolicy::Policy::DefaultSource);
+        }
+
+        bool IsWingetMSStoreDefaultSourceEnabled(bool onlyExplicit = false)
+        {
+            return IsDefaultSourceEnabled(s_Source_WingetMSStoreDefault_Name, ExperimentalFeature::Feature::ExperimentalMSStore, onlyExplicit, TogglePolicy::Policy::MSStoreSource);
+        }
+
+        bool IsMSStoreDefaultSourceEnabled(bool onlyExplicit = false)
+        {
+            return IsDefaultSourceEnabled(s_Source_MSStoreDefault_Name, ExperimentalFeature::Feature::ExperimentalMSStore, onlyExplicit, TogglePolicy::Policy::MSStoreSource);
+        }
+
+        template<ValuePolicy P>
+        std::optional<SourceFromPolicy> FindSourceInPolicy(std::string_view name, std::string_view type, std::string_view arg)
+        {
+            auto sourcesOpt = GroupPolicies().GetValueRef<P>();
+            if (!sourcesOpt.has_value())
+            {
+                return std::nullopt;
+            }
+
+            const auto& sources = sourcesOpt->get();
+            auto source = std::find_if(
+                sources.begin(),
+                sources.end(),
+                [&](const SourceFromPolicy& policySource)
+                {
+                    return Utility::ICUCaseInsensitiveEquals(name, policySource.Name) && Utility::ICUCaseInsensitiveEquals(type, policySource.Type) && arg == policySource.Arg;
+                });
+
+            if (source == sources.end())
+            {
+                return std::nullopt;
+            }
+
+            return *source;
+        }
+
+        template<ValuePolicy P>
+        bool IsSourceInPolicy(std::string_view name, std::string_view type, std::string_view arg)
+        {
+            return FindSourceInPolicy<P>(name, type, arg).has_value();
+        }
+
+        // Checks whether the Group Policy allows this user source.
+        // If it does it returns None, otherwise it returns which policy is blocking it.
+        // Note that this applies to user sources that are being added as well as user sources
+        // that already existed when the Group Policy came into effect.
+        TogglePolicy::Policy GetPolicyBlockingUserSource(std::string_view name, std::string_view type, std::string_view arg, bool isTombstone)
+        {
+            // Reasons for not allowing:
+            //  1. The source is a tombstone for default source that is explicitly enabled
+            //  2. The source is a default source that is disabled
+            //  3. The source has the same name as a default source that is explicitly enabled (to prevent shadowing)
+            //  4. Allowed sources are disabled, blocking all user sources
+            //  5. There is an explicit list of allowed sources and this source is not in it
+            //
+            // We don't need to check sources added by policy as those have higher priority.
+            //
+            // Use the name and arg to match sources as we don't have the identifier before adding.
+
+            // Case 1:
+            // The source is a tombstone and we need the policy to be explicitly enabled.
+            if (isTombstone)
+            {
+                if (name == s_Source_WingetCommunityDefault_Name && IsWingetCommunityDefaultSourceEnabled(true))
+                {
+                    return TogglePolicy::Policy::DefaultSource;
+                }
+
+                if (name == s_Source_WingetMSStoreDefault_Name && IsWingetMSStoreDefaultSourceEnabled(true))
+                {
+                    return TogglePolicy::Policy::MSStoreSource;
+                }
+
+                // Any other tombstone is allowed
+                return TogglePolicy::Policy::None;
+            }
+
+            // Case 2:
+            //  - The source is not a tombstone and we don't need the policy to be explicitly enabled.
+            //  - Check only against the source argument and type as the user source may have a different name.
+            //  - Do a case insensitive check as the domain portion of the URL is case insensitive,
+            //    and we don't need case sensitivity for the rest as we control the domain.
+            if (Utility::CaseInsensitiveEquals(arg, s_Source_WingetCommunityDefault_Arg) &&
+                Utility::CaseInsensitiveEquals(type, Microsoft::PreIndexedPackageSourceFactory::Type()))
+            {
+                return IsWingetCommunityDefaultSourceEnabled(false) ? TogglePolicy::Policy::None : TogglePolicy::Policy::DefaultSource;
+            }
+
+            if (Utility::CaseInsensitiveEquals(arg, s_Source_WingetMSStoreDefault_Arg) &&
+                Utility::CaseInsensitiveEquals(type, Microsoft::PreIndexedPackageSourceFactory::Type()))
+            {
+                return IsWingetMSStoreDefaultSourceEnabled(false) ? TogglePolicy::Policy::None : TogglePolicy::Policy::MSStoreSource;
+            }
+
+            // Case 3:
+            // If the source has the same name as a default source, it is shadowing with a different argument
+            // (as it didn't match above). We only care if Group Policy requires the default source.
+            if (name == s_Source_WingetCommunityDefault_Name && IsWingetCommunityDefaultSourceEnabled(true))
+            {
+                AICLI_LOG(Repo, Warning, << "User source is not allowed as it shadows the default source. Name [" << name << "]. Arg [" << arg << "] Type [" << type << ']');
+                return TogglePolicy::Policy::DefaultSource;
+            }
+
+            if (name == s_Source_WingetMSStoreDefault_Name && IsWingetMSStoreDefaultSourceEnabled(true))
+            {
+                AICLI_LOG(Repo, Warning, << "User source is not allowed as it shadows the default MS Store source. Name [" << name << "]. Arg [" << arg << "] Type [" << type << ']');
+                return TogglePolicy::Policy::MSStoreSource;
+            }
+
+            // Case 4:
+            // The guard in the source add command should already block adding.
+            // This check drops existing user sources.
+            auto allowedSourcesPolicy = GroupPolicies().GetState(TogglePolicy::Policy::AllowedSources);
+            if (allowedSourcesPolicy == PolicyState::Disabled)
+            {
+                AICLI_LOG(Repo, Warning, << "User sources are disabled by Group Policy");
+                return TogglePolicy::Policy::AllowedSources;
+            }
+
+            // Case 5:
+            if (allowedSourcesPolicy == PolicyState::Enabled)
+            {
+                if (!IsSourceInPolicy<ValuePolicy::AllowedSources>(name, type, arg))
+                {
+                    AICLI_LOG(Repo, Warning, << "Source is not in the Group Policy allowed list. Name [" << name << "]. Arg [" << arg << "] Type [" << type << ']');
+                    return TogglePolicy::Policy::AllowedSources;
+                }
+            }
+
+            return TogglePolicy::Policy::None;
+        }
+
+        bool IsUserSourceAllowedByPolicy(std::string_view name, std::string_view type, std::string_view arg, bool isTombstone)
+        {
+            return GetPolicyBlockingUserSource(name, type, arg, isTombstone) == TogglePolicy::Policy::None;
+        }
+
+        void EnsureSourceIsRemovable(const SourceDetailsInternal& source)
+        {
+            // Block removing sources added by Group Policy
+            if (source.Origin == SourceOrigin::GroupPolicy)
+            {
+                AICLI_LOG(Repo, Error, << "Cannot remove source added by Group Policy");
+                throw GroupPolicyException(TogglePolicy::Policy::AdditionalSources);
+            }
+
+            // Block removing default sources required by Group Policy.
+            if (source.Origin == SourceOrigin::Default)
+            {
+                if (GroupPolicies().GetState(TogglePolicy::Policy::DefaultSource) == PolicyState::Enabled &&
+                    source.Identifier == s_Source_WingetCommunityDefault_Identifier)
+                {
+                    throw GroupPolicyException(TogglePolicy::Policy::DefaultSource);
+                }
+
+                if (GroupPolicies().GetState(TogglePolicy::Policy::MSStoreSource) == PolicyState::Enabled &&
+                    source.Identifier == s_Source_WingetMSStoreDefault_Identifier)
+                {
+                    throw GroupPolicyException(TogglePolicy::Policy::MSStoreSource);
+                }
+            }
+        }
+
+        // Attempts to read a single scalar value from the node.
+        template<typename Value>
+        bool TryReadScalar(std::string_view settingName, const std::string& settingValue, const YAML::Node& sourceNode, std::string_view name, Value& value, bool required = true)
+        {
+            YAML::Node valueNode = sourceNode[std::string{ name }];
+
+            if (!valueNode || !valueNode.IsScalar())
+            {
+                if (required)
+                {
+                    AICLI_LOG(Repo, Error, << "Setting '" << settingName << "' did not contain the expected format (" << name << " is invalid within a source):\n" << settingValue);
+                }
+                return false;
+            }
+
+            value = valueNode.as<Value>();
+            return true;
+        }
+
+        // Attempts to read the source details from the given stream.
+        // Results are all or nothing; if any failures occur, no details are returned.
+        bool TryReadSourceDetails(
+            std::string_view settingName,
+            std::istream& stream,
+            std::string_view rootName,
+            std::function<bool(SourceDetailsInternal&, const std::string&, const YAML::Node&)> parse,
+            std::vector<SourceDetailsInternal>& sourceDetails)
+        {
+            std::vector<SourceDetailsInternal> result;
+            std::string settingValue = Utility::ReadEntireStream(stream);
+
+            YAML::Node document;
+            try
+            {
+                document = YAML::Load(settingValue);
+            }
+            catch (const std::exception& e)
+            {
+                AICLI_LOG(YAML, Error, << "Setting '" << settingName << "' contained invalid YAML (" << e.what() << "):\n" << settingValue);
+                return false;
+            }
+
+            try
+            {
+                YAML::Node sources = document[rootName];
+                if (!sources)
+                {
+                    AICLI_LOG(Repo, Error, << "Setting '" << settingName << "' did not contain the expected format (missing " << rootName << "):\n" << settingValue);
+                    return false;
+                }
+
+                if (sources.IsNull())
+                {
+                    // An empty sources is an acceptable thing.
+                    return true;
+                }
+
+                if (!sources.IsSequence())
+                {
+                    AICLI_LOG(Repo, Error, << "Setting '" << settingName << "' did not contain the expected format (" << rootName << " was not a sequence):\n" << settingValue);
+                    return false;
+                }
+
+                for (const auto& source : sources.Sequence())
+                {
+                    SourceDetailsInternal details;
+                    if (!parse(details, settingValue, source))
+                    {
+                        return false;
+                    }
+
+                    result.emplace_back(std::move(details));
+                }
+            }
+            catch (const std::exception& e)
+            {
+                AICLI_LOG(YAML, Error, << "Setting '" << settingName << "' contained unexpected YAML (" << e.what() << "):\n" << settingValue);
+                return false;
+            }
+
+            sourceDetails = std::move(result);
+            return true;
+        }
+
+        // Gets the source details from a particular setting, or an empty optional if no setting exists.
+        std::optional<std::vector<SourceDetailsInternal>> TryGetSourcesFromSetting(
+            const Settings::StreamDefinition& setting,
+            std::string_view rootName,
+            std::function<bool(SourceDetailsInternal&, const std::string&, const YAML::Node&)> parse)
+        {
+            auto sourcesStream = Settings::GetSettingStream(setting);
+            if (!sourcesStream)
+            {
+                // Note that this case is different than the one in which all sources have been removed.
+                return {};
+            }
+            else
+            {
+                std::vector<SourceDetailsInternal> result;
+                THROW_HR_IF(APPINSTALLER_CLI_ERROR_SOURCES_INVALID, !TryReadSourceDetails(setting.Path, *sourcesStream, rootName, parse, result));
+                return result;
+            }
+        }
+
+        // Gets the source details from a particular setting.
+        std::vector<SourceDetailsInternal> GetSourcesFromSetting(
+            const Settings::StreamDefinition& setting,
+            std::string_view rootName,
+            std::function<bool(SourceDetailsInternal&, const std::string&, const YAML::Node&)> parse)
+        {
+            return TryGetSourcesFromSetting(setting, rootName, parse).value_or(std::vector<SourceDetailsInternal>{});
+        }
+
+        // Gets the metadata.
+        std::vector<SourceDetailsInternal> GetMetadata()
+        {
+            return GetSourcesFromSetting(
+                Settings::Streams::SourcesMetadata,
+                s_MetadataYaml_Sources,
+                [&](SourceDetailsInternal& details, const std::string& settingValue, const YAML::Node& source)
+                {
+                    std::string_view name = Settings::Streams::SourcesMetadata.Path;
+                    if (!TryReadScalar(name, settingValue, source, s_MetadataYaml_Source_Name, details.Name)) { return false; }
+                    int64_t lastUpdateInEpoch{};
+                    if (!TryReadScalar(name, settingValue, source, s_MetadataYaml_Source_LastUpdate, lastUpdateInEpoch)) { return false; }
+                    details.LastUpdateTime = Utility::ConvertUnixEpochToSystemClock(lastUpdateInEpoch);
+                    return true;
+                });
+        }
+
+        // Checks whether a default source is enabled with the current settings
+        bool IsDefaultSourceEnabled(std::string_view sourceToLog, ExperimentalFeature::Feature feature, TogglePolicy::Policy policy)
+        {
+            if (!ExperimentalFeature::IsEnabled(feature))
+            {
+                // No need to log here
+                return false;
+            }
+
+            if (!GroupPolicies().IsEnabled(policy))
+            {
+                AICLI_LOG(Repo, Info, << "The default source " << sourceToLog << " is disabled due to Group Policy");
+                return false;
+            }
+
+            return true;
+        }
+
+        // Gets the sources from a particular origin.
+        std::vector<SourceDetailsInternal> GetSourcesByOrigin(SourceOrigin origin)
+        {
+            std::vector<SourceDetailsInternal> result;
+
+            switch (origin)
+            {
+            case SourceOrigin::Default:
+            {
+                if (IsWingetCommunityDefaultSourceEnabled())
+                {
+                    result.emplace_back(GetWellKnownSourceDetails(WellKnownSource::WinGet));
+                }
+
+                if (IsWingetMSStoreDefaultSourceEnabled())
+                {
+                    SourceDetailsInternal details;
+                    details.Name = s_Source_WingetMSStoreDefault_Name;
+                    details.Type = Microsoft::PreIndexedPackageSourceFactory::Type();
+                    details.Arg = s_Source_WingetMSStoreDefault_Arg;
+                    details.Data = s_Source_WingetMSStoreDefault_Data;
+                    details.Identifier = s_Source_WingetMSStoreDefault_Identifier;
+                    details.TrustLevel = SourceTrustLevel::Trusted | SourceTrustLevel::StoreOrigin;
+                    result.emplace_back(std::move(details));
+                }
+
+                if (IsMSStoreDefaultSourceEnabled())
+                {
+                    result.emplace_back(GetWellKnownSourceDetails(WellKnownSource::MicrosoftStore));
+                }
+            }
+            break;
+            case SourceOrigin::User:
+            {
+                std::vector<SourceDetailsInternal> userSources = GetSourcesFromSetting(
+                    Settings::Streams::UserSources,
+                    s_SourcesYaml_Sources,
+                    [&](SourceDetailsInternal& details, const std::string& settingValue, const YAML::Node& source)
+                    {
+                        std::string_view name = Settings::Streams::UserSources.Path;
+                        if (!TryReadScalar(name, settingValue, source, s_SourcesYaml_Source_Name, details.Name)) { return false; }
+                        if (!TryReadScalar(name, settingValue, source, s_SourcesYaml_Source_Type, details.Type)) { return false; }
+                        if (!TryReadScalar(name, settingValue, source, s_SourcesYaml_Source_Arg, details.Arg)) { return false; }
+                        if (!TryReadScalar(name, settingValue, source, s_SourcesYaml_Source_Data, details.Data)) { return false; }
+                        if (!TryReadScalar(name, settingValue, source, s_SourcesYaml_Source_IsTombstone, details.IsTombstone)) { return false; }
+                        TryReadScalar(name, settingValue, source, s_SourcesYaml_Source_Identifier, details.Identifier);
+                        return true;
+                    });
+
+                for (auto& source : userSources)
+                {
+                    // Check source against list of allowed sources and drop tombstones for required sources
+                    if (!IsUserSourceAllowedByPolicy(source.Name, source.Type, source.Arg, source.IsTombstone))
+                    {
+                        AICLI_LOG(Repo, Warning, << "User source " << source.Name << " dropped because of group policy");
+                        continue;
+                    }
+
+                    result.emplace_back(std::move(source));
+                }
+            }
+            break;
+            case SourceOrigin::GroupPolicy:
+            {
+                if (GroupPolicies().GetState(TogglePolicy::Policy::AdditionalSources) == PolicyState::Enabled)
+                {
+                    auto additionalSourcesOpt = GroupPolicies().GetValueRef<ValuePolicy::AdditionalSources>();
+                    if (additionalSourcesOpt.has_value())
+                    {
+                        const auto& additionalSources = additionalSourcesOpt->get();
+                        for (const auto& additionalSource : additionalSources)
+                        {
+                            SourceDetailsInternal details;
+                            details.Name = additionalSource.Name;
+                            details.Type = additionalSource.Type;
+                            details.Arg = additionalSource.Arg;
+                            details.Data = additionalSource.Data;
+                            details.Identifier = additionalSource.Identifier;
+                            details.Origin = SourceOrigin::GroupPolicy;
+                            result.emplace_back(std::move(details));
+                        }
+                    }
+                }
+            }
+            break;
+            default:
+                THROW_HR(E_UNEXPECTED);
+            }
+
+            for (auto& source : result)
+            {
+                source.Origin = origin;
+            }
+
+            return result;
+        }
+
+        // Sets the sources for a particular setting, from a particular origin.
+        void SetSourcesToSettingWithFilter(const Settings::StreamDefinition& setting, SourceOrigin origin, const std::vector<SourceDetailsInternal>& sources)
+        {
+            YAML::Emitter out;
+            out << YAML::BeginMap;
+            out << YAML::Key << s_SourcesYaml_Sources;
+            out << YAML::BeginSeq;
+
+            for (const auto& details : sources)
+            {
+                if (details.Origin == origin)
+                {
+                    out << YAML::BeginMap;
+                    out << YAML::Key << s_SourcesYaml_Source_Name << YAML::Value << details.Name;
+                    out << YAML::Key << s_SourcesYaml_Source_Type << YAML::Value << details.Type;
+                    out << YAML::Key << s_SourcesYaml_Source_Arg << YAML::Value << details.Arg;
+                    out << YAML::Key << s_SourcesYaml_Source_Data << YAML::Value << details.Data;
+                    out << YAML::Key << s_SourcesYaml_Source_Identifier << YAML::Value << details.Identifier;
+                    out << YAML::Key << s_SourcesYaml_Source_IsTombstone << YAML::Value << details.IsTombstone;
+                    out << YAML::EndMap;
+                }
+            }
+
+            out << YAML::EndSeq;
+            out << YAML::EndMap;
+
+            Settings::SetSetting(setting, out.str());
+        }
+
+        // Sets the metadata only (which is not a secure setting and can be set unprivileged)
+        void SetMetadata(const std::vector<SourceDetailsInternal>& sources)
+        {
+            YAML::Emitter out;
+            out << YAML::BeginMap;
+            out << YAML::Key << s_MetadataYaml_Sources;
+            out << YAML::BeginSeq;
+
+            for (const auto& details : sources)
+            {
+                out << YAML::BeginMap;
+                out << YAML::Key << s_MetadataYaml_Source_Name << YAML::Value << details.Name;
+                out << YAML::Key << s_MetadataYaml_Source_LastUpdate << YAML::Value << Utility::ConvertSystemClockToUnixEpoch(details.LastUpdateTime);
+                out << YAML::EndMap;
+            }
+
+            out << YAML::EndSeq;
+            out << YAML::EndMap;
+
+            Settings::SetSetting(Settings::Streams::SourcesMetadata, out.str());
+        }
+
+        // Sets the sources for a given origin.
+        void SetSourcesByOrigin(SourceOrigin origin, const std::vector<SourceDetailsInternal>& sources)
+        {
+            switch (origin)
+            {
+            case SourceOrigin::User:
+                SetSourcesToSettingWithFilter(Settings::Streams::UserSources, SourceOrigin::User, sources);
+                break;
+            default:
+                THROW_HR(E_UNEXPECTED);
+            }
+
+            SetMetadata(sources);
+        }
+
+#ifndef AICLI_DISABLE_TEST_HOOKS
+        static std::map<std::string, std::function<std::unique_ptr<ISourceFactory>()>> s_Sources_TestHook_SourceFactories;
+#endif
+
+        std::unique_ptr<ISourceFactory> GetFactoryForType(std::string_view type)
+        {
+#ifndef AICLI_DISABLE_TEST_HOOKS
+            // Tests can ensure case matching
+            auto itr = s_Sources_TestHook_SourceFactories.find(std::string(type));
+            if (itr != s_Sources_TestHook_SourceFactories.end())
+            {
+                return itr->second();
+            }
+#endif
+
+            // For now, enable an empty type to represent the only one we have.
+            if (type.empty() ||
+                Utility::CaseInsensitiveEquals(Microsoft::PreIndexedPackageSourceFactory::Type(), type))
+            {
+                return Microsoft::PreIndexedPackageSourceFactory::Create();
+            }
+            // Should always come from code, so no need for case insensitivity
+            else if (Microsoft::PredefinedInstalledSourceFactory::Type() == type)
+            {
+                return Microsoft::PredefinedInstalledSourceFactory::Create();
+            }
+            else if (Utility::CaseInsensitiveEquals(Rest::RestSourceFactory::Type(), type))
+            {
+                return Rest::RestSourceFactory::Create();
+            }
+
+            THROW_HR(APPINSTALLER_CLI_ERROR_INVALID_SOURCE_TYPE);
+        }
+
+        std::shared_ptr<ISource> CreateSourceFromDetails(const SourceDetails& details, IProgressCallback& progress)
+        {
+            return GetFactoryForType(details.Type)->Create(details, progress);
+        }
+
+        template <typename MemberFunc>
+        bool AddOrUpdateFromDetails(SourceDetails& details, MemberFunc member, IProgressCallback& progress)
+        {
+            bool result = false;
+            auto factory = GetFactoryForType(details.Type);
+
+            // Attempt; if it fails, wait a short time and retry.
+            try
+            {
+                result = (factory.get()->*member)(details, progress);
+                if (result)
+                {
+                    details.LastUpdateTime = std::chrono::system_clock::now();
+                }
+                return result;
+            }
+            CATCH_LOG();
+
+            AICLI_LOG(Repo, Info, << "Source add/update failed, waiting a bit and retrying: " << details.Name);
+            std::this_thread::sleep_for(2s);
+
+            // If this one fails, maybe the problem is persistent.
+            result = (factory.get()->*member)(details, progress);
+            if (result)
+            {
+                details.LastUpdateTime = std::chrono::system_clock::now();
+            }
+            return result;
+        }
+
+        bool AddSourceFromDetails(SourceDetails& details, IProgressCallback& progress)
+        {
+            return AddOrUpdateFromDetails(details, &ISourceFactory::Add, progress);
+        }
+
+        bool UpdateSourceFromDetails(SourceDetails& details, IProgressCallback& progress)
+        {
+            return AddOrUpdateFromDetails(details, &ISourceFactory::Update, progress);
+        }
+
+        bool BackgroundUpdateSourceFromDetails(SourceDetails& details, IProgressCallback& progress)
+        {
+            return AddOrUpdateFromDetails(details, &ISourceFactory::BackgroundUpdate, progress);
+        }
+
+        bool RemoveSourceFromDetails(const SourceDetails& details, IProgressCallback& progress)
+        {
+            auto factory = GetFactoryForType(details.Type);
+
+            return factory->Remove(details, progress);
+        }
+
+        // Determines whether (and logs why) a source should be updated before it is opened.
+        bool ShouldUpdateBeforeOpen(const SourceDetails& details)
+        {
+            constexpr static auto s_ZeroMins = 0min;
+            auto autoUpdateTime = User().Get<Setting::AutoUpdateTimeInMinutes>();
+
+            // A value of zero means no auto update, to get update the source run `winget update`
+            if (autoUpdateTime != s_ZeroMins)
+            {
+                auto autoUpdateTimeMins = std::chrono::minutes(autoUpdateTime);
+                auto timeSinceLastUpdate = std::chrono::system_clock::now() - details.LastUpdateTime;
+                if (timeSinceLastUpdate > autoUpdateTimeMins)
+                {
+                    AICLI_LOG(Repo, Info, << "Source past auto update time [" <<
+                        std::chrono::duration_cast<std::chrono::minutes>(autoUpdateTimeMins).count() << " mins]; it has been at least " <<
+                        std::chrono::duration_cast<std::chrono::minutes>(timeSinceLastUpdate).count() << " mins");
+                    return true;
+                }
+            }
+
+            return false;
+        }
+
+        // Struct containing internal implementation of source list
+        // This contains all sources including tombstoned sources
+        struct SourceListInternal
+        {
+            SourceListInternal();
+
+            // Get a list of current sources references which can be used to update the contents in place.
+            // e.g. update the LastTimeUpdated value of sources.
+            std::vector<std::reference_wrapper<SourceDetailsInternal>> GetCurrentSourceRefs();
+
+            // Current source means source that's not in tombstone
+            SourceDetailsInternal* GetCurrentSource(std::string_view name);
+
+            // Source includes ones in tombstone
+            SourceDetailsInternal* GetSource(std::string_view name);
+
+            // Add/remove a current source
+            void AddSource(const SourceDetailsInternal& source);
+            void RemoveSource(const SourceDetailsInternal& source);
+
+            void UpdateSourceLastUpdateTime(const SourceDetails& source);
+
+            // Save source metadata. Currently only LastTimeUpdated is used.
+            void SaveMetadata() const;
+
+        private:
+            std::vector<SourceDetailsInternal> m_sourceList;
+
+            // calls std::find_if and return the iterator.
+            auto FindSource(std::string_view name, bool includeTombstone = false);
+        };
+
+        SourceListInternal::SourceListInternal()
+        {
+            for (SourceOrigin origin : { SourceOrigin::GroupPolicy, SourceOrigin::User, SourceOrigin::Default })
+            {
+                auto forOrigin = GetSourcesByOrigin(origin);
+
+                for (auto&& source : forOrigin)
+                {
+                    auto foundSource = GetSource(source.Name);
+                    if (!foundSource)
+                    {
+                        // Name not already defined, add it
+                        m_sourceList.emplace_back(std::move(source));
+                    }
+                    else
+                    {
+                        AICLI_LOG(Repo, Info, << "Source named '" << foundSource->Name << "' is already defined at origin " << ToString(foundSource->Origin) <<
+                            ". The source from origin " << ToString(origin) << " is dropped.");
+                    }
+                }
+            }
+
+            auto metadata = GetMetadata();
+            for (const auto& metaSource : metadata)
+            {
+                auto source = GetSource(metaSource.Name);
+                if (source)
+                {
+                    source->LastUpdateTime = metaSource.LastUpdateTime;
+                }
+            }
+        }
+
+        std::vector<std::reference_wrapper<SourceDetailsInternal>> SourceListInternal::GetCurrentSourceRefs()
+        {
+            std::vector<std::reference_wrapper<SourceDetailsInternal>> result;
+
+            for (auto& s : m_sourceList)
+            {
+                if (!s.IsTombstone)
+                {
+                    result.emplace_back(std::ref(s));
+                }
+                else
+                {
+                    AICLI_LOG(Repo, Info, << "GetCurrentSourceRefs: Source named '" << s.Name << "' from origin " << ToString(s.Origin) << " is a tombstone and is dropped.");
+                }
+            }
+
+            return result;
+        }
+
+        auto SourceListInternal::FindSource(std::string_view name, bool includeTombstone)
+        {
+            return std::find_if(m_sourceList.begin(), m_sourceList.end(),
+                [name, includeTombstone](const SourceDetailsInternal& sd)
+                {
+                    return Utility::ICUCaseInsensitiveEquals(sd.Name, name) &&
+                        (!sd.IsTombstone || includeTombstone);
+                });
+        }
+
+        SourceDetailsInternal* SourceListInternal::GetCurrentSource(std::string_view name)
+        {
+            auto itr = FindSource(name);
+            return itr == m_sourceList.end() ? nullptr : &(*itr);
+        }
+
+        SourceDetailsInternal* SourceListInternal::GetSource(std::string_view name)
+        {
+            auto itr = FindSource(name, true);
+            return itr == m_sourceList.end() ? nullptr : &(*itr);
+        }
+
+        void SourceListInternal::AddSource(const SourceDetailsInternal& details)
+        {
+            // Erase the source's tombstone entry if applicable
+            auto itr = FindSource(details.Name, true);
+            if (itr != m_sourceList.end())
+            {
+                THROW_HR_IF(HRESULT_FROM_WIN32(ERROR_INVALID_STATE), !itr->IsTombstone);
+                m_sourceList.erase(itr);
+            }
+
+            m_sourceList.emplace_back(details);
+
+            SetSourcesByOrigin(SourceOrigin::User, m_sourceList);
+        }
+
+        void SourceListInternal::RemoveSource(const SourceDetailsInternal& source)
+        {
+            switch (source.Origin)
+            {
+            case SourceOrigin::Default:
+            {
+                SourceDetailsInternal tombstone;
+                tombstone.Name = source.Name;
+                tombstone.IsTombstone = true;
+                tombstone.Origin = SourceOrigin::User;
+                m_sourceList.emplace_back(std::move(tombstone));
+            }
+            break;
+            case SourceOrigin::User:
+                m_sourceList.erase(FindSource(source.Name));
+                break;
+            case SourceOrigin::GroupPolicy:
+                // This should have already been blocked higher up.
+                AICLI_LOG(Repo, Error, << "Attempting to remove Group Policy source: " << source.Name);
+                THROW_HR(E_UNEXPECTED);
+            default:
+                THROW_HR(E_UNEXPECTED);
+            }
+
+            SetSourcesByOrigin(SourceOrigin::User, m_sourceList);
+        }
+
+        void SourceListInternal::SaveMetadata() const
+        {
+            SetMetadata(m_sourceList);
+        }
+    }
+
+    std::string_view ToString(SourceOrigin origin)
+    {
+        switch (origin)
+        {
+        case SourceOrigin::Default:
+            return "Default"sv;
+        case SourceOrigin::User:
+            return "User"sv;
+        case SourceOrigin::GroupPolicy:
+            return "GroupPolicy"sv;
+        default:
+            THROW_HR(E_UNEXPECTED);
+        }
+    }
+
+    std::vector<SourceDetails> GetSources()
+    {
+        SourceListInternal sourceList;
+
+        std::vector<SourceDetails> result;
+        for (auto&& source : sourceList.GetCurrentSourceRefs())
+        {
+            result.emplace_back(std::move(source));
+        }
+
+        return result;
+    }
+
+    std::optional<SourceDetails> GetSource(std::string_view name)
+    {
+        // Check all sources for the given name.
+        SourceListInternal sourceList;
+
+        auto source = sourceList.GetCurrentSource(name);
+        if (!source)
+        {
+            return {};
+        }
+        else
+        {
+            return *source;
+        }
+    }
+
+    bool AddSource(std::string_view name, std::string_view type, std::string_view arg, IProgressCallback& progress)
+    {
+        THROW_HR_IF(E_INVALIDARG, name.empty());
+
+        AICLI_LOG(Repo, Info, << "Adding source: Name[" << name << "], Type[" << type << "], Arg[" << arg << "]");
+
+        // Check all sources for the given name.
+        SourceListInternal sourceList;
+
+        auto source = sourceList.GetCurrentSource(name);
+        THROW_HR_IF(APPINSTALLER_CLI_ERROR_SOURCE_NAME_ALREADY_EXISTS, source != nullptr);
+
+        // Check sources allowed by group policy
+        auto blockingPolicy = GetPolicyBlockingUserSource(name, type, arg, false);
+        if (blockingPolicy != TogglePolicy::Policy::None)
+        {
+            throw GroupPolicyException(blockingPolicy);
+        }
+
+        SourceDetailsInternal details;
+        details.Name = name;
+        details.Type = type;
+        details.Arg = arg;
+        details.LastUpdateTime = Utility::ConvertUnixEpochToSystemClock(0);
+        details.Origin = SourceOrigin::User;
+
+        bool result = AddSourceFromDetails(details, progress);
+        if (result)
+        {
+            AICLI_LOG(Repo, Info, << "Source created with extra data: " << details.Data);
+            AICLI_LOG(Repo, Info, << "Source created with identifier: " << details.Identifier);
+
+            sourceList.AddSource(details);
+        }
+
+        return result;
+    }
+
+    OpenSourceResult OpenSource(std::string_view name, IProgressCallback& progress)
+    {
+        SourceListInternal sourceList;
+
+        if (name.empty())
+        {
+            auto currentSources = sourceList.GetCurrentSourceRefs();
+            if (currentSources.empty())
+            {
+                AICLI_LOG(Repo, Info, << "Default source requested, but no sources configured");
+                return {};
+            }
+            else if (currentSources.size() == 1)
+            {
+                AICLI_LOG(Repo, Info, << "Default source requested, only 1 source available, using the only source: " << currentSources[0].get().Name);
+                return OpenSource(currentSources[0].get().Name, progress);
+            }
+            else
+            {
+                AICLI_LOG(Repo, Info, << "Default source requested, multiple sources available, creating aggregated source.");
+                auto aggregatedSource = std::make_shared<CompositeSource>("*DefaultSource");
+                OpenSourceResult result;
+
+                bool sourceUpdated = false;
+                for (auto& source : currentSources)
+                {
+                    if (source.get().Restricted == true)
+                    {
+                        continue;
+                    }
+
+                    AICLI_LOG(Repo, Info, << "Adding to aggregated source: " << source.get().Name);
+
+                    if (ShouldUpdateBeforeOpen(source))
+                    {
+                        try
+                        {
+                            // TODO: Consider adding a context callback to indicate we are doing the same action
+                            // to avoid the progress bar fill up multiple times.
+                            sourceUpdated = BackgroundUpdateSourceFromDetails(source, progress) || sourceUpdated;
+                        }
+                        catch (...)
+                        {
+                            AICLI_LOG(Repo, Warning, << "Failed to update source: " << source.get().Name);
+                            result.SourcesWithUpdateFailure.emplace_back(source);
+                        }
+                    }
+
+                    aggregatedSource->AddAvailableSource(CreateSourceFromDetails(source, progress));
+                }
+
+                if (sourceUpdated)
+                {
+                    sourceList.SaveMetadata();
+                }
+
+                result.Source = aggregatedSource;
+                return result;
+            }
+        }
+        else
+        {
+            auto source = sourceList.GetCurrentSource(name);
+            if (!source)
+            {
+                AICLI_LOG(Repo, Info, << "Named source requested, but not found: " << name);
+                return {};
+            }
+            else
+            {
+                AICLI_LOG(Repo, Info, << "Named source requested, found: " << source->Name);
+
+                OpenSourceResult result;
+
+                if (ShouldUpdateBeforeOpen(*source))
+                {
+                    try
+                    {
+                        if (BackgroundUpdateSourceFromDetails(*source, progress))
+                        {
+                            sourceList.SaveMetadata();
+                        }
+                    }
+                    catch (...)
+                    {
+                        AICLI_LOG(Repo, Warning, << "Failed to update source: " << (*source).Name);
+                        result.SourcesWithUpdateFailure.emplace_back(*source);
+                    }
+                }
+
+                result.Source = CreateSourceFromDetails(*source, progress);
+                return result;
+            }
+        }
+    }
+
+    OpenSourceResult OpenSourceFromDetails(SourceDetails& details, IProgressCallback& progress)
+    {
+        OpenSourceResult result;
+
+        // Get the details again by name from the source list because SaveMetadata only updates the LastUpdateTime
+        // if the details came from the same instance of the list that's being saved.
+        // Some sources that do not need updating like the Installed source, do not have Name values.
+        if (!details.Name.empty())
+        {
+            SourceListInternal sourceList;
+            auto source = sourceList.GetSource(details.Name);
+            if (!source)
+            {
+                AICLI_LOG(Repo, Info, << "Named source no longer found. Source may have been removed by the user: " << details.Name);
+                return {};
+            }
+            else if (source->IsTombstone)
+            {
+                AICLI_LOG(Repo, Info, << "Named source no longer found. Source was tombstoned: " << details.Name);
+                return {};
+            }
+            if (source->Restricted != true && 
+                ShouldUpdateBeforeOpen(*source))
+            {
+                try
+                {
+                    if (BackgroundUpdateSourceFromDetails(*source, progress))
+                    {
+                        sourceList.SaveMetadata();
+                    }
+                }
+                catch (...)
+                {
+                    AICLI_LOG(Repo, Warning, << "Failed to update source: " << details.Name);
+                    result.SourcesWithUpdateFailure.emplace_back(*source);
+                }
+            }
+        }
+
+        result.Source = CreateSourceFromDetails(details, progress);
+        return result;
+    }
+
+    std::shared_ptr<ISource> OpenPredefinedSource(PredefinedSource source, IProgressCallback& progress)
+    {
+        SourceDetails details = GetPredefinedSourceDetails(source);
+        return CreateSourceFromDetails(details, progress);
+    }
+
+    SourceDetails GetPredefinedSourceDetails(PredefinedSource source)
+    {
+        SourceDetails details;
+        details.Origin = SourceOrigin::Predefined;
+
+        switch (source)
+        {
+        case PredefinedSource::Installed:
+            details.Type = Microsoft::PredefinedInstalledSourceFactory::Type();
+            details.Arg = Microsoft::PredefinedInstalledSourceFactory::FilterToString(Microsoft::PredefinedInstalledSourceFactory::Filter::None);
+            return details;
+        case PredefinedSource::ARP:
+            details.Type = Microsoft::PredefinedInstalledSourceFactory::Type();
+            details.Arg = Microsoft::PredefinedInstalledSourceFactory::FilterToString(Microsoft::PredefinedInstalledSourceFactory::Filter::ARP);
+            return details;
+        case PredefinedSource::MSIX:
+            details.Type = Microsoft::PredefinedInstalledSourceFactory::Type();
+            details.Arg = Microsoft::PredefinedInstalledSourceFactory::FilterToString(Microsoft::PredefinedInstalledSourceFactory::Filter::MSIX);
+            return details;
+        }
+
+        THROW_HR(E_UNEXPECTED);
+    }
+
+    SourceDetails GetWellKnownSourceDetails(WellKnownSource source)
+    {
+        switch (source)
+        {
+        case WellKnownSource::WinGet:
+        {
+            SourceDetailsInternal details;
+            details.Origin = SourceOrigin::Default;
+            details.Name = s_Source_WingetCommunityDefault_Name;
+            details.Type = Microsoft::PreIndexedPackageSourceFactory::Type();
+            details.Arg = s_Source_WingetCommunityDefault_Arg;
+            details.Data = s_Source_WingetCommunityDefault_Data;
+            details.Identifier = s_Source_WingetCommunityDefault_Identifier;
+            details.TrustLevel = SourceTrustLevel::Trusted | SourceTrustLevel::StoreOrigin;
+            return details;
+        }
+        case WellKnownSource::MicrosoftStore:
+        {
+            SourceDetailsInternal details;
+            details.Origin = SourceOrigin::Default;
+            details.Name = s_Source_MSStoreDefault_Name;
+            details.Type = Rest::RestSourceFactory::Type();
+            details.Arg = s_Source_MSStoreDefault_Arg;
+            details.Identifier = s_Source_MSStoreDefault_Identifier;
+            details.TrustLevel = SourceTrustLevel::Trusted;
+            details.Restricted = true;
+            return details;
+        }
+        }
+
+        THROW_HR(E_UNEXPECTED);
+    }
+
+    std::shared_ptr<ISource> CreateCompositeSource(const std::shared_ptr<ISource>& installedSource, const std::shared_ptr<ISource>& availableSource, CompositeSearchBehavior searchBehavior)
+    {
+        std::shared_ptr<CompositeSource> result = std::dynamic_pointer_cast<CompositeSource>(availableSource);
+
+        if (!result)
+        {
+            result = std::make_shared<CompositeSource>("*CompositeSource");
+            result->AddAvailableSource(availableSource);
+        }
+
+        result->SetInstalledSource(installedSource, searchBehavior);
+
+        return result;
+    }
+
+    std::shared_ptr<ISource> CreateCompositeSource(
+        const std::shared_ptr<ISource>& installedSource,
+        const std::vector<std::shared_ptr<ISource>>& availableSources,
+        CompositeSearchBehavior searchBehavior)
+    {
+        std::shared_ptr<CompositeSource> result = std::make_shared<CompositeSource>("*CompositeSource");
+
+        for (const auto& availableSource : availableSources)
+        {
+            result->AddAvailableSource(availableSource);
+        }
+
+        if (installedSource)
+        {
+            result->SetInstalledSource(installedSource, searchBehavior);
+        }
+
+        return result;
+    }
+
+    bool UpdateSource(std::string_view name, IProgressCallback& progress)
+    {
+        THROW_HR_IF(E_INVALIDARG, name.empty());
+
+        SourceListInternal sourceList;
+
+        auto source = sourceList.GetCurrentSource(name);
+        if (!source)
+        {
+            AICLI_LOG(Repo, Info, << "Named source to be updated, but not found: " << name);
+            return false;
+        }
+        else
+        {
+            AICLI_LOG(Repo, Info, << "Named source to be updated, found: " << source->Name);
+
+            bool result = UpdateSourceFromDetails(*source, progress);
+            if (result)
+            {
+                sourceList.SaveMetadata();
+            }
+
+            return result;
+        }
+    }
+
+    bool RemoveSource(std::string_view name, IProgressCallback& progress)
+    {
+        THROW_HR_IF(E_INVALIDARG, name.empty());
+
+        SourceListInternal sourceList;
+
+        auto source = sourceList.GetCurrentSource(name);
+        if (!source)
+        {
+            AICLI_LOG(Repo, Info, << "Named source to be removed, but not found: " << name);
+            return false;
+        }
+        else
+        {
+            AICLI_LOG(Repo, Info, << "Named source to be removed, found: " << source->Name << " [" << ToString(source->Origin) << ']');
+
+            EnsureSourceIsRemovable(*source);
+
+            bool result = RemoveSourceFromDetails(*source, progress);
+            if (result)
+            {
+                sourceList.RemoveSource(*source);
+            }
+
+            return result;
+        }
+    }
+
+    bool DropSource(std::string_view name)
+    {
+        if (name.empty())
+        {
+            Settings::RemoveSetting(Settings::Streams::UserSources);
+            Settings::RemoveSetting(Settings::Streams::SourcesMetadata);
+            return true;
+        }
+        else
+        {
+            SourceListInternal sourceList;
+
+            auto source = sourceList.GetCurrentSource(name);
+            if (!source)
+            {
+                AICLI_LOG(Repo, Info, << "Named source to be dropped, but not found: " << name);
+                return false;
+            }
+            else
+            {
+                AICLI_LOG(Repo, Info, << "Named source to be dropped, found: " << source->Name);
+
+                EnsureSourceIsRemovable(*source);
+                sourceList.RemoveSource(*source);
+
+                return true;
+            }
+        }
+    }
+
+    bool SearchRequest::IsForEverything() const
+    {
+        return (!Query.has_value() && Inclusions.empty() && Filters.empty());
+    }
+
+    std::string SearchRequest::ToString() const
+    {
+        std::ostringstream result;
+
+        result << "Query:";
+        if (Query)
+        {
+            result << '\'' << Query.value().Value << "'[" << MatchTypeToString(Query.value().Type) << ']';
+        }
+        else
+        {
+            result << "[none]";
+        }
+
+        for (const auto& include : Inclusions)
+        {
+            result << " Include:" << PackageMatchFieldToString(include.Field) << "='" << include.Value << "'";
+            if (include.Additional)
+            {
+                result << "+'" << include.Additional.value() << "'";
+            }
+            result << "[" << MatchTypeToString(include.Type) << "]";
+        }
+
+        for (const auto& filter : Filters)
+        {
+            result << " Filter:" << PackageMatchFieldToString(filter.Field) << "='" << filter.Value << "'[" << MatchTypeToString(filter.Type) << "]";
+        }
+
+        if (MaximumResults)
+        {
+            result << " Limit:" << MaximumResults;
+        }
+
+        return result.str();
+    }
+
+    std::string_view ToString(PackageVersionMetadata pvm)
+    {
+        switch (pvm)
+        {
+        case PackageVersionMetadata::InstalledType: return "InstalledType"sv;
+        case PackageVersionMetadata::InstalledScope: return "InstalledScope"sv;
+        case PackageVersionMetadata::InstalledLocation: return "InstalledLocation"sv;
+        case PackageVersionMetadata::StandardUninstallCommand: return "StandardUninstallCommand"sv;
+        case PackageVersionMetadata::SilentUninstallCommand: return "SilentUninstallCommand"sv;
+        case PackageVersionMetadata::Publisher: return "Publisher"sv;
+        case PackageVersionMetadata::InstalledLocale: return "InstalledLocale"sv;
+        default: return "Unknown"sv;
+        }
+    }
+
+#ifndef AICLI_DISABLE_TEST_HOOKS
+    void TestHook_SetSourceFactoryOverride(const std::string& type, std::function<std::unique_ptr<ISourceFactory>()>&& factory)
+    {
+        s_Sources_TestHook_SourceFactories[type] = std::move(factory);
+    }
+
+    void TestHook_ClearSourceFactoryOverrides()
+    {
+        s_Sources_TestHook_SourceFactories.clear();
+    }
+#endif
+}