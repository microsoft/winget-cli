// Copyright (c) Microsoft Corporation.
// Licensed under the MIT License.
#pragma once
#include <set>
#include <cpprest/json.h>
#include "Rest/Schema/IRestClient.h"
<<<<<<< HEAD
#include "Rest/HttpClientHelper.h"
#include "cpprest/json.h"
=======
>>>>>>> 1a6a60fd

namespace AppInstaller::Repository::Rest
{
    struct RestClient
    {
        RestClient(std::unique_ptr<Schema::IRestClient> supportedInterface);

        // The return type of Search
        using SearchResult = Rest::Schema::IRestClient::SearchResult;

        RestClient(const RestClient&) = delete;
        RestClient& operator=(const RestClient&) = delete;

        RestClient(RestClient&&) = default;
        RestClient& operator=(RestClient&&) = default;

        // Performs a search based on the given criteria.
        Schema::IRestClient::SearchResult Search(const SearchRequest& request) const;

        std::optional<Manifest::Manifest> GetManifestByVersion(const std::string& packageId, const std::string& version, const std::string& channel) const;

        static std::optional<AppInstaller::Utility::Version> GetLatestCommonVersion(const AppInstaller::Repository::Rest::Schema::IRestClient::Information& information, const std::set<AppInstaller::Utility::Version>& wingetSupportedVersions);

        static utility::string_t GetInformationEndpoint(const utility::string_t& restApiUri);
        
        static AppInstaller::Utility::Version GetSupportedVersion(const utility::string_t& restApi, const std::set<AppInstaller::Utility::Version>& wingetSupportedVersions, const HttpClientHelper& httpClientHelper);

        static std::unique_ptr<Schema::IRestClient> GetSupportedInterface(const std::string& restApi, const AppInstaller::Utility::Version& version);

        static RestClient Create(const std::string& restApi, const HttpClientHelper& helper = {});

    private:
        std::unique_ptr<Schema::IRestClient> m_interface;
    };
}
<|MERGE_RESOLUTION|>--- conflicted
+++ resolved
@@ -1,46 +1,43 @@
-// Copyright (c) Microsoft Corporation.
-// Licensed under the MIT License.
-#pragma once
-#include <set>
-#include <cpprest/json.h>
-#include "Rest/Schema/IRestClient.h"
-<<<<<<< HEAD
-#include "Rest/HttpClientHelper.h"
-#include "cpprest/json.h"
-=======
->>>>>>> 1a6a60fd
-
-namespace AppInstaller::Repository::Rest
-{
-    struct RestClient
-    {
-        RestClient(std::unique_ptr<Schema::IRestClient> supportedInterface);
-
-        // The return type of Search
-        using SearchResult = Rest::Schema::IRestClient::SearchResult;
-
-        RestClient(const RestClient&) = delete;
-        RestClient& operator=(const RestClient&) = delete;
-
-        RestClient(RestClient&&) = default;
-        RestClient& operator=(RestClient&&) = default;
-
-        // Performs a search based on the given criteria.
-        Schema::IRestClient::SearchResult Search(const SearchRequest& request) const;
-
-        std::optional<Manifest::Manifest> GetManifestByVersion(const std::string& packageId, const std::string& version, const std::string& channel) const;
-
-        static std::optional<AppInstaller::Utility::Version> GetLatestCommonVersion(const AppInstaller::Repository::Rest::Schema::IRestClient::Information& information, const std::set<AppInstaller::Utility::Version>& wingetSupportedVersions);
-
-        static utility::string_t GetInformationEndpoint(const utility::string_t& restApiUri);
-        
-        static AppInstaller::Utility::Version GetSupportedVersion(const utility::string_t& restApi, const std::set<AppInstaller::Utility::Version>& wingetSupportedVersions, const HttpClientHelper& httpClientHelper);
-
-        static std::unique_ptr<Schema::IRestClient> GetSupportedInterface(const std::string& restApi, const AppInstaller::Utility::Version& version);
-
-        static RestClient Create(const std::string& restApi, const HttpClientHelper& helper = {});
-
-    private:
-        std::unique_ptr<Schema::IRestClient> m_interface;
-    };
-}
+// Copyright (c) Microsoft Corporation.
+// Licensed under the MIT License.
+#pragma once
+#include <set>
+#include <cpprest/json.h>
+#include "Rest/Schema/IRestClient.h"
+#include "Rest/HttpClientHelper.h"
+#include "cpprest/json.h"
+
+namespace AppInstaller::Repository::Rest
+{
+    struct RestClient
+    {
+        RestClient(std::unique_ptr<Schema::IRestClient> supportedInterface);
+
+        // The return type of Search
+        using SearchResult = Rest::Schema::IRestClient::SearchResult;
+
+        RestClient(const RestClient&) = delete;
+        RestClient& operator=(const RestClient&) = delete;
+
+        RestClient(RestClient&&) = default;
+        RestClient& operator=(RestClient&&) = default;
+
+        // Performs a search based on the given criteria.
+        Schema::IRestClient::SearchResult Search(const SearchRequest& request) const;
+
+        std::optional<Manifest::Manifest> GetManifestByVersion(const std::string& packageId, const std::string& version, const std::string& channel) const;
+
+        static std::optional<AppInstaller::Utility::Version> GetLatestCommonVersion(const AppInstaller::Repository::Rest::Schema::IRestClient::Information& information, const std::set<AppInstaller::Utility::Version>& wingetSupportedVersions);
+
+        static utility::string_t GetInformationEndpoint(const utility::string_t& restApiUri);
+        
+        static AppInstaller::Utility::Version GetSupportedVersion(const utility::string_t& restApi, const std::set<AppInstaller::Utility::Version>& wingetSupportedVersions, const HttpClientHelper& httpClientHelper);
+
+        static std::unique_ptr<Schema::IRestClient> GetSupportedInterface(const std::string& restApi, const AppInstaller::Utility::Version& version);
+
+        static RestClient Create(const std::string& restApi, const HttpClientHelper& helper = {});
+
+    private:
+        std::unique_ptr<Schema::IRestClient> m_interface;
+    };
+}