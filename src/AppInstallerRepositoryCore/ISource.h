--- conflicted
+++ resolved
@@ -1,122 +1,120 @@
-// Copyright (c) Microsoft Corporation.
-// Licensed under the MIT License.
-#pragma once
-#include "Public/winget/RepositorySource.h"
-#include <memory>
-
-namespace AppInstaller::Repository
-{
-    // To allow for runtime casting from ISource to the specific types, this enum contains all of the ISource implementations.
-    enum class ISourceType
-    {
-        TestSource,
-        ConfigurableTestSource,
-        RestSource,
-        SQLiteIndexSource,
-        CompositeSource,
-        IMutablePackageSource,
-        OpenExceptionProxy,
-    };
-
-    // Internal interface for interacting with a source from outside of the repository lib.
-    struct ISource
-    {
-        virtual ~ISource() = default;
-
-        // Gets the source's identifier; a unique identifier independent of the name
-        // that will not change between a remove/add or between additional adds.
-        // Must be suitable for filesystem names unless the source is internal to winget,
-        // in which case the identifier should begin with a '*' character.
-        virtual const std::string& GetIdentifier() const = 0;
-
-        // Get the source's configuration from settings. Source details can be used during opening the source.
-        virtual const SourceDetails& GetDetails() const = 0;
-
-        // Get the source's information after the source is opened.
-        virtual SourceInformation GetInformation() const { return {}; };
-
-        // Query the value of the given feature flag.
-        // The default state of any new flag is false.
-        virtual bool QueryFeatureFlag(SourceFeatureFlag) const { return false; }
-
-        // Execute a search on the source.
-        virtual SearchResult Search(const SearchRequest& request) const = 0;
-
-        // Gets this object as the requested type, or null if it is not the requested type.
-        virtual void* CastTo(ISourceType type) = 0;
-    };
-
-    // Does the equivalent of a dynamic_pointer_cast, but without it to allow RTTI to be disabled.
-    template <typename SourceType>
-    std::shared_ptr<SourceType> SourceCast(const std::shared_ptr<ISource>& source)
-    {
-        if (!source)
-        {
-            return {};
-        }
-
-        void* castResult = source->CastTo(SourceType::SourceType);
-
-        if (!castResult)
-        {
-            return {};
-        }
-
-        return std::shared_ptr<SourceType>(source, reinterpret_cast<SourceType*>(castResult));
-    }
-
-    // Internal interface to represent source information; basically SourceDetails but with methods to enable differential behaviors.
-    struct ISourceReference
-    {
-        virtual ~ISourceReference() = default;
-
-        // Gets the source's identifier; a unique identifier independent of the name
-        // that will not change between a remove/add or between additional adds.
-        // Must be suitable for filesystem names unless the source is internal to winget,
-        // in which case the identifier should begin with a '*' character.
-        virtual std::string GetIdentifier() = 0;
-
-        // Get the source's configuration details from settings.
-        virtual SourceDetails& GetDetails() = 0;
-
-        // Get the source's information.
-        virtual SourceInformation GetInformation() { return {}; }
-
-        // Set custom header. Returns false if custom header is not supported.
-        virtual bool SetCustomHeader(std::optional<std::string>) { return false; }
-
-        // Set caller.
-        virtual void SetCaller(std::string) {}
-
-<<<<<<< HEAD
-        // Set trust level.
-        virtual void SetTrustLevel(Repository::SourceTrustLevel) {}
-=======
-        // Set boolean value indicating whether 
-        virtual void SetRequireExplicit(bool) {}
->>>>>>> 09c251e3
-
-        // Set authentication arguments.
-        virtual void SetAuthenticationArguments(Authentication::AuthenticationArguments) {}
-
-        // Determine if the source needs to be updated before being opened.
-        virtual bool ShouldUpdateBeforeOpen(const std::optional<TimeSpan>&) { return false; }
-
-        // Opens the source. This function should throw upon open failure rather than returning an empty pointer.
-        virtual std::shared_ptr<ISource> Open(IProgressCallback& progress) = 0;
-    };
-
-    // Internal interface extension to ISource for databases that can be updated after creation, like InstallingPackages
-    struct IMutablePackageSource
-    {
-        static constexpr AppInstaller::Repository::ISourceType SourceType = AppInstaller::Repository::ISourceType::IMutablePackageSource;
-
-        virtual ~IMutablePackageSource() = default;
-
-        // Adds a package version to the source.
-        virtual void AddPackageVersion(const Manifest::Manifest& manifest, const std::filesystem::path& relativePath) = 0;
-
-        // Removes a package version from the source.
-        virtual void RemovePackageVersion(const Manifest::Manifest& manifest, const std::filesystem::path& relativePath) = 0;
-    };
-}
+// Copyright (c) Microsoft Corporation.
+// Licensed under the MIT License.
+#pragma once
+#include "Public/winget/RepositorySource.h"
+#include <memory>
+
+namespace AppInstaller::Repository
+{
+    // To allow for runtime casting from ISource to the specific types, this enum contains all of the ISource implementations.
+    enum class ISourceType
+    {
+        TestSource,
+        ConfigurableTestSource,
+        RestSource,
+        SQLiteIndexSource,
+        CompositeSource,
+        IMutablePackageSource,
+        OpenExceptionProxy,
+    };
+
+    // Internal interface for interacting with a source from outside of the repository lib.
+    struct ISource
+    {
+        virtual ~ISource() = default;
+
+        // Gets the source's identifier; a unique identifier independent of the name
+        // that will not change between a remove/add or between additional adds.
+        // Must be suitable for filesystem names unless the source is internal to winget,
+        // in which case the identifier should begin with a '*' character.
+        virtual const std::string& GetIdentifier() const = 0;
+
+        // Get the source's configuration from settings. Source details can be used during opening the source.
+        virtual const SourceDetails& GetDetails() const = 0;
+
+        // Get the source's information after the source is opened.
+        virtual SourceInformation GetInformation() const { return {}; };
+
+        // Query the value of the given feature flag.
+        // The default state of any new flag is false.
+        virtual bool QueryFeatureFlag(SourceFeatureFlag) const { return false; }
+
+        // Execute a search on the source.
+        virtual SearchResult Search(const SearchRequest& request) const = 0;
+
+        // Gets this object as the requested type, or null if it is not the requested type.
+        virtual void* CastTo(ISourceType type) = 0;
+    };
+
+    // Does the equivalent of a dynamic_pointer_cast, but without it to allow RTTI to be disabled.
+    template <typename SourceType>
+    std::shared_ptr<SourceType> SourceCast(const std::shared_ptr<ISource>& source)
+    {
+        if (!source)
+        {
+            return {};
+        }
+
+        void* castResult = source->CastTo(SourceType::SourceType);
+
+        if (!castResult)
+        {
+            return {};
+        }
+
+        return std::shared_ptr<SourceType>(source, reinterpret_cast<SourceType*>(castResult));
+    }
+
+    // Internal interface to represent source information; basically SourceDetails but with methods to enable differential behaviors.
+    struct ISourceReference
+    {
+        virtual ~ISourceReference() = default;
+
+        // Gets the source's identifier; a unique identifier independent of the name
+        // that will not change between a remove/add or between additional adds.
+        // Must be suitable for filesystem names unless the source is internal to winget,
+        // in which case the identifier should begin with a '*' character.
+        virtual std::string GetIdentifier() = 0;
+
+        // Get the source's configuration details from settings.
+        virtual SourceDetails& GetDetails() = 0;
+
+        // Get the source's information.
+        virtual SourceInformation GetInformation() { return {}; }
+
+        // Set custom header. Returns false if custom header is not supported.
+        virtual bool SetCustomHeader(std::optional<std::string>) { return false; }
+
+        // Set caller.
+        virtual void SetCaller(std::string) {}
+
+        // Set boolean value indicating whether 
+        virtual void SetRequireExplicit(bool) {}
+
+        // Set trust level.
+        virtual void SetTrustLevel(Repository::SourceTrustLevel) {}
+
+        // Set authentication arguments.
+        virtual void SetAuthenticationArguments(Authentication::AuthenticationArguments) {}
+
+        // Determine if the source needs to be updated before being opened.
+        virtual bool ShouldUpdateBeforeOpen(const std::optional<TimeSpan>&) { return false; }
+
+        // Opens the source. This function should throw upon open failure rather than returning an empty pointer.
+        virtual std::shared_ptr<ISource> Open(IProgressCallback& progress) = 0;
+    };
+
+    // Internal interface extension to ISource for databases that can be updated after creation, like InstallingPackages
+    struct IMutablePackageSource
+    {
+        static constexpr AppInstaller::Repository::ISourceType SourceType = AppInstaller::Repository::ISourceType::IMutablePackageSource;
+
+        virtual ~IMutablePackageSource() = default;
+
+        // Adds a package version to the source.
+        virtual void AddPackageVersion(const Manifest::Manifest& manifest, const std::filesystem::path& relativePath) = 0;
+
+        // Removes a package version from the source.
+        virtual void RemovePackageVersion(const Manifest::Manifest& manifest, const std::filesystem::path& relativePath) = 0;
+    };
+}