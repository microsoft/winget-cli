--- conflicted
+++ resolved
@@ -1,302 +1,297 @@
-// Copyright (c) Microsoft Corporation.
-// Licensed under the MIT License.
-#pragma once
-#include <winget/RepositorySearch.h>
-#include <winget/PackageTrackingCatalog.h>
-#include <AppInstallerProgress.h>
-#include <winget/Certificates.h>
-
-#include <chrono>
-#include <filesystem>
-#include <memory>
-#include <optional>
-#include <string>
-#include <string_view>
-#include <vector>
-
-
-namespace AppInstaller::Repository
-{
-    // The interval is of 100 nano seconds precision.This is used by file date period and the Windows::Foundation::TimeSpan exposed in COM api.
-    using TimeSpan = std::chrono::duration<int64_t, std::ratio_multiply<std::ratio<100>, std::nano>>;
-
-    struct ISourceReference;
-    struct ISource;
-
-    // Defines the origin of the source details.
-    enum class SourceOrigin
-    {
-        Default,
-        User,
-        Predefined,
-        GroupPolicy,
-        Metadata,
-        PackageTracking,
-    };
-
-    // Defines the trust level of the source.
-    enum class SourceTrustLevel : uint32_t
-    {
-        None        = 0x00000000,
-        Trusted     = 0x00000001,
-        StoreOrigin = 0x00000002,
-    };
-
-    DEFINE_ENUM_FLAG_OPERATORS(SourceTrustLevel);
-
-    std::string_view ToString(SourceOrigin origin);
-
-    // Fields that require user agreements.
-    enum class ImplicitAgreementFieldEnum : int
-    {
-        None = 0x0,
-        Market = 0x1,
-    };
-
-    DEFINE_ENUM_FLAG_OPERATORS(ImplicitAgreementFieldEnum);
-
-    // A predefined source.
-    // These sources are not under the direct control of the user, such as packages installed on the system.
-    enum class PredefinedSource
-    {
-        // Default behavior. Contains ARP packages installed as for user and for machine, MSIX packages for current user.
-        Installed,
-        // Only contains packages installed as for user
-        InstalledUser,
-        // Only contains packages installed as for machine
-        InstalledMachine,
-        ARP,
-        MSIX,
-        Installing,
-    };
-
-    // A well known source.
-    // These come with the app and can be disabled but not removed.
-    enum class WellKnownSource
-    {
-        WinGet,
-        MicrosoftStore,
-        DesktopFrameworks,
-    };
-
-    // Search behavior for composite sources.
-    // Only relevant for composite sources with an installed source, not for aggregates of multiple available sources.
-    // Installed and available packages in the result are always correlated when possible.
-    enum class CompositeSearchBehavior
-    {
-        // Search only installed packages.
-        Installed,
-        // Search both installed and available packages.
-        AllPackages,
-        // Search only available packages.
-        AvailablePackages,
-    };
-
-    // Interface for source configurations. Source configurations are used to get a source reference without opening the source.
-    struct SourceDetails
-    {
-        // The name of the source.
-        std::string Name;
-
-        // The type of the source.
-        std::string Type;
-
-        // The argument used when adding the source.
-        std::string Arg;
-
-        // The source's extra data string.
-        std::string Data;
-
-        // The source's unique identifier.
-        std::string Identifier;
-
-        // The origin of the source.
-        SourceOrigin Origin = SourceOrigin::Default;
-
-        // The trust level of the source
-        SourceTrustLevel TrustLevel = SourceTrustLevel::None;
-
-        // The last time that this source was updated.
-        std::chrono::system_clock::time_point LastUpdateTime = {};
-
-        // Whether the source supports InstalledSource correlation.
-        bool SupportInstalledSearchCorrelation = true;
-
-        // The configuration of how the server certificate will be validated.
-        Certificates::PinningConfiguration CertificatePinningConfiguration;
-
-        // This value is used as an alternative to the `Arg` value if it is failing to function properly.
-        // The alternate location must point to identical data or inconsistencies may arise.
-        std::string AlternateArg;
-    };
-
-    // Individual source agreement entry. Label will be highlighted in the display as the key of the agreement entry.
-    struct SourceAgreement
-    {
-        SourceAgreement() = default;
-
-        SourceAgreement(std::string label, std::string text, std::string url) :
-            Label(std::move(label)), Text(std::move(text)), Url(std::move(url)) {}
-
-        std::string Label;
-        std::string Text;
-        std::string Url;
-    };
-
-    // Interface for retrieving information about a source after opening the source.
-    struct SourceInformation
-    {
-        // Identifier of the source agreements. This is used to identify if source agreements have changed.
-        std::string SourceAgreementsIdentifier;
-
-        // List of source agreements that require user to accept.
-        std::vector<SourceAgreement> SourceAgreements;
-
-        // Unsupported match fields in search request. If this field is in the filters, the request may fail.
-        std::vector<std::string> UnsupportedPackageMatchFields;
-
-        // Required match fields in search request. If this field is not found in the filters, the request may fail(except Market).
-        std::vector<std::string> RequiredPackageMatchFields;
-
-        // Unsupported query parameters in get manifest request.
-        std::vector<std::string> UnsupportedQueryParameters;
-
-        // Required query parameters in get manifest request.
-        std::vector<std::string> RequiredQueryParameters;
-    };
-
-    // Represents a source which would be interacted from outside of repository lib.
-    struct Source
-    {
-        // Default constructor with an empty source.
-        Source();
-
-        // Constructor to get a named source, passing empty string will get all available sources.
-        Source(std::string_view name);
-
-        // Constructor to get a PredefinedSource. Like installed source, etc.
-        Source(PredefinedSource source);
-
-        // Constructor to get a source coming with winget. Like winget community source, etc.
-        Source(WellKnownSource source);
-
-        // Constructor for a source to be added.
-        Source(std::string_view name, std::string_view arg, std::string_view type);
-
-        // Constructor for creating a composite source from a list of available sources.
-        Source(const std::vector<Source>& availableSources);
-
-        // Constructor for creating a composite source from an installed source and available source(may be composite already).
-        Source(
-            const Source& installedSource,
-            const Source& availableSource,
-            CompositeSearchBehavior searchBehavior = CompositeSearchBehavior::Installed);
-
-        // Constructor for creating a Source object from an existing ISource.
-        // Should only be used internally by ISource implementations to return the value from IPackageVersion::GetSource.
-        Source(std::shared_ptr<ISource> source);
-
-        // Bool operator to check if a source reference is successfully acquired.
-        // Theoretically, the constructor could just throw when CreateSource returns empty.
-        // To avoid putting try catch everywhere, we use bool operator here.
-        operator bool() const;
-
-        // Gets the source's identifier; a unique identifier independent of the name
-        // that will not change between a remove/add or between additional adds.
-        // Must be suitable for filesystem names unless the source is internal to winget,
-        // in which case the identifier should begin with a '*' character.
-        std::string GetIdentifier() const;
-
-        // Get the source's configuration details from settings.
-        SourceDetails GetDetails() const;
-
-        // Get the source's information.
-        SourceInformation GetInformation() const;
-
-        // Returns true if the origin type can contain available packages.
-        bool ContainsAvailablePackages() const;
-
-        // Set custom header.
-        bool SetCustomHeader(std::optional<std::string> header);
-
-        // Set caller.
-        void SetCaller(std::string caller);
-
-<<<<<<< HEAD
-        // Indicates that we are only interested in the PackageTrackingCatalog for the source.
-        // Must be set before Open to have effect, and will prevent the underlying source from being updated or opened.
-        void InstalledPackageInformationOnly(bool value);
-=======
-        // Set background update check interval.
-        void SetBackgroundUpdateInterval(TimeSpan interval);
->>>>>>> 804c1252
-
-        // Execute a search on the source.
-        SearchResult Search(const SearchRequest& request) const;
-
-        /* Source agreements */
-
-        // Get required agreement fields info.
-        ImplicitAgreementFieldEnum GetAgreementFieldsFromSourceInformation() const;
-
-        // Checks the source agreements and returns if agreements are satisfied.
-        bool CheckSourceAgreements() const;
-
-        // Saves the accepted source agreements in metadata.
-        void SaveAcceptedSourceAgreements() const;
-
-        /* Composite sources */
-
-        // Gets a value indicating whether this source is a composite of other sources,
-        // and thus the packages may come from disparate sources as well.
-        bool IsComposite() const;
-
-        // Gets the available sources if the source is composite.
-        std::vector<Source> GetAvailableSources() const;
-
-        /* Writable sources */
-
-        // Adds a package version to the source.
-        void AddPackageVersion(const Manifest::Manifest& manifest, const std::filesystem::path& relativePath);
-
-        // Removes a package version from the source.
-        void RemovePackageVersion(const Manifest::Manifest& manifest, const std::filesystem::path& relativePath);
-
-        /* Source operations */
-
-        // Opens the source. This function should throw upon open failure rather than returning an empty pointer.
-        std::vector<SourceDetails> Open(IProgressCallback& progress);
-
-        // Add source. Source add command.
-        bool Add(IProgressCallback& progress);
-
-        // Update Source. Source update command.
-        std::vector<SourceDetails> Update(IProgressCallback& progress);
-
-        // Remove source. Source remove command.
-        bool Remove(IProgressCallback& progress);
-
-        // Gets the tracking catalog for the current source.
-        PackageTrackingCatalog GetTrackingCatalog() const;
-
-        // Drop source. Source reset command.
-        static bool DropSource(std::string_view name);
-
-        // Get a list of all available SourceDetails.
-        static std::vector<SourceDetails> GetCurrentSources();
-
-    private:
-        void InitializeSourceReference(std::string_view name);
-
-        std::vector<std::shared_ptr<ISourceReference>> m_sourceReferences;
-        std::shared_ptr<ISource> m_source;
-        bool m_isSourceToBeAdded = false;
-        bool m_isComposite = false;
-<<<<<<< HEAD
-        bool m_installedPackageInformationOnly = false;
-=======
-        std::optional<TimeSpan> m_backgroundUpdateInterval;
->>>>>>> 804c1252
-        mutable PackageTrackingCatalog m_trackingCatalog;
-    };
-}
+// Copyright (c) Microsoft Corporation.
+// Licensed under the MIT License.
+#pragma once
+#include <winget/RepositorySearch.h>
+#include <winget/PackageTrackingCatalog.h>
+#include <AppInstallerProgress.h>
+#include <winget/Certificates.h>
+
+#include <chrono>
+#include <filesystem>
+#include <memory>
+#include <optional>
+#include <string>
+#include <string_view>
+#include <vector>
+
+
+namespace AppInstaller::Repository
+{
+    // The interval is of 100 nano seconds precision.This is used by file date period and the Windows::Foundation::TimeSpan exposed in COM api.
+    using TimeSpan = std::chrono::duration<int64_t, std::ratio_multiply<std::ratio<100>, std::nano>>;
+
+    struct ISourceReference;
+    struct ISource;
+
+    // Defines the origin of the source details.
+    enum class SourceOrigin
+    {
+        Default,
+        User,
+        Predefined,
+        GroupPolicy,
+        Metadata,
+        PackageTracking,
+    };
+
+    // Defines the trust level of the source.
+    enum class SourceTrustLevel : uint32_t
+    {
+        None        = 0x00000000,
+        Trusted     = 0x00000001,
+        StoreOrigin = 0x00000002,
+    };
+
+    DEFINE_ENUM_FLAG_OPERATORS(SourceTrustLevel);
+
+    std::string_view ToString(SourceOrigin origin);
+
+    // Fields that require user agreements.
+    enum class ImplicitAgreementFieldEnum : int
+    {
+        None = 0x0,
+        Market = 0x1,
+    };
+
+    DEFINE_ENUM_FLAG_OPERATORS(ImplicitAgreementFieldEnum);
+
+    // A predefined source.
+    // These sources are not under the direct control of the user, such as packages installed on the system.
+    enum class PredefinedSource
+    {
+        // Default behavior. Contains ARP packages installed as for user and for machine, MSIX packages for current user.
+        Installed,
+        // Only contains packages installed as for user
+        InstalledUser,
+        // Only contains packages installed as for machine
+        InstalledMachine,
+        ARP,
+        MSIX,
+        Installing,
+    };
+
+    // A well known source.
+    // These come with the app and can be disabled but not removed.
+    enum class WellKnownSource
+    {
+        WinGet,
+        MicrosoftStore,
+        DesktopFrameworks,
+    };
+
+    // Search behavior for composite sources.
+    // Only relevant for composite sources with an installed source, not for aggregates of multiple available sources.
+    // Installed and available packages in the result are always correlated when possible.
+    enum class CompositeSearchBehavior
+    {
+        // Search only installed packages.
+        Installed,
+        // Search both installed and available packages.
+        AllPackages,
+        // Search only available packages.
+        AvailablePackages,
+    };
+
+    // Interface for source configurations. Source configurations are used to get a source reference without opening the source.
+    struct SourceDetails
+    {
+        // The name of the source.
+        std::string Name;
+
+        // The type of the source.
+        std::string Type;
+
+        // The argument used when adding the source.
+        std::string Arg;
+
+        // The source's extra data string.
+        std::string Data;
+
+        // The source's unique identifier.
+        std::string Identifier;
+
+        // The origin of the source.
+        SourceOrigin Origin = SourceOrigin::Default;
+
+        // The trust level of the source
+        SourceTrustLevel TrustLevel = SourceTrustLevel::None;
+
+        // The last time that this source was updated.
+        std::chrono::system_clock::time_point LastUpdateTime = {};
+
+        // Whether the source supports InstalledSource correlation.
+        bool SupportInstalledSearchCorrelation = true;
+
+        // The configuration of how the server certificate will be validated.
+        Certificates::PinningConfiguration CertificatePinningConfiguration;
+
+        // This value is used as an alternative to the `Arg` value if it is failing to function properly.
+        // The alternate location must point to identical data or inconsistencies may arise.
+        std::string AlternateArg;
+    };
+
+    // Individual source agreement entry. Label will be highlighted in the display as the key of the agreement entry.
+    struct SourceAgreement
+    {
+        SourceAgreement() = default;
+
+        SourceAgreement(std::string label, std::string text, std::string url) :
+            Label(std::move(label)), Text(std::move(text)), Url(std::move(url)) {}
+
+        std::string Label;
+        std::string Text;
+        std::string Url;
+    };
+
+    // Interface for retrieving information about a source after opening the source.
+    struct SourceInformation
+    {
+        // Identifier of the source agreements. This is used to identify if source agreements have changed.
+        std::string SourceAgreementsIdentifier;
+
+        // List of source agreements that require user to accept.
+        std::vector<SourceAgreement> SourceAgreements;
+
+        // Unsupported match fields in search request. If this field is in the filters, the request may fail.
+        std::vector<std::string> UnsupportedPackageMatchFields;
+
+        // Required match fields in search request. If this field is not found in the filters, the request may fail(except Market).
+        std::vector<std::string> RequiredPackageMatchFields;
+
+        // Unsupported query parameters in get manifest request.
+        std::vector<std::string> UnsupportedQueryParameters;
+
+        // Required query parameters in get manifest request.
+        std::vector<std::string> RequiredQueryParameters;
+    };
+
+    // Represents a source which would be interacted from outside of repository lib.
+    struct Source
+    {
+        // Default constructor with an empty source.
+        Source();
+
+        // Constructor to get a named source, passing empty string will get all available sources.
+        Source(std::string_view name);
+
+        // Constructor to get a PredefinedSource. Like installed source, etc.
+        Source(PredefinedSource source);
+
+        // Constructor to get a source coming with winget. Like winget community source, etc.
+        Source(WellKnownSource source);
+
+        // Constructor for a source to be added.
+        Source(std::string_view name, std::string_view arg, std::string_view type);
+
+        // Constructor for creating a composite source from a list of available sources.
+        Source(const std::vector<Source>& availableSources);
+
+        // Constructor for creating a composite source from an installed source and available source(may be composite already).
+        Source(
+            const Source& installedSource,
+            const Source& availableSource,
+            CompositeSearchBehavior searchBehavior = CompositeSearchBehavior::Installed);
+
+        // Constructor for creating a Source object from an existing ISource.
+        // Should only be used internally by ISource implementations to return the value from IPackageVersion::GetSource.
+        Source(std::shared_ptr<ISource> source);
+
+        // Bool operator to check if a source reference is successfully acquired.
+        // Theoretically, the constructor could just throw when CreateSource returns empty.
+        // To avoid putting try catch everywhere, we use bool operator here.
+        operator bool() const;
+
+        // Gets the source's identifier; a unique identifier independent of the name
+        // that will not change between a remove/add or between additional adds.
+        // Must be suitable for filesystem names unless the source is internal to winget,
+        // in which case the identifier should begin with a '*' character.
+        std::string GetIdentifier() const;
+
+        // Get the source's configuration details from settings.
+        SourceDetails GetDetails() const;
+
+        // Get the source's information.
+        SourceInformation GetInformation() const;
+
+        // Returns true if the origin type can contain available packages.
+        bool ContainsAvailablePackages() const;
+
+        // Set custom header.
+        bool SetCustomHeader(std::optional<std::string> header);
+
+        // Set caller.
+        void SetCaller(std::string caller);
+
+        // Set background update check interval.
+        void SetBackgroundUpdateInterval(TimeSpan interval);
+
+        // Indicates that we are only interested in the PackageTrackingCatalog for the source.
+        // Must be set before Open to have effect, and will prevent the underlying source from being updated or opened.
+        void InstalledPackageInformationOnly(bool value);
+
+        // Execute a search on the source.
+        SearchResult Search(const SearchRequest& request) const;
+
+        /* Source agreements */
+
+        // Get required agreement fields info.
+        ImplicitAgreementFieldEnum GetAgreementFieldsFromSourceInformation() const;
+
+        // Checks the source agreements and returns if agreements are satisfied.
+        bool CheckSourceAgreements() const;
+
+        // Saves the accepted source agreements in metadata.
+        void SaveAcceptedSourceAgreements() const;
+
+        /* Composite sources */
+
+        // Gets a value indicating whether this source is a composite of other sources,
+        // and thus the packages may come from disparate sources as well.
+        bool IsComposite() const;
+
+        // Gets the available sources if the source is composite.
+        std::vector<Source> GetAvailableSources() const;
+
+        /* Writable sources */
+
+        // Adds a package version to the source.
+        void AddPackageVersion(const Manifest::Manifest& manifest, const std::filesystem::path& relativePath);
+
+        // Removes a package version from the source.
+        void RemovePackageVersion(const Manifest::Manifest& manifest, const std::filesystem::path& relativePath);
+
+        /* Source operations */
+
+        // Opens the source. This function should throw upon open failure rather than returning an empty pointer.
+        std::vector<SourceDetails> Open(IProgressCallback& progress);
+
+        // Add source. Source add command.
+        bool Add(IProgressCallback& progress);
+
+        // Update Source. Source update command.
+        std::vector<SourceDetails> Update(IProgressCallback& progress);
+
+        // Remove source. Source remove command.
+        bool Remove(IProgressCallback& progress);
+
+        // Gets the tracking catalog for the current source.
+        PackageTrackingCatalog GetTrackingCatalog() const;
+
+        // Drop source. Source reset command.
+        static bool DropSource(std::string_view name);
+
+        // Get a list of all available SourceDetails.
+        static std::vector<SourceDetails> GetCurrentSources();
+
+    private:
+        void InitializeSourceReference(std::string_view name);
+
+        std::vector<std::shared_ptr<ISourceReference>> m_sourceReferences;
+        std::shared_ptr<ISource> m_source;
+        bool m_isSourceToBeAdded = false;
+        bool m_isComposite = false;
+        std::optional<TimeSpan> m_backgroundUpdateInterval;
+        bool m_installedPackageInformationOnly = false;
+        mutable PackageTrackingCatalog m_trackingCatalog;
+    };
+}