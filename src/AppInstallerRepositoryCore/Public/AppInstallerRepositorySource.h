// Copyright (c) Microsoft Corporation.
// Licensed under the MIT License.
#pragma once
#include <AppInstallerRepositorySearch.h>
#include <AppInstallerProgress.h>

#include <chrono>
#include <memory>
#include <optional>
#include <string>
#include <string_view>
#include <vector>


namespace AppInstaller::Repository
{
    // Defines the origin of the source details.
    enum class SourceOrigin
    {
        Default,
        User,
        Predefined,
    };

    std::string_view ToString(SourceOrigin origin);

    // Interface for retrieving information about a source without acting on it.
    struct SourceDetails
    {
        // The name of the source.
        std::string Name;

        // The type of the source.
        std::string Type;

        // The argument used when adding the source.
        std::string Arg;

        // The sources extra data string.
        std::string Data;

        // The last time that this source was updated.
        std::chrono::system_clock::time_point LastUpdateTime = {};

        // The origin of the source.
        SourceOrigin Origin = SourceOrigin::Default;
    };

    // Interface for interacting with a source from outside of the repository lib.
    struct ISource
    {
        virtual ~ISource() = default;

        // Get the source's details.
        virtual const SourceDetails& GetDetails() const = 0;

        // Gets the source's identifier; a unique identifier independent of the name
        // that will not change between a remove/add or between additional adds.
        // Must be suitable for filesystem names unless the source is internal to winget,
        // in which case the identifier should begin with a '*' character.
        virtual const std::string& GetIdentifier() const = 0;

        // Gets a value indicating whether this source is a composite of other sources,
        // and thus the packages may come from disparate sources as well.
        virtual bool IsComposite() const { return false; }

        // Execute a search on the source.
        virtual SearchResult Search(const SearchRequest& request) const = 0;
    };

    // Interface extension to ISource for locally installed packages.
    struct IInstalledPackageSource : public ISource
    {
        virtual ~IInstalledPackageSource() = default;

        // Adds an installed package version to the source.
        virtual std::shared_ptr<IInstalledPackageVersion> AddInstalledPackageVersion(const Manifest::Manifest& manifest, const std::filesystem::path& relativePath) = 0;
    };

    // Gets the details for all sources.
    std::vector<SourceDetails> GetSources();

    // Gets the details for a single source.
    std::optional<SourceDetails> GetSource(std::string_view name);

    // Adds a new source for the user.
    void AddSource(std::string_view name, std::string_view type, std::string_view arg, IProgressCallback& progress);

    // Opens an existing source.
    // Passing an empty string as the name of the source will return a source that aggregates all others.
    std::shared_ptr<ISource> OpenSource(std::string_view name, IProgressCallback& progress);

    // A predefined source.
    // These sources are not under the direct control of the user, such as packages installed on the system.
    enum class PredefinedSource
    {
        Installed,
        ARP_System,
        ARP_User,
        MSIX,
    };

    // Opens a predefined source.
    // These sources are not under the direct control of the user, such as packages installed on the system.
    std::shared_ptr<ISource> OpenPredefinedSource(PredefinedSource source, IProgressCallback& progress);

<<<<<<< HEAD
    // Creates a source that merges the installed packages with the given available packages.
    std::shared_ptr<ISource> CreateCompositeSource(const std::shared_ptr<ISource>& installedSource, const std::shared_ptr<ISource>& availableSource);
=======
    // Creates a composite source from input sources.
    // The composite source will correlate entries from input sources.
    std::shared_ptr<ISource> CreateCompositeSource(std::shared_ptr<ISource>& source1, std::shared_ptr<ISource>& source2);
>>>>>>> 21bb89e1

    // Updates an existing source.
    // Return value indicates whether the named source was found.
    bool UpdateSource(std::string_view name, IProgressCallback& progress);

    // Removes an existing source.
    // Return value indicates whether the named source was found.
    bool RemoveSource(std::string_view name, IProgressCallback& progress);

    // Drops an existing source, with no attempt to clean up its data.
    // Return value indicates whether the named source was found.
    // Passing an empty string drops all sources.
    bool DropSource(std::string_view name);
}
<|MERGE_RESOLUTION|>--- conflicted
+++ resolved
@@ -1,128 +1,123 @@
-// Copyright (c) Microsoft Corporation.
-// Licensed under the MIT License.
-#pragma once
-#include <AppInstallerRepositorySearch.h>
-#include <AppInstallerProgress.h>
-
-#include <chrono>
-#include <memory>
-#include <optional>
-#include <string>
-#include <string_view>
-#include <vector>
-
-
-namespace AppInstaller::Repository
-{
-    // Defines the origin of the source details.
-    enum class SourceOrigin
-    {
-        Default,
-        User,
-        Predefined,
-    };
-
-    std::string_view ToString(SourceOrigin origin);
-
-    // Interface for retrieving information about a source without acting on it.
-    struct SourceDetails
-    {
-        // The name of the source.
-        std::string Name;
-
-        // The type of the source.
-        std::string Type;
-
-        // The argument used when adding the source.
-        std::string Arg;
-
-        // The sources extra data string.
-        std::string Data;
-
-        // The last time that this source was updated.
-        std::chrono::system_clock::time_point LastUpdateTime = {};
-
-        // The origin of the source.
-        SourceOrigin Origin = SourceOrigin::Default;
-    };
-
-    // Interface for interacting with a source from outside of the repository lib.
-    struct ISource
-    {
-        virtual ~ISource() = default;
-
-        // Get the source's details.
-        virtual const SourceDetails& GetDetails() const = 0;
-
-        // Gets the source's identifier; a unique identifier independent of the name
-        // that will not change between a remove/add or between additional adds.
-        // Must be suitable for filesystem names unless the source is internal to winget,
-        // in which case the identifier should begin with a '*' character.
-        virtual const std::string& GetIdentifier() const = 0;
-
-        // Gets a value indicating whether this source is a composite of other sources,
-        // and thus the packages may come from disparate sources as well.
-        virtual bool IsComposite() const { return false; }
-
-        // Execute a search on the source.
-        virtual SearchResult Search(const SearchRequest& request) const = 0;
-    };
-
-    // Interface extension to ISource for locally installed packages.
-    struct IInstalledPackageSource : public ISource
-    {
-        virtual ~IInstalledPackageSource() = default;
-
-        // Adds an installed package version to the source.
-        virtual std::shared_ptr<IInstalledPackageVersion> AddInstalledPackageVersion(const Manifest::Manifest& manifest, const std::filesystem::path& relativePath) = 0;
-    };
-
-    // Gets the details for all sources.
-    std::vector<SourceDetails> GetSources();
-
-    // Gets the details for a single source.
-    std::optional<SourceDetails> GetSource(std::string_view name);
-
-    // Adds a new source for the user.
-    void AddSource(std::string_view name, std::string_view type, std::string_view arg, IProgressCallback& progress);
-
-    // Opens an existing source.
-    // Passing an empty string as the name of the source will return a source that aggregates all others.
-    std::shared_ptr<ISource> OpenSource(std::string_view name, IProgressCallback& progress);
-
-    // A predefined source.
-    // These sources are not under the direct control of the user, such as packages installed on the system.
-    enum class PredefinedSource
-    {
-        Installed,
-        ARP_System,
-        ARP_User,
-        MSIX,
-    };
-
-    // Opens a predefined source.
-    // These sources are not under the direct control of the user, such as packages installed on the system.
-    std::shared_ptr<ISource> OpenPredefinedSource(PredefinedSource source, IProgressCallback& progress);
-
-<<<<<<< HEAD
-    // Creates a source that merges the installed packages with the given available packages.
-    std::shared_ptr<ISource> CreateCompositeSource(const std::shared_ptr<ISource>& installedSource, const std::shared_ptr<ISource>& availableSource);
-=======
-    // Creates a composite source from input sources.
-    // The composite source will correlate entries from input sources.
-    std::shared_ptr<ISource> CreateCompositeSource(std::shared_ptr<ISource>& source1, std::shared_ptr<ISource>& source2);
->>>>>>> 21bb89e1
-
-    // Updates an existing source.
-    // Return value indicates whether the named source was found.
-    bool UpdateSource(std::string_view name, IProgressCallback& progress);
-
-    // Removes an existing source.
-    // Return value indicates whether the named source was found.
-    bool RemoveSource(std::string_view name, IProgressCallback& progress);
-
-    // Drops an existing source, with no attempt to clean up its data.
-    // Return value indicates whether the named source was found.
-    // Passing an empty string drops all sources.
-    bool DropSource(std::string_view name);
-}
+// Copyright (c) Microsoft Corporation.
+// Licensed under the MIT License.
+#pragma once
+#include <AppInstallerRepositorySearch.h>
+#include <AppInstallerProgress.h>
+
+#include <chrono>
+#include <filesystem>
+#include <memory>
+#include <optional>
+#include <string>
+#include <string_view>
+#include <vector>
+
+
+namespace AppInstaller::Repository
+{
+    // Defines the origin of the source details.
+    enum class SourceOrigin
+    {
+        Default,
+        User,
+        Predefined,
+    };
+
+    std::string_view ToString(SourceOrigin origin);
+
+    // Interface for retrieving information about a source without acting on it.
+    struct SourceDetails
+    {
+        // The name of the source.
+        std::string Name;
+
+        // The type of the source.
+        std::string Type;
+
+        // The argument used when adding the source.
+        std::string Arg;
+
+        // The sources extra data string.
+        std::string Data;
+
+        // The last time that this source was updated.
+        std::chrono::system_clock::time_point LastUpdateTime = {};
+
+        // The origin of the source.
+        SourceOrigin Origin = SourceOrigin::Default;
+    };
+
+    // Interface for interacting with a source from outside of the repository lib.
+    struct ISource
+    {
+        virtual ~ISource() = default;
+
+        // Get the source's details.
+        virtual const SourceDetails& GetDetails() const = 0;
+
+        // Gets the source's identifier; a unique identifier independent of the name
+        // that will not change between a remove/add or between additional adds.
+        // Must be suitable for filesystem names unless the source is internal to winget,
+        // in which case the identifier should begin with a '*' character.
+        virtual const std::string& GetIdentifier() const = 0;
+
+        // Gets a value indicating whether this source is a composite of other sources,
+        // and thus the packages may come from disparate sources as well.
+        virtual bool IsComposite() const { return false; }
+
+        // Execute a search on the source.
+        virtual SearchResult Search(const SearchRequest& request) const = 0;
+    };
+
+    // Interface extension to ISource for locally installed packages.
+    struct IInstalledPackageSource : public ISource
+    {
+        virtual ~IInstalledPackageSource() = default;
+
+        // Adds an installed package version to the source.
+        virtual std::shared_ptr<IInstalledPackageVersion> AddInstalledPackageVersion(const Manifest::Manifest& manifest, const std::filesystem::path& relativePath) = 0;
+    };
+
+    // Gets the details for all sources.
+    std::vector<SourceDetails> GetSources();
+
+    // Gets the details for a single source.
+    std::optional<SourceDetails> GetSource(std::string_view name);
+
+    // Adds a new source for the user.
+    void AddSource(std::string_view name, std::string_view type, std::string_view arg, IProgressCallback& progress);
+
+    // Opens an existing source.
+    // Passing an empty string as the name of the source will return a source that aggregates all others.
+    std::shared_ptr<ISource> OpenSource(std::string_view name, IProgressCallback& progress);
+
+    // A predefined source.
+    // These sources are not under the direct control of the user, such as packages installed on the system.
+    enum class PredefinedSource
+    {
+        Installed,
+        ARP_System,
+        ARP_User,
+        MSIX,
+    };
+
+    // Opens a predefined source.
+    // These sources are not under the direct control of the user, such as packages installed on the system.
+    std::shared_ptr<ISource> OpenPredefinedSource(PredefinedSource source, IProgressCallback& progress);
+
+    // Creates a source that merges the installed packages with the given available packages.
+    std::shared_ptr<ISource> CreateCompositeSource(const std::shared_ptr<ISource>& installedSource, const std::shared_ptr<ISource>& availableSource);
+
+    // Updates an existing source.
+    // Return value indicates whether the named source was found.
+    bool UpdateSource(std::string_view name, IProgressCallback& progress);
+
+    // Removes an existing source.
+    // Return value indicates whether the named source was found.
+    bool RemoveSource(std::string_view name, IProgressCallback& progress);
+
+    // Drops an existing source, with no attempt to clean up its data.
+    // Return value indicates whether the named source was found.
+    // Passing an empty string drops all sources.
+    bool DropSource(std::string_view name);
+}