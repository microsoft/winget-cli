--- conflicted
+++ resolved
@@ -1,587 +1,583 @@
-// Copyright (c) Microsoft Corporation.
-// Licensed under the MIT License.
-#include "pch.h"
-#include "CompositeSource.h"
-
-namespace AppInstaller::Repository
-{
-    using namespace std::string_view_literals;
-
-    namespace
-    {
-        Utility::VersionAndChannel GetVACFromVersion(IPackageVersion* packageVersion)
-        {
-            return {
-                Utility::Version(packageVersion->GetProperty(PackageVersionProperty::Version)),
-                Utility::Channel(packageVersion->GetProperty(PackageVersionProperty::Channel))
-            };
-        }
-
-        // A composite package for the CompositeSource.
-        struct CompositePackage : public IPackage
-        {
-            CompositePackage(std::shared_ptr<IPackage> installedPackage, std::shared_ptr<IPackage> availablePackage = {}) :
-                m_installedPackage(std::move(installedPackage)), m_availablePackage(std::move(availablePackage))
-            {
-                // Grab the installed version's channel to allow for filtering in calls to get available info.
-                if (m_installedPackage)
-                {
-                    m_installedChannel = m_installedPackage->GetInstalledVersion()->GetProperty(PackageVersionProperty::Channel);
-                }
-            }
-
-            Utility::LocIndString GetProperty(PackageProperty property) const override
-            {
-                std::shared_ptr<IPackageVersion> truth = GetLatestAvailableVersion();
-                if (!truth)
-                {
-                    truth = GetInstalledVersion();
-                }
-
-                switch (property)
-                {
-                case PackageProperty::Id:
-                    return truth->GetProperty(PackageVersionProperty::Id);
-                case PackageProperty::Name:
-                    return truth->GetProperty(PackageVersionProperty::Name);
-                default:
-                    THROW_HR(E_UNEXPECTED);
-                }
-            }
-
-            std::shared_ptr<IPackageVersion> GetInstalledVersion() const override
-            {
-                if (m_installedPackage)
-                {
-                    return m_installedPackage->GetInstalledVersion();
-                }
-
-                return {};
-            }
-
-            std::vector<PackageVersionKey> GetAvailableVersionKeys() const override
-            {
-                if (m_availablePackage)
-                {
-                    std::vector<PackageVersionKey> result = m_availablePackage->GetAvailableVersionKeys();
-                    std::string_view channel = m_installedChannel;
-
-                    // Remove all elements whose channel does not match the installed package.
-                    result.erase(
-                        std::remove_if(result.begin(), result.end(), [&](const PackageVersionKey& pvk) { return !Utility::ICUCaseInsensitiveEquals(pvk.Channel, channel); }),
-                        result.end());
-
-                    return result;
-                }
-
-                return {};
-            }
-
-            std::shared_ptr<IPackageVersion> GetLatestAvailableVersion() const override
-            {
-                return GetAvailableVersion({ "", "", m_installedChannel.get() });
-            }
-
-            std::shared_ptr<IPackageVersion> GetAvailableVersion(const PackageVersionKey& versionKey) const override
-            {
-                if (m_availablePackage)
-                {
-                    return m_availablePackage->GetAvailableVersion(versionKey);
-                }
-
-                return {};
-            }
-
-            bool IsUpdateAvailable() const override
-            {
-                auto installed = GetInstalledVersion();
-
-                if (!installed)
-                {
-                    return false;
-                }
-
-                auto latest = GetLatestAvailableVersion();
-
-                return (latest && (GetVACFromVersion(installed.get()).IsUpdatedBy(GetVACFromVersion(latest.get()))));
-            }
-
-            void SetAvailablePackage(std::shared_ptr<IPackage> availablePackage)
-            {
-                m_availablePackage = std::move(availablePackage);
-            }
-
-        private:
-            std::shared_ptr<IPackage> m_installedPackage;
-            Utility::LocIndString m_installedChannel;
-            std::shared_ptr<IPackage> m_availablePackage;
-        };
-
-        // A sentinel package with an unknown version.
-        struct UnknownAvailablePackage : public IPackage
-        {
-            static constexpr std::string_view Version = "Unknown"sv;
-
-            struct UnknownAvailablePackageVersion : public IPackageVersion
-            {
-                Utility::LocIndString GetProperty(PackageVersionProperty property) const override
-                {
-                    switch (property)
-                    {
-                    case AppInstaller::Repository::PackageVersionProperty::Version:
-                        return Utility::LocIndString{ Version };
-                    default:
-                        return {};
-                    }
-                }
-
-                std::vector<Utility::LocIndString> GetMultiProperty(PackageVersionMultiProperty) const override
-                {
-                    return {};
-                };
-
-                Manifest::Manifest GetManifest() const override
-                {
-                    return {};
-                }
-
-<<<<<<< HEAD
-                std::shared_ptr<const ISource> GetSource() const override
-                {
-                    return {};
-                }
-
-                std::map<std::string, std::string> GetInstallationMetadata() const override
-=======
-                IPackageVersion::Metadata GetMetadata() const override
->>>>>>> 02e14be0
-                {
-                    return {};
-                }
-            };
-
-            Utility::LocIndString GetProperty(PackageProperty) const override
-            {
-                return {};
-            }
-
-            std::shared_ptr<IPackageVersion> GetInstalledVersion() const override
-            {
-                return {};
-            }
-
-            std::vector<PackageVersionKey> GetAvailableVersionKeys() const override
-            {
-                return { { {}, Version, {} } };
-            }
-
-            std::shared_ptr<IPackageVersion> GetLatestAvailableVersion() const override
-            {
-                return std::make_shared<UnknownAvailablePackageVersion>();
-            }
-
-            std::shared_ptr<IPackageVersion> GetAvailableVersion(const PackageVersionKey&) const override
-            {
-                return std::make_shared<UnknownAvailablePackageVersion>();
-            }
-
-            bool IsUpdateAvailable() const override
-            {
-                // Lie here so that list and upgrade will carry on to be able to output the diagnositic information.
-                return true;
-            }
-        };
-
-        // The comparator compares the ResultMatch by MatchType first, then Field in a predefined order.
-        struct ResultMatchComparator
-        {
-            bool operator() (
-                const ResultMatch& match1,
-                const ResultMatch& match2)
-            {
-                if (match1.MatchCriteria.Type != match2.MatchCriteria.Type)
-                {
-                    return match1.MatchCriteria.Type < match2.MatchCriteria.Type;
-                }
-
-                if (match1.MatchCriteria.Field != match2.MatchCriteria.Field)
-                {
-                    return match1.MatchCriteria.Field < match2.MatchCriteria.Field;
-                }
-
-                return false;
-            }
-        };
-
-        // Stores data to enable correlation between installed and available packages.
-        struct CompositeResult : public SearchResult
-        {
-            // A system reference string.
-            struct SystemReferenceString
-            {
-                SystemReferenceString(PackageMatchField field, Utility::LocIndString string) :
-                    Field(field), String(string) {}
-
-                bool operator<(const SystemReferenceString& other) const
-                {
-                    if (Field < other.Field)
-                    {
-                        return true;
-                    }
-
-                    return String < other.String;
-                }
-
-                PackageMatchField Field;
-                Utility::LocIndString String;
-            };
-
-            // Data relevant to correlation for a package.
-            struct PackageData
-            {
-                std::vector<SystemReferenceString> SystemReferenceStrings;
-            };
-
-            // Data relevant to correlation for an installed package.
-            struct InstalledPackageData : public PackageData
-            {
-                size_t MatchIndex;
-            };
-
-            // For a given package version, prepares the results for it.
-            InstalledPackageData ReserveInstalledPackageSlot(IPackageVersion* installedVersion)
-            {
-                InstalledPackageData result;
-                result.MatchIndex = Matches.size();
-
-                HandleSystemReferenceStringTypeForReserveInstalledPackageSlot(
-                    installedVersion,
-                    PackageVersionMultiProperty::PackageFamilyName,
-                    PackageMatchField::PackageFamilyName,
-                    "package family name"sv,
-                    result);
-
-                HandleSystemReferenceStringTypeForReserveInstalledPackageSlot(
-                    installedVersion,
-                    PackageVersionMultiProperty::ProductCode,
-                    PackageMatchField::ProductCode,
-                    "product code"sv,
-                    result);
-
-                return result;
-            }
-
-            // Check for a package already in the result that should have been correlated already.
-            // If we find one, see if we should upgrade it's match criteria.
-            // If we don't, return package data for further use.
-            std::optional<PackageData> CheckForExistingResultFromAvailablePackageMatch(const ResultMatch& match)
-            {
-                bool foundExistingPackage = false;
-                PackageData result;
-
-                auto latestVersion = match.Package->GetLatestAvailableVersion();
-
-                foundExistingPackage = HandleSystemReferenceStringTypeForCheckForExistingResultFromAvailablePackageMatch(
-                    match,
-                    latestVersion.get(),
-                    PackageVersionMultiProperty::PackageFamilyName,
-                    PackageMatchField::PackageFamilyName,
-                    "package family name"sv,
-                    result);
-
-                foundExistingPackage = HandleSystemReferenceStringTypeForCheckForExistingResultFromAvailablePackageMatch(
-                    match,
-                    latestVersion.get(),
-                    PackageVersionMultiProperty::ProductCode,
-                    PackageMatchField::ProductCode,
-                    "product code"sv,
-                    result) || foundExistingPackage;
-
-                if (foundExistingPackage)
-                {
-                    return {};
-                }
-                else
-                {
-                    return result;
-                }
-            }
-
-        private:
-            void HandleSystemReferenceStringTypeForReserveInstalledPackageSlot(
-                IPackageVersion* installedVersion,
-                PackageVersionMultiProperty prop,
-                PackageMatchField field,
-                std::string_view logType,
-                InstalledPackageData& data)
-            {
-                for (auto&& string : installedVersion->GetMultiProperty(prop))
-                {
-                    SystemReferenceString srs(field, std::move(string));
-
-                    if (m_systemReferenceMap.find(srs) != m_systemReferenceMap.end())
-                    {
-                        AICLI_LOG(Repo, Warning, << "Multiple installed packages found with " << logType << " [" << srs.String << "], ignoring secondary packages for correlation.");
-                    }
-                    else
-                    {
-                        data.SystemReferenceStrings.emplace_back(srs);
-                        m_systemReferenceMap.emplace(std::move(srs), data.MatchIndex);
-                    }
-                }
-            }
-
-            bool HandleSystemReferenceStringTypeForCheckForExistingResultFromAvailablePackageMatch(
-                const ResultMatch& match,
-                IPackageVersion* availableVersion,
-                PackageVersionMultiProperty prop,
-                PackageMatchField field,
-                std::string_view logType,
-                PackageData& data)
-            {
-                bool foundExistingPackage = false;
-
-                for (auto&& string : availableVersion->GetMultiProperty(prop))
-                {
-                    SystemReferenceString srs(field, std::move(string));
-
-                    auto itr = m_systemReferenceMap.find(srs);
-                    if (itr != m_systemReferenceMap.end())
-                    {
-                        foundExistingPackage = true;
-
-                        if (ResultMatchComparator{}(match, Matches[itr->second]))
-                        {
-                            AICLI_LOG(Repo, Verbose, << "Found existing result by " << logType << " [" << srs.String << "], increasing match criteria.");
-                            Matches[itr->second].MatchCriteria = match.MatchCriteria;
-                        }
-                    }
-
-                    data.SystemReferenceStrings.emplace_back(std::move(srs));
-                }
-
-                return foundExistingPackage;
-            }
-
-            // Maps for storing quick references to results based on their system reference string.
-            std::map<SystemReferenceString, size_t> m_systemReferenceMap;
-        };
-    }
-
-    CompositeSource::CompositeSource(std::string identifier) :
-        m_identifier(identifier)
-    {
-        m_details.Name = "CompositeSource";
-    }
-
-    const SourceDetails& CompositeSource::GetDetails() const
-    {
-        return m_details;
-    }
-
-    const std::string& CompositeSource::GetIdentifier() const
-    {
-        return m_identifier;
-    }
-
-    // The composite search needs to take several steps to get results, and due to the
-    // potential for different information spread across multiple sources, base searches
-    // need to be performed in both installed and available.
-    //
-    // If an installed source is present, then the searches should only return packages
-    // that are installed. This means that the base searches against available sources
-    // will only return results where a match is found in the installed source.
-    SearchResult CompositeSource::Search(const SearchRequest& request) const
-    {
-        if (m_installedSource)
-        {
-            return SearchInstalled(request);
-        }
-        else
-        {
-            return SearchAvailable(request);
-        }
-    }
-
-    void CompositeSource::AddAvailableSource(std::shared_ptr<ISource> source)
-    {
-        m_availableSources.emplace_back(std::move(source));
-    }
-
-    void CompositeSource::SetInstalledSource(std::shared_ptr<ISource> source)
-    {
-        m_installedSource = std::move(source);
-    }
-
-    // An installed search first finds all installed packages that match the request, then correlates with available sources.
-    // Next the search is performed against the available sources and correlated with the installed source. A result will only
-    // be added if there exists an installed package that was not found by the initial search.
-    // This allows for search terms to find installed packages by their available metadata, as well as the local values.
-    SearchResult CompositeSource::SearchInstalled(const SearchRequest& request) const
-    {
-        CompositeResult result;
-
-        // Search installed source
-        SearchResult installedResult = m_installedSource->Search(request);
-        result.Truncated = installedResult.Truncated;
-
-        for (auto&& match : installedResult.Matches)
-        {
-            auto compositePackage = std::make_shared<CompositePackage>(std::move(match.Package));
-
-            // Create a search request to run against all available sources
-            // TODO: Determine if we should create a single search or one for each installed package.
-            SearchRequest systemReferenceSearch;
-
-            auto installedVersion = compositePackage->GetInstalledVersion();
-            auto installedPackageData = result.ReserveInstalledPackageSlot(installedVersion.get());
-
-            if (!installedPackageData.SystemReferenceStrings.empty())
-            {
-                for (const auto& srs : installedPackageData.SystemReferenceStrings)
-                {
-                    systemReferenceSearch.Inclusions.emplace_back(PackageMatchFilter(srs.Field, MatchType::Exact, srs.String));
-                }
-
-                std::shared_ptr<IPackage> availablePackage;
-
-                // Search sources and add to result
-                for (const auto& source : m_availableSources)
-                {
-                    // See if a previous iteration found a package
-                    if (availablePackage)
-                    {
-                        break;
-                    }
-
-                    SearchResult availableResult = source->Search(systemReferenceSearch);
-
-                    if (availableResult.Matches.empty())
-                    {
-                        continue;
-                    }
-
-                    if (availableResult.Matches.size() == 1)
-                    {
-                        availablePackage = std::move(availableResult.Matches[0].Package);
-                        break;
-                    }
-                    else // availableResult.Matches.size() > 1
-                    {
-                        auto id = installedVersion->GetProperty(PackageVersionProperty::Id);
-
-                        AICLI_LOG(Repo, Info, 
-                            << "Found multiple matches for installed package [" << id << "] in source [" << source->GetIdentifier() << "] when searching for [" << systemReferenceSearch.ToString() << "]");
-
-                        // More than one match found for the system reference; run some heuristics to check for a match
-                        for (auto&& availableMatch : availableResult.Matches)
-                        {
-                            auto matchId = availableMatch.Package->GetLatestAvailableVersion()->GetProperty(PackageVersionProperty::Id);
-
-                            AICLI_LOG(Repo, Info, << "  Checking system reference match with package id: " << matchId);
-
-                            if (Utility::ICUCaseInsensitiveEquals(id, matchId))
-                            {
-                                availablePackage = std::move(availableMatch.Package);
-                                break;
-                            }
-                        }
-
-                        // We did not find an exact match on Id in the results
-                        if (!availablePackage)
-                        {
-                            AICLI_LOG(Repo, Warning, << "  Appropriate available package could not be determined, setting availablility state to unknown");
-                            availablePackage = std::make_shared<UnknownAvailablePackage>();
-                        }
-                    }
-                }
-
-                compositePackage->SetAvailablePackage(std::move(availablePackage));
-            }
-
-            // Move the installed result into the composite result
-            result.Matches.emplace_back(std::move(compositePackage), std::move(match.MatchCriteria));
-        }
-
-        // Optimization for the "everything installed" case, no need to allow for reverse correlations
-        if (request.IsForEverything())
-        {
-            return result;
-        }
-
-        // Search available sources
-        auto availableResult = SearchAvailable(request);
-
-        for (auto&& match : availableResult.Matches)
-        {
-            // Check for a package already in the result that should have been correlated already.
-            auto packageData = result.CheckForExistingResultFromAvailablePackageMatch(match);
-
-            // If no package was found that was already in the results, do a correlation lookup with the installed
-            // source to create a new composite package entry if we find any packages there.
-            if (packageData && !packageData->SystemReferenceStrings.empty())
-            {
-                // Create a search request to run against the installed source
-                SearchRequest systemReferenceSearch;
-                for (const auto& srs : packageData->SystemReferenceStrings)
-                {
-                    systemReferenceSearch.Inclusions.emplace_back(PackageMatchFilter(srs.Field, MatchType::Exact, srs.String));
-                }
-
-                SearchResult installedCrossRef = m_installedSource->Search(systemReferenceSearch);
-
-                for (auto&& crossRef : installedCrossRef.Matches)
-                {
-                    // Ensure that we don't pick up the same package from two available sources by recording it in the map.
-                    auto installedVersion = crossRef.Package->GetInstalledVersion();
-                    auto installedPackageData = result.ReserveInstalledPackageSlot(installedVersion.get());
-
-                    result.Matches.emplace_back(std::make_shared<CompositePackage>(std::move(crossRef.Package), std::move(match.Package)), match.MatchCriteria);
-                }
-            }
-        }
-
-        SortResultMatches(result.Matches);
-
-        if (request.MaximumResults > 0 && result.Matches.size() > request.MaximumResults)
-        {
-            result.Truncated = true;
-            result.Matches.erase(result.Matches.begin() + request.MaximumResults, result.Matches.end());
-        }
-
-        return result;
-    }
-
-    // An available search goes through each source, searching individually and then sorting the full result set.
-    SearchResult CompositeSource::SearchAvailable(const SearchRequest& request) const
-    {
-        SearchResult result;
-
-        // Search available sources
-        for (const auto& source : m_availableSources)
-        {
-            auto oneSourceResult = source->Search(request);
-
-            // Move all matches into the single result
-            for (auto&& match : oneSourceResult.Matches)
-            {
-                result.Matches.emplace_back(std::move(match));
-            }
-        }
-
-        SortResultMatches(result.Matches);
-
-        if (request.MaximumResults > 0 && result.Matches.size() > request.MaximumResults)
-        {
-            result.Truncated = true;
-            result.Matches.erase(result.Matches.begin() + request.MaximumResults, result.Matches.end());
-        }
-
-        return result;
-    }
-
-    void CompositeSource::SortResultMatches(std::vector<ResultMatch>& matches)
-    {
-        std::stable_sort(matches.begin(), matches.end(), ResultMatchComparator());
-    }
-}
+// Copyright (c) Microsoft Corporation.
+// Licensed under the MIT License.
+#include "pch.h"
+#include "CompositeSource.h"
+
+namespace AppInstaller::Repository
+{
+    using namespace std::string_view_literals;
+
+    namespace
+    {
+        Utility::VersionAndChannel GetVACFromVersion(IPackageVersion* packageVersion)
+        {
+            return {
+                Utility::Version(packageVersion->GetProperty(PackageVersionProperty::Version)),
+                Utility::Channel(packageVersion->GetProperty(PackageVersionProperty::Channel))
+            };
+        }
+
+        // A composite package for the CompositeSource.
+        struct CompositePackage : public IPackage
+        {
+            CompositePackage(std::shared_ptr<IPackage> installedPackage, std::shared_ptr<IPackage> availablePackage = {}) :
+                m_installedPackage(std::move(installedPackage)), m_availablePackage(std::move(availablePackage))
+            {
+                // Grab the installed version's channel to allow for filtering in calls to get available info.
+                if (m_installedPackage)
+                {
+                    m_installedChannel = m_installedPackage->GetInstalledVersion()->GetProperty(PackageVersionProperty::Channel);
+                }
+            }
+
+            Utility::LocIndString GetProperty(PackageProperty property) const override
+            {
+                std::shared_ptr<IPackageVersion> truth = GetLatestAvailableVersion();
+                if (!truth)
+                {
+                    truth = GetInstalledVersion();
+                }
+
+                switch (property)
+                {
+                case PackageProperty::Id:
+                    return truth->GetProperty(PackageVersionProperty::Id);
+                case PackageProperty::Name:
+                    return truth->GetProperty(PackageVersionProperty::Name);
+                default:
+                    THROW_HR(E_UNEXPECTED);
+                }
+            }
+
+            std::shared_ptr<IPackageVersion> GetInstalledVersion() const override
+            {
+                if (m_installedPackage)
+                {
+                    return m_installedPackage->GetInstalledVersion();
+                }
+
+                return {};
+            }
+
+            std::vector<PackageVersionKey> GetAvailableVersionKeys() const override
+            {
+                if (m_availablePackage)
+                {
+                    std::vector<PackageVersionKey> result = m_availablePackage->GetAvailableVersionKeys();
+                    std::string_view channel = m_installedChannel;
+
+                    // Remove all elements whose channel does not match the installed package.
+                    result.erase(
+                        std::remove_if(result.begin(), result.end(), [&](const PackageVersionKey& pvk) { return !Utility::ICUCaseInsensitiveEquals(pvk.Channel, channel); }),
+                        result.end());
+
+                    return result;
+                }
+
+                return {};
+            }
+
+            std::shared_ptr<IPackageVersion> GetLatestAvailableVersion() const override
+            {
+                return GetAvailableVersion({ "", "", m_installedChannel.get() });
+            }
+
+            std::shared_ptr<IPackageVersion> GetAvailableVersion(const PackageVersionKey& versionKey) const override
+            {
+                if (m_availablePackage)
+                {
+                    return m_availablePackage->GetAvailableVersion(versionKey);
+                }
+
+                return {};
+            }
+
+            bool IsUpdateAvailable() const override
+            {
+                auto installed = GetInstalledVersion();
+
+                if (!installed)
+                {
+                    return false;
+                }
+
+                auto latest = GetLatestAvailableVersion();
+
+                return (latest && (GetVACFromVersion(installed.get()).IsUpdatedBy(GetVACFromVersion(latest.get()))));
+            }
+
+            void SetAvailablePackage(std::shared_ptr<IPackage> availablePackage)
+            {
+                m_availablePackage = std::move(availablePackage);
+            }
+
+        private:
+            std::shared_ptr<IPackage> m_installedPackage;
+            Utility::LocIndString m_installedChannel;
+            std::shared_ptr<IPackage> m_availablePackage;
+        };
+
+        // A sentinel package with an unknown version.
+        struct UnknownAvailablePackage : public IPackage
+        {
+            static constexpr std::string_view Version = "Unknown"sv;
+
+            struct UnknownAvailablePackageVersion : public IPackageVersion
+            {
+                Utility::LocIndString GetProperty(PackageVersionProperty property) const override
+                {
+                    switch (property)
+                    {
+                    case AppInstaller::Repository::PackageVersionProperty::Version:
+                        return Utility::LocIndString{ Version };
+                    default:
+                        return {};
+                    }
+                }
+
+                std::vector<Utility::LocIndString> GetMultiProperty(PackageVersionMultiProperty) const override
+                {
+                    return {};
+                };
+
+                Manifest::Manifest GetManifest() const override
+                {
+                    return {};
+                }
+
+                std::shared_ptr<const ISource> GetSource() const override
+                {
+                    return {};
+                }
+
+                IPackageVersion::Metadata GetMetadata() const override
+                {
+                    return {};
+                }
+            };
+
+            Utility::LocIndString GetProperty(PackageProperty) const override
+            {
+                return {};
+            }
+
+            std::shared_ptr<IPackageVersion> GetInstalledVersion() const override
+            {
+                return {};
+            }
+
+            std::vector<PackageVersionKey> GetAvailableVersionKeys() const override
+            {
+                return { { {}, Version, {} } };
+            }
+
+            std::shared_ptr<IPackageVersion> GetLatestAvailableVersion() const override
+            {
+                return std::make_shared<UnknownAvailablePackageVersion>();
+            }
+
+            std::shared_ptr<IPackageVersion> GetAvailableVersion(const PackageVersionKey&) const override
+            {
+                return std::make_shared<UnknownAvailablePackageVersion>();
+            }
+
+            bool IsUpdateAvailable() const override
+            {
+                // Lie here so that list and upgrade will carry on to be able to output the diagnositic information.
+                return true;
+            }
+        };
+
+        // The comparator compares the ResultMatch by MatchType first, then Field in a predefined order.
+        struct ResultMatchComparator
+        {
+            bool operator() (
+                const ResultMatch& match1,
+                const ResultMatch& match2)
+            {
+                if (match1.MatchCriteria.Type != match2.MatchCriteria.Type)
+                {
+                    return match1.MatchCriteria.Type < match2.MatchCriteria.Type;
+                }
+
+                if (match1.MatchCriteria.Field != match2.MatchCriteria.Field)
+                {
+                    return match1.MatchCriteria.Field < match2.MatchCriteria.Field;
+                }
+
+                return false;
+            }
+        };
+
+        // Stores data to enable correlation between installed and available packages.
+        struct CompositeResult : public SearchResult
+        {
+            // A system reference string.
+            struct SystemReferenceString
+            {
+                SystemReferenceString(PackageMatchField field, Utility::LocIndString string) :
+                    Field(field), String(string) {}
+
+                bool operator<(const SystemReferenceString& other) const
+                {
+                    if (Field < other.Field)
+                    {
+                        return true;
+                    }
+
+                    return String < other.String;
+                }
+
+                PackageMatchField Field;
+                Utility::LocIndString String;
+            };
+
+            // Data relevant to correlation for a package.
+            struct PackageData
+            {
+                std::vector<SystemReferenceString> SystemReferenceStrings;
+            };
+
+            // Data relevant to correlation for an installed package.
+            struct InstalledPackageData : public PackageData
+            {
+                size_t MatchIndex;
+            };
+
+            // For a given package version, prepares the results for it.
+            InstalledPackageData ReserveInstalledPackageSlot(IPackageVersion* installedVersion)
+            {
+                InstalledPackageData result;
+                result.MatchIndex = Matches.size();
+
+                HandleSystemReferenceStringTypeForReserveInstalledPackageSlot(
+                    installedVersion,
+                    PackageVersionMultiProperty::PackageFamilyName,
+                    PackageMatchField::PackageFamilyName,
+                    "package family name"sv,
+                    result);
+
+                HandleSystemReferenceStringTypeForReserveInstalledPackageSlot(
+                    installedVersion,
+                    PackageVersionMultiProperty::ProductCode,
+                    PackageMatchField::ProductCode,
+                    "product code"sv,
+                    result);
+
+                return result;
+            }
+
+            // Check for a package already in the result that should have been correlated already.
+            // If we find one, see if we should upgrade it's match criteria.
+            // If we don't, return package data for further use.
+            std::optional<PackageData> CheckForExistingResultFromAvailablePackageMatch(const ResultMatch& match)
+            {
+                bool foundExistingPackage = false;
+                PackageData result;
+
+                auto latestVersion = match.Package->GetLatestAvailableVersion();
+
+                foundExistingPackage = HandleSystemReferenceStringTypeForCheckForExistingResultFromAvailablePackageMatch(
+                    match,
+                    latestVersion.get(),
+                    PackageVersionMultiProperty::PackageFamilyName,
+                    PackageMatchField::PackageFamilyName,
+                    "package family name"sv,
+                    result);
+
+                foundExistingPackage = HandleSystemReferenceStringTypeForCheckForExistingResultFromAvailablePackageMatch(
+                    match,
+                    latestVersion.get(),
+                    PackageVersionMultiProperty::ProductCode,
+                    PackageMatchField::ProductCode,
+                    "product code"sv,
+                    result) || foundExistingPackage;
+
+                if (foundExistingPackage)
+                {
+                    return {};
+                }
+                else
+                {
+                    return result;
+                }
+            }
+
+        private:
+            void HandleSystemReferenceStringTypeForReserveInstalledPackageSlot(
+                IPackageVersion* installedVersion,
+                PackageVersionMultiProperty prop,
+                PackageMatchField field,
+                std::string_view logType,
+                InstalledPackageData& data)
+            {
+                for (auto&& string : installedVersion->GetMultiProperty(prop))
+                {
+                    SystemReferenceString srs(field, std::move(string));
+
+                    if (m_systemReferenceMap.find(srs) != m_systemReferenceMap.end())
+                    {
+                        AICLI_LOG(Repo, Warning, << "Multiple installed packages found with " << logType << " [" << srs.String << "], ignoring secondary packages for correlation.");
+                    }
+                    else
+                    {
+                        data.SystemReferenceStrings.emplace_back(srs);
+                        m_systemReferenceMap.emplace(std::move(srs), data.MatchIndex);
+                    }
+                }
+            }
+
+            bool HandleSystemReferenceStringTypeForCheckForExistingResultFromAvailablePackageMatch(
+                const ResultMatch& match,
+                IPackageVersion* availableVersion,
+                PackageVersionMultiProperty prop,
+                PackageMatchField field,
+                std::string_view logType,
+                PackageData& data)
+            {
+                bool foundExistingPackage = false;
+
+                for (auto&& string : availableVersion->GetMultiProperty(prop))
+                {
+                    SystemReferenceString srs(field, std::move(string));
+
+                    auto itr = m_systemReferenceMap.find(srs);
+                    if (itr != m_systemReferenceMap.end())
+                    {
+                        foundExistingPackage = true;
+
+                        if (ResultMatchComparator{}(match, Matches[itr->second]))
+                        {
+                            AICLI_LOG(Repo, Verbose, << "Found existing result by " << logType << " [" << srs.String << "], increasing match criteria.");
+                            Matches[itr->second].MatchCriteria = match.MatchCriteria;
+                        }
+                    }
+
+                    data.SystemReferenceStrings.emplace_back(std::move(srs));
+                }
+
+                return foundExistingPackage;
+            }
+
+            // Maps for storing quick references to results based on their system reference string.
+            std::map<SystemReferenceString, size_t> m_systemReferenceMap;
+        };
+    }
+
+    CompositeSource::CompositeSource(std::string identifier) :
+        m_identifier(identifier)
+    {
+        m_details.Name = "CompositeSource";
+    }
+
+    const SourceDetails& CompositeSource::GetDetails() const
+    {
+        return m_details;
+    }
+
+    const std::string& CompositeSource::GetIdentifier() const
+    {
+        return m_identifier;
+    }
+
+    // The composite search needs to take several steps to get results, and due to the
+    // potential for different information spread across multiple sources, base searches
+    // need to be performed in both installed and available.
+    //
+    // If an installed source is present, then the searches should only return packages
+    // that are installed. This means that the base searches against available sources
+    // will only return results where a match is found in the installed source.
+    SearchResult CompositeSource::Search(const SearchRequest& request) const
+    {
+        if (m_installedSource)
+        {
+            return SearchInstalled(request);
+        }
+        else
+        {
+            return SearchAvailable(request);
+        }
+    }
+
+    void CompositeSource::AddAvailableSource(std::shared_ptr<ISource> source)
+    {
+        m_availableSources.emplace_back(std::move(source));
+    }
+
+    void CompositeSource::SetInstalledSource(std::shared_ptr<ISource> source)
+    {
+        m_installedSource = std::move(source);
+    }
+
+    // An installed search first finds all installed packages that match the request, then correlates with available sources.
+    // Next the search is performed against the available sources and correlated with the installed source. A result will only
+    // be added if there exists an installed package that was not found by the initial search.
+    // This allows for search terms to find installed packages by their available metadata, as well as the local values.
+    SearchResult CompositeSource::SearchInstalled(const SearchRequest& request) const
+    {
+        CompositeResult result;
+
+        // Search installed source
+        SearchResult installedResult = m_installedSource->Search(request);
+        result.Truncated = installedResult.Truncated;
+
+        for (auto&& match : installedResult.Matches)
+        {
+            auto compositePackage = std::make_shared<CompositePackage>(std::move(match.Package));
+
+            // Create a search request to run against all available sources
+            // TODO: Determine if we should create a single search or one for each installed package.
+            SearchRequest systemReferenceSearch;
+
+            auto installedVersion = compositePackage->GetInstalledVersion();
+            auto installedPackageData = result.ReserveInstalledPackageSlot(installedVersion.get());
+
+            if (!installedPackageData.SystemReferenceStrings.empty())
+            {
+                for (const auto& srs : installedPackageData.SystemReferenceStrings)
+                {
+                    systemReferenceSearch.Inclusions.emplace_back(PackageMatchFilter(srs.Field, MatchType::Exact, srs.String));
+                }
+
+                std::shared_ptr<IPackage> availablePackage;
+
+                // Search sources and add to result
+                for (const auto& source : m_availableSources)
+                {
+                    // See if a previous iteration found a package
+                    if (availablePackage)
+                    {
+                        break;
+                    }
+
+                    SearchResult availableResult = source->Search(systemReferenceSearch);
+
+                    if (availableResult.Matches.empty())
+                    {
+                        continue;
+                    }
+
+                    if (availableResult.Matches.size() == 1)
+                    {
+                        availablePackage = std::move(availableResult.Matches[0].Package);
+                        break;
+                    }
+                    else // availableResult.Matches.size() > 1
+                    {
+                        auto id = installedVersion->GetProperty(PackageVersionProperty::Id);
+
+                        AICLI_LOG(Repo, Info, 
+                            << "Found multiple matches for installed package [" << id << "] in source [" << source->GetIdentifier() << "] when searching for [" << systemReferenceSearch.ToString() << "]");
+
+                        // More than one match found for the system reference; run some heuristics to check for a match
+                        for (auto&& availableMatch : availableResult.Matches)
+                        {
+                            auto matchId = availableMatch.Package->GetLatestAvailableVersion()->GetProperty(PackageVersionProperty::Id);
+
+                            AICLI_LOG(Repo, Info, << "  Checking system reference match with package id: " << matchId);
+
+                            if (Utility::ICUCaseInsensitiveEquals(id, matchId))
+                            {
+                                availablePackage = std::move(availableMatch.Package);
+                                break;
+                            }
+                        }
+
+                        // We did not find an exact match on Id in the results
+                        if (!availablePackage)
+                        {
+                            AICLI_LOG(Repo, Warning, << "  Appropriate available package could not be determined, setting availablility state to unknown");
+                            availablePackage = std::make_shared<UnknownAvailablePackage>();
+                        }
+                    }
+                }
+
+                compositePackage->SetAvailablePackage(std::move(availablePackage));
+            }
+
+            // Move the installed result into the composite result
+            result.Matches.emplace_back(std::move(compositePackage), std::move(match.MatchCriteria));
+        }
+
+        // Optimization for the "everything installed" case, no need to allow for reverse correlations
+        if (request.IsForEverything())
+        {
+            return result;
+        }
+
+        // Search available sources
+        auto availableResult = SearchAvailable(request);
+
+        for (auto&& match : availableResult.Matches)
+        {
+            // Check for a package already in the result that should have been correlated already.
+            auto packageData = result.CheckForExistingResultFromAvailablePackageMatch(match);
+
+            // If no package was found that was already in the results, do a correlation lookup with the installed
+            // source to create a new composite package entry if we find any packages there.
+            if (packageData && !packageData->SystemReferenceStrings.empty())
+            {
+                // Create a search request to run against the installed source
+                SearchRequest systemReferenceSearch;
+                for (const auto& srs : packageData->SystemReferenceStrings)
+                {
+                    systemReferenceSearch.Inclusions.emplace_back(PackageMatchFilter(srs.Field, MatchType::Exact, srs.String));
+                }
+
+                SearchResult installedCrossRef = m_installedSource->Search(systemReferenceSearch);
+
+                for (auto&& crossRef : installedCrossRef.Matches)
+                {
+                    // Ensure that we don't pick up the same package from two available sources by recording it in the map.
+                    auto installedVersion = crossRef.Package->GetInstalledVersion();
+                    auto installedPackageData = result.ReserveInstalledPackageSlot(installedVersion.get());
+
+                    result.Matches.emplace_back(std::make_shared<CompositePackage>(std::move(crossRef.Package), std::move(match.Package)), match.MatchCriteria);
+                }
+            }
+        }
+
+        SortResultMatches(result.Matches);
+
+        if (request.MaximumResults > 0 && result.Matches.size() > request.MaximumResults)
+        {
+            result.Truncated = true;
+            result.Matches.erase(result.Matches.begin() + request.MaximumResults, result.Matches.end());
+        }
+
+        return result;
+    }
+
+    // An available search goes through each source, searching individually and then sorting the full result set.
+    SearchResult CompositeSource::SearchAvailable(const SearchRequest& request) const
+    {
+        SearchResult result;
+
+        // Search available sources
+        for (const auto& source : m_availableSources)
+        {
+            auto oneSourceResult = source->Search(request);
+
+            // Move all matches into the single result
+            for (auto&& match : oneSourceResult.Matches)
+            {
+                result.Matches.emplace_back(std::move(match));
+            }
+        }
+
+        SortResultMatches(result.Matches);
+
+        if (request.MaximumResults > 0 && result.Matches.size() > request.MaximumResults)
+        {
+            result.Truncated = true;
+            result.Matches.erase(result.Matches.begin() + request.MaximumResults, result.Matches.end());
+        }
+
+        return result;
+    }
+
+    void CompositeSource::SortResultMatches(std::vector<ResultMatch>& matches)
+    {
+        std::stable_sort(matches.begin(), matches.end(), ResultMatchComparator());
+    }
+}