// Copyright (c) Microsoft Corporation.
// Licensed under the MIT License.
#include "pch.h"
#include "CompositeSource.h"
#include <winget/ExperimentalFeature.h>

using namespace AppInstaller::Settings;

namespace AppInstaller::Repository
{
    using namespace std::string_view_literals;

    namespace
    {
        Utility::VersionAndChannel GetVACFromVersion(IPackageVersion* packageVersion)
        {
            return {
                Utility::Version(packageVersion->GetProperty(PackageVersionProperty::Version)),
                Utility::Channel(packageVersion->GetProperty(PackageVersionProperty::Channel))
            };
        }

        // Returns true for fields that provide a strong match; one that is not based on a heuristic.
        bool IsStrongMatchField(PackageMatchField field)
        {
            switch (field)
            {
            case AppInstaller::Repository::PackageMatchField::PackageFamilyName:
            case AppInstaller::Repository::PackageMatchField::ProductCode:
            case AppInstaller::Repository::PackageMatchField::UpgradeCode:
                return true;
            }

            return false;
        }

        // Move returns if there is only one package in the matches that is strong; otherwise returns an empty value.
        std::shared_ptr<IPackage> FindOnlyStrongMatchFieldResult(std::vector<ResultMatch>& matches)
        {
            std::shared_ptr<IPackage> result;

            for (auto&& match : matches)
            {
                AICLI_LOG(Repo, Info, << "  Checking match with package id: " << match.Package->GetProperty(PackageProperty::Id));

                if (IsStrongMatchField(match.MatchCriteria.Field))
                {
                    if (!result)
                    {
                        result = std::move(match.Package);
                    }
                    else
                    {
                        AICLI_LOG(Repo, Info, << "  Found multiple packages with strong match fields");
                        result.reset();
                        break;
                    }
                }
            }

            return result;
        }

        // Gets a single matching package from the results
        template <typename MultipleIntro, typename Indeterminate>
        std::shared_ptr<IPackage> GetMatchingPackage(std::vector<ResultMatch>& matches, MultipleIntro&& multipleIntro, Indeterminate&& indeterminate)
        {
            if (matches.empty())
            {
                return {};
            }
            else if (matches.size() == 1)
            {
                return std::move(matches[0].Package);
            }
            else
            {
                multipleIntro();

                auto result = FindOnlyStrongMatchFieldResult(matches);

                if (!result)
                {
                    indeterminate();
                }

                return result;
            }
        }

        // For a given package from a tracking catalog, get the latest write time and its corresponding package version.
        // Look at all versions rather than just the latest to account for the potential of downgrading.
        std::pair<std::chrono::system_clock::time_point, std::shared_ptr<IPackageVersion>> GetLatestTrackingWriteTimeAndPackageVersion(
            const std::shared_ptr<IPackage>& trackingPackage)
        {
            std::chrono::system_clock::time_point resultTime{};
            std::shared_ptr<IPackageVersion> resultVersion;

            for (const auto& key : trackingPackage->GetAvailableVersionKeys())
            {
                auto version = trackingPackage->GetAvailableVersion(key);
                if (version)
                {
                    auto metadata = version->GetMetadata();
                    auto itr = metadata.find(PackageVersionMetadata::TrackingWriteTime);
                    if (itr != metadata.end())
                    {
                        std::int64_t unixEpoch = 0;
                        try
                        {
                            unixEpoch = std::stoll(itr->second);
                        }
                        CATCH_LOG();

                        std::chrono::system_clock::time_point versionTime = Utility::ConvertUnixEpochToSystemClock(unixEpoch);

                        if (versionTime > resultTime)
                        {
                            resultTime = versionTime;
                            resultVersion = version;
                        }
                    }
                }
            }

            return { resultTime, std::move(resultVersion) };
        }

        // An installed package's version reported in ARP does not necessarily match the versions used for the manifest.
        // This function uses the data in the manifest to map the installed version string to the version used by the manifest.
        //
        // TODO: Note: Currently this function assumes the all versions in the available package is from one source.
        // Even though a composite package can have available packages from multiple sources, we only call this function
        // for the default (first) available package. If we ever need to consider other sources, this function needs to be revisited.
        std::string GetMappedInstalledVersion(const std::string& installedVersion, const std::shared_ptr<IPackage>& availablePackage)
        {
            // Stores raw versions value strings to run a preliminary check whether version mapping is needed.
            std::vector<std::tuple<std::string, std::string, std::string>> rawVersionValues;
            auto versionKeys = availablePackage->GetAvailableVersionKeys();
            bool shouldTryPerformMapping = false;

            for (auto const& versionKey : versionKeys)
            {
                auto availableVersion = availablePackage->GetAvailableVersion(versionKey);
                std::string arpMinVersion = availableVersion->GetProperty(PackageVersionProperty::ArpMinVersion);
                std::string arpMaxVersion = availableVersion->GetProperty(PackageVersionProperty::ArpMaxVersion);

                if (!arpMinVersion.empty() && !arpMaxVersion.empty())
                {
                    std::string manifestVersion = versionKey.Version;

                    if (!shouldTryPerformMapping && (arpMinVersion != manifestVersion || arpMaxVersion != manifestVersion))
                    {
                        shouldTryPerformMapping = true;
                    }

                    rawVersionValues.emplace_back(std::make_tuple(std::move(manifestVersion), std::move(arpMinVersion), std::move(arpMaxVersion)));
                }
            }

            if (!shouldTryPerformMapping)
            {
                return installedVersion;
            }

            // Construct a map between manifest version and arp version range. The map is ordered in descending by package version.
            std::vector<std::pair<Utility::Version, Utility::VersionRange>> arpVersionMap;

            for (auto& tuple : rawVersionValues)
            {
                auto&& [manifestVersion, arpMinVersion, arpMaxVersion] = std::move(tuple);
                Utility::VersionRange arpVersionRange{ Utility::Version(std::move(arpMinVersion)), Utility::Version(std::move(arpMaxVersion)) };
                Utility::Version manifestVer{ std::move(manifestVersion) };
                // Skip mapping to unknown version
                if (!manifestVer.IsUnknown())
                {
                    arpVersionMap.emplace_back(std::make_pair(std::move(manifestVer), std::move(arpVersionRange)));
                }
            }

            // Go through the arp version map and determine what mapping should be performed.
            // shouldPerformMapping is true when at least 1 arp version range is different from the package version.
            bool shouldPerformMapping = false;
            bool isArpVersionRangeInDescendingOrder = true;
            const Utility::VersionRange* previousVersionRange = nullptr;

            for (auto const& pair : arpVersionMap)
            {
                // If arp version range is not same as package version, should perform mapping
                // This check is still needed to account for 1.0 == 1.0.0 cases
                if (!shouldPerformMapping && !pair.second.IsSameAsSingleVersion(pair.first))
                {
                    shouldPerformMapping = true;
                }

                if (!previousVersionRange)
                {
                    // This is the first non empty arp version range
                    previousVersionRange = &pair.second;
                }
                else if (isArpVersionRangeInDescendingOrder)
                {
                    // The arp version range should be less than previous range
                    if (pair.second < *previousVersionRange)
                    {
                        previousVersionRange = &pair.second;
                    }
                    else
                    {
                        isArpVersionRangeInDescendingOrder = false;
                    }
                }
            }

            // Now perform arp version mapping
            if (shouldPerformMapping)
            {
                Utility::Version installed{ installedVersion };
                for (auto const& pair : arpVersionMap)
                {
                    // If the installed version is in the arp version range
                    if (pair.second.ContainsVersion(installed))
                    {
                        return pair.first.ToString();
                    }
                }

                // At this point, no mapping found. Perform approximate mapping if applicable.
                // We'll start from end of the vector because we try to find closest less than version if possible.
                if (isArpVersionRangeInDescendingOrder)
                {
                    const Utility::Version* lastGreaterThanVersion = nullptr;
                    auto it = arpVersionMap.rbegin();
                    while (it != arpVersionMap.rend())
                    {
                        const auto& pair = *it;
                        if (installed < pair.second.GetMinVersion())
                        {
                            return Utility::Version{ pair.first, Utility::Version::ApproximateComparator::LessThan }.ToString();
                        }
                        else
                        {
                            lastGreaterThanVersion = &pair.first;
                        }
                        
                        it++;
                    }

                    // No approximate less than version found, approximate greater than version will be returned.
                    if (lastGreaterThanVersion)
                    {
                        return Utility::Version{ *lastGreaterThanVersion, Utility::Version::ApproximateComparator::GreaterThan }.ToString();
                    }
                }
            }

            // return the input installed version if no mapping is performed or found.
            return installedVersion;
        }

        // A composite package installed version that allows us to override the source or the version.
        struct CompositeInstalledVersion : public IPackageVersion
        {
            CompositeInstalledVersion(std::shared_ptr<IPackageVersion> baseInstalledVersion, Source trackingSource, std::shared_ptr<IPackageVersion> trackingPackageVersion, std::string overrideVersion = {}) :
                m_baseInstalledVersion(std::move(baseInstalledVersion)), m_trackingSource(std::move(trackingSource)), m_trackingPackageVersion(std::move(trackingPackageVersion)), m_overrideVersion(std::move(overrideVersion))
            {}

            Utility::LocIndString GetProperty(PackageVersionProperty property) const override
            {
                // If there is an override version, use it.
                if (property == PackageVersionProperty::Version && !m_overrideVersion.empty())
                {
                    return Utility::LocIndString{ m_overrideVersion };
                }

                return m_baseInstalledVersion->GetProperty(property);
            }

            std::vector<Utility::LocIndString> GetMultiProperty(PackageVersionMultiProperty property) const override
            {
                return m_baseInstalledVersion->GetMultiProperty(property);
            }

            Manifest::Manifest GetManifest() override
            {
                return m_baseInstalledVersion->GetManifest();
            }

            Source GetSource() const override
            {
                // If there is a tracking source, use it instead to indicate that it came from there.
                if (m_trackingSource)
                {
                    return m_trackingSource;
                }

                return m_baseInstalledVersion->GetSource();
            }

            Metadata GetMetadata() const override
            {
                auto result = m_baseInstalledVersion->GetMetadata();

                // Populate metadata from tracking package version if not present in base installed version.
                if (m_trackingPackageVersion)
                {
                    auto trackingMetadata = m_trackingPackageVersion->GetMetadata();
                    for (auto metadataItem : { PackageVersionMetadata::InstalledArchitecture, PackageVersionMetadata::InstalledLocale,
                        PackageVersionMetadata::UserIntentArchitecture, PackageVersionMetadata::UserIntentLocale, PackageVersionMetadata::PinnedState })
                    {
                        auto itr = trackingMetadata.find(metadataItem);
                        auto existingItr = result.find(metadataItem);
                        if (itr != trackingMetadata.end() && existingItr == result.end())
                        {
                            result[metadataItem] = itr->second;
                        }
                    }
                }

                return result;
            }

        private:
            std::shared_ptr<IPackageVersion> m_baseInstalledVersion;
            Source m_trackingSource;
            std::string m_overrideVersion;
            std::shared_ptr<IPackageVersion> m_trackingPackageVersion;
        };

<<<<<<< HEAD
        // Wrapper around a package to add pinning functionality for composite packages.
        // Most of the methods are only here for completeness of the interface and are not actually used.
        // A pinnable package can either be an installed package or a single available package;
        // we deal with composite packages on CompositePackage.
        struct PinnablePackage : public IPackage
        {
            static constexpr IPackageType PackageType = IPackageType::PinnablePackage;

            PinnablePackage() = default;

            PinnablePackage(const PinnablePackage&) = default;
            PinnablePackage& operator=(const PinnablePackage&) = default;

            PinnablePackage(PinnablePackage&&) = default;
            PinnablePackage& operator=(PinnablePackage&&) = default;

            PinnablePackage(std::shared_ptr<IPackage> package, std::optional<Pinning::Pin> pin = {})
                : m_package(std::move(package)), m_pin(std::move(pin))
            {
                // Get the source ID for available packages
                auto availableVersion = m_package->GetLatestAvailableVersion(PinBehavior::IgnorePins);
                if (availableVersion)
                {
                    m_sourceId = availableVersion->GetSource().GetIdentifier();
                }
            }

            const std::string& GetSourceId() const
            {
                return m_sourceId;
            }

            const std::shared_ptr<IPackage>& GetPackage() const
            {
                return m_package;
            }

            const std::optional<Pinning::Pin>& GetPin() const
            {
                return m_pin;
            }

            void SetPin(Pinning::Pin&& pin)
            {
                m_pin.emplace(std::move(pin));
            }

            Utility::LocIndString GetProperty(PackageProperty property) const override
            {
                return m_package->GetProperty(property);
            }

            std::shared_ptr<IPackageVersion> GetInstalledVersion() const override
            {
                return m_package->GetInstalledVersion();
            }

            std::vector<PackageVersionKey> GetAvailableVersionKeys(PinBehavior pinBehavior) const override
            {
                auto result = m_package->GetAvailableVersionKeys();
                if (m_pin.has_value())
                {
                    // Add pin information to all version keys
                    for (auto& pvk : result)
                    {
                        pvk.PinnedState = GetPinnedStateForVersion(pvk, m_pin, pinBehavior);
                    }
                }

                return result;
            }

            std::shared_ptr<IPackageVersion> GetAvailableVersion(const PackageVersionKey& versionKey) const override
            {
                return GetAvailableVersionAndPin(versionKey).first;
            }

            std::shared_ptr<IPackageVersion> GetLatestAvailableVersion(PinBehavior pinBehavior) const override
            {
                auto availableVersionKeys = GetAvailableVersionKeys(pinBehavior);
                auto latestVersionKey = GetLatestAvailableVersionKeySatisfyingPin(availableVersionKeys, /* installedPin */ {}, pinBehavior);
                if (!latestVersionKey)
                {
                    return {};
                }

                return GetAvailableVersion(latestVersionKey.value());
            }

            virtual std::pair<std::shared_ptr<IPackageVersion>, Pinning::PinType> GetAvailableVersionAndPin(const PackageVersionKey& versionKey) const override
            {
                Pinning::PinType pinType = Pinning::PinType::Unknown;

                if (m_pin.has_value())
                {
                    pinType = GetPinnedStateForVersion(versionKey, m_pin.value(), PinBehavior::ConsiderPins);
                }

                return { m_package->GetAvailableVersion(versionKey), pinType };
            }

            bool IsUpdateAvailable(PinBehavior) const override
            {
                return false;
            }

            bool IsSame(const IPackage* other) const override
            {
                const PinnablePackage* otherAvailable = PackageCast<const PinnablePackage*>(other);

                if (otherAvailable)
                {
                    return
                        m_sourceId == otherAvailable->m_sourceId &&
                        m_pin == otherAvailable->m_pin &&
                        m_package->IsSame(otherAvailable->m_package.get());
                }

                return false;
            }

            const void* CastTo(IPackageType type) const override
            {
                if (type == PackageType)
                {
                    return this;
                }

                return nullptr;
            }

        private:
            std::string m_sourceId;
            std::shared_ptr<IPackage> m_package;
            std::optional<Pinning::Pin> m_pin;
        };

        // A pinnable package that is installed.
        struct InstalledPinnablePackage
        {
            InstalledPinnablePackage(std::shared_ptr<IPackage> package)
                : Pinnable(std::move(package))
            {
                // Get the version for installed packages
                auto installedVersion = Pinnable.GetInstalledVersion();
                if (installedVersion)
                {
                    Version.Assign(installedVersion->GetProperty(PackageVersionProperty::Version));
                }
            }

            PinnablePackage Pinnable;
            Utility::Version Version;
            std::string OverrideVersion;
        };

=======
>>>>>>> 30e54e4c
        // A composite package for the CompositeSource.
        struct CompositePackage : public IPackage
        {
            static constexpr IPackageType PackageType = IPackageType::CompositePackage;

            CompositePackage(std::shared_ptr<IPackage> installedPackage, std::shared_ptr<IPackage> availablePackage = {}, bool setPrimary = false)
            {
                // Grab the installed version's channel to allow for filtering in calls to get available info.
                if (installedPackage)
                {
<<<<<<< HEAD
                    m_installedPackages.emplace_back(std::move(installedPackage));
=======
                    m_installedPackage = std::move(installedPackage);
                    auto installedVersion = m_installedPackage->GetInstalledVersion();
                    if (installedVersion)
                    {
                        m_installedChannel = installedVersion->GetProperty(PackageVersionProperty::Channel);
                    }
>>>>>>> 30e54e4c
                }

                AddAvailablePackage(std::move(availablePackage), setPrimary);
            }

            Utility::LocIndString GetProperty(PackageProperty property) const override
            {
                std::shared_ptr<IPackageVersion> truth;
                if (m_primaryAvailablePackage)
                {
<<<<<<< HEAD
                    truth = m_primaryAvailablePackage->GetLatestAvailableVersion(PinBehavior::IgnorePins);
=======
                    truth = m_defaultAvailablePackage->GetLatestAvailableVersion();
>>>>>>> 30e54e4c
                }
                if (!truth)
                {
                    truth = GetLatestAvailableVersion(PinBehavior::IgnorePins);
                }
                if (!truth)
                {
                    truth = m_trackingPackageVersion;
                }
                if (!truth)
                {
<<<<<<< HEAD
                    truth = GetInstalledVersion();
=======
                    truth = GetLatestAvailableVersion();
>>>>>>> 30e54e4c
                }

                switch (property)
                {
                case PackageProperty::Id:
                    return truth->GetProperty(PackageVersionProperty::Id);
                case PackageProperty::Name:
                    return truth->GetProperty(PackageVersionProperty::Name);
                default:
                    THROW_HR(E_UNEXPECTED);
                }
            }

            std::shared_ptr<IPackageVersion> GetInstalledVersion() const override
            {
                if (!m_installedPackages.empty())
                {
                    const InstalledPinnablePackage& firstInstalled = m_installedPackages.front();

                    auto installedVersion = firstInstalled.Pinnable.GetInstalledVersion();
                    if (installedVersion)
                    {
                        return std::make_shared<CompositeInstalledVersion>(std::move(installedVersion), m_trackingSource, m_trackingPackageVersion, firstInstalled.OverrideVersion);
                    }
                }

                return {};
            }

            std::vector<PackageVersionKey> GetAvailableVersionKeys() const override
            {
                std::vector<PackageVersionKey> result;

<<<<<<< HEAD
                auto processSinglePackage = [&](const PinnablePackage& package)
                    {
                        auto versionKeys = package.GetAvailableVersionKeys(pinBehavior);

                        // The version keys we have already have pin information from the available package.
                        // Here we also add information from the installed package.
                        if (installedPin)
                        {
                            for (auto& versionKey : versionKeys)
                            {
                                versionKey.PinnedState = GetPinnedStateForVersion(versionKey, installedPin, pinBehavior);
                            }
                        }

                        std::copy(versionKeys.begin(), versionKeys.end(), std::back_inserter(result));
                    };

                if (ExperimentalFeature::IsEnabled(ExperimentalFeature::Feature::SideBySide) && m_primaryAvailablePackage)
                {
                    processSinglePackage(m_primaryAvailablePackage.value());
                }
                else
                {
                    for (const auto& availablePackage : m_availablePackages)
                    {
                        processSinglePackage(availablePackage);
                    }
=======
                for (const auto& availablePackage : m_availablePackages)
                {
                    auto versionKeys = availablePackage->GetAvailableVersionKeys();
                    std::copy(versionKeys.begin(), versionKeys.end(), std::back_inserter(result));
>>>>>>> 30e54e4c
                }

                // TODO: Remove all elements whose channel does not match the installed packages.

                // Put latest versions at the front; for versions available from multiple sources maintain the order they were added in
                std::stable_sort(result.begin(), result.end());

                return result;
            }

            std::shared_ptr<IPackageVersion> GetLatestAvailableVersion() const override
            {
                return GetAvailableVersion({ "", "", m_installedChannel.get() });
            }

            std::shared_ptr<IPackageVersion> GetAvailableVersion(const PackageVersionKey& versionKey) const override
            {
<<<<<<< HEAD
                return GetAvailableVersionAndPin(versionKey).first;
            }

            std::pair<std::shared_ptr<IPackageVersion>, Pinning::PinType> GetAvailableVersionAndPin(const PackageVersionKey& versionKey) const override
            {
                if (ExperimentalFeature::IsEnabled(ExperimentalFeature::Feature::SideBySide) && m_primaryAvailablePackage)
                {
                    if (Utility::IsEmptyOrWhitespace(versionKey.SourceId) || versionKey.SourceId == m_primaryAvailablePackage->GetSourceId())
                    {
                        auto result = m_primaryAvailablePackage->GetAvailableVersionAndPin(versionKey);
                        if (result.first)
                        {
                            result.second = GetPinnedStateForVersion(versionKey, GetInstalledPin(), PinBehavior::ConsiderPins);
                            return result;
                        }
                    }
                }
                else
                {
                    for (const auto& availablePackage : m_availablePackages)
                    {
                        if (!Utility::IsEmptyOrWhitespace(versionKey.SourceId) && versionKey.SourceId != availablePackage.GetSourceId())
                        {
                            continue;
                        }

                        auto result = availablePackage.GetAvailableVersionAndPin(versionKey);
                        if (result.first)
                        {
                            result.second = GetPinnedStateForVersion(versionKey, GetInstalledPin(), PinBehavior::ConsiderPins);
                            return result;
                        }
                    }
=======
                for (const auto& availablePackage : m_availablePackages)
                {
                    if (!Utility::IsEmptyOrWhitespace(versionKey.SourceId))
                    {
                        auto latestAvailable = availablePackage->GetLatestAvailableVersion();
                        if (latestAvailable && versionKey.SourceId != latestAvailable->GetSource().GetIdentifier())
                        {
                            continue;
                        }
                    }

                    return availablePackage->GetAvailableVersion(versionKey);
>>>>>>> 30e54e4c
                }

                return {};
            }

            bool IsSame(const IPackage* other) const override
            {
                const CompositePackage* otherComposite = PackageCast<const CompositePackage*>(other);

                if (!otherComposite ||
                    m_installedPackages.size() != otherComposite->m_installedPackages.size() ||
                    m_availablePackages.size() != otherComposite->m_availablePackages.size())
                {
                    return false;
                }
<<<<<<< HEAD
                
                for (size_t i = 0; i < m_installedPackages.size(); ++i)
=======

                if (m_installedPackage && !m_installedPackage->IsSame(otherComposite->m_installedPackage.get()))
>>>>>>> 30e54e4c
                {
                    if (!m_installedPackages[i].Pinnable.GetPackage()->IsSame(otherComposite->m_installedPackages[i].Pinnable.GetPackage().get()))
                    {
                        return false;
                    }
                }

                for (const auto& availablePackage : m_availablePackages)
                {
                    bool foundMatch = false;
                    for (const auto& otherAvailablePackage : otherComposite->m_availablePackages)
                    {
                        if (availablePackage->IsSame(otherAvailablePackage.get()))
                        {
                            foundMatch = true;
                            break;
                        }
                    }

                    if (!foundMatch)
                    {
                        return false;
                    }
                }

                return true;
            }

            const void* CastTo(IPackageType type) const override
            {
                if (type == PackageType)
                {
                    return this;
                }

                return nullptr;
            }

            bool IsSameAsAnyAvailable(const IPackage* other) const
            {
                if (other)
                {
                    for (const auto& availablePackage : m_availablePackages)
                    {
                        if (other->IsSame(availablePackage.get()))
                        {
                            return true;
                        }
                    }
                }

                return false;
            }

            bool ContainsInstalledPackage(const IPackage* installedPackage) const
            {
                for (const InstalledPinnablePackage& installed : m_installedPackages)
                {
<<<<<<< HEAD
                    if (installed.Pinnable.GetPackage()->IsSame(installedPackage))
                    {
                        return true;
                    }
=======
                    return m_installedPackage;
                }
                else
                {
                    return {};
>>>>>>> 30e54e4c
                }
            }

            const std::shared_ptr<IPackage>& GetTrackingPackage() const
            {
                return m_trackingPackage;
            }

            void AddAvailablePackage(std::shared_ptr<IPackage> availablePackage, bool setPrimary = false)
            {
                // Disable primary if feature not enabled
                setPrimary = setPrimary && ExperimentalFeature::IsEnabled(ExperimentalFeature::Feature::SideBySide);

                if (availablePackage)
                {
                    m_availablePackages.emplace_back(std::move(availablePackage));

                    if (setPrimary)
                    {
                        m_primaryAvailablePackage = m_availablePackages.back();
                    }

                    // Set override for primary or with the first available version found
                    if (setPrimary || m_availablePackages.size() == 1)
                    {
                        TrySetOverrideInstalledVersion(m_availablePackages.back().GetPackage());
                    }
                }
            }

            void SetTracking(
                Source trackingSource,
                std::shared_ptr<IPackage> trackingPackage,
                std::shared_ptr<IPackageVersion> trackingPackageVersion,
                std::chrono::system_clock::time_point trackingWriteTime)
            {
                m_trackingSource = std::move(trackingSource);
                m_trackingPackage = std::move(trackingPackage);
                m_trackingPackageVersion = std::move(trackingPackageVersion);
                m_trackingWriteTime = trackingWriteTime;
            }

            std::chrono::system_clock::time_point GetTrackingPackageWriteTime() const
            {
                return m_trackingWriteTime;
            }

<<<<<<< HEAD
            // Gets the information about the pins that exist for this package
            void GetExistingPins(PinningIndex& pinningIndex)
            {
                if (ExperimentalFeature::IsEnabled(ExperimentalFeature::Feature::SideBySide) && m_primaryAvailablePackage)
                {
                    // Safeguard in case a package with no available sneaks in as we intentionally do in tests
                    if (!m_primaryAvailablePackage->GetPackage()->GetAvailableVersionKeys().empty())
                    {
                        Pinning::PinKey pinKey = GetPinKeyForAvailable(m_primaryAvailablePackage->GetPackage().get());

                        auto pin = pinningIndex.GetPin(pinKey);
                        if (pin.has_value())
                        {
                            m_primaryAvailablePackage->SetPin(std::move(pin.value()));
                        }
                    }
                }

                for (auto& availablePackage : m_availablePackages)
                {
                    // Safeguard in case a package with no available sneaks in as we intentionally do in tests
                    if (availablePackage.GetPackage()->GetAvailableVersionKeys().empty())
                    {
                        continue;
                    }

                    Pinning::PinKey pinKey = GetPinKeyForAvailable(availablePackage.GetPackage().get());

                    auto pin = pinningIndex.GetPin(pinKey);
                    if (pin.has_value())
                    {
                        availablePackage.SetPin(std::move(pin.value()));
                    }
                }

                for (auto& installedPackage : m_installedPackages)
                {
                    Pinning::PinKey pinKey = Pinning::PinKey::GetPinKeyForInstalled(installedPackage);

                    auto pin = pinningIndex.GetPin(pinKey);
                    if (pin.has_value())
                    {
                        installedPackage.Pinnable.SetPin(std::move(pin.value()));
                    }
                }
            }

            std::optional<PinnablePackage>& GetPrimaryAvailablePackage()
            {
                return m_primaryAvailablePackage;
            }

            std::vector<PinnablePackage>& GetAvailablePackages()
            {
                return m_availablePackages;
            }

            void FoldInstalledIn(const std::shared_ptr<CompositePackage>& other)
            {
                std::move(other->m_installedPackages.begin(), other->m_installedPackages.end(), std::back_inserter(m_installedPackages));
                std::sort(m_installedPackages.begin(), m_installedPackages.end(), [](const InstalledPinnablePackage& a, const InstalledPinnablePackage& b) { return a.Version < b.Version; });
            }

=======
>>>>>>> 30e54e4c
        private:
            // Try to set a version that will override the version string from the installed package
            void TrySetOverrideInstalledVersion(const std::shared_ptr<IPackage>& availablePackage)
            {
                if (availablePackage)
                {
                    for (InstalledPinnablePackage& package : m_installedPackages)
                    {
                        auto installedVersion = package.Pinnable.GetInstalledVersion();
                        if (installedVersion)
                        {
                            auto installedType = Manifest::ConvertToInstallerTypeEnum(installedVersion->GetMetadata()[PackageVersionMetadata::InstalledType]);
                            if (Manifest::DoesInstallerTypeSupportArpVersionRange(installedType))
                            {
                                package.OverrideVersion = GetMappedInstalledVersion(installedVersion->GetProperty(PackageVersionProperty::Version), availablePackage);
                            }
                        }
                    }
                }
            }

<<<<<<< HEAD
            std::optional<Pinning::Pin> GetInstalledPin() const
            {
                return m_installedPackage ? m_installedPackage->GetPin() : std::nullopt;
            }

            std::vector<InstalledPinnablePackage> m_installedPackages;
            Source m_trackingSource;
            std::shared_ptr<IPackage> m_trackingPackage;
            std::shared_ptr<IPackageVersion> m_trackingPackageVersion;
            std::chrono::system_clock::time_point m_trackingWriteTime = std::chrono::system_clock::time_point::min();
            std::optional<PinnablePackage> m_primaryAvailablePackage;
            std::vector<PinnablePackage> m_availablePackages;
=======
            std::shared_ptr<IPackage> m_installedPackage;
            Utility::LocIndString m_installedChannel;
            Source m_trackingSource;
            std::shared_ptr<IPackage> m_trackingPackage;
            std::shared_ptr<IPackageVersion> m_trackingPackageVersion;
            std::string m_overrideInstalledVersion;
            std::shared_ptr<IPackage> m_defaultAvailablePackage;
            std::vector<std::shared_ptr<IPackage>> m_availablePackages;
>>>>>>> 30e54e4c
        };

        // The comparator compares the ResultMatch by MatchType first, then Field in a predefined order.
        struct ResultMatchComparator
        {
            template <typename U, typename V>
            bool operator() (
                const U& match1,
                const V& match2)
            {
                if (match1.MatchCriteria.Type != match2.MatchCriteria.Type)
                {
                    return match1.MatchCriteria.Type < match2.MatchCriteria.Type;
                }

                if (match1.MatchCriteria.Field != match2.MatchCriteria.Field)
                {
                    return match1.MatchCriteria.Field < match2.MatchCriteria.Field;
                }

                return false;
            }
        };

        template <typename T>
        void SortResultMatches(std::vector<T>& matches)
        {
            std::stable_sort(matches.begin(), matches.end(), ResultMatchComparator());
        }

        // A copy of the standard match that holds a CompositePackage instead.
        struct CompositeResultMatch
        {
            std::shared_ptr<CompositePackage> Package;
            PackageMatchFilter MatchCriteria;

            CompositeResultMatch(std::shared_ptr<CompositePackage> p, PackageMatchFilter f) : Package(std::move(p)), MatchCriteria(std::move(f)) {}
        };

        // Stores data to enable correlation between installed and available packages.
        struct CompositeResult
        {
            // A system reference string.
            struct SystemReferenceString
            {
                SystemReferenceString(PackageMatchField field, Utility::LocIndString string) :
                    Field(field), String1(Utility::FoldCase(string)) {}

                SystemReferenceString(PackageMatchField field, Utility::LocIndString string1, Utility::LocIndString string2) :
                    Field(field), String1(Utility::FoldCase(string1)), String2(Utility::FoldCase(string2)) {}

                bool operator<(const SystemReferenceString& other) const
                {
                    if (Field != other.Field)
                    {
                        return Field < other.Field;
                    }

                    if (String1 != other.String1)
                    {
                        return String1 < other.String1;
                    }

                    return String2 < other.String2;
                }

                bool operator==(const SystemReferenceString& other) const
                {
                    return Field == other.Field && String1 == other.String1 && String2 == other.String2;
                }

                void AddToFilters(
                    std::vector<PackageMatchFilter>& filters) const
                {
                    switch (Field)
                    {
                    case PackageMatchField::NormalizedNameAndPublisher:
                        filters.emplace_back(PackageMatchFilter(Field, MatchType::Exact, String1.get(), String2.get()));
                        break;

                    default:
                        filters.emplace_back(PackageMatchFilter(Field, MatchType::Exact, String1.get()));
                    }
                }

            private:
                PackageMatchField Field;
                Utility::LocIndString String1;
                Utility::LocIndString String2;
            };

            // Data relevant to correlation for a package.
            struct PackageData
            {
                std::set<SystemReferenceString> SystemReferenceStrings;

                void AddIfNotPresent(SystemReferenceString&& srs)
                {
                    if (SystemReferenceStrings.find(srs) == SystemReferenceStrings.end())
                    {
                        SystemReferenceStrings.emplace(std::move(srs));
                    }
                }

                SearchRequest CreateInclusionsSearchRequest(SearchPurpose searchPurpose) const
                {
                    SearchRequest result;
                    for (const auto& srs : SystemReferenceStrings)
                    {
                        srs.AddToFilters(result.Inclusions);
                    }
                    result.Purpose = searchPurpose;
                    return result;
                }
            };

            // For a given package version, prepares the results for it.
            PackageData GetSystemReferenceStrings(IPackageVersion* version)
            {
                PackageData result;
                AddSystemReferenceStrings(version, result);
                return result;
            }

            // Check for a package already in the result that should have been correlated already.
            // If we find one, see if we should upgrade it's match criteria.
            // If we don't, return package data for further use.
            //     downloadManifests: when creating system reference strings, also download manifests to get more data.
            std::optional<PackageData> CheckForExistingResultFromAvailablePackageMatch(const ResultMatch& availableMatch, bool downloadManifests)
            {
                for (auto& match : Matches)
                {
                    const CompositePackage* compositeMatch = PackageCast<const CompositePackage*>(match.Package.get());
                    if (compositeMatch && compositeMatch->IsSameAsAnyAvailable(availableMatch.Package.get()))
                    {
                        if (ResultMatchComparator{}(availableMatch, match))
                        {
                            match.MatchCriteria = availableMatch.MatchCriteria;
                        }

                        return {};
                    }
                }

                PackageData result;
                constexpr int c_downloadManifestsLimit = 3;
                int manifestsDownloaded = 0;
                for (auto const& versionKey : availableMatch.Package->GetAvailableVersionKeys())
                {
                    auto packageVersion = availableMatch.Package->GetAvailableVersion(versionKey);
                    AddSystemReferenceStrings(packageVersion.get(), result);

                    if (downloadManifests && manifestsDownloaded < c_downloadManifestsLimit)
                    {
                        auto manifest = packageVersion->GetManifest();
                        AddSystemReferenceStringsFromManifest(manifest, result);
                        manifestsDownloaded++;
                    }
                }
                return result;
            }

            // Check for a package already in the result that should have been correlated already.
            // If we find one, see if we should upgrade it's match criteria.
            // If we don't, return package data for further use.
            std::optional<PackageData> CheckForExistingResultFromTrackingPackageMatch(const ResultMatch& trackingMatch)
            {
                for (auto& match : Matches)
                {
                    const std::shared_ptr<IPackage>& trackingPackage = match.Package->GetTrackingPackage();
                    if (trackingPackage && trackingPackage->IsSame(trackingMatch.Package.get()))
                    {
                        if (ResultMatchComparator{}(trackingMatch, match))
                        {
                            match.MatchCriteria = trackingMatch.MatchCriteria;
                        }

                        return {};
                    }
                }

                PackageData result;
                for (auto const& versionKey : trackingMatch.Package->GetAvailableVersionKeys())
                {
                    auto packageVersion = trackingMatch.Package->GetAvailableVersion(versionKey);
                    AddSystemReferenceStrings(packageVersion.get(), result);
                }
                return result;
            }

            // Determines if the results contain the given installed package.
            bool ContainsInstalledPackage(const IPackage* installedPackage) const
            {
                for (auto& match : Matches)
                {
                    if (match.Package->ContainsInstalledPackage(installedPackage))
                    {
                        return true;
                    }
                }

                return false;
            }

            // *Destructively* converts the result to the standard variant.
            SearchResult ConvertToSearchResult()
            {
                AddPinInfoToCompositeSearchResult();

                SearchResult result;

                result.Matches.reserve(Matches.size());
                for (auto& match : Matches)
                {
                    result.Matches.emplace_back(std::move(match.Package), std::move(match.MatchCriteria));
                }

                result.Truncated = Truncated;

                result.Failures = std::move(Failures);

                return result;
            }

            bool AddFailureIfSourceNotPresent(SearchResult::Failure&& failure)
            {
                auto itr = std::find_if(Failures.begin(), Failures.end(),
                    [&failure](const SearchResult::Failure& present) {
                        return present.SourceName == failure.SourceName;
                    });

                if (itr == Failures.end())
                {
                    Failures.emplace_back(std::move(failure));
                    return true;
                }

                return false;
            }

            SearchResult SearchAndHandleFailures(const Source& source, const SearchRequest& request)
            {
                SearchResult result;

                try
                {
                    result = source.Search(request);
                }
                catch (...)
                {
                    if (AddFailureIfSourceNotPresent({ source.GetDetails().Name, std::current_exception() }))
                    {
                        LOG_CAUGHT_EXCEPTION();
                        AICLI_LOG(Repo, Warning, << "Failed to search source for correlation: " << source.GetDetails().Name);
                    }
                }

                // Move failures into the result
                for (SearchResult::Failure& failure : result.Failures)
                {
                    AddFailureIfSourceNotPresent(std::move(failure));
                }

                return result;
            }

            // Group results in an attempt to have a single result that covers all installed versions.
            // This is expected to be called immediately after the installed search portion,
            // when each result will contain a single installed version and some number of available packages.
            // 
            // The folds that happen are:
            //  1. When results have the same primary available package (the primary available package is set due to tracking data)
            //  2. When a result has no primary available package, but another result does have a primary that matches one of the available
            //      a. Choose the latest primary if there are multiple
            //  3. When multiple results have no primary available package and share the same available package set
            //      a. There are many potential additional rules that could be made here, but we will start with the simplest version.
            //
            // Potential improvements:
            //  1. Attempting correlation of non-primary available packages to allow folding in more complex cases
            //      a. For example, if installed A has {source1:package1, source2:package2} and installed B has {source1:package1}, can we
            //          make sure that source1:package1 and source2:package2 are in fact "the same" to confidently say that installed A and B
            //          are side by side versions.
            //  2. Attempt correlation by installed data only
            //      a. We can potentially detect multiple instances of the same installed item with the same correlation logic turned back on
            //          the installed source.  This would allow for folding even when the package is not in any available source.
            void FoldInstalledResults()
            {
                if (!ExperimentalFeature::IsEnabled(ExperimentalFeature::Feature::SideBySide))
                {
                    return;
                }

                // The key to uniquely identify the package in the map
                struct InstalledResultFoldKey
                {
                    InstalledResultFoldKey() = default;

                    InstalledResultFoldKey(const std::shared_ptr<IPackage>& package)
                    {
                        std::shared_ptr<IPackageVersion> latestAvailable = package->GetLatestAvailableVersion(PinBehavior::IgnorePins);
                        if (latestAvailable)
                        {
                            SourceIdentifier = latestAvailable->GetSource().GetIdentifier();
                            PackageIdentifier = latestAvailable->GetProperty(PackageVersionProperty::Id);
                        }
                    }

                    // Hash operation
                    size_t operator()(const InstalledResultFoldKey& value) const noexcept
                    {
                        std::hash<std::string> hashString;
                        return hashString(value.SourceIdentifier) ^ (hashString(value.PackageIdentifier) << 1);
                    }

                    bool operator==(const InstalledResultFoldKey& other) const noexcept
                    {
                        // Treat both empty as invalid and never equal
                        if (SourceIdentifier.empty() && PackageIdentifier.empty())
                        {
                            return false;
                        }

                        return SourceIdentifier == other.SourceIdentifier && PackageIdentifier == other.PackageIdentifier;
                    }

                    std::string SourceIdentifier;
                    std::string PackageIdentifier;
                };

                // The data for a package in the map
                struct InstalledResultFoldData
                {
                    InstalledResultFoldData() = default;
                    explicit InstalledResultFoldData(size_t primaryPackageIndex) : PrimaryPackageIndex(primaryPackageIndex) {}

                    std::optional<size_t> PrimaryPackageIndex;
                    std::vector<size_t> NonPrimaryPackageIndices;
                };

                std::unordered_map<InstalledResultFoldKey, InstalledResultFoldData, InstalledResultFoldKey> foldData;

                // Attempt to fold all primary package matches first.
                // Packages without primaries will still be indexed into the hash table.
                for (size_t i = 0; i < Matches.size(); ++i)
                {
                    CompositeResultMatch& currentMatch = Matches[i];

                    // Check current match for fold target
                    if (currentMatch.Package->GetPrimaryAvailablePackage())
                    {
                        InstalledResultFoldKey key{ currentMatch.Package->GetPrimaryAvailablePackage()->GetPackage() };

                        auto itr = foldData.find(key);
                        if (itr != foldData.end())
                        {
                            if (itr->second.PrimaryPackageIndex)
                            {
                                Matches[itr->second.PrimaryPackageIndex.value()].Package->FoldInstalledIn(currentMatch.Package);
                                currentMatch.Package.reset();
                            }
                            else
                            {
                                itr->second.PrimaryPackageIndex = i;
                            }
                        }
                        else
                        {
                            foldData[key] = InstalledResultFoldData{ i };
                        }
                    }
                    else
                    {
                        for (const auto& availablePackage : currentMatch.Package->GetAvailablePackages())
                        {
                            InstalledResultFoldKey key{ availablePackage.GetPackage() };

                            auto itr = foldData.find(key);
                            if (itr == foldData.end())
                            {
                                itr = foldData.insert({ key, {} }).first;
                            }

                            itr->second.NonPrimaryPackageIndices.emplace_back(i);
                        }
                    }
                }

                // After primary matches are folded, attempt to fold results without primary matches.
                // The latest primary match will be preferred.
                for (size_t i = 0; i < Matches.size(); ++i)
                {
                    CompositeResultMatch& currentMatch = Matches[i];

                    // Skip any matches that we have already folded
                    if (!currentMatch.Package)
                    {
                        continue;
                    }

                    if (!currentMatch.Package->GetPrimaryAvailablePackage())
                    {
                        InstalledResultFoldData* latestPrimaryAvailable = nullptr;
                        std::vector<InstalledResultFoldData*> availableFoldData;

                        for (const auto& availablePackage : currentMatch.Package->GetAvailablePackages())
                        {
                            auto& packageFoldData = foldData.at(availablePackage.GetPackage());

                            if (packageFoldData.PrimaryPackageIndex)
                            {
                                if (!latestPrimaryAvailable ||
                                    Matches[latestPrimaryAvailable->PrimaryPackageIndex.value()].Package->GetTrackingPackageWriteTime() < Matches[packageFoldData.PrimaryPackageIndex.value()].Package->GetTrackingPackageWriteTime())
                                {
                                    latestPrimaryAvailable = &packageFoldData;
                                }
                            }
                            else
                            {
                                availableFoldData.emplace_back(&packageFoldData);
                            }
                        }

                        if (latestPrimaryAvailable)
                        {
                            Matches[latestPrimaryAvailable->PrimaryPackageIndex.value()].Package->FoldInstalledIn(currentMatch.Package);
                            currentMatch.Package.reset();

                            // If the result with the primary is later, move it forward
                            if (latestPrimaryAvailable->PrimaryPackageIndex.value() > i)
                            {
                                currentMatch.Package = std::move(Matches[latestPrimaryAvailable->PrimaryPackageIndex.value()].Package);
                                Matches[latestPrimaryAvailable->PrimaryPackageIndex.value()].Package.reset();
                            }
                            continue;
                        }

                        // First, find the intersection of all results that contain all of the packages from this result.
                        std::vector<size_t> candidateMatches;
                        for (size_t j = 0; j < availableFoldData.size(); ++j)
                        {
                            InstalledResultFoldData* packageFoldData = availableFoldData[j];

                            if (j == 0)
                            {
                                candidateMatches = packageFoldData->NonPrimaryPackageIndices;
                            }
                            else
                            {
                                std::vector<size_t> temp;
                                std::set_intersection(
                                    candidateMatches.begin(), candidateMatches.end(),
                                    packageFoldData->NonPrimaryPackageIndices.begin(), packageFoldData->NonPrimaryPackageIndices.end(),
                                    std::back_inserter(temp));
                                candidateMatches = std::move(temp);
                            }
                        }

                        // Now exclude both our own result and any that have a different (larger) number of available packages
                        candidateMatches.erase(std::remove_if(candidateMatches.begin(), candidateMatches.end(),
                            [&](size_t index) { return index == i || Matches[index].Package->GetAvailablePackages().size() != currentMatch.Package->GetAvailablePackages().size(); }),
                            candidateMatches.end());

                        // All of these remaining values should be folded in to our result
                        for (size_t foldTarget : candidateMatches)
                        {
                            currentMatch.Package->FoldInstalledIn(Matches[foldTarget].Package);
                            Matches[foldTarget].Package.reset();
                        }
                    }
                }

                // Get rid of the folded results; we reset the Package to indicate that it is no longer valid
                Matches.erase(std::remove_if(Matches.begin(), Matches.end(), [&](const CompositeResultMatch& match) { return !match.Package; }), Matches.end());
            }

            std::vector<CompositeResultMatch> Matches;
            bool Truncated = false;
            std::vector<SearchResult::Failure> Failures;

        private:
            void AddSystemReferenceStrings(IPackageVersion* version, PackageData& data)
            {
                GetSystemReferenceStrings(
                    version,
                    PackageVersionMultiProperty::PackageFamilyName,
                    PackageMatchField::PackageFamilyName,
                    data);

                GetSystemReferenceStrings(
                    version,
                    PackageVersionMultiProperty::ProductCode,
                    PackageMatchField::ProductCode,
                    data);

                GetSystemReferenceStrings(
                    version,
                    PackageVersionMultiProperty::UpgradeCode,
                    PackageMatchField::UpgradeCode,
                    data);

                GetNameAndPublisher(
                    version,
                    data);
            }

            void AddSystemReferenceStringsFromManifest(const Manifest::Manifest& manifest, PackageData& data)
            {
                for (const auto& pfn : manifest.GetPackageFamilyNames())
                {
                    data.AddIfNotPresent(SystemReferenceString{ PackageMatchField::PackageFamilyName, Utility::LocIndString{ pfn } });
                }
                for (const auto& productCode : manifest.GetProductCodes())
                {
                    data.AddIfNotPresent(SystemReferenceString{ PackageMatchField::ProductCode, Utility::LocIndString{ productCode } });
                }
                for (const auto& upgradeCode : manifest.GetUpgradeCodes())
                {
                    data.AddIfNotPresent(SystemReferenceString{ PackageMatchField::UpgradeCode, Utility::LocIndString{ upgradeCode } });
                }
                for (const auto& name : manifest.GetPackageNames())
                {
                    for (const auto& publisher : manifest.GetPublishers())
                    {
                        data.AddIfNotPresent(SystemReferenceString{
                            PackageMatchField::NormalizedNameAndPublisher,
                            Utility::LocIndString{ name },
                            Utility::LocIndString{ publisher } });
                    }
                }
            }

            void GetSystemReferenceStrings(
                IPackageVersion* installedVersion,
                PackageVersionMultiProperty prop,
                PackageMatchField field,
                PackageData& data)
            {
                for (auto&& string : installedVersion->GetMultiProperty(prop))
                {
                    data.AddIfNotPresent(SystemReferenceString{ field, std::move(string) });
                }
            }

            void GetNameAndPublisher(
                IPackageVersion* installedVersion,
                PackageData& data)
            {
                // Unfortunately the names and publishers are unique and not tied to each other strictly, so we need
                // to go broad on the matches. Future work can hopefully make name and publisher operate more as a unit,
                // but for now we have to search for the cartesian of these...
                auto names = installedVersion->GetMultiProperty(PackageVersionMultiProperty::Name);
                auto publishers = installedVersion->GetMultiProperty(PackageVersionMultiProperty::Publisher);

                for (size_t i = 0; i < names.size(); ++i)
                {
                    for (size_t j = 0; j < publishers.size(); ++j)
                    {
                        data.AddIfNotPresent(SystemReferenceString{
                            PackageMatchField::NormalizedNameAndPublisher,
                            names[i],
                            publishers[j] });
                    }
                }
            }

            // Adds all the pin information to the results from a search to a CompositeSource.
            void AddPinInfoToCompositeSearchResult()
            {
                if (!Matches.empty())
                {
                    // Look up any pins for the packages found
                    auto pinningIndex = PinningIndex::OpenOrCreateDefault();
                    if (pinningIndex)
                    {
                        for (auto& match : Matches)
                        {
                            match.Package->GetExistingPins(*pinningIndex);
                        }
                    }
                }
            }
        };

        std::shared_ptr<IPackage> GetTrackedPackageFromAvailableSource(CompositeResult& result, const Source& source, const Utility::LocIndString& identifier)
        {
            SearchRequest directRequest;
            directRequest.Filters.emplace_back(PackageMatchField::Id, MatchType::CaseInsensitive, identifier.get());

            SearchResult directResult = result.SearchAndHandleFailures(source, directRequest);

            if (directResult.Matches.empty())
            {
                AICLI_LOG(Repo, Warning, << "Did not find Id [" << identifier << "] in tracked source: " << source.GetDetails().Name);
            }
            else if (directResult.Matches.size() == 1)
            {
                return std::move(directResult.Matches[0].Package);
            }
            else
            {
                AICLI_LOG(Repo, Warning, << "Found multiple results for Id [" << identifier << "] in tracked source: " << source.GetDetails().Name);
            }

            return {};
        }
    }

    CompositeSource::CompositeSource(std::string identifier)
    {
        m_details.Identifier = std::move(identifier);
    }

    const SourceDetails& CompositeSource::GetDetails() const
    {
        return m_details;
    }

    const std::string& CompositeSource::GetIdentifier() const
    {
        return m_details.Identifier;
    }

    // The composite search needs to take several steps to get results, and due to the
    // potential for different information spread across multiple sources, base searches
    // need to be performed in both installed and available.
    //
    // If an installed source is present, then the searches should only return packages
    // that are installed. This means that the base searches against available sources
    // will only return results where a match is found in the installed source.
    SearchResult CompositeSource::Search(const SearchRequest& request) const
    {
        if (m_installedSource)
        {
            return SearchInstalled(request);
        }
        else
        {
            return SearchAvailable(request);
        }
    }

    void* CompositeSource::CastTo(ISourceType type)
    {
        if (type == SourceType)
        {
            return this;
        }

        return nullptr;
    }

    void CompositeSource::AddAvailableSource(const Source& source)
    {
        m_availableSources.emplace_back(source);
    }

    void CompositeSource::SetInstalledSource(Source source, CompositeSearchBehavior searchBehavior)
    {
        m_installedSource = std::move(source);
        m_searchBehavior = searchBehavior;
    }

    // An installed search first finds all installed packages that match the request, then correlates with available sources.
    // Next the search is performed against the available sources and correlated with the installed source. A result will only
    // be added if there exists an installed package that was not found by the initial search.
    // This allows for search terms to find installed packages by their available metadata, as well as the local values.
    //
    // Search flow:
    //  Installed :: Search incoming request
    //  For each result
    //      For each available source
    //          Tracking :: Search system references
    //      If tracking found
    //          Available :: Search tracking ID
    //      If no available, for each available source
    //          Available :: Search system references
    // 
    //  For each available source
    //      Tracking :: Search incoming request
    //      For each result
    //          Installed :: Search system references
    //          If found
    //              Available :: Search tracking ID
    //      Available :: Search incoming request
    //      For each result
    //          Installed :: Search system references
    SearchResult CompositeSource::SearchInstalled(const SearchRequest& request) const
    {
        CompositeResult result;

        // If the search behavior is for AllPackages or Installed then the result can contain packages that are
        // only in the Installed source, but do not have an AvailableVersion.
        if (m_searchBehavior == CompositeSearchBehavior::AllPackages || m_searchBehavior == CompositeSearchBehavior::Installed)
        {
            // Search installed source (allow exceptions out as we own the installed source)
            SearchResult installedResult = m_installedSource.Search(request);
            result.Truncated = installedResult.Truncated;

            for (auto&& match : installedResult.Matches)
            {
                if (!match.Package)
                {
                    // Ensure that the crash from installedVersion below is not from the actual package being null.
                    AICLI_LOG(Repo, Warning, << "CompositeSource: The match of the package (matched on " <<
                        ToString(match.MatchCriteria.Field) << " => '" << match.MatchCriteria.Value <<
                        "') was null and is being dropped from the results.");
                    continue;
                }

                auto compositePackage = std::make_shared<CompositePackage>(match.Package);

                auto installedVersion = compositePackage->GetInstalledVersion();

                if (!installedVersion)
                {
                    // One would think that the installed version coming directly from our own installed source
                    // would never be null, but it is sometimes. Rather than making users suffer through crashes
                    // that break their entire experience, lets log a few things and then ignore this match.
                    AICLI_LOG(Repo, Warning, << "CompositeSource: The installed version of the package '" <<
                        match.Package->GetProperty(PackageProperty::Id) << "' was null and is being dropped from the results.");
                    continue;
                }

                auto installedPackageData = result.GetSystemReferenceStrings(installedVersion.get());

                // Create a search request to run against all available sources
                if (!installedPackageData.SystemReferenceStrings.empty())
                {
                    SearchRequest systemReferenceSearch = installedPackageData.CreateInclusionsSearchRequest(SearchPurpose::CorrelationToAvailable);
                    AICLI_LOG(Repo, Info, << "Finding available package from installed package using system reference search: " << systemReferenceSearch.ToString());

                    Source trackedSource;
                    std::shared_ptr<IPackage> trackingPackage;
                    std::shared_ptr<IPackageVersion> trackingPackageVersion;
                    std::chrono::system_clock::time_point trackingPackageTime;

                    // Check the tracking catalog first to see if there is a correlation there.
                    // TODO: When the issue with support for multiple available packages is fixed, this should move into
                    //       the below available sources loop as we will check all sources at that point.
                    for (const auto& source : m_availableSources)
                    {
                        auto trackingCatalog = source.GetTrackingCatalog();
                        SearchResult trackingResult = trackingCatalog.Search(systemReferenceSearch);

                        std::shared_ptr<IPackage> candidatePackage = GetMatchingPackage(trackingResult.Matches,
                            [&]() {
                                AICLI_LOG(Repo, Info,
                                << "Found multiple matches for installed package [" << installedVersion->GetProperty(PackageVersionProperty::Id) <<
                                "] in tracking catalog for source [" << source.GetIdentifier() << "] when searching for [" << systemReferenceSearch.ToString() << "]");
                            }, [&] {
                                AICLI_LOG(Repo, Warning, << "  Appropriate tracking package could not be determined");
                            });

                        // Determine the candidate package with the latest install time
                        if (candidatePackage)
                        {
                            auto [candidateTime, candidateVersion] = GetLatestTrackingWriteTimeAndPackageVersion(candidatePackage);

                            if (!trackingPackage || candidateTime > trackingPackageTime)
                            {
                                trackedSource = source;
                                trackingPackage = std::move(candidatePackage);
                                trackingPackageVersion = std::move(candidateVersion);
                                trackingPackageTime = candidateTime;
                            }
                        }
                    }

                    // Directly search for the available package from tracking information.
                    if (trackingPackage)
                    {
                        auto availablePackage = GetTrackedPackageFromAvailableSource(result, trackedSource, trackingPackage->GetProperty(PackageProperty::Id));
                        if (availablePackage)
                        {
                            compositePackage->AddAvailablePackage(std::move(availablePackage), true);
                        }
                        compositePackage->SetTracking(std::move(trackedSource), std::move(trackingPackage), std::move(trackingPackageVersion), trackingPackageTime);
                    }

                    // Search sources and add to result
                    for (const auto& source : m_availableSources)
                    {
                        // Do not attempt to correlate local packages against this source
                        if (!source.GetDetails().SupportInstalledSearchCorrelation)
                        {
                            continue;
                        }

                        SearchResult availableResult = result.SearchAndHandleFailures(source, systemReferenceSearch);

                        if (availableResult.Matches.empty())
                        {
                            continue;
                        }

                        // We will keep matching packages found from all sources, but generally we will use only the first one.
                        auto availablePackage = GetMatchingPackage(availableResult.Matches,
                            [&]() {
                                AICLI_LOG(Repo, Info,
                                << "Found multiple matches for installed package [" << installedVersion->GetProperty(PackageVersionProperty::Id) <<
                                "] in source [" << source.GetIdentifier() << "] when searching for [" << systemReferenceSearch.ToString() << "]");
                            }, [&] {
                                AICLI_LOG(Repo, Warning, << "  Appropriate available package could not be determined");
                            });

                        // For non pinning cases. We found some matching packages here, don't keep going.
                        compositePackage->AddAvailablePackage(std::move(availablePackage));
                    }
                }

                // Move the installed result into the composite result
                result.Matches.emplace_back(std::move(compositePackage), std::move(match.MatchCriteria));
            }

            // Group multiple instances of installed items into a single result item
            result.FoldInstalledResults();

            // Optimization for the "everything installed" case, no need to allow for reverse correlations
            if (request.IsForEverything() && m_searchBehavior == CompositeSearchBehavior::Installed)
            {
<<<<<<< HEAD
                return result.ConvertToSearchResult();
=======
                return std::move(result);
>>>>>>> 30e54e4c
            }
        }

        // Search available sources
        for (const auto& source : m_availableSources)
        {
            // Search the tracking catalog as it can potentially get better correlations
            auto trackingCatalog = source.GetTrackingCatalog();
            SearchResult trackingResult = trackingCatalog.Search(request);

            for (auto&& match : trackingResult.Matches)
            {
                // Check for a package already in the result that should have been correlated already.
                auto packageData = result.CheckForExistingResultFromTrackingPackageMatch(match);

                // If found existing package in the result, continue
                if (!packageData)
                {
                    continue;
                }

                // If no package was found that was already in the results, do a correlation lookup with the installed
                // source to create a new composite package entry if we find any packages there.
                if (packageData && !packageData->SystemReferenceStrings.empty())
                {
                    SearchRequest systemReferenceSearch = packageData->CreateInclusionsSearchRequest(SearchPurpose::CorrelationToInstalled);

                    AICLI_LOG(Repo, Info, << "Finding installed package from tracking package using system reference search: " << systemReferenceSearch.ToString());
                    // Correlate against installed (allow exceptions out as we own the installed source)
                    SearchResult installedCrossRef = m_installedSource.Search(systemReferenceSearch);

                    std::shared_ptr<IPackage> installedPackage = GetMatchingPackage(installedCrossRef.Matches,
                        [&]() {
                            AICLI_LOG(Repo, Info,
                                << "Found multiple matches for tracking package [" << match.Package->GetProperty(PackageProperty::Id) <<
                                "] in source [" << source.GetIdentifier() << "] when searching for [" << systemReferenceSearch.ToString() << "]");
                        }, [&] {
                            AICLI_LOG(Repo, Warning, << "  Appropriate installed package could not be determined");
                        });

                    if (installedPackage && !result.ContainsInstalledPackage(installedPackage.get()))
                    {
                        auto compositePackage = std::make_shared<CompositePackage>(
                            std::move(installedPackage),
                            GetTrackedPackageFromAvailableSource(result, source, match.Package->GetProperty(PackageProperty::Id)),
                            true);

                        auto [writeTime, trackingPackageVersion] = GetLatestTrackingWriteTimeAndPackageVersion(match.Package);

                        compositePackage->SetTracking(source, std::move(match.Package), std::move(trackingPackageVersion), writeTime);

                        result.Matches.emplace_back(std::move(compositePackage), match.MatchCriteria);
                    }
                }
            }

            SearchResult availableResult = result.SearchAndHandleFailures(source, request);
            bool downloadManifests = source.QueryFeatureFlag(SourceFeatureFlag::ManifestMayContainAdditionalSystemReferenceStrings);

            for (auto&& match : availableResult.Matches)
            {
                // Check for a package already in the result that should have been correlated already.
                // In cases that PackageData will be created, also download manifests for system reference strings
                // when search result is small (currently limiting to 1).
                auto packageData = result.CheckForExistingResultFromAvailablePackageMatch(match, downloadManifests && availableResult.Matches.size() == 1);

                // If found existing package in the result, continue
                if (!packageData)
                {
                    continue;
                }

                // If no package was found that was already in the results, do a correlation lookup with the installed
                // source to create a new composite package entry if we find any packages there.
                bool foundInstalledMatch = false;
                if (packageData && !packageData->SystemReferenceStrings.empty())
                {
                    // Create a search request to run against the installed source
                    SearchRequest systemReferenceSearch = packageData->CreateInclusionsSearchRequest(SearchPurpose::CorrelationToInstalled);

                    AICLI_LOG(Repo, Info, << "Finding installed package from available package using system reference search: " << systemReferenceSearch.ToString());
                    // Correlate against installed (allow exceptions out as we own the installed source)
                    SearchResult installedCrossRef = m_installedSource.Search(systemReferenceSearch);

                    std::shared_ptr<IPackage> installedPackage = GetMatchingPackage(installedCrossRef.Matches,
                        [&]() {
                            AICLI_LOG(Repo, Info,
                                << "Found multiple matches for available package [" << match.Package->GetProperty(PackageProperty::Id) <<
                                "] in source [" << source.GetIdentifier() << "] when searching for [" << systemReferenceSearch.ToString() << "]");
                        }, [&] {
                            AICLI_LOG(Repo, Warning, << "  Appropriate installed package could not be determined");
                        });

                    if (installedPackage && !result.ContainsInstalledPackage(installedPackage.get()))
                    {
                        // TODO: Needs a whole separate change to fix the fact that we don't support multiple available packages and what the different search behaviors mean
                        foundInstalledMatch = true;
                        result.Matches.emplace_back(std::make_shared<CompositePackage>(std::move(installedPackage), std::move(match.Package)), match.MatchCriteria);
                    }
                }

                // If there was no correlation for this package, add it without one.
                if ((m_searchBehavior == CompositeSearchBehavior::AllPackages || m_searchBehavior == CompositeSearchBehavior::AvailablePackages) && !foundInstalledMatch)
                {
                    result.Matches.emplace_back(std::make_shared<CompositePackage>(std::shared_ptr<IPackage>{}, std::move(match.Package)), match.MatchCriteria);
                }
            }
        }

        SortResultMatches(result.Matches);

        if (request.MaximumResults > 0 && result.Matches.size() > request.MaximumResults)
        {
            result.Truncated = true;
            result.Matches.erase(result.Matches.begin() + request.MaximumResults, result.Matches.end());
        }

<<<<<<< HEAD
        return result.ConvertToSearchResult();
=======
        return std::move(result);
>>>>>>> 30e54e4c
    }

    // An available search goes through each source, searching individually and then sorting the full result set.
    SearchResult CompositeSource::SearchAvailable(const SearchRequest& request) const
    {
        SearchResult result;

        // Search available sources
        for (const auto& source : m_availableSources)
        {
            SearchResult oneSourceResult;

            try
            {
                oneSourceResult = source.Search(request);
            }
            catch (...)
            {
                LOG_CAUGHT_EXCEPTION();
                AICLI_LOG(Repo, Warning, << "Failed to search source: " << source.GetDetails().Name);
                result.Failures.emplace_back(SearchResult::Failure{ source.GetDetails().Name, std::current_exception() });
            }

            // Move into the single result
            std::move(oneSourceResult.Matches.begin(), oneSourceResult.Matches.end(), std::back_inserter(result.Matches));
            std::move(oneSourceResult.Failures.begin(), oneSourceResult.Failures.end(), std::back_inserter(result.Failures));
        }

        SortResultMatches(result.Matches);

        if (request.MaximumResults > 0 && result.Matches.size() > request.MaximumResults)
        {
            result.Truncated = true;
            result.Matches.erase(result.Matches.begin() + request.MaximumResults, result.Matches.end());
        }

        return result;
    }
}
<|MERGE_RESOLUTION|>--- conflicted
+++ resolved
@@ -1,1906 +1,1602 @@
-// Copyright (c) Microsoft Corporation.
-// Licensed under the MIT License.
-#include "pch.h"
-#include "CompositeSource.h"
-#include <winget/ExperimentalFeature.h>
-
-using namespace AppInstaller::Settings;
-
-namespace AppInstaller::Repository
-{
-    using namespace std::string_view_literals;
-
-    namespace
-    {
-        Utility::VersionAndChannel GetVACFromVersion(IPackageVersion* packageVersion)
-        {
-            return {
-                Utility::Version(packageVersion->GetProperty(PackageVersionProperty::Version)),
-                Utility::Channel(packageVersion->GetProperty(PackageVersionProperty::Channel))
-            };
-        }
-
-        // Returns true for fields that provide a strong match; one that is not based on a heuristic.
-        bool IsStrongMatchField(PackageMatchField field)
-        {
-            switch (field)
-            {
-            case AppInstaller::Repository::PackageMatchField::PackageFamilyName:
-            case AppInstaller::Repository::PackageMatchField::ProductCode:
-            case AppInstaller::Repository::PackageMatchField::UpgradeCode:
-                return true;
-            }
-
-            return false;
-        }
-
-        // Move returns if there is only one package in the matches that is strong; otherwise returns an empty value.
-        std::shared_ptr<IPackage> FindOnlyStrongMatchFieldResult(std::vector<ResultMatch>& matches)
-        {
-            std::shared_ptr<IPackage> result;
-
-            for (auto&& match : matches)
-            {
-                AICLI_LOG(Repo, Info, << "  Checking match with package id: " << match.Package->GetProperty(PackageProperty::Id));
-
-                if (IsStrongMatchField(match.MatchCriteria.Field))
-                {
-                    if (!result)
-                    {
-                        result = std::move(match.Package);
-                    }
-                    else
-                    {
-                        AICLI_LOG(Repo, Info, << "  Found multiple packages with strong match fields");
-                        result.reset();
-                        break;
-                    }
-                }
-            }
-
-            return result;
-        }
-
-        // Gets a single matching package from the results
-        template <typename MultipleIntro, typename Indeterminate>
-        std::shared_ptr<IPackage> GetMatchingPackage(std::vector<ResultMatch>& matches, MultipleIntro&& multipleIntro, Indeterminate&& indeterminate)
-        {
-            if (matches.empty())
-            {
-                return {};
-            }
-            else if (matches.size() == 1)
-            {
-                return std::move(matches[0].Package);
-            }
-            else
-            {
-                multipleIntro();
-
-                auto result = FindOnlyStrongMatchFieldResult(matches);
-
-                if (!result)
-                {
-                    indeterminate();
-                }
-
-                return result;
-            }
-        }
-
-        // For a given package from a tracking catalog, get the latest write time and its corresponding package version.
-        // Look at all versions rather than just the latest to account for the potential of downgrading.
-        std::pair<std::chrono::system_clock::time_point, std::shared_ptr<IPackageVersion>> GetLatestTrackingWriteTimeAndPackageVersion(
-            const std::shared_ptr<IPackage>& trackingPackage)
-        {
-            std::chrono::system_clock::time_point resultTime{};
-            std::shared_ptr<IPackageVersion> resultVersion;
-
-            for (const auto& key : trackingPackage->GetAvailableVersionKeys())
-            {
-                auto version = trackingPackage->GetAvailableVersion(key);
-                if (version)
-                {
-                    auto metadata = version->GetMetadata();
-                    auto itr = metadata.find(PackageVersionMetadata::TrackingWriteTime);
-                    if (itr != metadata.end())
-                    {
-                        std::int64_t unixEpoch = 0;
-                        try
-                        {
-                            unixEpoch = std::stoll(itr->second);
-                        }
-                        CATCH_LOG();
-
-                        std::chrono::system_clock::time_point versionTime = Utility::ConvertUnixEpochToSystemClock(unixEpoch);
-
-                        if (versionTime > resultTime)
-                        {
-                            resultTime = versionTime;
-                            resultVersion = version;
-                        }
-                    }
-                }
-            }
-
-            return { resultTime, std::move(resultVersion) };
-        }
-
-        // An installed package's version reported in ARP does not necessarily match the versions used for the manifest.
-        // This function uses the data in the manifest to map the installed version string to the version used by the manifest.
-        //
-        // TODO: Note: Currently this function assumes the all versions in the available package is from one source.
-        // Even though a composite package can have available packages from multiple sources, we only call this function
-        // for the default (first) available package. If we ever need to consider other sources, this function needs to be revisited.
-        std::string GetMappedInstalledVersion(const std::string& installedVersion, const std::shared_ptr<IPackage>& availablePackage)
-        {
-            // Stores raw versions value strings to run a preliminary check whether version mapping is needed.
-            std::vector<std::tuple<std::string, std::string, std::string>> rawVersionValues;
-            auto versionKeys = availablePackage->GetAvailableVersionKeys();
-            bool shouldTryPerformMapping = false;
-
-            for (auto const& versionKey : versionKeys)
-            {
-                auto availableVersion = availablePackage->GetAvailableVersion(versionKey);
-                std::string arpMinVersion = availableVersion->GetProperty(PackageVersionProperty::ArpMinVersion);
-                std::string arpMaxVersion = availableVersion->GetProperty(PackageVersionProperty::ArpMaxVersion);
-
-                if (!arpMinVersion.empty() && !arpMaxVersion.empty())
-                {
-                    std::string manifestVersion = versionKey.Version;
-
-                    if (!shouldTryPerformMapping && (arpMinVersion != manifestVersion || arpMaxVersion != manifestVersion))
-                    {
-                        shouldTryPerformMapping = true;
-                    }
-
-                    rawVersionValues.emplace_back(std::make_tuple(std::move(manifestVersion), std::move(arpMinVersion), std::move(arpMaxVersion)));
-                }
-            }
-
-            if (!shouldTryPerformMapping)
-            {
-                return installedVersion;
-            }
-
-            // Construct a map between manifest version and arp version range. The map is ordered in descending by package version.
-            std::vector<std::pair<Utility::Version, Utility::VersionRange>> arpVersionMap;
-
-            for (auto& tuple : rawVersionValues)
-            {
-                auto&& [manifestVersion, arpMinVersion, arpMaxVersion] = std::move(tuple);
-                Utility::VersionRange arpVersionRange{ Utility::Version(std::move(arpMinVersion)), Utility::Version(std::move(arpMaxVersion)) };
-                Utility::Version manifestVer{ std::move(manifestVersion) };
-                // Skip mapping to unknown version
-                if (!manifestVer.IsUnknown())
-                {
-                    arpVersionMap.emplace_back(std::make_pair(std::move(manifestVer), std::move(arpVersionRange)));
-                }
-            }
-
-            // Go through the arp version map and determine what mapping should be performed.
-            // shouldPerformMapping is true when at least 1 arp version range is different from the package version.
-            bool shouldPerformMapping = false;
-            bool isArpVersionRangeInDescendingOrder = true;
-            const Utility::VersionRange* previousVersionRange = nullptr;
-
-            for (auto const& pair : arpVersionMap)
-            {
-                // If arp version range is not same as package version, should perform mapping
-                // This check is still needed to account for 1.0 == 1.0.0 cases
-                if (!shouldPerformMapping && !pair.second.IsSameAsSingleVersion(pair.first))
-                {
-                    shouldPerformMapping = true;
-                }
-
-                if (!previousVersionRange)
-                {
-                    // This is the first non empty arp version range
-                    previousVersionRange = &pair.second;
-                }
-                else if (isArpVersionRangeInDescendingOrder)
-                {
-                    // The arp version range should be less than previous range
-                    if (pair.second < *previousVersionRange)
-                    {
-                        previousVersionRange = &pair.second;
-                    }
-                    else
-                    {
-                        isArpVersionRangeInDescendingOrder = false;
-                    }
-                }
-            }
-
-            // Now perform arp version mapping
-            if (shouldPerformMapping)
-            {
-                Utility::Version installed{ installedVersion };
-                for (auto const& pair : arpVersionMap)
-                {
-                    // If the installed version is in the arp version range
-                    if (pair.second.ContainsVersion(installed))
-                    {
-                        return pair.first.ToString();
-                    }
-                }
-
-                // At this point, no mapping found. Perform approximate mapping if applicable.
-                // We'll start from end of the vector because we try to find closest less than version if possible.
-                if (isArpVersionRangeInDescendingOrder)
-                {
-                    const Utility::Version* lastGreaterThanVersion = nullptr;
-                    auto it = arpVersionMap.rbegin();
-                    while (it != arpVersionMap.rend())
-                    {
-                        const auto& pair = *it;
-                        if (installed < pair.second.GetMinVersion())
-                        {
-                            return Utility::Version{ pair.first, Utility::Version::ApproximateComparator::LessThan }.ToString();
-                        }
-                        else
-                        {
-                            lastGreaterThanVersion = &pair.first;
-                        }
-                        
-                        it++;
-                    }
-
-                    // No approximate less than version found, approximate greater than version will be returned.
-                    if (lastGreaterThanVersion)
-                    {
-                        return Utility::Version{ *lastGreaterThanVersion, Utility::Version::ApproximateComparator::GreaterThan }.ToString();
-                    }
-                }
-            }
-
-            // return the input installed version if no mapping is performed or found.
-            return installedVersion;
-        }
-
-        // A composite package installed version that allows us to override the source or the version.
-        struct CompositeInstalledVersion : public IPackageVersion
-        {
-            CompositeInstalledVersion(std::shared_ptr<IPackageVersion> baseInstalledVersion, Source trackingSource, std::shared_ptr<IPackageVersion> trackingPackageVersion, std::string overrideVersion = {}) :
-                m_baseInstalledVersion(std::move(baseInstalledVersion)), m_trackingSource(std::move(trackingSource)), m_trackingPackageVersion(std::move(trackingPackageVersion)), m_overrideVersion(std::move(overrideVersion))
-            {}
-
-            Utility::LocIndString GetProperty(PackageVersionProperty property) const override
-            {
-                // If there is an override version, use it.
-                if (property == PackageVersionProperty::Version && !m_overrideVersion.empty())
-                {
-                    return Utility::LocIndString{ m_overrideVersion };
-                }
-
-                return m_baseInstalledVersion->GetProperty(property);
-            }
-
-            std::vector<Utility::LocIndString> GetMultiProperty(PackageVersionMultiProperty property) const override
-            {
-                return m_baseInstalledVersion->GetMultiProperty(property);
-            }
-
-            Manifest::Manifest GetManifest() override
-            {
-                return m_baseInstalledVersion->GetManifest();
-            }
-
-            Source GetSource() const override
-            {
-                // If there is a tracking source, use it instead to indicate that it came from there.
-                if (m_trackingSource)
-                {
-                    return m_trackingSource;
-                }
-
-                return m_baseInstalledVersion->GetSource();
-            }
-
-            Metadata GetMetadata() const override
-            {
-                auto result = m_baseInstalledVersion->GetMetadata();
-
-                // Populate metadata from tracking package version if not present in base installed version.
-                if (m_trackingPackageVersion)
-                {
-                    auto trackingMetadata = m_trackingPackageVersion->GetMetadata();
-                    for (auto metadataItem : { PackageVersionMetadata::InstalledArchitecture, PackageVersionMetadata::InstalledLocale,
-                        PackageVersionMetadata::UserIntentArchitecture, PackageVersionMetadata::UserIntentLocale, PackageVersionMetadata::PinnedState })
-                    {
-                        auto itr = trackingMetadata.find(metadataItem);
-                        auto existingItr = result.find(metadataItem);
-                        if (itr != trackingMetadata.end() && existingItr == result.end())
-                        {
-                            result[metadataItem] = itr->second;
-                        }
-                    }
-                }
-
-                return result;
-            }
-
-        private:
-            std::shared_ptr<IPackageVersion> m_baseInstalledVersion;
-            Source m_trackingSource;
-            std::string m_overrideVersion;
-            std::shared_ptr<IPackageVersion> m_trackingPackageVersion;
-        };
-
-<<<<<<< HEAD
-        // Wrapper around a package to add pinning functionality for composite packages.
-        // Most of the methods are only here for completeness of the interface and are not actually used.
-        // A pinnable package can either be an installed package or a single available package;
-        // we deal with composite packages on CompositePackage.
-        struct PinnablePackage : public IPackage
-        {
-            static constexpr IPackageType PackageType = IPackageType::PinnablePackage;
-
-            PinnablePackage() = default;
-
-            PinnablePackage(const PinnablePackage&) = default;
-            PinnablePackage& operator=(const PinnablePackage&) = default;
-
-            PinnablePackage(PinnablePackage&&) = default;
-            PinnablePackage& operator=(PinnablePackage&&) = default;
-
-            PinnablePackage(std::shared_ptr<IPackage> package, std::optional<Pinning::Pin> pin = {})
-                : m_package(std::move(package)), m_pin(std::move(pin))
-            {
-                // Get the source ID for available packages
-                auto availableVersion = m_package->GetLatestAvailableVersion(PinBehavior::IgnorePins);
-                if (availableVersion)
-                {
-                    m_sourceId = availableVersion->GetSource().GetIdentifier();
-                }
-            }
-
-            const std::string& GetSourceId() const
-            {
-                return m_sourceId;
-            }
-
-            const std::shared_ptr<IPackage>& GetPackage() const
-            {
-                return m_package;
-            }
-
-            const std::optional<Pinning::Pin>& GetPin() const
-            {
-                return m_pin;
-            }
-
-            void SetPin(Pinning::Pin&& pin)
-            {
-                m_pin.emplace(std::move(pin));
-            }
-
-            Utility::LocIndString GetProperty(PackageProperty property) const override
-            {
-                return m_package->GetProperty(property);
-            }
-
-            std::shared_ptr<IPackageVersion> GetInstalledVersion() const override
-            {
-                return m_package->GetInstalledVersion();
-            }
-
-            std::vector<PackageVersionKey> GetAvailableVersionKeys(PinBehavior pinBehavior) const override
-            {
-                auto result = m_package->GetAvailableVersionKeys();
-                if (m_pin.has_value())
-                {
-                    // Add pin information to all version keys
-                    for (auto& pvk : result)
-                    {
-                        pvk.PinnedState = GetPinnedStateForVersion(pvk, m_pin, pinBehavior);
-                    }
-                }
-
-                return result;
-            }
-
-            std::shared_ptr<IPackageVersion> GetAvailableVersion(const PackageVersionKey& versionKey) const override
-            {
-                return GetAvailableVersionAndPin(versionKey).first;
-            }
-
-            std::shared_ptr<IPackageVersion> GetLatestAvailableVersion(PinBehavior pinBehavior) const override
-            {
-                auto availableVersionKeys = GetAvailableVersionKeys(pinBehavior);
-                auto latestVersionKey = GetLatestAvailableVersionKeySatisfyingPin(availableVersionKeys, /* installedPin */ {}, pinBehavior);
-                if (!latestVersionKey)
-                {
-                    return {};
-                }
-
-                return GetAvailableVersion(latestVersionKey.value());
-            }
-
-            virtual std::pair<std::shared_ptr<IPackageVersion>, Pinning::PinType> GetAvailableVersionAndPin(const PackageVersionKey& versionKey) const override
-            {
-                Pinning::PinType pinType = Pinning::PinType::Unknown;
-
-                if (m_pin.has_value())
-                {
-                    pinType = GetPinnedStateForVersion(versionKey, m_pin.value(), PinBehavior::ConsiderPins);
-                }
-
-                return { m_package->GetAvailableVersion(versionKey), pinType };
-            }
-
-            bool IsUpdateAvailable(PinBehavior) const override
-            {
-                return false;
-            }
-
-            bool IsSame(const IPackage* other) const override
-            {
-                const PinnablePackage* otherAvailable = PackageCast<const PinnablePackage*>(other);
-
-                if (otherAvailable)
-                {
-                    return
-                        m_sourceId == otherAvailable->m_sourceId &&
-                        m_pin == otherAvailable->m_pin &&
-                        m_package->IsSame(otherAvailable->m_package.get());
-                }
-
-                return false;
-            }
-
-            const void* CastTo(IPackageType type) const override
-            {
-                if (type == PackageType)
-                {
-                    return this;
-                }
-
-                return nullptr;
-            }
-
-        private:
-            std::string m_sourceId;
-            std::shared_ptr<IPackage> m_package;
-            std::optional<Pinning::Pin> m_pin;
-        };
-
-        // A pinnable package that is installed.
-        struct InstalledPinnablePackage
-        {
-            InstalledPinnablePackage(std::shared_ptr<IPackage> package)
-                : Pinnable(std::move(package))
-            {
-                // Get the version for installed packages
-                auto installedVersion = Pinnable.GetInstalledVersion();
-                if (installedVersion)
-                {
-                    Version.Assign(installedVersion->GetProperty(PackageVersionProperty::Version));
-                }
-            }
-
-            PinnablePackage Pinnable;
-            Utility::Version Version;
-            std::string OverrideVersion;
-        };
-
-=======
->>>>>>> 30e54e4c
-        // A composite package for the CompositeSource.
-        struct CompositePackage : public IPackage
-        {
-            static constexpr IPackageType PackageType = IPackageType::CompositePackage;
-
-            CompositePackage(std::shared_ptr<IPackage> installedPackage, std::shared_ptr<IPackage> availablePackage = {}, bool setPrimary = false)
-            {
-                // Grab the installed version's channel to allow for filtering in calls to get available info.
-                if (installedPackage)
-                {
-<<<<<<< HEAD
-                    m_installedPackages.emplace_back(std::move(installedPackage));
-=======
-                    m_installedPackage = std::move(installedPackage);
-                    auto installedVersion = m_installedPackage->GetInstalledVersion();
-                    if (installedVersion)
-                    {
-                        m_installedChannel = installedVersion->GetProperty(PackageVersionProperty::Channel);
-                    }
->>>>>>> 30e54e4c
-                }
-
-                AddAvailablePackage(std::move(availablePackage), setPrimary);
-            }
-
-            Utility::LocIndString GetProperty(PackageProperty property) const override
-            {
-                std::shared_ptr<IPackageVersion> truth;
-                if (m_primaryAvailablePackage)
-                {
-<<<<<<< HEAD
-                    truth = m_primaryAvailablePackage->GetLatestAvailableVersion(PinBehavior::IgnorePins);
-=======
-                    truth = m_defaultAvailablePackage->GetLatestAvailableVersion();
->>>>>>> 30e54e4c
-                }
-                if (!truth)
-                {
-                    truth = GetLatestAvailableVersion(PinBehavior::IgnorePins);
-                }
-                if (!truth)
-                {
-                    truth = m_trackingPackageVersion;
-                }
-                if (!truth)
-                {
-<<<<<<< HEAD
-                    truth = GetInstalledVersion();
-=======
-                    truth = GetLatestAvailableVersion();
->>>>>>> 30e54e4c
-                }
-
-                switch (property)
-                {
-                case PackageProperty::Id:
-                    return truth->GetProperty(PackageVersionProperty::Id);
-                case PackageProperty::Name:
-                    return truth->GetProperty(PackageVersionProperty::Name);
-                default:
-                    THROW_HR(E_UNEXPECTED);
-                }
-            }
-
-            std::shared_ptr<IPackageVersion> GetInstalledVersion() const override
-            {
-                if (!m_installedPackages.empty())
-                {
-                    const InstalledPinnablePackage& firstInstalled = m_installedPackages.front();
-
-                    auto installedVersion = firstInstalled.Pinnable.GetInstalledVersion();
-                    if (installedVersion)
-                    {
-                        return std::make_shared<CompositeInstalledVersion>(std::move(installedVersion), m_trackingSource, m_trackingPackageVersion, firstInstalled.OverrideVersion);
-                    }
-                }
-
-                return {};
-            }
-
-            std::vector<PackageVersionKey> GetAvailableVersionKeys() const override
-            {
-                std::vector<PackageVersionKey> result;
-
-<<<<<<< HEAD
-                auto processSinglePackage = [&](const PinnablePackage& package)
-                    {
-                        auto versionKeys = package.GetAvailableVersionKeys(pinBehavior);
-
-                        // The version keys we have already have pin information from the available package.
-                        // Here we also add information from the installed package.
-                        if (installedPin)
-                        {
-                            for (auto& versionKey : versionKeys)
-                            {
-                                versionKey.PinnedState = GetPinnedStateForVersion(versionKey, installedPin, pinBehavior);
-                            }
-                        }
-
-                        std::copy(versionKeys.begin(), versionKeys.end(), std::back_inserter(result));
-                    };
-
-                if (ExperimentalFeature::IsEnabled(ExperimentalFeature::Feature::SideBySide) && m_primaryAvailablePackage)
-                {
-                    processSinglePackage(m_primaryAvailablePackage.value());
-                }
-                else
-                {
-                    for (const auto& availablePackage : m_availablePackages)
-                    {
-                        processSinglePackage(availablePackage);
-                    }
-=======
-                for (const auto& availablePackage : m_availablePackages)
-                {
-                    auto versionKeys = availablePackage->GetAvailableVersionKeys();
-                    std::copy(versionKeys.begin(), versionKeys.end(), std::back_inserter(result));
->>>>>>> 30e54e4c
-                }
-
-                // TODO: Remove all elements whose channel does not match the installed packages.
-
-                // Put latest versions at the front; for versions available from multiple sources maintain the order they were added in
-                std::stable_sort(result.begin(), result.end());
-
-                return result;
-            }
-
-            std::shared_ptr<IPackageVersion> GetLatestAvailableVersion() const override
-            {
-                return GetAvailableVersion({ "", "", m_installedChannel.get() });
-            }
-
-            std::shared_ptr<IPackageVersion> GetAvailableVersion(const PackageVersionKey& versionKey) const override
-            {
-<<<<<<< HEAD
-                return GetAvailableVersionAndPin(versionKey).first;
-            }
-
-            std::pair<std::shared_ptr<IPackageVersion>, Pinning::PinType> GetAvailableVersionAndPin(const PackageVersionKey& versionKey) const override
-            {
-                if (ExperimentalFeature::IsEnabled(ExperimentalFeature::Feature::SideBySide) && m_primaryAvailablePackage)
-                {
-                    if (Utility::IsEmptyOrWhitespace(versionKey.SourceId) || versionKey.SourceId == m_primaryAvailablePackage->GetSourceId())
-                    {
-                        auto result = m_primaryAvailablePackage->GetAvailableVersionAndPin(versionKey);
-                        if (result.first)
-                        {
-                            result.second = GetPinnedStateForVersion(versionKey, GetInstalledPin(), PinBehavior::ConsiderPins);
-                            return result;
-                        }
-                    }
-                }
-                else
-                {
-                    for (const auto& availablePackage : m_availablePackages)
-                    {
-                        if (!Utility::IsEmptyOrWhitespace(versionKey.SourceId) && versionKey.SourceId != availablePackage.GetSourceId())
-                        {
-                            continue;
-                        }
-
-                        auto result = availablePackage.GetAvailableVersionAndPin(versionKey);
-                        if (result.first)
-                        {
-                            result.second = GetPinnedStateForVersion(versionKey, GetInstalledPin(), PinBehavior::ConsiderPins);
-                            return result;
-                        }
-                    }
-=======
-                for (const auto& availablePackage : m_availablePackages)
-                {
-                    if (!Utility::IsEmptyOrWhitespace(versionKey.SourceId))
-                    {
-                        auto latestAvailable = availablePackage->GetLatestAvailableVersion();
-                        if (latestAvailable && versionKey.SourceId != latestAvailable->GetSource().GetIdentifier())
-                        {
-                            continue;
-                        }
-                    }
-
-                    return availablePackage->GetAvailableVersion(versionKey);
->>>>>>> 30e54e4c
-                }
-
-                return {};
-            }
-
-            bool IsSame(const IPackage* other) const override
-            {
-                const CompositePackage* otherComposite = PackageCast<const CompositePackage*>(other);
-
-                if (!otherComposite ||
-                    m_installedPackages.size() != otherComposite->m_installedPackages.size() ||
-                    m_availablePackages.size() != otherComposite->m_availablePackages.size())
-                {
-                    return false;
-                }
-<<<<<<< HEAD
-                
-                for (size_t i = 0; i < m_installedPackages.size(); ++i)
-=======
-
-                if (m_installedPackage && !m_installedPackage->IsSame(otherComposite->m_installedPackage.get()))
->>>>>>> 30e54e4c
-                {
-                    if (!m_installedPackages[i].Pinnable.GetPackage()->IsSame(otherComposite->m_installedPackages[i].Pinnable.GetPackage().get()))
-                    {
-                        return false;
-                    }
-                }
-
-                for (const auto& availablePackage : m_availablePackages)
-                {
-                    bool foundMatch = false;
-                    for (const auto& otherAvailablePackage : otherComposite->m_availablePackages)
-                    {
-                        if (availablePackage->IsSame(otherAvailablePackage.get()))
-                        {
-                            foundMatch = true;
-                            break;
-                        }
-                    }
-
-                    if (!foundMatch)
-                    {
-                        return false;
-                    }
-                }
-
-                return true;
-            }
-
-            const void* CastTo(IPackageType type) const override
-            {
-                if (type == PackageType)
-                {
-                    return this;
-                }
-
-                return nullptr;
-            }
-
-            bool IsSameAsAnyAvailable(const IPackage* other) const
-            {
-                if (other)
-                {
-                    for (const auto& availablePackage : m_availablePackages)
-                    {
-                        if (other->IsSame(availablePackage.get()))
-                        {
-                            return true;
-                        }
-                    }
-                }
-
-                return false;
-            }
-
-            bool ContainsInstalledPackage(const IPackage* installedPackage) const
-            {
-                for (const InstalledPinnablePackage& installed : m_installedPackages)
-                {
-<<<<<<< HEAD
-                    if (installed.Pinnable.GetPackage()->IsSame(installedPackage))
-                    {
-                        return true;
-                    }
-=======
-                    return m_installedPackage;
-                }
-                else
-                {
-                    return {};
->>>>>>> 30e54e4c
-                }
-            }
-
-            const std::shared_ptr<IPackage>& GetTrackingPackage() const
-            {
-                return m_trackingPackage;
-            }
-
-            void AddAvailablePackage(std::shared_ptr<IPackage> availablePackage, bool setPrimary = false)
-            {
-                // Disable primary if feature not enabled
-                setPrimary = setPrimary && ExperimentalFeature::IsEnabled(ExperimentalFeature::Feature::SideBySide);
-
-                if (availablePackage)
-                {
-                    m_availablePackages.emplace_back(std::move(availablePackage));
-
-                    if (setPrimary)
-                    {
-                        m_primaryAvailablePackage = m_availablePackages.back();
-                    }
-
-                    // Set override for primary or with the first available version found
-                    if (setPrimary || m_availablePackages.size() == 1)
-                    {
-                        TrySetOverrideInstalledVersion(m_availablePackages.back().GetPackage());
-                    }
-                }
-            }
-
-            void SetTracking(
-                Source trackingSource,
-                std::shared_ptr<IPackage> trackingPackage,
-                std::shared_ptr<IPackageVersion> trackingPackageVersion,
-                std::chrono::system_clock::time_point trackingWriteTime)
-            {
-                m_trackingSource = std::move(trackingSource);
-                m_trackingPackage = std::move(trackingPackage);
-                m_trackingPackageVersion = std::move(trackingPackageVersion);
-                m_trackingWriteTime = trackingWriteTime;
-            }
-
-            std::chrono::system_clock::time_point GetTrackingPackageWriteTime() const
-            {
-                return m_trackingWriteTime;
-            }
-
-<<<<<<< HEAD
-            // Gets the information about the pins that exist for this package
-            void GetExistingPins(PinningIndex& pinningIndex)
-            {
-                if (ExperimentalFeature::IsEnabled(ExperimentalFeature::Feature::SideBySide) && m_primaryAvailablePackage)
-                {
-                    // Safeguard in case a package with no available sneaks in as we intentionally do in tests
-                    if (!m_primaryAvailablePackage->GetPackage()->GetAvailableVersionKeys().empty())
-                    {
-                        Pinning::PinKey pinKey = GetPinKeyForAvailable(m_primaryAvailablePackage->GetPackage().get());
-
-                        auto pin = pinningIndex.GetPin(pinKey);
-                        if (pin.has_value())
-                        {
-                            m_primaryAvailablePackage->SetPin(std::move(pin.value()));
-                        }
-                    }
-                }
-
-                for (auto& availablePackage : m_availablePackages)
-                {
-                    // Safeguard in case a package with no available sneaks in as we intentionally do in tests
-                    if (availablePackage.GetPackage()->GetAvailableVersionKeys().empty())
-                    {
-                        continue;
-                    }
-
-                    Pinning::PinKey pinKey = GetPinKeyForAvailable(availablePackage.GetPackage().get());
-
-                    auto pin = pinningIndex.GetPin(pinKey);
-                    if (pin.has_value())
-                    {
-                        availablePackage.SetPin(std::move(pin.value()));
-                    }
-                }
-
-                for (auto& installedPackage : m_installedPackages)
-                {
-                    Pinning::PinKey pinKey = Pinning::PinKey::GetPinKeyForInstalled(installedPackage);
-
-                    auto pin = pinningIndex.GetPin(pinKey);
-                    if (pin.has_value())
-                    {
-                        installedPackage.Pinnable.SetPin(std::move(pin.value()));
-                    }
-                }
-            }
-
-            std::optional<PinnablePackage>& GetPrimaryAvailablePackage()
-            {
-                return m_primaryAvailablePackage;
-            }
-
-            std::vector<PinnablePackage>& GetAvailablePackages()
-            {
-                return m_availablePackages;
-            }
-
-            void FoldInstalledIn(const std::shared_ptr<CompositePackage>& other)
-            {
-                std::move(other->m_installedPackages.begin(), other->m_installedPackages.end(), std::back_inserter(m_installedPackages));
-                std::sort(m_installedPackages.begin(), m_installedPackages.end(), [](const InstalledPinnablePackage& a, const InstalledPinnablePackage& b) { return a.Version < b.Version; });
-            }
-
-=======
->>>>>>> 30e54e4c
-        private:
-            // Try to set a version that will override the version string from the installed package
-            void TrySetOverrideInstalledVersion(const std::shared_ptr<IPackage>& availablePackage)
-            {
-                if (availablePackage)
-                {
-                    for (InstalledPinnablePackage& package : m_installedPackages)
-                    {
-                        auto installedVersion = package.Pinnable.GetInstalledVersion();
-                        if (installedVersion)
-                        {
-                            auto installedType = Manifest::ConvertToInstallerTypeEnum(installedVersion->GetMetadata()[PackageVersionMetadata::InstalledType]);
-                            if (Manifest::DoesInstallerTypeSupportArpVersionRange(installedType))
-                            {
-                                package.OverrideVersion = GetMappedInstalledVersion(installedVersion->GetProperty(PackageVersionProperty::Version), availablePackage);
-                            }
-                        }
-                    }
-                }
-            }
-
-<<<<<<< HEAD
-            std::optional<Pinning::Pin> GetInstalledPin() const
-            {
-                return m_installedPackage ? m_installedPackage->GetPin() : std::nullopt;
-            }
-
-            std::vector<InstalledPinnablePackage> m_installedPackages;
-            Source m_trackingSource;
-            std::shared_ptr<IPackage> m_trackingPackage;
-            std::shared_ptr<IPackageVersion> m_trackingPackageVersion;
-            std::chrono::system_clock::time_point m_trackingWriteTime = std::chrono::system_clock::time_point::min();
-            std::optional<PinnablePackage> m_primaryAvailablePackage;
-            std::vector<PinnablePackage> m_availablePackages;
-=======
-            std::shared_ptr<IPackage> m_installedPackage;
-            Utility::LocIndString m_installedChannel;
-            Source m_trackingSource;
-            std::shared_ptr<IPackage> m_trackingPackage;
-            std::shared_ptr<IPackageVersion> m_trackingPackageVersion;
-            std::string m_overrideInstalledVersion;
-            std::shared_ptr<IPackage> m_defaultAvailablePackage;
-            std::vector<std::shared_ptr<IPackage>> m_availablePackages;
->>>>>>> 30e54e4c
-        };
-
-        // The comparator compares the ResultMatch by MatchType first, then Field in a predefined order.
-        struct ResultMatchComparator
-        {
-            template <typename U, typename V>
-            bool operator() (
-                const U& match1,
-                const V& match2)
-            {
-                if (match1.MatchCriteria.Type != match2.MatchCriteria.Type)
-                {
-                    return match1.MatchCriteria.Type < match2.MatchCriteria.Type;
-                }
-
-                if (match1.MatchCriteria.Field != match2.MatchCriteria.Field)
-                {
-                    return match1.MatchCriteria.Field < match2.MatchCriteria.Field;
-                }
-
-                return false;
-            }
-        };
-
-        template <typename T>
-        void SortResultMatches(std::vector<T>& matches)
-        {
-            std::stable_sort(matches.begin(), matches.end(), ResultMatchComparator());
-        }
-
-        // A copy of the standard match that holds a CompositePackage instead.
-        struct CompositeResultMatch
-        {
-            std::shared_ptr<CompositePackage> Package;
-            PackageMatchFilter MatchCriteria;
-
-            CompositeResultMatch(std::shared_ptr<CompositePackage> p, PackageMatchFilter f) : Package(std::move(p)), MatchCriteria(std::move(f)) {}
-        };
-
-        // Stores data to enable correlation between installed and available packages.
-        struct CompositeResult
-        {
-            // A system reference string.
-            struct SystemReferenceString
-            {
-                SystemReferenceString(PackageMatchField field, Utility::LocIndString string) :
-                    Field(field), String1(Utility::FoldCase(string)) {}
-
-                SystemReferenceString(PackageMatchField field, Utility::LocIndString string1, Utility::LocIndString string2) :
-                    Field(field), String1(Utility::FoldCase(string1)), String2(Utility::FoldCase(string2)) {}
-
-                bool operator<(const SystemReferenceString& other) const
-                {
-                    if (Field != other.Field)
-                    {
-                        return Field < other.Field;
-                    }
-
-                    if (String1 != other.String1)
-                    {
-                        return String1 < other.String1;
-                    }
-
-                    return String2 < other.String2;
-                }
-
-                bool operator==(const SystemReferenceString& other) const
-                {
-                    return Field == other.Field && String1 == other.String1 && String2 == other.String2;
-                }
-
-                void AddToFilters(
-                    std::vector<PackageMatchFilter>& filters) const
-                {
-                    switch (Field)
-                    {
-                    case PackageMatchField::NormalizedNameAndPublisher:
-                        filters.emplace_back(PackageMatchFilter(Field, MatchType::Exact, String1.get(), String2.get()));
-                        break;
-
-                    default:
-                        filters.emplace_back(PackageMatchFilter(Field, MatchType::Exact, String1.get()));
-                    }
-                }
-
-            private:
-                PackageMatchField Field;
-                Utility::LocIndString String1;
-                Utility::LocIndString String2;
-            };
-
-            // Data relevant to correlation for a package.
-            struct PackageData
-            {
-                std::set<SystemReferenceString> SystemReferenceStrings;
-
-                void AddIfNotPresent(SystemReferenceString&& srs)
-                {
-                    if (SystemReferenceStrings.find(srs) == SystemReferenceStrings.end())
-                    {
-                        SystemReferenceStrings.emplace(std::move(srs));
-                    }
-                }
-
-                SearchRequest CreateInclusionsSearchRequest(SearchPurpose searchPurpose) const
-                {
-                    SearchRequest result;
-                    for (const auto& srs : SystemReferenceStrings)
-                    {
-                        srs.AddToFilters(result.Inclusions);
-                    }
-                    result.Purpose = searchPurpose;
-                    return result;
-                }
-            };
-
-            // For a given package version, prepares the results for it.
-            PackageData GetSystemReferenceStrings(IPackageVersion* version)
-            {
-                PackageData result;
-                AddSystemReferenceStrings(version, result);
-                return result;
-            }
-
-            // Check for a package already in the result that should have been correlated already.
-            // If we find one, see if we should upgrade it's match criteria.
-            // If we don't, return package data for further use.
-            //     downloadManifests: when creating system reference strings, also download manifests to get more data.
-            std::optional<PackageData> CheckForExistingResultFromAvailablePackageMatch(const ResultMatch& availableMatch, bool downloadManifests)
-            {
-                for (auto& match : Matches)
-                {
-                    const CompositePackage* compositeMatch = PackageCast<const CompositePackage*>(match.Package.get());
-                    if (compositeMatch && compositeMatch->IsSameAsAnyAvailable(availableMatch.Package.get()))
-                    {
-                        if (ResultMatchComparator{}(availableMatch, match))
-                        {
-                            match.MatchCriteria = availableMatch.MatchCriteria;
-                        }
-
-                        return {};
-                    }
-                }
-
-                PackageData result;
-                constexpr int c_downloadManifestsLimit = 3;
-                int manifestsDownloaded = 0;
-                for (auto const& versionKey : availableMatch.Package->GetAvailableVersionKeys())
-                {
-                    auto packageVersion = availableMatch.Package->GetAvailableVersion(versionKey);
-                    AddSystemReferenceStrings(packageVersion.get(), result);
-
-                    if (downloadManifests && manifestsDownloaded < c_downloadManifestsLimit)
-                    {
-                        auto manifest = packageVersion->GetManifest();
-                        AddSystemReferenceStringsFromManifest(manifest, result);
-                        manifestsDownloaded++;
-                    }
-                }
-                return result;
-            }
-
-            // Check for a package already in the result that should have been correlated already.
-            // If we find one, see if we should upgrade it's match criteria.
-            // If we don't, return package data for further use.
-            std::optional<PackageData> CheckForExistingResultFromTrackingPackageMatch(const ResultMatch& trackingMatch)
-            {
-                for (auto& match : Matches)
-                {
-                    const std::shared_ptr<IPackage>& trackingPackage = match.Package->GetTrackingPackage();
-                    if (trackingPackage && trackingPackage->IsSame(trackingMatch.Package.get()))
-                    {
-                        if (ResultMatchComparator{}(trackingMatch, match))
-                        {
-                            match.MatchCriteria = trackingMatch.MatchCriteria;
-                        }
-
-                        return {};
-                    }
-                }
-
-                PackageData result;
-                for (auto const& versionKey : trackingMatch.Package->GetAvailableVersionKeys())
-                {
-                    auto packageVersion = trackingMatch.Package->GetAvailableVersion(versionKey);
-                    AddSystemReferenceStrings(packageVersion.get(), result);
-                }
-                return result;
-            }
-
-            // Determines if the results contain the given installed package.
-            bool ContainsInstalledPackage(const IPackage* installedPackage) const
-            {
-                for (auto& match : Matches)
-                {
-                    if (match.Package->ContainsInstalledPackage(installedPackage))
-                    {
-                        return true;
-                    }
-                }
-
-                return false;
-            }
-
-            // *Destructively* converts the result to the standard variant.
-            SearchResult ConvertToSearchResult()
-            {
-                AddPinInfoToCompositeSearchResult();
-
-                SearchResult result;
-
-                result.Matches.reserve(Matches.size());
-                for (auto& match : Matches)
-                {
-                    result.Matches.emplace_back(std::move(match.Package), std::move(match.MatchCriteria));
-                }
-
-                result.Truncated = Truncated;
-
-                result.Failures = std::move(Failures);
-
-                return result;
-            }
-
-            bool AddFailureIfSourceNotPresent(SearchResult::Failure&& failure)
-            {
-                auto itr = std::find_if(Failures.begin(), Failures.end(),
-                    [&failure](const SearchResult::Failure& present) {
-                        return present.SourceName == failure.SourceName;
-                    });
-
-                if (itr == Failures.end())
-                {
-                    Failures.emplace_back(std::move(failure));
-                    return true;
-                }
-
-                return false;
-            }
-
-            SearchResult SearchAndHandleFailures(const Source& source, const SearchRequest& request)
-            {
-                SearchResult result;
-
-                try
-                {
-                    result = source.Search(request);
-                }
-                catch (...)
-                {
-                    if (AddFailureIfSourceNotPresent({ source.GetDetails().Name, std::current_exception() }))
-                    {
-                        LOG_CAUGHT_EXCEPTION();
-                        AICLI_LOG(Repo, Warning, << "Failed to search source for correlation: " << source.GetDetails().Name);
-                    }
-                }
-
-                // Move failures into the result
-                for (SearchResult::Failure& failure : result.Failures)
-                {
-                    AddFailureIfSourceNotPresent(std::move(failure));
-                }
-
-                return result;
-            }
-
-            // Group results in an attempt to have a single result that covers all installed versions.
-            // This is expected to be called immediately after the installed search portion,
-            // when each result will contain a single installed version and some number of available packages.
-            // 
-            // The folds that happen are:
-            //  1. When results have the same primary available package (the primary available package is set due to tracking data)
-            //  2. When a result has no primary available package, but another result does have a primary that matches one of the available
-            //      a. Choose the latest primary if there are multiple
-            //  3. When multiple results have no primary available package and share the same available package set
-            //      a. There are many potential additional rules that could be made here, but we will start with the simplest version.
-            //
-            // Potential improvements:
-            //  1. Attempting correlation of non-primary available packages to allow folding in more complex cases
-            //      a. For example, if installed A has {source1:package1, source2:package2} and installed B has {source1:package1}, can we
-            //          make sure that source1:package1 and source2:package2 are in fact "the same" to confidently say that installed A and B
-            //          are side by side versions.
-            //  2. Attempt correlation by installed data only
-            //      a. We can potentially detect multiple instances of the same installed item with the same correlation logic turned back on
-            //          the installed source.  This would allow for folding even when the package is not in any available source.
-            void FoldInstalledResults()
-            {
-                if (!ExperimentalFeature::IsEnabled(ExperimentalFeature::Feature::SideBySide))
-                {
-                    return;
-                }
-
-                // The key to uniquely identify the package in the map
-                struct InstalledResultFoldKey
-                {
-                    InstalledResultFoldKey() = default;
-
-                    InstalledResultFoldKey(const std::shared_ptr<IPackage>& package)
-                    {
-                        std::shared_ptr<IPackageVersion> latestAvailable = package->GetLatestAvailableVersion(PinBehavior::IgnorePins);
-                        if (latestAvailable)
-                        {
-                            SourceIdentifier = latestAvailable->GetSource().GetIdentifier();
-                            PackageIdentifier = latestAvailable->GetProperty(PackageVersionProperty::Id);
-                        }
-                    }
-
-                    // Hash operation
-                    size_t operator()(const InstalledResultFoldKey& value) const noexcept
-                    {
-                        std::hash<std::string> hashString;
-                        return hashString(value.SourceIdentifier) ^ (hashString(value.PackageIdentifier) << 1);
-                    }
-
-                    bool operator==(const InstalledResultFoldKey& other) const noexcept
-                    {
-                        // Treat both empty as invalid and never equal
-                        if (SourceIdentifier.empty() && PackageIdentifier.empty())
-                        {
-                            return false;
-                        }
-
-                        return SourceIdentifier == other.SourceIdentifier && PackageIdentifier == other.PackageIdentifier;
-                    }
-
-                    std::string SourceIdentifier;
-                    std::string PackageIdentifier;
-                };
-
-                // The data for a package in the map
-                struct InstalledResultFoldData
-                {
-                    InstalledResultFoldData() = default;
-                    explicit InstalledResultFoldData(size_t primaryPackageIndex) : PrimaryPackageIndex(primaryPackageIndex) {}
-
-                    std::optional<size_t> PrimaryPackageIndex;
-                    std::vector<size_t> NonPrimaryPackageIndices;
-                };
-
-                std::unordered_map<InstalledResultFoldKey, InstalledResultFoldData, InstalledResultFoldKey> foldData;
-
-                // Attempt to fold all primary package matches first.
-                // Packages without primaries will still be indexed into the hash table.
-                for (size_t i = 0; i < Matches.size(); ++i)
-                {
-                    CompositeResultMatch& currentMatch = Matches[i];
-
-                    // Check current match for fold target
-                    if (currentMatch.Package->GetPrimaryAvailablePackage())
-                    {
-                        InstalledResultFoldKey key{ currentMatch.Package->GetPrimaryAvailablePackage()->GetPackage() };
-
-                        auto itr = foldData.find(key);
-                        if (itr != foldData.end())
-                        {
-                            if (itr->second.PrimaryPackageIndex)
-                            {
-                                Matches[itr->second.PrimaryPackageIndex.value()].Package->FoldInstalledIn(currentMatch.Package);
-                                currentMatch.Package.reset();
-                            }
-                            else
-                            {
-                                itr->second.PrimaryPackageIndex = i;
-                            }
-                        }
-                        else
-                        {
-                            foldData[key] = InstalledResultFoldData{ i };
-                        }
-                    }
-                    else
-                    {
-                        for (const auto& availablePackage : currentMatch.Package->GetAvailablePackages())
-                        {
-                            InstalledResultFoldKey key{ availablePackage.GetPackage() };
-
-                            auto itr = foldData.find(key);
-                            if (itr == foldData.end())
-                            {
-                                itr = foldData.insert({ key, {} }).first;
-                            }
-
-                            itr->second.NonPrimaryPackageIndices.emplace_back(i);
-                        }
-                    }
-                }
-
-                // After primary matches are folded, attempt to fold results without primary matches.
-                // The latest primary match will be preferred.
-                for (size_t i = 0; i < Matches.size(); ++i)
-                {
-                    CompositeResultMatch& currentMatch = Matches[i];
-
-                    // Skip any matches that we have already folded
-                    if (!currentMatch.Package)
-                    {
-                        continue;
-                    }
-
-                    if (!currentMatch.Package->GetPrimaryAvailablePackage())
-                    {
-                        InstalledResultFoldData* latestPrimaryAvailable = nullptr;
-                        std::vector<InstalledResultFoldData*> availableFoldData;
-
-                        for (const auto& availablePackage : currentMatch.Package->GetAvailablePackages())
-                        {
-                            auto& packageFoldData = foldData.at(availablePackage.GetPackage());
-
-                            if (packageFoldData.PrimaryPackageIndex)
-                            {
-                                if (!latestPrimaryAvailable ||
-                                    Matches[latestPrimaryAvailable->PrimaryPackageIndex.value()].Package->GetTrackingPackageWriteTime() < Matches[packageFoldData.PrimaryPackageIndex.value()].Package->GetTrackingPackageWriteTime())
-                                {
-                                    latestPrimaryAvailable = &packageFoldData;
-                                }
-                            }
-                            else
-                            {
-                                availableFoldData.emplace_back(&packageFoldData);
-                            }
-                        }
-
-                        if (latestPrimaryAvailable)
-                        {
-                            Matches[latestPrimaryAvailable->PrimaryPackageIndex.value()].Package->FoldInstalledIn(currentMatch.Package);
-                            currentMatch.Package.reset();
-
-                            // If the result with the primary is later, move it forward
-                            if (latestPrimaryAvailable->PrimaryPackageIndex.value() > i)
-                            {
-                                currentMatch.Package = std::move(Matches[latestPrimaryAvailable->PrimaryPackageIndex.value()].Package);
-                                Matches[latestPrimaryAvailable->PrimaryPackageIndex.value()].Package.reset();
-                            }
-                            continue;
-                        }
-
-                        // First, find the intersection of all results that contain all of the packages from this result.
-                        std::vector<size_t> candidateMatches;
-                        for (size_t j = 0; j < availableFoldData.size(); ++j)
-                        {
-                            InstalledResultFoldData* packageFoldData = availableFoldData[j];
-
-                            if (j == 0)
-                            {
-                                candidateMatches = packageFoldData->NonPrimaryPackageIndices;
-                            }
-                            else
-                            {
-                                std::vector<size_t> temp;
-                                std::set_intersection(
-                                    candidateMatches.begin(), candidateMatches.end(),
-                                    packageFoldData->NonPrimaryPackageIndices.begin(), packageFoldData->NonPrimaryPackageIndices.end(),
-                                    std::back_inserter(temp));
-                                candidateMatches = std::move(temp);
-                            }
-                        }
-
-                        // Now exclude both our own result and any that have a different (larger) number of available packages
-                        candidateMatches.erase(std::remove_if(candidateMatches.begin(), candidateMatches.end(),
-                            [&](size_t index) { return index == i || Matches[index].Package->GetAvailablePackages().size() != currentMatch.Package->GetAvailablePackages().size(); }),
-                            candidateMatches.end());
-
-                        // All of these remaining values should be folded in to our result
-                        for (size_t foldTarget : candidateMatches)
-                        {
-                            currentMatch.Package->FoldInstalledIn(Matches[foldTarget].Package);
-                            Matches[foldTarget].Package.reset();
-                        }
-                    }
-                }
-
-                // Get rid of the folded results; we reset the Package to indicate that it is no longer valid
-                Matches.erase(std::remove_if(Matches.begin(), Matches.end(), [&](const CompositeResultMatch& match) { return !match.Package; }), Matches.end());
-            }
-
-            std::vector<CompositeResultMatch> Matches;
-            bool Truncated = false;
-            std::vector<SearchResult::Failure> Failures;
-
-        private:
-            void AddSystemReferenceStrings(IPackageVersion* version, PackageData& data)
-            {
-                GetSystemReferenceStrings(
-                    version,
-                    PackageVersionMultiProperty::PackageFamilyName,
-                    PackageMatchField::PackageFamilyName,
-                    data);
-
-                GetSystemReferenceStrings(
-                    version,
-                    PackageVersionMultiProperty::ProductCode,
-                    PackageMatchField::ProductCode,
-                    data);
-
-                GetSystemReferenceStrings(
-                    version,
-                    PackageVersionMultiProperty::UpgradeCode,
-                    PackageMatchField::UpgradeCode,
-                    data);
-
-                GetNameAndPublisher(
-                    version,
-                    data);
-            }
-
-            void AddSystemReferenceStringsFromManifest(const Manifest::Manifest& manifest, PackageData& data)
-            {
-                for (const auto& pfn : manifest.GetPackageFamilyNames())
-                {
-                    data.AddIfNotPresent(SystemReferenceString{ PackageMatchField::PackageFamilyName, Utility::LocIndString{ pfn } });
-                }
-                for (const auto& productCode : manifest.GetProductCodes())
-                {
-                    data.AddIfNotPresent(SystemReferenceString{ PackageMatchField::ProductCode, Utility::LocIndString{ productCode } });
-                }
-                for (const auto& upgradeCode : manifest.GetUpgradeCodes())
-                {
-                    data.AddIfNotPresent(SystemReferenceString{ PackageMatchField::UpgradeCode, Utility::LocIndString{ upgradeCode } });
-                }
-                for (const auto& name : manifest.GetPackageNames())
-                {
-                    for (const auto& publisher : manifest.GetPublishers())
-                    {
-                        data.AddIfNotPresent(SystemReferenceString{
-                            PackageMatchField::NormalizedNameAndPublisher,
-                            Utility::LocIndString{ name },
-                            Utility::LocIndString{ publisher } });
-                    }
-                }
-            }
-
-            void GetSystemReferenceStrings(
-                IPackageVersion* installedVersion,
-                PackageVersionMultiProperty prop,
-                PackageMatchField field,
-                PackageData& data)
-            {
-                for (auto&& string : installedVersion->GetMultiProperty(prop))
-                {
-                    data.AddIfNotPresent(SystemReferenceString{ field, std::move(string) });
-                }
-            }
-
-            void GetNameAndPublisher(
-                IPackageVersion* installedVersion,
-                PackageData& data)
-            {
-                // Unfortunately the names and publishers are unique and not tied to each other strictly, so we need
-                // to go broad on the matches. Future work can hopefully make name and publisher operate more as a unit,
-                // but for now we have to search for the cartesian of these...
-                auto names = installedVersion->GetMultiProperty(PackageVersionMultiProperty::Name);
-                auto publishers = installedVersion->GetMultiProperty(PackageVersionMultiProperty::Publisher);
-
-                for (size_t i = 0; i < names.size(); ++i)
-                {
-                    for (size_t j = 0; j < publishers.size(); ++j)
-                    {
-                        data.AddIfNotPresent(SystemReferenceString{
-                            PackageMatchField::NormalizedNameAndPublisher,
-                            names[i],
-                            publishers[j] });
-                    }
-                }
-            }
-
-            // Adds all the pin information to the results from a search to a CompositeSource.
-            void AddPinInfoToCompositeSearchResult()
-            {
-                if (!Matches.empty())
-                {
-                    // Look up any pins for the packages found
-                    auto pinningIndex = PinningIndex::OpenOrCreateDefault();
-                    if (pinningIndex)
-                    {
-                        for (auto& match : Matches)
-                        {
-                            match.Package->GetExistingPins(*pinningIndex);
-                        }
-                    }
-                }
-            }
-        };
-
-        std::shared_ptr<IPackage> GetTrackedPackageFromAvailableSource(CompositeResult& result, const Source& source, const Utility::LocIndString& identifier)
-        {
-            SearchRequest directRequest;
-            directRequest.Filters.emplace_back(PackageMatchField::Id, MatchType::CaseInsensitive, identifier.get());
-
-            SearchResult directResult = result.SearchAndHandleFailures(source, directRequest);
-
-            if (directResult.Matches.empty())
-            {
-                AICLI_LOG(Repo, Warning, << "Did not find Id [" << identifier << "] in tracked source: " << source.GetDetails().Name);
-            }
-            else if (directResult.Matches.size() == 1)
-            {
-                return std::move(directResult.Matches[0].Package);
-            }
-            else
-            {
-                AICLI_LOG(Repo, Warning, << "Found multiple results for Id [" << identifier << "] in tracked source: " << source.GetDetails().Name);
-            }
-
-            return {};
-        }
-    }
-
-    CompositeSource::CompositeSource(std::string identifier)
-    {
-        m_details.Identifier = std::move(identifier);
-    }
-
-    const SourceDetails& CompositeSource::GetDetails() const
-    {
-        return m_details;
-    }
-
-    const std::string& CompositeSource::GetIdentifier() const
-    {
-        return m_details.Identifier;
-    }
-
-    // The composite search needs to take several steps to get results, and due to the
-    // potential for different information spread across multiple sources, base searches
-    // need to be performed in both installed and available.
-    //
-    // If an installed source is present, then the searches should only return packages
-    // that are installed. This means that the base searches against available sources
-    // will only return results where a match is found in the installed source.
-    SearchResult CompositeSource::Search(const SearchRequest& request) const
-    {
-        if (m_installedSource)
-        {
-            return SearchInstalled(request);
-        }
-        else
-        {
-            return SearchAvailable(request);
-        }
-    }
-
-    void* CompositeSource::CastTo(ISourceType type)
-    {
-        if (type == SourceType)
-        {
-            return this;
-        }
-
-        return nullptr;
-    }
-
-    void CompositeSource::AddAvailableSource(const Source& source)
-    {
-        m_availableSources.emplace_back(source);
-    }
-
-    void CompositeSource::SetInstalledSource(Source source, CompositeSearchBehavior searchBehavior)
-    {
-        m_installedSource = std::move(source);
-        m_searchBehavior = searchBehavior;
-    }
-
-    // An installed search first finds all installed packages that match the request, then correlates with available sources.
-    // Next the search is performed against the available sources and correlated with the installed source. A result will only
-    // be added if there exists an installed package that was not found by the initial search.
-    // This allows for search terms to find installed packages by their available metadata, as well as the local values.
-    //
-    // Search flow:
-    //  Installed :: Search incoming request
-    //  For each result
-    //      For each available source
-    //          Tracking :: Search system references
-    //      If tracking found
-    //          Available :: Search tracking ID
-    //      If no available, for each available source
-    //          Available :: Search system references
-    // 
-    //  For each available source
-    //      Tracking :: Search incoming request
-    //      For each result
-    //          Installed :: Search system references
-    //          If found
-    //              Available :: Search tracking ID
-    //      Available :: Search incoming request
-    //      For each result
-    //          Installed :: Search system references
-    SearchResult CompositeSource::SearchInstalled(const SearchRequest& request) const
-    {
-        CompositeResult result;
-
-        // If the search behavior is for AllPackages or Installed then the result can contain packages that are
-        // only in the Installed source, but do not have an AvailableVersion.
-        if (m_searchBehavior == CompositeSearchBehavior::AllPackages || m_searchBehavior == CompositeSearchBehavior::Installed)
-        {
-            // Search installed source (allow exceptions out as we own the installed source)
-            SearchResult installedResult = m_installedSource.Search(request);
-            result.Truncated = installedResult.Truncated;
-
-            for (auto&& match : installedResult.Matches)
-            {
-                if (!match.Package)
-                {
-                    // Ensure that the crash from installedVersion below is not from the actual package being null.
-                    AICLI_LOG(Repo, Warning, << "CompositeSource: The match of the package (matched on " <<
-                        ToString(match.MatchCriteria.Field) << " => '" << match.MatchCriteria.Value <<
-                        "') was null and is being dropped from the results.");
-                    continue;
-                }
-
-                auto compositePackage = std::make_shared<CompositePackage>(match.Package);
-
-                auto installedVersion = compositePackage->GetInstalledVersion();
-
-                if (!installedVersion)
-                {
-                    // One would think that the installed version coming directly from our own installed source
-                    // would never be null, but it is sometimes. Rather than making users suffer through crashes
-                    // that break their entire experience, lets log a few things and then ignore this match.
-                    AICLI_LOG(Repo, Warning, << "CompositeSource: The installed version of the package '" <<
-                        match.Package->GetProperty(PackageProperty::Id) << "' was null and is being dropped from the results.");
-                    continue;
-                }
-
-                auto installedPackageData = result.GetSystemReferenceStrings(installedVersion.get());
-
-                // Create a search request to run against all available sources
-                if (!installedPackageData.SystemReferenceStrings.empty())
-                {
-                    SearchRequest systemReferenceSearch = installedPackageData.CreateInclusionsSearchRequest(SearchPurpose::CorrelationToAvailable);
-                    AICLI_LOG(Repo, Info, << "Finding available package from installed package using system reference search: " << systemReferenceSearch.ToString());
-
-                    Source trackedSource;
-                    std::shared_ptr<IPackage> trackingPackage;
-                    std::shared_ptr<IPackageVersion> trackingPackageVersion;
-                    std::chrono::system_clock::time_point trackingPackageTime;
-
-                    // Check the tracking catalog first to see if there is a correlation there.
-                    // TODO: When the issue with support for multiple available packages is fixed, this should move into
-                    //       the below available sources loop as we will check all sources at that point.
-                    for (const auto& source : m_availableSources)
-                    {
-                        auto trackingCatalog = source.GetTrackingCatalog();
-                        SearchResult trackingResult = trackingCatalog.Search(systemReferenceSearch);
-
-                        std::shared_ptr<IPackage> candidatePackage = GetMatchingPackage(trackingResult.Matches,
-                            [&]() {
-                                AICLI_LOG(Repo, Info,
-                                << "Found multiple matches for installed package [" << installedVersion->GetProperty(PackageVersionProperty::Id) <<
-                                "] in tracking catalog for source [" << source.GetIdentifier() << "] when searching for [" << systemReferenceSearch.ToString() << "]");
-                            }, [&] {
-                                AICLI_LOG(Repo, Warning, << "  Appropriate tracking package could not be determined");
-                            });
-
-                        // Determine the candidate package with the latest install time
-                        if (candidatePackage)
-                        {
-                            auto [candidateTime, candidateVersion] = GetLatestTrackingWriteTimeAndPackageVersion(candidatePackage);
-
-                            if (!trackingPackage || candidateTime > trackingPackageTime)
-                            {
-                                trackedSource = source;
-                                trackingPackage = std::move(candidatePackage);
-                                trackingPackageVersion = std::move(candidateVersion);
-                                trackingPackageTime = candidateTime;
-                            }
-                        }
-                    }
-
-                    // Directly search for the available package from tracking information.
-                    if (trackingPackage)
-                    {
-                        auto availablePackage = GetTrackedPackageFromAvailableSource(result, trackedSource, trackingPackage->GetProperty(PackageProperty::Id));
-                        if (availablePackage)
-                        {
-                            compositePackage->AddAvailablePackage(std::move(availablePackage), true);
-                        }
-                        compositePackage->SetTracking(std::move(trackedSource), std::move(trackingPackage), std::move(trackingPackageVersion), trackingPackageTime);
-                    }
-
-                    // Search sources and add to result
-                    for (const auto& source : m_availableSources)
-                    {
-                        // Do not attempt to correlate local packages against this source
-                        if (!source.GetDetails().SupportInstalledSearchCorrelation)
-                        {
-                            continue;
-                        }
-
-                        SearchResult availableResult = result.SearchAndHandleFailures(source, systemReferenceSearch);
-
-                        if (availableResult.Matches.empty())
-                        {
-                            continue;
-                        }
-
-                        // We will keep matching packages found from all sources, but generally we will use only the first one.
-                        auto availablePackage = GetMatchingPackage(availableResult.Matches,
-                            [&]() {
-                                AICLI_LOG(Repo, Info,
-                                << "Found multiple matches for installed package [" << installedVersion->GetProperty(PackageVersionProperty::Id) <<
-                                "] in source [" << source.GetIdentifier() << "] when searching for [" << systemReferenceSearch.ToString() << "]");
-                            }, [&] {
-                                AICLI_LOG(Repo, Warning, << "  Appropriate available package could not be determined");
-                            });
-
-                        // For non pinning cases. We found some matching packages here, don't keep going.
-                        compositePackage->AddAvailablePackage(std::move(availablePackage));
-                    }
-                }
-
-                // Move the installed result into the composite result
-                result.Matches.emplace_back(std::move(compositePackage), std::move(match.MatchCriteria));
-            }
-
-            // Group multiple instances of installed items into a single result item
-            result.FoldInstalledResults();
-
-            // Optimization for the "everything installed" case, no need to allow for reverse correlations
-            if (request.IsForEverything() && m_searchBehavior == CompositeSearchBehavior::Installed)
-            {
-<<<<<<< HEAD
-                return result.ConvertToSearchResult();
-=======
-                return std::move(result);
->>>>>>> 30e54e4c
-            }
-        }
-
-        // Search available sources
-        for (const auto& source : m_availableSources)
-        {
-            // Search the tracking catalog as it can potentially get better correlations
-            auto trackingCatalog = source.GetTrackingCatalog();
-            SearchResult trackingResult = trackingCatalog.Search(request);
-
-            for (auto&& match : trackingResult.Matches)
-            {
-                // Check for a package already in the result that should have been correlated already.
-                auto packageData = result.CheckForExistingResultFromTrackingPackageMatch(match);
-
-                // If found existing package in the result, continue
-                if (!packageData)
-                {
-                    continue;
-                }
-
-                // If no package was found that was already in the results, do a correlation lookup with the installed
-                // source to create a new composite package entry if we find any packages there.
-                if (packageData && !packageData->SystemReferenceStrings.empty())
-                {
-                    SearchRequest systemReferenceSearch = packageData->CreateInclusionsSearchRequest(SearchPurpose::CorrelationToInstalled);
-
-                    AICLI_LOG(Repo, Info, << "Finding installed package from tracking package using system reference search: " << systemReferenceSearch.ToString());
-                    // Correlate against installed (allow exceptions out as we own the installed source)
-                    SearchResult installedCrossRef = m_installedSource.Search(systemReferenceSearch);
-
-                    std::shared_ptr<IPackage> installedPackage = GetMatchingPackage(installedCrossRef.Matches,
-                        [&]() {
-                            AICLI_LOG(Repo, Info,
-                                << "Found multiple matches for tracking package [" << match.Package->GetProperty(PackageProperty::Id) <<
-                                "] in source [" << source.GetIdentifier() << "] when searching for [" << systemReferenceSearch.ToString() << "]");
-                        }, [&] {
-                            AICLI_LOG(Repo, Warning, << "  Appropriate installed package could not be determined");
-                        });
-
-                    if (installedPackage && !result.ContainsInstalledPackage(installedPackage.get()))
-                    {
-                        auto compositePackage = std::make_shared<CompositePackage>(
-                            std::move(installedPackage),
-                            GetTrackedPackageFromAvailableSource(result, source, match.Package->GetProperty(PackageProperty::Id)),
-                            true);
-
-                        auto [writeTime, trackingPackageVersion] = GetLatestTrackingWriteTimeAndPackageVersion(match.Package);
-
-                        compositePackage->SetTracking(source, std::move(match.Package), std::move(trackingPackageVersion), writeTime);
-
-                        result.Matches.emplace_back(std::move(compositePackage), match.MatchCriteria);
-                    }
-                }
-            }
-
-            SearchResult availableResult = result.SearchAndHandleFailures(source, request);
-            bool downloadManifests = source.QueryFeatureFlag(SourceFeatureFlag::ManifestMayContainAdditionalSystemReferenceStrings);
-
-            for (auto&& match : availableResult.Matches)
-            {
-                // Check for a package already in the result that should have been correlated already.
-                // In cases that PackageData will be created, also download manifests for system reference strings
-                // when search result is small (currently limiting to 1).
-                auto packageData = result.CheckForExistingResultFromAvailablePackageMatch(match, downloadManifests && availableResult.Matches.size() == 1);
-
-                // If found existing package in the result, continue
-                if (!packageData)
-                {
-                    continue;
-                }
-
-                // If no package was found that was already in the results, do a correlation lookup with the installed
-                // source to create a new composite package entry if we find any packages there.
-                bool foundInstalledMatch = false;
-                if (packageData && !packageData->SystemReferenceStrings.empty())
-                {
-                    // Create a search request to run against the installed source
-                    SearchRequest systemReferenceSearch = packageData->CreateInclusionsSearchRequest(SearchPurpose::CorrelationToInstalled);
-
-                    AICLI_LOG(Repo, Info, << "Finding installed package from available package using system reference search: " << systemReferenceSearch.ToString());
-                    // Correlate against installed (allow exceptions out as we own the installed source)
-                    SearchResult installedCrossRef = m_installedSource.Search(systemReferenceSearch);
-
-                    std::shared_ptr<IPackage> installedPackage = GetMatchingPackage(installedCrossRef.Matches,
-                        [&]() {
-                            AICLI_LOG(Repo, Info,
-                                << "Found multiple matches for available package [" << match.Package->GetProperty(PackageProperty::Id) <<
-                                "] in source [" << source.GetIdentifier() << "] when searching for [" << systemReferenceSearch.ToString() << "]");
-                        }, [&] {
-                            AICLI_LOG(Repo, Warning, << "  Appropriate installed package could not be determined");
-                        });
-
-                    if (installedPackage && !result.ContainsInstalledPackage(installedPackage.get()))
-                    {
-                        // TODO: Needs a whole separate change to fix the fact that we don't support multiple available packages and what the different search behaviors mean
-                        foundInstalledMatch = true;
-                        result.Matches.emplace_back(std::make_shared<CompositePackage>(std::move(installedPackage), std::move(match.Package)), match.MatchCriteria);
-                    }
-                }
-
-                // If there was no correlation for this package, add it without one.
-                if ((m_searchBehavior == CompositeSearchBehavior::AllPackages || m_searchBehavior == CompositeSearchBehavior::AvailablePackages) && !foundInstalledMatch)
-                {
-                    result.Matches.emplace_back(std::make_shared<CompositePackage>(std::shared_ptr<IPackage>{}, std::move(match.Package)), match.MatchCriteria);
-                }
-            }
-        }
-
-        SortResultMatches(result.Matches);
-
-        if (request.MaximumResults > 0 && result.Matches.size() > request.MaximumResults)
-        {
-            result.Truncated = true;
-            result.Matches.erase(result.Matches.begin() + request.MaximumResults, result.Matches.end());
-        }
-
-<<<<<<< HEAD
-        return result.ConvertToSearchResult();
-=======
-        return std::move(result);
->>>>>>> 30e54e4c
-    }
-
-    // An available search goes through each source, searching individually and then sorting the full result set.
-    SearchResult CompositeSource::SearchAvailable(const SearchRequest& request) const
-    {
-        SearchResult result;
-
-        // Search available sources
-        for (const auto& source : m_availableSources)
-        {
-            SearchResult oneSourceResult;
-
-            try
-            {
-                oneSourceResult = source.Search(request);
-            }
-            catch (...)
-            {
-                LOG_CAUGHT_EXCEPTION();
-                AICLI_LOG(Repo, Warning, << "Failed to search source: " << source.GetDetails().Name);
-                result.Failures.emplace_back(SearchResult::Failure{ source.GetDetails().Name, std::current_exception() });
-            }
-
-            // Move into the single result
-            std::move(oneSourceResult.Matches.begin(), oneSourceResult.Matches.end(), std::back_inserter(result.Matches));
-            std::move(oneSourceResult.Failures.begin(), oneSourceResult.Failures.end(), std::back_inserter(result.Failures));
-        }
-
-        SortResultMatches(result.Matches);
-
-        if (request.MaximumResults > 0 && result.Matches.size() > request.MaximumResults)
-        {
-            result.Truncated = true;
-            result.Matches.erase(result.Matches.begin() + request.MaximumResults, result.Matches.end());
-        }
-
-        return result;
-    }
-}
+// Copyright (c) Microsoft Corporation.
+// Licensed under the MIT License.
+#include "pch.h"
+#include "CompositeSource.h"
+#include <winget/ExperimentalFeature.h>
+
+using namespace AppInstaller::Settings;
+
+namespace AppInstaller::Repository
+{
+    using namespace std::string_view_literals;
+
+    namespace
+    {
+        Utility::VersionAndChannel GetVACFromVersion(IPackageVersion* packageVersion)
+        {
+            return {
+                Utility::Version(packageVersion->GetProperty(PackageVersionProperty::Version)),
+                Utility::Channel(packageVersion->GetProperty(PackageVersionProperty::Channel))
+            };
+        }
+
+        // Returns true for fields that provide a strong match; one that is not based on a heuristic.
+        bool IsStrongMatchField(PackageMatchField field)
+        {
+            switch (field)
+            {
+            case AppInstaller::Repository::PackageMatchField::PackageFamilyName:
+            case AppInstaller::Repository::PackageMatchField::ProductCode:
+            case AppInstaller::Repository::PackageMatchField::UpgradeCode:
+                return true;
+            }
+
+            return false;
+        }
+
+        // Move returns if there is only one package in the matches that is strong; otherwise returns an empty value.
+        std::shared_ptr<IPackage> FindOnlyStrongMatchFieldResult(std::vector<ResultMatch>& matches)
+        {
+            std::shared_ptr<IPackage> result;
+
+            for (auto&& match : matches)
+            {
+                AICLI_LOG(Repo, Info, << "  Checking match with package id: " << match.Package->GetProperty(PackageProperty::Id));
+
+                if (IsStrongMatchField(match.MatchCriteria.Field))
+                {
+                    if (!result)
+                    {
+                        result = std::move(match.Package);
+                    }
+                    else
+                    {
+                        AICLI_LOG(Repo, Info, << "  Found multiple packages with strong match fields");
+                        result.reset();
+                        break;
+                    }
+                }
+            }
+
+            return result;
+        }
+
+        // Gets a single matching package from the results
+        template <typename MultipleIntro, typename Indeterminate>
+        std::shared_ptr<IPackage> GetMatchingPackage(std::vector<ResultMatch>& matches, MultipleIntro&& multipleIntro, Indeterminate&& indeterminate)
+        {
+            if (matches.empty())
+            {
+                return {};
+            }
+            else if (matches.size() == 1)
+            {
+                return std::move(matches[0].Package);
+            }
+            else
+            {
+                multipleIntro();
+
+                auto result = FindOnlyStrongMatchFieldResult(matches);
+
+                if (!result)
+                {
+                    indeterminate();
+                }
+
+                return result;
+            }
+        }
+
+        // For a given package from a tracking catalog, get the latest write time and its corresponding package version.
+        // Look at all versions rather than just the latest to account for the potential of downgrading.
+        std::pair<std::chrono::system_clock::time_point, std::shared_ptr<IPackageVersion>> GetLatestTrackingWriteTimeAndPackageVersion(
+            const std::shared_ptr<IPackage>& trackingPackage)
+        {
+            std::chrono::system_clock::time_point resultTime{};
+            std::shared_ptr<IPackageVersion> resultVersion;
+
+            for (const auto& key : trackingPackage->GetAvailableVersionKeys())
+            {
+                auto version = trackingPackage->GetAvailableVersion(key);
+                if (version)
+                {
+                    auto metadata = version->GetMetadata();
+                    auto itr = metadata.find(PackageVersionMetadata::TrackingWriteTime);
+                    if (itr != metadata.end())
+                    {
+                        std::int64_t unixEpoch = 0;
+                        try
+                        {
+                            unixEpoch = std::stoll(itr->second);
+                        }
+                        CATCH_LOG();
+
+                        std::chrono::system_clock::time_point versionTime = Utility::ConvertUnixEpochToSystemClock(unixEpoch);
+
+                        if (versionTime > resultTime)
+                        {
+                            resultTime = versionTime;
+                            resultVersion = version;
+                        }
+                    }
+                }
+            }
+
+            return { resultTime, std::move(resultVersion) };
+        }
+
+        // An installed package's version reported in ARP does not necessarily match the versions used for the manifest.
+        // This function uses the data in the manifest to map the installed version string to the version used by the manifest.
+        //
+        // TODO: Note: Currently this function assumes the all versions in the available package is from one source.
+        // Even though a composite package can have available packages from multiple sources, we only call this function
+        // for the default (first) available package. If we ever need to consider other sources, this function needs to be revisited.
+        std::string GetMappedInstalledVersion(const std::string& installedVersion, const std::shared_ptr<IPackage>& availablePackage)
+        {
+            // Stores raw versions value strings to run a preliminary check whether version mapping is needed.
+            std::vector<std::tuple<std::string, std::string, std::string>> rawVersionValues;
+            auto versionKeys = availablePackage->GetAvailableVersionKeys();
+            bool shouldTryPerformMapping = false;
+
+            for (auto const& versionKey : versionKeys)
+            {
+                auto availableVersion = availablePackage->GetAvailableVersion(versionKey);
+                std::string arpMinVersion = availableVersion->GetProperty(PackageVersionProperty::ArpMinVersion);
+                std::string arpMaxVersion = availableVersion->GetProperty(PackageVersionProperty::ArpMaxVersion);
+
+                if (!arpMinVersion.empty() && !arpMaxVersion.empty())
+                {
+                    std::string manifestVersion = versionKey.Version;
+
+                    if (!shouldTryPerformMapping && (arpMinVersion != manifestVersion || arpMaxVersion != manifestVersion))
+                    {
+                        shouldTryPerformMapping = true;
+                    }
+
+                    rawVersionValues.emplace_back(std::make_tuple(std::move(manifestVersion), std::move(arpMinVersion), std::move(arpMaxVersion)));
+                }
+            }
+
+            if (!shouldTryPerformMapping)
+            {
+                return installedVersion;
+            }
+
+            // Construct a map between manifest version and arp version range. The map is ordered in descending by package version.
+            std::vector<std::pair<Utility::Version, Utility::VersionRange>> arpVersionMap;
+
+            for (auto& tuple : rawVersionValues)
+            {
+                auto&& [manifestVersion, arpMinVersion, arpMaxVersion] = std::move(tuple);
+                Utility::VersionRange arpVersionRange{ Utility::Version(std::move(arpMinVersion)), Utility::Version(std::move(arpMaxVersion)) };
+                Utility::Version manifestVer{ std::move(manifestVersion) };
+                // Skip mapping to unknown version
+                if (!manifestVer.IsUnknown())
+                {
+                    arpVersionMap.emplace_back(std::make_pair(std::move(manifestVer), std::move(arpVersionRange)));
+                }
+            }
+
+            // Go through the arp version map and determine what mapping should be performed.
+            // shouldPerformMapping is true when at least 1 arp version range is different from the package version.
+            bool shouldPerformMapping = false;
+            bool isArpVersionRangeInDescendingOrder = true;
+            const Utility::VersionRange* previousVersionRange = nullptr;
+
+            for (auto const& pair : arpVersionMap)
+            {
+                // If arp version range is not same as package version, should perform mapping
+                // This check is still needed to account for 1.0 == 1.0.0 cases
+                if (!shouldPerformMapping && !pair.second.IsSameAsSingleVersion(pair.first))
+                {
+                    shouldPerformMapping = true;
+                }
+
+                if (!previousVersionRange)
+                {
+                    // This is the first non empty arp version range
+                    previousVersionRange = &pair.second;
+                }
+                else if (isArpVersionRangeInDescendingOrder)
+                {
+                    // The arp version range should be less than previous range
+                    if (pair.second < *previousVersionRange)
+                    {
+                        previousVersionRange = &pair.second;
+                    }
+                    else
+                    {
+                        isArpVersionRangeInDescendingOrder = false;
+                    }
+                }
+            }
+
+            // Now perform arp version mapping
+            if (shouldPerformMapping)
+            {
+                Utility::Version installed{ installedVersion };
+                for (auto const& pair : arpVersionMap)
+                {
+                    // If the installed version is in the arp version range
+                    if (pair.second.ContainsVersion(installed))
+                    {
+                        return pair.first.ToString();
+                    }
+                }
+
+                // At this point, no mapping found. Perform approximate mapping if applicable.
+                // We'll start from end of the vector because we try to find closest less than version if possible.
+                if (isArpVersionRangeInDescendingOrder)
+                {
+                    const Utility::Version* lastGreaterThanVersion = nullptr;
+                    auto it = arpVersionMap.rbegin();
+                    while (it != arpVersionMap.rend())
+                    {
+                        const auto& pair = *it;
+                        if (installed < pair.second.GetMinVersion())
+                        {
+                            return Utility::Version{ pair.first, Utility::Version::ApproximateComparator::LessThan }.ToString();
+                        }
+                        else
+                        {
+                            lastGreaterThanVersion = &pair.first;
+                        }
+                        
+                        it++;
+                    }
+
+                    // No approximate less than version found, approximate greater than version will be returned.
+                    if (lastGreaterThanVersion)
+                    {
+                        return Utility::Version{ *lastGreaterThanVersion, Utility::Version::ApproximateComparator::GreaterThan }.ToString();
+                    }
+                }
+            }
+
+            // return the input installed version if no mapping is performed or found.
+            return installedVersion;
+        }
+
+        // A composite package installed version that allows us to override the source or the version.
+        struct CompositeInstalledVersion : public IPackageVersion
+        {
+            CompositeInstalledVersion(std::shared_ptr<IPackageVersion> baseInstalledVersion, Source trackingSource, std::shared_ptr<IPackageVersion> trackingPackageVersion, std::string overrideVersion = {}) :
+                m_baseInstalledVersion(std::move(baseInstalledVersion)), m_trackingSource(std::move(trackingSource)), m_trackingPackageVersion(std::move(trackingPackageVersion)), m_overrideVersion(std::move(overrideVersion))
+            {}
+
+            Utility::LocIndString GetProperty(PackageVersionProperty property) const override
+            {
+                // If there is an override version, use it.
+                if (property == PackageVersionProperty::Version && !m_overrideVersion.empty())
+                {
+                    return Utility::LocIndString{ m_overrideVersion };
+                }
+
+                return m_baseInstalledVersion->GetProperty(property);
+            }
+
+            std::vector<Utility::LocIndString> GetMultiProperty(PackageVersionMultiProperty property) const override
+            {
+                return m_baseInstalledVersion->GetMultiProperty(property);
+            }
+
+            Manifest::Manifest GetManifest() override
+            {
+                return m_baseInstalledVersion->GetManifest();
+            }
+
+            Source GetSource() const override
+            {
+                // If there is a tracking source, use it instead to indicate that it came from there.
+                if (m_trackingSource)
+                {
+                    return m_trackingSource;
+                }
+
+                return m_baseInstalledVersion->GetSource();
+            }
+
+            Metadata GetMetadata() const override
+            {
+                auto result = m_baseInstalledVersion->GetMetadata();
+
+                // Populate metadata from tracking package version if not present in base installed version.
+                if (m_trackingPackageVersion)
+                {
+                    auto trackingMetadata = m_trackingPackageVersion->GetMetadata();
+                    for (auto metadataItem : { PackageVersionMetadata::InstalledArchitecture, PackageVersionMetadata::InstalledLocale,
+                        PackageVersionMetadata::UserIntentArchitecture, PackageVersionMetadata::UserIntentLocale, PackageVersionMetadata::PinnedState })
+                    {
+                        auto itr = trackingMetadata.find(metadataItem);
+                        auto existingItr = result.find(metadataItem);
+                        if (itr != trackingMetadata.end() && existingItr == result.end())
+                        {
+                            result[metadataItem] = itr->second;
+                        }
+                    }
+                }
+
+                return result;
+            }
+
+        private:
+            std::shared_ptr<IPackageVersion> m_baseInstalledVersion;
+            Source m_trackingSource;
+            std::string m_overrideVersion;
+            std::shared_ptr<IPackageVersion> m_trackingPackageVersion;
+        };
+
+        // A composite package for the CompositeSource.
+        struct CompositePackage : public IPackage
+        {
+            static constexpr IPackageType PackageType = IPackageType::CompositePackage;
+
+            CompositePackage(std::shared_ptr<IPackage> installedPackage, std::shared_ptr<IPackage> availablePackage = {}, bool setPrimary = false)
+            {
+                // Grab the installed version's channel to allow for filtering in calls to get available info.
+                if (installedPackage)
+                {
+                    m_installedPackages.emplace_back(std::move(installedPackage));
+                }
+
+                AddAvailablePackage(std::move(availablePackage), setPrimary);
+            }
+
+            Utility::LocIndString GetProperty(PackageProperty property) const override
+            {
+                std::shared_ptr<IPackageVersion> truth;
+                if (m_primaryAvailablePackage)
+                {
+                    truth = m_primaryAvailablePackage->GetLatestAvailableVersion();
+                }
+                if (!truth)
+                {
+                    truth = GetLatestAvailableVersion();
+                }
+                if (!truth)
+                {
+                    truth = m_trackingPackageVersion;
+                }
+                if (!truth)
+                {
+                    truth = GetInstalledVersion();
+                }
+
+                switch (property)
+                {
+                case PackageProperty::Id:
+                    return truth->GetProperty(PackageVersionProperty::Id);
+                case PackageProperty::Name:
+                    return truth->GetProperty(PackageVersionProperty::Name);
+                default:
+                    THROW_HR(E_UNEXPECTED);
+                }
+            }
+
+            std::shared_ptr<IPackageVersion> GetInstalledVersion() const override
+            {
+                if (!m_installedPackages.empty())
+                {
+                    const InstalledPinnablePackage& firstInstalled = m_installedPackages.front();
+
+                    auto installedVersion = firstInstalled.Pinnable.GetInstalledVersion();
+                    if (installedVersion)
+                    {
+                        return std::make_shared<CompositeInstalledVersion>(std::move(installedVersion), m_trackingSource, m_trackingPackageVersion, firstInstalled.OverrideVersion);
+                    }
+                }
+
+                return {};
+            }
+
+            std::vector<PackageVersionKey> GetAvailableVersionKeys() const override
+            {
+                std::vector<PackageVersionKey> result;
+
+                auto processSinglePackage = [&](const PinnablePackage& package)
+                    {
+                        auto versionKeys = package.GetAvailableVersionKeys();
+                        std::copy(versionKeys.begin(), versionKeys.end(), std::back_inserter(result));
+                    };
+
+                if (ExperimentalFeature::IsEnabled(ExperimentalFeature::Feature::SideBySide) && m_primaryAvailablePackage)
+                {
+                    processSinglePackage(m_primaryAvailablePackage.value());
+                }
+                else
+                {
+                    for (const auto& availablePackage : m_availablePackages)
+                    {
+                        processSinglePackage(availablePackage);
+                    }
+                }
+
+                // TODO: Remove all elements whose channel does not match the installed packages.
+
+                // Put latest versions at the front; for versions available from multiple sources maintain the order they were added in
+                std::stable_sort(result.begin(), result.end());
+
+                return result;
+            }
+
+            std::shared_ptr<IPackageVersion> GetLatestAvailableVersion() const override
+            {
+                return GetAvailableVersion({ "", "", m_installedChannel.get() });
+            }
+
+            std::shared_ptr<IPackageVersion> GetAvailableVersion(const PackageVersionKey& versionKey) const override
+            {
+                if (ExperimentalFeature::IsEnabled(ExperimentalFeature::Feature::SideBySide) && m_primaryAvailablePackage)
+                {
+                    auto latestAvailable = m_primaryAvailablePackage->GetLatestAvailableVersion();
+                    if (Utility::IsEmptyOrWhitespace(versionKey.SourceId) || versionKey.SourceId == latestAvailable->GetSource().GetIdentifier())
+                    {
+                        return availablePackage->GetAvailableVersion(versionKey);
+                    }
+                }
+                else
+                {
+                    for (const auto& availablePackage : m_availablePackages)
+                    {
+                        if (!Utility::IsEmptyOrWhitespace(versionKey.SourceId))
+                        {
+                            auto latestAvailable = availablePackage->GetLatestAvailableVersion();
+                            if (latestAvailable && versionKey.SourceId != latestAvailable->GetSource().GetIdentifier())
+                            {
+                                continue;
+                            }
+                        }
+
+                        return availablePackage->GetAvailableVersion(versionKey);
+                    }
+                }
+
+                return {};
+            }
+
+            bool IsSame(const IPackage* other) const override
+            {
+                const CompositePackage* otherComposite = PackageCast<const CompositePackage*>(other);
+
+                if (!otherComposite ||
+                    m_installedPackages.size() != otherComposite->m_installedPackages.size() ||
+                    m_availablePackages.size() != otherComposite->m_availablePackages.size())
+                {
+                    return false;
+                }
+                
+                for (size_t i = 0; i < m_installedPackages.size(); ++i)
+                {
+                    if (!m_installedPackages[i].Pinnable.GetPackage()->IsSame(otherComposite->m_installedPackages[i].Pinnable.GetPackage().get()))
+                    {
+                        return false;
+                    }
+                }
+
+                for (const auto& availablePackage : m_availablePackages)
+                {
+                    bool foundMatch = false;
+                    for (const auto& otherAvailablePackage : otherComposite->m_availablePackages)
+                    {
+                        if (availablePackage->IsSame(otherAvailablePackage.get()))
+                        {
+                            foundMatch = true;
+                            break;
+                        }
+                    }
+
+                    if (!foundMatch)
+                    {
+                        return false;
+                    }
+                }
+
+                return true;
+            }
+
+            const void* CastTo(IPackageType type) const override
+            {
+                if (type == PackageType)
+                {
+                    return this;
+                }
+
+                return nullptr;
+            }
+
+            bool IsSameAsAnyAvailable(const IPackage* other) const
+            {
+                if (other)
+                {
+                    for (const auto& availablePackage : m_availablePackages)
+                    {
+                        if (other->IsSame(availablePackage.get()))
+                        {
+                            return true;
+                        }
+                    }
+                }
+
+                return false;
+            }
+
+            bool ContainsInstalledPackage(const IPackage* installedPackage) const
+            {
+                for (const auto& installed : m_installedPackages)
+                {
+                    if (installed->IsSame(installedPackage))
+                    {
+                        return true;
+                    }
+                }
+
+                return false;
+            }
+
+            const std::shared_ptr<IPackage>& GetTrackingPackage() const
+            {
+                return m_trackingPackage;
+            }
+
+            void AddAvailablePackage(std::shared_ptr<IPackage> availablePackage, bool setPrimary = false)
+            {
+                // Disable primary if feature not enabled
+                setPrimary = setPrimary && ExperimentalFeature::IsEnabled(ExperimentalFeature::Feature::SideBySide);
+
+                if (availablePackage)
+                {
+                    m_availablePackages.emplace_back(std::move(availablePackage));
+
+                    if (setPrimary)
+                    {
+                        m_primaryAvailablePackage = m_availablePackages.back();
+                    }
+
+                    // Set override for primary or with the first available version found
+                    if (setPrimary || m_availablePackages.size() == 1)
+                    {
+                        TrySetOverrideInstalledVersion(m_availablePackages.back().GetPackage());
+                    }
+                }
+            }
+
+            void SetTracking(
+                Source trackingSource,
+                std::shared_ptr<IPackage> trackingPackage,
+                std::shared_ptr<IPackageVersion> trackingPackageVersion,
+                std::chrono::system_clock::time_point trackingWriteTime)
+            {
+                m_trackingSource = std::move(trackingSource);
+                m_trackingPackage = std::move(trackingPackage);
+                m_trackingPackageVersion = std::move(trackingPackageVersion);
+                m_trackingWriteTime = trackingWriteTime;
+            }
+
+            std::chrono::system_clock::time_point GetTrackingPackageWriteTime() const
+            {
+                return m_trackingWriteTime;
+            }
+
+            std::shared_ptr<IPackage>& GetPrimaryAvailablePackage()
+            {
+                return m_primaryAvailablePackage;
+            }
+
+            std::vector<std::shared_ptr<IPackage>>& GetAvailablePackages()
+            {
+                return m_availablePackages;
+            }
+
+            void FoldInstalledIn(const std::shared_ptr<CompositePackage>& other)
+            {
+                std::move(other->m_installedPackages.begin(), other->m_installedPackages.end(), std::back_inserter(m_installedPackages));
+                std::sort(m_installedPackages.begin(), m_installedPackages.end(), [](const InstalledPinnablePackage& a, const InstalledPinnablePackage& b) { return a.Version < b.Version; });
+            }
+
+        private:
+            // Try to set a version that will override the version string from the installed package
+            void TrySetOverrideInstalledVersion(const std::shared_ptr<IPackage>& availablePackage)
+            {
+                if (availablePackage)
+                {
+                    for (InstalledPinnablePackage& package : m_installedPackages)
+                    {
+                        auto installedVersion = package.Pinnable.GetInstalledVersion();
+                        if (installedVersion)
+                        {
+                            auto installedType = Manifest::ConvertToInstallerTypeEnum(installedVersion->GetMetadata()[PackageVersionMetadata::InstalledType]);
+                            if (Manifest::DoesInstallerTypeSupportArpVersionRange(installedType))
+                            {
+                                package.OverrideVersion = GetMappedInstalledVersion(installedVersion->GetProperty(PackageVersionProperty::Version), availablePackage);
+                            }
+                        }
+                    }
+                }
+            }
+
+            std::vector<std::shared_ptr<IPackage>> m_installedPackages;
+            Source m_trackingSource;
+            std::shared_ptr<IPackage> m_trackingPackage;
+            std::shared_ptr<IPackageVersion> m_trackingPackageVersion;
+            std::chrono::system_clock::time_point m_trackingWriteTime = std::chrono::system_clock::time_point::min();
+            std::shared_ptr<IPackage> m_primaryAvailablePackage;
+            std::vector<std::shared_ptr<IPackage>> m_availablePackages;
+        };
+
+        // The comparator compares the ResultMatch by MatchType first, then Field in a predefined order.
+        struct ResultMatchComparator
+        {
+            template <typename U, typename V>
+            bool operator() (
+                const U& match1,
+                const V& match2)
+            {
+                if (match1.MatchCriteria.Type != match2.MatchCriteria.Type)
+                {
+                    return match1.MatchCriteria.Type < match2.MatchCriteria.Type;
+                }
+
+                if (match1.MatchCriteria.Field != match2.MatchCriteria.Field)
+                {
+                    return match1.MatchCriteria.Field < match2.MatchCriteria.Field;
+                }
+
+                return false;
+            }
+        };
+
+        template <typename T>
+        void SortResultMatches(std::vector<T>& matches)
+        {
+            std::stable_sort(matches.begin(), matches.end(), ResultMatchComparator());
+        }
+
+        // A copy of the standard match that holds a CompositePackage instead.
+        struct CompositeResultMatch
+        {
+            std::shared_ptr<CompositePackage> Package;
+            PackageMatchFilter MatchCriteria;
+
+            CompositeResultMatch(std::shared_ptr<CompositePackage> p, PackageMatchFilter f) : Package(std::move(p)), MatchCriteria(std::move(f)) {}
+        };
+
+        // Stores data to enable correlation between installed and available packages.
+        struct CompositeResult
+        {
+            // A system reference string.
+            struct SystemReferenceString
+            {
+                SystemReferenceString(PackageMatchField field, Utility::LocIndString string) :
+                    Field(field), String1(Utility::FoldCase(string)) {}
+
+                SystemReferenceString(PackageMatchField field, Utility::LocIndString string1, Utility::LocIndString string2) :
+                    Field(field), String1(Utility::FoldCase(string1)), String2(Utility::FoldCase(string2)) {}
+
+                bool operator<(const SystemReferenceString& other) const
+                {
+                    if (Field != other.Field)
+                    {
+                        return Field < other.Field;
+                    }
+
+                    if (String1 != other.String1)
+                    {
+                        return String1 < other.String1;
+                    }
+
+                    return String2 < other.String2;
+                }
+
+                bool operator==(const SystemReferenceString& other) const
+                {
+                    return Field == other.Field && String1 == other.String1 && String2 == other.String2;
+                }
+
+                void AddToFilters(
+                    std::vector<PackageMatchFilter>& filters) const
+                {
+                    switch (Field)
+                    {
+                    case PackageMatchField::NormalizedNameAndPublisher:
+                        filters.emplace_back(PackageMatchFilter(Field, MatchType::Exact, String1.get(), String2.get()));
+                        break;
+
+                    default:
+                        filters.emplace_back(PackageMatchFilter(Field, MatchType::Exact, String1.get()));
+                    }
+                }
+
+            private:
+                PackageMatchField Field;
+                Utility::LocIndString String1;
+                Utility::LocIndString String2;
+            };
+
+            // Data relevant to correlation for a package.
+            struct PackageData
+            {
+                std::set<SystemReferenceString> SystemReferenceStrings;
+
+                void AddIfNotPresent(SystemReferenceString&& srs)
+                {
+                    if (SystemReferenceStrings.find(srs) == SystemReferenceStrings.end())
+                    {
+                        SystemReferenceStrings.emplace(std::move(srs));
+                    }
+                }
+
+                SearchRequest CreateInclusionsSearchRequest(SearchPurpose searchPurpose) const
+                {
+                    SearchRequest result;
+                    for (const auto& srs : SystemReferenceStrings)
+                    {
+                        srs.AddToFilters(result.Inclusions);
+                    }
+                    result.Purpose = searchPurpose;
+                    return result;
+                }
+            };
+
+            // For a given package version, prepares the results for it.
+            PackageData GetSystemReferenceStrings(IPackageVersion* version)
+            {
+                PackageData result;
+                AddSystemReferenceStrings(version, result);
+                return result;
+            }
+
+            // Check for a package already in the result that should have been correlated already.
+            // If we find one, see if we should upgrade it's match criteria.
+            // If we don't, return package data for further use.
+            //     downloadManifests: when creating system reference strings, also download manifests to get more data.
+            std::optional<PackageData> CheckForExistingResultFromAvailablePackageMatch(const ResultMatch& availableMatch, bool downloadManifests)
+            {
+                for (auto& match : Matches)
+                {
+                    const CompositePackage* compositeMatch = PackageCast<const CompositePackage*>(match.Package.get());
+                    if (compositeMatch && compositeMatch->IsSameAsAnyAvailable(availableMatch.Package.get()))
+                    {
+                        if (ResultMatchComparator{}(availableMatch, match))
+                        {
+                            match.MatchCriteria = availableMatch.MatchCriteria;
+                        }
+
+                        return {};
+                    }
+                }
+
+                PackageData result;
+                constexpr int c_downloadManifestsLimit = 3;
+                int manifestsDownloaded = 0;
+                for (auto const& versionKey : availableMatch.Package->GetAvailableVersionKeys())
+                {
+                    auto packageVersion = availableMatch.Package->GetAvailableVersion(versionKey);
+                    AddSystemReferenceStrings(packageVersion.get(), result);
+
+                    if (downloadManifests && manifestsDownloaded < c_downloadManifestsLimit)
+                    {
+                        auto manifest = packageVersion->GetManifest();
+                        AddSystemReferenceStringsFromManifest(manifest, result);
+                        manifestsDownloaded++;
+                    }
+                }
+                return result;
+            }
+
+            // Check for a package already in the result that should have been correlated already.
+            // If we find one, see if we should upgrade it's match criteria.
+            // If we don't, return package data for further use.
+            std::optional<PackageData> CheckForExistingResultFromTrackingPackageMatch(const ResultMatch& trackingMatch)
+            {
+                for (auto& match : Matches)
+                {
+                    const std::shared_ptr<IPackage>& trackingPackage = match.Package->GetTrackingPackage();
+                    if (trackingPackage && trackingPackage->IsSame(trackingMatch.Package.get()))
+                    {
+                        if (ResultMatchComparator{}(trackingMatch, match))
+                        {
+                            match.MatchCriteria = trackingMatch.MatchCriteria;
+                        }
+
+                        return {};
+                    }
+                }
+
+                PackageData result;
+                for (auto const& versionKey : trackingMatch.Package->GetAvailableVersionKeys())
+                {
+                    auto packageVersion = trackingMatch.Package->GetAvailableVersion(versionKey);
+                    AddSystemReferenceStrings(packageVersion.get(), result);
+                }
+                return result;
+            }
+
+            // Determines if the results contain the given installed package.
+            bool ContainsInstalledPackage(const IPackage* installedPackage) const
+            {
+                for (auto& match : Matches)
+                {
+                    if (match.Package->ContainsInstalledPackage(installedPackage))
+                    {
+                        return true;
+                    }
+                }
+
+                return false;
+            }
+
+            // *Destructively* converts the result to the standard variant.
+            SearchResult ConvertToSearchResult()
+            {
+                AddPinInfoToCompositeSearchResult();
+
+                SearchResult result;
+
+                result.Matches.reserve(Matches.size());
+                for (auto& match : Matches)
+                {
+                    result.Matches.emplace_back(std::move(match.Package), std::move(match.MatchCriteria));
+                }
+
+                result.Truncated = Truncated;
+
+                result.Failures = std::move(Failures);
+
+                return result;
+            }
+
+            bool AddFailureIfSourceNotPresent(SearchResult::Failure&& failure)
+            {
+                auto itr = std::find_if(Failures.begin(), Failures.end(),
+                    [&failure](const SearchResult::Failure& present) {
+                        return present.SourceName == failure.SourceName;
+                    });
+
+                if (itr == Failures.end())
+                {
+                    Failures.emplace_back(std::move(failure));
+                    return true;
+                }
+
+                return false;
+            }
+
+            SearchResult SearchAndHandleFailures(const Source& source, const SearchRequest& request)
+            {
+                SearchResult result;
+
+                try
+                {
+                    result = source.Search(request);
+                }
+                catch (...)
+                {
+                    if (AddFailureIfSourceNotPresent({ source.GetDetails().Name, std::current_exception() }))
+                    {
+                        LOG_CAUGHT_EXCEPTION();
+                        AICLI_LOG(Repo, Warning, << "Failed to search source for correlation: " << source.GetDetails().Name);
+                    }
+                }
+
+                // Move failures into the result
+                for (SearchResult::Failure& failure : result.Failures)
+                {
+                    AddFailureIfSourceNotPresent(std::move(failure));
+                }
+
+                return result;
+            }
+
+            // Group results in an attempt to have a single result that covers all installed versions.
+            // This is expected to be called immediately after the installed search portion,
+            // when each result will contain a single installed version and some number of available packages.
+            // 
+            // The folds that happen are:
+            //  1. When results have the same primary available package (the primary available package is set due to tracking data)
+            //  2. When a result has no primary available package, but another result does have a primary that matches one of the available
+            //      a. Choose the latest primary if there are multiple
+            //  3. When multiple results have no primary available package and share the same available package set
+            //      a. There are many potential additional rules that could be made here, but we will start with the simplest version.
+            //
+            // Potential improvements:
+            //  1. Attempting correlation of non-primary available packages to allow folding in more complex cases
+            //      a. For example, if installed A has {source1:package1, source2:package2} and installed B has {source1:package1}, can we
+            //          make sure that source1:package1 and source2:package2 are in fact "the same" to confidently say that installed A and B
+            //          are side by side versions.
+            //  2. Attempt correlation by installed data only
+            //      a. We can potentially detect multiple instances of the same installed item with the same correlation logic turned back on
+            //          the installed source.  This would allow for folding even when the package is not in any available source.
+            void FoldInstalledResults()
+            {
+                if (!ExperimentalFeature::IsEnabled(ExperimentalFeature::Feature::SideBySide))
+                {
+                    return;
+                }
+
+                // The key to uniquely identify the package in the map
+                struct InstalledResultFoldKey
+                {
+                    InstalledResultFoldKey() = default;
+
+                    InstalledResultFoldKey(const std::shared_ptr<IPackage>& package)
+                    {
+                        std::shared_ptr<IPackageVersion> latestAvailable = package->GetLatestAvailableVersion(PinBehavior::IgnorePins);
+                        if (latestAvailable)
+                        {
+                            SourceIdentifier = latestAvailable->GetSource().GetIdentifier();
+                            PackageIdentifier = latestAvailable->GetProperty(PackageVersionProperty::Id);
+                        }
+                    }
+
+                    // Hash operation
+                    size_t operator()(const InstalledResultFoldKey& value) const noexcept
+                    {
+                        std::hash<std::string> hashString;
+                        return hashString(value.SourceIdentifier) ^ (hashString(value.PackageIdentifier) << 1);
+                    }
+
+                    bool operator==(const InstalledResultFoldKey& other) const noexcept
+                    {
+                        // Treat both empty as invalid and never equal
+                        if (SourceIdentifier.empty() && PackageIdentifier.empty())
+                        {
+                            return false;
+                        }
+
+                        return SourceIdentifier == other.SourceIdentifier && PackageIdentifier == other.PackageIdentifier;
+                    }
+
+                    std::string SourceIdentifier;
+                    std::string PackageIdentifier;
+                };
+
+                // The data for a package in the map
+                struct InstalledResultFoldData
+                {
+                    InstalledResultFoldData() = default;
+                    explicit InstalledResultFoldData(size_t primaryPackageIndex) : PrimaryPackageIndex(primaryPackageIndex) {}
+
+                    std::optional<size_t> PrimaryPackageIndex;
+                    std::vector<size_t> NonPrimaryPackageIndices;
+                };
+
+                std::unordered_map<InstalledResultFoldKey, InstalledResultFoldData, InstalledResultFoldKey> foldData;
+
+                // Attempt to fold all primary package matches first.
+                // Packages without primaries will still be indexed into the hash table.
+                for (size_t i = 0; i < Matches.size(); ++i)
+                {
+                    CompositeResultMatch& currentMatch = Matches[i];
+
+                    // Check current match for fold target
+                    if (currentMatch.Package->GetPrimaryAvailablePackage())
+                    {
+                        InstalledResultFoldKey key{ currentMatch.Package->GetPrimaryAvailablePackage()->GetPackage() };
+
+                        auto itr = foldData.find(key);
+                        if (itr != foldData.end())
+                        {
+                            if (itr->second.PrimaryPackageIndex)
+                            {
+                                Matches[itr->second.PrimaryPackageIndex.value()].Package->FoldInstalledIn(currentMatch.Package);
+                                currentMatch.Package.reset();
+                            }
+                            else
+                            {
+                                itr->second.PrimaryPackageIndex = i;
+                            }
+                        }
+                        else
+                        {
+                            foldData[key] = InstalledResultFoldData{ i };
+                        }
+                    }
+                    else
+                    {
+                        for (const auto& availablePackage : currentMatch.Package->GetAvailablePackages())
+                        {
+                            InstalledResultFoldKey key{ availablePackage.GetPackage() };
+
+                            auto itr = foldData.find(key);
+                            if (itr == foldData.end())
+                            {
+                                itr = foldData.insert({ key, {} }).first;
+                            }
+
+                            itr->second.NonPrimaryPackageIndices.emplace_back(i);
+                        }
+                    }
+                }
+
+                // After primary matches are folded, attempt to fold results without primary matches.
+                // The latest primary match will be preferred.
+                for (size_t i = 0; i < Matches.size(); ++i)
+                {
+                    CompositeResultMatch& currentMatch = Matches[i];
+
+                    // Skip any matches that we have already folded
+                    if (!currentMatch.Package)
+                    {
+                        continue;
+                    }
+
+                    if (!currentMatch.Package->GetPrimaryAvailablePackage())
+                    {
+                        InstalledResultFoldData* latestPrimaryAvailable = nullptr;
+                        std::vector<InstalledResultFoldData*> availableFoldData;
+
+                        for (const auto& availablePackage : currentMatch.Package->GetAvailablePackages())
+                        {
+                            auto& packageFoldData = foldData.at(availablePackage.GetPackage());
+
+                            if (packageFoldData.PrimaryPackageIndex)
+                            {
+                                if (!latestPrimaryAvailable ||
+                                    Matches[latestPrimaryAvailable->PrimaryPackageIndex.value()].Package->GetTrackingPackageWriteTime() < Matches[packageFoldData.PrimaryPackageIndex.value()].Package->GetTrackingPackageWriteTime())
+                                {
+                                    latestPrimaryAvailable = &packageFoldData;
+                                }
+                            }
+                            else
+                            {
+                                availableFoldData.emplace_back(&packageFoldData);
+                            }
+                        }
+
+                        if (latestPrimaryAvailable)
+                        {
+                            Matches[latestPrimaryAvailable->PrimaryPackageIndex.value()].Package->FoldInstalledIn(currentMatch.Package);
+                            currentMatch.Package.reset();
+
+                            // If the result with the primary is later, move it forward
+                            if (latestPrimaryAvailable->PrimaryPackageIndex.value() > i)
+                            {
+                                currentMatch.Package = std::move(Matches[latestPrimaryAvailable->PrimaryPackageIndex.value()].Package);
+                                Matches[latestPrimaryAvailable->PrimaryPackageIndex.value()].Package.reset();
+                            }
+                            continue;
+                        }
+
+                        // First, find the intersection of all results that contain all of the packages from this result.
+                        std::vector<size_t> candidateMatches;
+                        for (size_t j = 0; j < availableFoldData.size(); ++j)
+                        {
+                            InstalledResultFoldData* packageFoldData = availableFoldData[j];
+
+                            if (j == 0)
+                            {
+                                candidateMatches = packageFoldData->NonPrimaryPackageIndices;
+                            }
+                            else
+                            {
+                                std::vector<size_t> temp;
+                                std::set_intersection(
+                                    candidateMatches.begin(), candidateMatches.end(),
+                                    packageFoldData->NonPrimaryPackageIndices.begin(), packageFoldData->NonPrimaryPackageIndices.end(),
+                                    std::back_inserter(temp));
+                                candidateMatches = std::move(temp);
+                            }
+                        }
+
+                        // Now exclude both our own result and any that have a different (larger) number of available packages
+                        candidateMatches.erase(std::remove_if(candidateMatches.begin(), candidateMatches.end(),
+                            [&](size_t index) { return index == i || Matches[index].Package->GetAvailablePackages().size() != currentMatch.Package->GetAvailablePackages().size(); }),
+                            candidateMatches.end());
+
+                        // All of these remaining values should be folded in to our result
+                        for (size_t foldTarget : candidateMatches)
+                        {
+                            currentMatch.Package->FoldInstalledIn(Matches[foldTarget].Package);
+                            Matches[foldTarget].Package.reset();
+                        }
+                    }
+                }
+
+                // Get rid of the folded results; we reset the Package to indicate that it is no longer valid
+                Matches.erase(std::remove_if(Matches.begin(), Matches.end(), [&](const CompositeResultMatch& match) { return !match.Package; }), Matches.end());
+            }
+
+            std::vector<CompositeResultMatch> Matches;
+            bool Truncated = false;
+            std::vector<SearchResult::Failure> Failures;
+
+        private:
+            void AddSystemReferenceStrings(IPackageVersion* version, PackageData& data)
+            {
+                GetSystemReferenceStrings(
+                    version,
+                    PackageVersionMultiProperty::PackageFamilyName,
+                    PackageMatchField::PackageFamilyName,
+                    data);
+
+                GetSystemReferenceStrings(
+                    version,
+                    PackageVersionMultiProperty::ProductCode,
+                    PackageMatchField::ProductCode,
+                    data);
+
+                GetSystemReferenceStrings(
+                    version,
+                    PackageVersionMultiProperty::UpgradeCode,
+                    PackageMatchField::UpgradeCode,
+                    data);
+
+                GetNameAndPublisher(
+                    version,
+                    data);
+            }
+
+            void AddSystemReferenceStringsFromManifest(const Manifest::Manifest& manifest, PackageData& data)
+            {
+                for (const auto& pfn : manifest.GetPackageFamilyNames())
+                {
+                    data.AddIfNotPresent(SystemReferenceString{ PackageMatchField::PackageFamilyName, Utility::LocIndString{ pfn } });
+                }
+                for (const auto& productCode : manifest.GetProductCodes())
+                {
+                    data.AddIfNotPresent(SystemReferenceString{ PackageMatchField::ProductCode, Utility::LocIndString{ productCode } });
+                }
+                for (const auto& upgradeCode : manifest.GetUpgradeCodes())
+                {
+                    data.AddIfNotPresent(SystemReferenceString{ PackageMatchField::UpgradeCode, Utility::LocIndString{ upgradeCode } });
+                }
+                for (const auto& name : manifest.GetPackageNames())
+                {
+                    for (const auto& publisher : manifest.GetPublishers())
+                    {
+                        data.AddIfNotPresent(SystemReferenceString{
+                            PackageMatchField::NormalizedNameAndPublisher,
+                            Utility::LocIndString{ name },
+                            Utility::LocIndString{ publisher } });
+                    }
+                }
+            }
+
+            void GetSystemReferenceStrings(
+                IPackageVersion* installedVersion,
+                PackageVersionMultiProperty prop,
+                PackageMatchField field,
+                PackageData& data)
+            {
+                for (auto&& string : installedVersion->GetMultiProperty(prop))
+                {
+                    data.AddIfNotPresent(SystemReferenceString{ field, std::move(string) });
+                }
+            }
+
+            void GetNameAndPublisher(
+                IPackageVersion* installedVersion,
+                PackageData& data)
+            {
+                // Unfortunately the names and publishers are unique and not tied to each other strictly, so we need
+                // to go broad on the matches. Future work can hopefully make name and publisher operate more as a unit,
+                // but for now we have to search for the cartesian of these...
+                auto names = installedVersion->GetMultiProperty(PackageVersionMultiProperty::Name);
+                auto publishers = installedVersion->GetMultiProperty(PackageVersionMultiProperty::Publisher);
+
+                for (size_t i = 0; i < names.size(); ++i)
+                {
+                    for (size_t j = 0; j < publishers.size(); ++j)
+                    {
+                        data.AddIfNotPresent(SystemReferenceString{
+                            PackageMatchField::NormalizedNameAndPublisher,
+                            names[i],
+                            publishers[j] });
+                    }
+                }
+            }
+
+            // Adds all the pin information to the results from a search to a CompositeSource.
+            void AddPinInfoToCompositeSearchResult()
+            {
+                if (!Matches.empty())
+                {
+                    // Look up any pins for the packages found
+                    auto pinningIndex = PinningIndex::OpenOrCreateDefault();
+                    if (pinningIndex)
+                    {
+                        for (auto& match : Matches)
+                        {
+                            match.Package->GetExistingPins(*pinningIndex);
+                        }
+                    }
+                }
+            }
+        };
+
+        std::shared_ptr<IPackage> GetTrackedPackageFromAvailableSource(CompositeResult& result, const Source& source, const Utility::LocIndString& identifier)
+        {
+            SearchRequest directRequest;
+            directRequest.Filters.emplace_back(PackageMatchField::Id, MatchType::CaseInsensitive, identifier.get());
+
+            SearchResult directResult = result.SearchAndHandleFailures(source, directRequest);
+
+            if (directResult.Matches.empty())
+            {
+                AICLI_LOG(Repo, Warning, << "Did not find Id [" << identifier << "] in tracked source: " << source.GetDetails().Name);
+            }
+            else if (directResult.Matches.size() == 1)
+            {
+                return std::move(directResult.Matches[0].Package);
+            }
+            else
+            {
+                AICLI_LOG(Repo, Warning, << "Found multiple results for Id [" << identifier << "] in tracked source: " << source.GetDetails().Name);
+            }
+
+            return {};
+        }
+    }
+
+    CompositeSource::CompositeSource(std::string identifier)
+    {
+        m_details.Identifier = std::move(identifier);
+    }
+
+    const SourceDetails& CompositeSource::GetDetails() const
+    {
+        return m_details;
+    }
+
+    const std::string& CompositeSource::GetIdentifier() const
+    {
+        return m_details.Identifier;
+    }
+
+    // The composite search needs to take several steps to get results, and due to the
+    // potential for different information spread across multiple sources, base searches
+    // need to be performed in both installed and available.
+    //
+    // If an installed source is present, then the searches should only return packages
+    // that are installed. This means that the base searches against available sources
+    // will only return results where a match is found in the installed source.
+    SearchResult CompositeSource::Search(const SearchRequest& request) const
+    {
+        if (m_installedSource)
+        {
+            return SearchInstalled(request);
+        }
+        else
+        {
+            return SearchAvailable(request);
+        }
+    }
+
+    void* CompositeSource::CastTo(ISourceType type)
+    {
+        if (type == SourceType)
+        {
+            return this;
+        }
+
+        return nullptr;
+    }
+
+    void CompositeSource::AddAvailableSource(const Source& source)
+    {
+        m_availableSources.emplace_back(source);
+    }
+
+    void CompositeSource::SetInstalledSource(Source source, CompositeSearchBehavior searchBehavior)
+    {
+        m_installedSource = std::move(source);
+        m_searchBehavior = searchBehavior;
+    }
+
+    // An installed search first finds all installed packages that match the request, then correlates with available sources.
+    // Next the search is performed against the available sources and correlated with the installed source. A result will only
+    // be added if there exists an installed package that was not found by the initial search.
+    // This allows for search terms to find installed packages by their available metadata, as well as the local values.
+    //
+    // Search flow:
+    //  Installed :: Search incoming request
+    //  For each result
+    //      For each available source
+    //          Tracking :: Search system references
+    //      If tracking found
+    //          Available :: Search tracking ID
+    //      If no available, for each available source
+    //          Available :: Search system references
+    // 
+    //  For each available source
+    //      Tracking :: Search incoming request
+    //      For each result
+    //          Installed :: Search system references
+    //          If found
+    //              Available :: Search tracking ID
+    //      Available :: Search incoming request
+    //      For each result
+    //          Installed :: Search system references
+    SearchResult CompositeSource::SearchInstalled(const SearchRequest& request) const
+    {
+        CompositeResult result;
+
+        // If the search behavior is for AllPackages or Installed then the result can contain packages that are
+        // only in the Installed source, but do not have an AvailableVersion.
+        if (m_searchBehavior == CompositeSearchBehavior::AllPackages || m_searchBehavior == CompositeSearchBehavior::Installed)
+        {
+            // Search installed source (allow exceptions out as we own the installed source)
+            SearchResult installedResult = m_installedSource.Search(request);
+            result.Truncated = installedResult.Truncated;
+
+            for (auto&& match : installedResult.Matches)
+            {
+                if (!match.Package)
+                {
+                    // Ensure that the crash from installedVersion below is not from the actual package being null.
+                    AICLI_LOG(Repo, Warning, << "CompositeSource: The match of the package (matched on " <<
+                        ToString(match.MatchCriteria.Field) << " => '" << match.MatchCriteria.Value <<
+                        "') was null and is being dropped from the results.");
+                    continue;
+                }
+
+                auto compositePackage = std::make_shared<CompositePackage>(match.Package);
+
+                auto installedVersion = compositePackage->GetInstalledVersion();
+
+                if (!installedVersion)
+                {
+                    // One would think that the installed version coming directly from our own installed source
+                    // would never be null, but it is sometimes. Rather than making users suffer through crashes
+                    // that break their entire experience, lets log a few things and then ignore this match.
+                    AICLI_LOG(Repo, Warning, << "CompositeSource: The installed version of the package '" <<
+                        match.Package->GetProperty(PackageProperty::Id) << "' was null and is being dropped from the results.");
+                    continue;
+                }
+
+                auto installedPackageData = result.GetSystemReferenceStrings(installedVersion.get());
+
+                // Create a search request to run against all available sources
+                if (!installedPackageData.SystemReferenceStrings.empty())
+                {
+                    SearchRequest systemReferenceSearch = installedPackageData.CreateInclusionsSearchRequest(SearchPurpose::CorrelationToAvailable);
+                    AICLI_LOG(Repo, Info, << "Finding available package from installed package using system reference search: " << systemReferenceSearch.ToString());
+
+                    Source trackedSource;
+                    std::shared_ptr<IPackage> trackingPackage;
+                    std::shared_ptr<IPackageVersion> trackingPackageVersion;
+                    std::chrono::system_clock::time_point trackingPackageTime;
+
+                    // Check the tracking catalog first to see if there is a correlation there.
+                    // TODO: When the issue with support for multiple available packages is fixed, this should move into
+                    //       the below available sources loop as we will check all sources at that point.
+                    for (const auto& source : m_availableSources)
+                    {
+                        auto trackingCatalog = source.GetTrackingCatalog();
+                        SearchResult trackingResult = trackingCatalog.Search(systemReferenceSearch);
+
+                        std::shared_ptr<IPackage> candidatePackage = GetMatchingPackage(trackingResult.Matches,
+                            [&]() {
+                                AICLI_LOG(Repo, Info,
+                                << "Found multiple matches for installed package [" << installedVersion->GetProperty(PackageVersionProperty::Id) <<
+                                "] in tracking catalog for source [" << source.GetIdentifier() << "] when searching for [" << systemReferenceSearch.ToString() << "]");
+                            }, [&] {
+                                AICLI_LOG(Repo, Warning, << "  Appropriate tracking package could not be determined");
+                            });
+
+                        // Determine the candidate package with the latest install time
+                        if (candidatePackage)
+                        {
+                            auto [candidateTime, candidateVersion] = GetLatestTrackingWriteTimeAndPackageVersion(candidatePackage);
+
+                            if (!trackingPackage || candidateTime > trackingPackageTime)
+                            {
+                                trackedSource = source;
+                                trackingPackage = std::move(candidatePackage);
+                                trackingPackageVersion = std::move(candidateVersion);
+                                trackingPackageTime = candidateTime;
+                            }
+                        }
+                    }
+
+                    // Directly search for the available package from tracking information.
+                    if (trackingPackage)
+                    {
+                        auto availablePackage = GetTrackedPackageFromAvailableSource(result, trackedSource, trackingPackage->GetProperty(PackageProperty::Id));
+                        if (availablePackage)
+                        {
+                            compositePackage->AddAvailablePackage(std::move(availablePackage), true);
+                        }
+                        compositePackage->SetTracking(std::move(trackedSource), std::move(trackingPackage), std::move(trackingPackageVersion), trackingPackageTime);
+                    }
+
+                    // Search sources and add to result
+                    for (const auto& source : m_availableSources)
+                    {
+                        // Do not attempt to correlate local packages against this source
+                        if (!source.GetDetails().SupportInstalledSearchCorrelation)
+                        {
+                            continue;
+                        }
+
+                        SearchResult availableResult = result.SearchAndHandleFailures(source, systemReferenceSearch);
+
+                        if (availableResult.Matches.empty())
+                        {
+                            continue;
+                        }
+
+                        // We will keep matching packages found from all sources, but generally we will use only the first one.
+                        auto availablePackage = GetMatchingPackage(availableResult.Matches,
+                            [&]() {
+                                AICLI_LOG(Repo, Info,
+                                << "Found multiple matches for installed package [" << installedVersion->GetProperty(PackageVersionProperty::Id) <<
+                                "] in source [" << source.GetIdentifier() << "] when searching for [" << systemReferenceSearch.ToString() << "]");
+                            }, [&] {
+                                AICLI_LOG(Repo, Warning, << "  Appropriate available package could not be determined");
+                            });
+
+                        // For non pinning cases. We found some matching packages here, don't keep going.
+                        compositePackage->AddAvailablePackage(std::move(availablePackage));
+                    }
+                }
+
+                // Move the installed result into the composite result
+                result.Matches.emplace_back(std::move(compositePackage), std::move(match.MatchCriteria));
+            }
+
+            // Group multiple instances of installed items into a single result item
+            result.FoldInstalledResults();
+
+            // Optimization for the "everything installed" case, no need to allow for reverse correlations
+            if (request.IsForEverything() && m_searchBehavior == CompositeSearchBehavior::Installed)
+            {
+                return result.ConvertToSearchResult();
+            }
+        }
+
+        // Search available sources
+        for (const auto& source : m_availableSources)
+        {
+            // Search the tracking catalog as it can potentially get better correlations
+            auto trackingCatalog = source.GetTrackingCatalog();
+            SearchResult trackingResult = trackingCatalog.Search(request);
+
+            for (auto&& match : trackingResult.Matches)
+            {
+                // Check for a package already in the result that should have been correlated already.
+                auto packageData = result.CheckForExistingResultFromTrackingPackageMatch(match);
+
+                // If found existing package in the result, continue
+                if (!packageData)
+                {
+                    continue;
+                }
+
+                // If no package was found that was already in the results, do a correlation lookup with the installed
+                // source to create a new composite package entry if we find any packages there.
+                if (packageData && !packageData->SystemReferenceStrings.empty())
+                {
+                    SearchRequest systemReferenceSearch = packageData->CreateInclusionsSearchRequest(SearchPurpose::CorrelationToInstalled);
+
+                    AICLI_LOG(Repo, Info, << "Finding installed package from tracking package using system reference search: " << systemReferenceSearch.ToString());
+                    // Correlate against installed (allow exceptions out as we own the installed source)
+                    SearchResult installedCrossRef = m_installedSource.Search(systemReferenceSearch);
+
+                    std::shared_ptr<IPackage> installedPackage = GetMatchingPackage(installedCrossRef.Matches,
+                        [&]() {
+                            AICLI_LOG(Repo, Info,
+                                << "Found multiple matches for tracking package [" << match.Package->GetProperty(PackageProperty::Id) <<
+                                "] in source [" << source.GetIdentifier() << "] when searching for [" << systemReferenceSearch.ToString() << "]");
+                        }, [&] {
+                            AICLI_LOG(Repo, Warning, << "  Appropriate installed package could not be determined");
+                        });
+
+                    if (installedPackage && !result.ContainsInstalledPackage(installedPackage.get()))
+                    {
+                        auto compositePackage = std::make_shared<CompositePackage>(
+                            std::move(installedPackage),
+                            GetTrackedPackageFromAvailableSource(result, source, match.Package->GetProperty(PackageProperty::Id)),
+                            true);
+
+                        auto [writeTime, trackingPackageVersion] = GetLatestTrackingWriteTimeAndPackageVersion(match.Package);
+
+                        compositePackage->SetTracking(source, std::move(match.Package), std::move(trackingPackageVersion), writeTime);
+
+                        result.Matches.emplace_back(std::move(compositePackage), match.MatchCriteria);
+                    }
+                }
+            }
+
+            SearchResult availableResult = result.SearchAndHandleFailures(source, request);
+            bool downloadManifests = source.QueryFeatureFlag(SourceFeatureFlag::ManifestMayContainAdditionalSystemReferenceStrings);
+
+            for (auto&& match : availableResult.Matches)
+            {
+                // Check for a package already in the result that should have been correlated already.
+                // In cases that PackageData will be created, also download manifests for system reference strings
+                // when search result is small (currently limiting to 1).
+                auto packageData = result.CheckForExistingResultFromAvailablePackageMatch(match, downloadManifests && availableResult.Matches.size() == 1);
+
+                // If found existing package in the result, continue
+                if (!packageData)
+                {
+                    continue;
+                }
+
+                // If no package was found that was already in the results, do a correlation lookup with the installed
+                // source to create a new composite package entry if we find any packages there.
+                bool foundInstalledMatch = false;
+                if (packageData && !packageData->SystemReferenceStrings.empty())
+                {
+                    // Create a search request to run against the installed source
+                    SearchRequest systemReferenceSearch = packageData->CreateInclusionsSearchRequest(SearchPurpose::CorrelationToInstalled);
+
+                    AICLI_LOG(Repo, Info, << "Finding installed package from available package using system reference search: " << systemReferenceSearch.ToString());
+                    // Correlate against installed (allow exceptions out as we own the installed source)
+                    SearchResult installedCrossRef = m_installedSource.Search(systemReferenceSearch);
+
+                    std::shared_ptr<IPackage> installedPackage = GetMatchingPackage(installedCrossRef.Matches,
+                        [&]() {
+                            AICLI_LOG(Repo, Info,
+                                << "Found multiple matches for available package [" << match.Package->GetProperty(PackageProperty::Id) <<
+                                "] in source [" << source.GetIdentifier() << "] when searching for [" << systemReferenceSearch.ToString() << "]");
+                        }, [&] {
+                            AICLI_LOG(Repo, Warning, << "  Appropriate installed package could not be determined");
+                        });
+
+                    if (installedPackage && !result.ContainsInstalledPackage(installedPackage.get()))
+                    {
+                        // TODO: Needs a whole separate change to fix the fact that we don't support multiple available packages and what the different search behaviors mean
+                        foundInstalledMatch = true;
+                        result.Matches.emplace_back(std::make_shared<CompositePackage>(std::move(installedPackage), std::move(match.Package)), match.MatchCriteria);
+                    }
+                }
+
+                // If there was no correlation for this package, add it without one.
+                if ((m_searchBehavior == CompositeSearchBehavior::AllPackages || m_searchBehavior == CompositeSearchBehavior::AvailablePackages) && !foundInstalledMatch)
+                {
+                    result.Matches.emplace_back(std::make_shared<CompositePackage>(std::shared_ptr<IPackage>{}, std::move(match.Package)), match.MatchCriteria);
+                }
+            }
+        }
+
+        SortResultMatches(result.Matches);
+
+        if (request.MaximumResults > 0 && result.Matches.size() > request.MaximumResults)
+        {
+            result.Truncated = true;
+            result.Matches.erase(result.Matches.begin() + request.MaximumResults, result.Matches.end());
+        }
+
+        return result.ConvertToSearchResult();
+    }
+
+    // An available search goes through each source, searching individually and then sorting the full result set.
+    SearchResult CompositeSource::SearchAvailable(const SearchRequest& request) const
+    {
+        SearchResult result;
+
+        // Search available sources
+        for (const auto& source : m_availableSources)
+        {
+            SearchResult oneSourceResult;
+
+            try
+            {
+                oneSourceResult = source.Search(request);
+            }
+            catch (...)
+            {
+                LOG_CAUGHT_EXCEPTION();
+                AICLI_LOG(Repo, Warning, << "Failed to search source: " << source.GetDetails().Name);
+                result.Failures.emplace_back(SearchResult::Failure{ source.GetDetails().Name, std::current_exception() });
+            }
+
+            // Move into the single result
+            std::move(oneSourceResult.Matches.begin(), oneSourceResult.Matches.end(), std::back_inserter(result.Matches));
+            std::move(oneSourceResult.Failures.begin(), oneSourceResult.Failures.end(), std::back_inserter(result.Failures));
+        }
+
+        SortResultMatches(result.Matches);
+
+        if (request.MaximumResults > 0 && result.Matches.size() > request.MaximumResults)
+        {
+            result.Truncated = true;
+            result.Matches.erase(result.Matches.begin() + request.MaximumResults, result.Matches.end());
+        }
+
+        return result;
+    }
+}