﻿// Copyright (c) Microsoft Corporation.
// Licensed under the MIT License.
#pragma once

#define NOMINMAX
#include <windows.h>
#include <urlmon.h>
#include <appmodel.h>
#include <winhttp.h>
#include <Shlwapi.h>
#include <Shlobj.h>
#include <msi.h>

#pragma warning( push )
<<<<<<< HEAD
#pragma warning ( disable : 6001 6340 6387 6388 6553 28196 )
=======
#pragma warning ( disable : 6001 6340 6387 6388 26495 28196 )
>>>>>>> 8cb0de07
#include <wil/filesystem.h>
#include <wil/resource.h>
#include <wil/result.h>
#include <wil/result_macros.h>
#pragma warning( pop )

#include <AppInstallerDateTime.h>
#include <AppInstallerDownloader.h>
#include <AppInstallerErrors.h>
#include <AppInstallerLogging.h>
#include <AppInstallerRuntime.h>
#include <AppInstallerSHA256.h>
#include <AppInstallerStrings.h>
#include <AppInstallerSynchronization.h>
#include <AppInstallerTelemetry.h>
#include <AppInstallerVersions.h>
#include <winget/ExtensionCatalog.h>
#include <winget/ExperimentalFeature.h>
#include <winget/Locale.h>
#include <winget/Settings.h>
#include <winget/UserSettings.h>
#include <winget/Yaml.h>

#include <winsqlite/winsqlite3.h>

#include <winrt/Windows.ApplicationModel.h>
#include <winrt/Windows.Foundation.h>
#include <winrt/Windows.Foundation.Collections.h>
#include <winrt/Windows.Management.Deployment.h>
#include <winrt/Windows.Storage.h>
#include <wrl/client.h>

#include <algorithm>
#include <chrono>
#include <filesystem>
#include <fstream>
#include <functional>
#include <initializer_list>
#include <iomanip>
#include <map>
#include <memory>
#include <optional>
#include <set>
#include <string>
#include <string_view>
#include <sstream>
#include <system_error>
#include <thread>
#include <tuple>
#include <type_traits>
#include <unordered_set>
#include <utility>

#include <json/json.h>

#pragma warning( push )
#pragma warning ( disable : 26495 26439 )
#include <cpprest/http_client.h>
#include <cpprest/json.h>
#include <cpprest/uri_builder.h>
#pragma warning( pop )<|MERGE_RESOLUTION|>--- conflicted
+++ resolved
@@ -12,11 +12,7 @@
 #include <msi.h>
 
 #pragma warning( push )
-<<<<<<< HEAD
-#pragma warning ( disable : 6001 6340 6387 6388 6553 28196 )
-=======
-#pragma warning ( disable : 6001 6340 6387 6388 26495 28196 )
->>>>>>> 8cb0de07
+#pragma warning ( disable : 6001 6340 6387 6388 6553 26495 28196 )
 #include <wil/filesystem.h>
 #include <wil/resource.h>
 #include <wil/result.h>
