// Copyright (c) Microsoft Corporation.
// Licensed under the MIT License.
#pragma once
#include "SQLiteWrapper.h"
#include "Microsoft/Schema/IPinningIndex.h"
#include "Microsoft/SQLiteStorageBase.h"
#include "winget/Pin.h"
#include <winget/ManagedFile.h>

namespace AppInstaller::Repository::Microsoft
{
    struct PinningIndex : SQLiteStorageBase
    {
        // An id that refers to a specific Pinning file.
        using IdType = SQLite::rowid_t;

        PinningIndex(const PinningIndex&) = delete;
        PinningIndex& operator=(const PinningIndex&) = delete;

        PinningIndex(PinningIndex&&) = default;
        PinningIndex& operator=(PinningIndex&&) = default;

        // Creates a new PinningIndex database of the given version.
        static PinningIndex CreateNew(const std::string& filePath, Schema::Version version = Schema::Version::Latest());

        // Opens an existing PinningIndex database.
        static PinningIndex Open(const std::string& filePath, OpenDisposition disposition, Utility::ManagedFile&& indexFile = {})
        {
            return { filePath, disposition, std::move(indexFile) };
        }

        // Opens or creates a PinningIndex database on the default path.
<<<<<<< HEAD
        // disposition is only used when opening an existing database.
        static PinningIndex OpenOrCreateDefault(OpenDisposition disposition = OpenDisposition::ReadWrite);
=======
        // openDisposition is only used when opening an existing database.
        // Returns nullptr in case of error.
        static std::shared_ptr<PinningIndex> OpenOrCreateDefault(OpenDisposition openDisposition = OpenDisposition::ReadWrite);
>>>>>>> 533c2c9f

        // Adds a pin to the index.
        IdType AddPin(const Pinning::Pin& pin);

        // Updates a pin type, and version if needed.
        // Return value indicates whether there were any changes.
        bool UpdatePin(const Pinning::Pin& pin);

        // Adds a pin or updates it if it already exists.
        void AddOrUpdatePin(const Pinning::Pin& pin);

        // Removes a pin from the index.
        void RemovePin(const Pinning::PinKey& pinKey);

        // Returns the current pin for a given package if it exists.
        std::optional<Pinning::Pin> GetPin(const Pinning::PinKey& pinKey);

        // Returns a vector containing all the existing pins.
        std::vector<Pinning::Pin> GetAllPins();

        // Deletes all pins from a given source, or from all sources if none is specified
        bool ResetAllPins(std::string_view sourceId = {});

    private:
        // Constructor used to open an existing index.
        PinningIndex(const std::string& target, SQLiteStorageBase::OpenDisposition disposition, Utility::ManagedFile&& indexFile);

        // Constructor used to create a new index.
        PinningIndex(const std::string& target, Schema::Version version);

        // Creates the IPinningIndex interface object for this version.
        std::unique_ptr<Schema::IPinningIndex> CreateIPinningIndex() const;

        std::unique_ptr<Schema::IPinningIndex> m_interface;
    };
}<|MERGE_RESOLUTION|>--- conflicted
+++ resolved
@@ -1,76 +1,71 @@
-// Copyright (c) Microsoft Corporation.
-// Licensed under the MIT License.
-#pragma once
-#include "SQLiteWrapper.h"
-#include "Microsoft/Schema/IPinningIndex.h"
-#include "Microsoft/SQLiteStorageBase.h"
-#include "winget/Pin.h"
-#include <winget/ManagedFile.h>
-
-namespace AppInstaller::Repository::Microsoft
-{
-    struct PinningIndex : SQLiteStorageBase
-    {
-        // An id that refers to a specific Pinning file.
-        using IdType = SQLite::rowid_t;
-
-        PinningIndex(const PinningIndex&) = delete;
-        PinningIndex& operator=(const PinningIndex&) = delete;
-
-        PinningIndex(PinningIndex&&) = default;
-        PinningIndex& operator=(PinningIndex&&) = default;
-
-        // Creates a new PinningIndex database of the given version.
-        static PinningIndex CreateNew(const std::string& filePath, Schema::Version version = Schema::Version::Latest());
-
-        // Opens an existing PinningIndex database.
-        static PinningIndex Open(const std::string& filePath, OpenDisposition disposition, Utility::ManagedFile&& indexFile = {})
-        {
-            return { filePath, disposition, std::move(indexFile) };
-        }
-
-        // Opens or creates a PinningIndex database on the default path.
-<<<<<<< HEAD
-        // disposition is only used when opening an existing database.
-        static PinningIndex OpenOrCreateDefault(OpenDisposition disposition = OpenDisposition::ReadWrite);
-=======
-        // openDisposition is only used when opening an existing database.
-        // Returns nullptr in case of error.
-        static std::shared_ptr<PinningIndex> OpenOrCreateDefault(OpenDisposition openDisposition = OpenDisposition::ReadWrite);
->>>>>>> 533c2c9f
-
-        // Adds a pin to the index.
-        IdType AddPin(const Pinning::Pin& pin);
-
-        // Updates a pin type, and version if needed.
-        // Return value indicates whether there were any changes.
-        bool UpdatePin(const Pinning::Pin& pin);
-
-        // Adds a pin or updates it if it already exists.
-        void AddOrUpdatePin(const Pinning::Pin& pin);
-
-        // Removes a pin from the index.
-        void RemovePin(const Pinning::PinKey& pinKey);
-
-        // Returns the current pin for a given package if it exists.
-        std::optional<Pinning::Pin> GetPin(const Pinning::PinKey& pinKey);
-
-        // Returns a vector containing all the existing pins.
-        std::vector<Pinning::Pin> GetAllPins();
-
-        // Deletes all pins from a given source, or from all sources if none is specified
-        bool ResetAllPins(std::string_view sourceId = {});
-
-    private:
-        // Constructor used to open an existing index.
-        PinningIndex(const std::string& target, SQLiteStorageBase::OpenDisposition disposition, Utility::ManagedFile&& indexFile);
-
-        // Constructor used to create a new index.
-        PinningIndex(const std::string& target, Schema::Version version);
-
-        // Creates the IPinningIndex interface object for this version.
-        std::unique_ptr<Schema::IPinningIndex> CreateIPinningIndex() const;
-
-        std::unique_ptr<Schema::IPinningIndex> m_interface;
-    };
+// Copyright (c) Microsoft Corporation.
+// Licensed under the MIT License.
+#pragma once
+#include "SQLiteWrapper.h"
+#include "Microsoft/Schema/IPinningIndex.h"
+#include "Microsoft/SQLiteStorageBase.h"
+#include "winget/Pin.h"
+#include <winget/ManagedFile.h>
+
+namespace AppInstaller::Repository::Microsoft
+{
+    struct PinningIndex : SQLiteStorageBase
+    {
+        // An id that refers to a specific Pinning file.
+        using IdType = SQLite::rowid_t;
+
+        PinningIndex(const PinningIndex&) = delete;
+        PinningIndex& operator=(const PinningIndex&) = delete;
+
+        PinningIndex(PinningIndex&&) = default;
+        PinningIndex& operator=(PinningIndex&&) = default;
+
+        // Creates a new PinningIndex database of the given version.
+        static PinningIndex CreateNew(const std::string& filePath, Schema::Version version = Schema::Version::Latest());
+
+        // Opens an existing PinningIndex database.
+        static PinningIndex Open(const std::string& filePath, OpenDisposition disposition, Utility::ManagedFile&& indexFile = {})
+        {
+            return { filePath, disposition, std::move(indexFile) };
+        }
+
+        // Opens or creates a PinningIndex database on the default path.
+        // openDisposition is only used when opening an existing database.
+        // Returns nullptr in case of error.
+        static std::shared_ptr<PinningIndex> OpenOrCreateDefault(OpenDisposition openDisposition = OpenDisposition::ReadWrite);
+
+        // Adds a pin to the index.
+        IdType AddPin(const Pinning::Pin& pin);
+
+        // Updates a pin type, and version if needed.
+        // Return value indicates whether there were any changes.
+        bool UpdatePin(const Pinning::Pin& pin);
+
+        // Adds a pin or updates it if it already exists.
+        void AddOrUpdatePin(const Pinning::Pin& pin);
+
+        // Removes a pin from the index.
+        void RemovePin(const Pinning::PinKey& pinKey);
+
+        // Returns the current pin for a given package if it exists.
+        std::optional<Pinning::Pin> GetPin(const Pinning::PinKey& pinKey);
+
+        // Returns a vector containing all the existing pins.
+        std::vector<Pinning::Pin> GetAllPins();
+
+        // Deletes all pins from a given source, or from all sources if none is specified
+        bool ResetAllPins(std::string_view sourceId = {});
+
+    private:
+        // Constructor used to open an existing index.
+        PinningIndex(const std::string& target, SQLiteStorageBase::OpenDisposition disposition, Utility::ManagedFile&& indexFile);
+
+        // Constructor used to create a new index.
+        PinningIndex(const std::string& target, Schema::Version version);
+
+        // Creates the IPinningIndex interface object for this version.
+        std::unique_ptr<Schema::IPinningIndex> CreateIPinningIndex() const;
+
+        std::unique_ptr<Schema::IPinningIndex> m_interface;
+    };
 }