--- conflicted
+++ resolved
@@ -1,104 +1,89 @@
-// Copyright (c) Microsoft Corporation.
-// Licensed under the MIT License.
-#pragma once
-#include "Microsoft/SQLiteIndex.h"
-#include <AppInstallerArchitecture.h>
-#include <winget/Registry.h>
-#include <winget/ManifestInstaller.h>
-<<<<<<< HEAD
-#include <wil/registry.h>
-#include <wil/resource.h>
-=======
->>>>>>> 83a127b4
-
-#include <string>
-#include <vector>
-
-namespace AppInstaller::Repository::Microsoft
-{
-    // A helper to find the various locations that contain ARP (Add/Remove Programs) entries.
-    struct ARPHelper
-    {
-        // See https://docs.microsoft.com/en-us/windows/win32/msi/uninstall-registry-key for details.
-        const std::wstring SubKeyPath{ L"SOFTWARE\\Microsoft\\Windows\\CurrentVersion\\Uninstall" };
-
-        // REG_SZ
-        const std::wstring DisplayName{ L"DisplayName" };
-        // REG_SZ
-        const std::wstring Publisher{ L"Publisher" };
-        // REG_SZ
-        const std::wstring DisplayVersion{ L"DisplayVersion" };
-        // REG_DWORD (ex. 0xMMmmbbbb, M[ajor], m[inor], b[uild])
-        const std::wstring Version{ L"Version" };
-        // REG_DWORD
-        const std::wstring VersionMajor{ L"VersionMajor" };
-        // REG_DWORD
-        const std::wstring VersionMinor{ L"VersionMinor" };
-        // REG_DWORD
-        const std::wstring MajorVersion{ L"MajorVersion" };
-        // REG_DWORD
-        const std::wstring MinorVersion{ L"MinorVersion" };
-        // REG_SZ
-        const std::wstring URLInfoAbout{ L"URLInfoAbout" };
-        // REG_SZ
-        const std::wstring HelpLink{ L"HelpLink" };
-        // REG_SZ
-        const std::wstring InstallLocation{ L"InstallLocation" };
-        // REG_DWORD (ex. 1033 [en-us])
-        const std::wstring Language{ L"Language" };
-        // REG_SZ (ex. "english")
-        const std::wstring InnoSetupLanguage{ L"Inno Setup: Language" };
-        // REG_EXPAND_SZ
-        const std::wstring UninstallString{ L"UninstallString" };
-        // REG_EXPAND_SZ
-        const std::wstring QuietUninstallString{ L"QuietUninstallString" };
-        // REG_DWORD (bool, true indicates MSI)
-        const std::wstring WindowsInstaller{ L"WindowsInstaller" };
-        // REG_DWORD (bool)
-        const std::wstring SystemComponent{ L"SystemComponent" };
-        // REG_SZ
-        const std::wstring DisplayIcon{ L"DisplayIcon" };
-        // REG_DWORD
-        const std::wstring NoModify{ L"NoModify" };
-        // REG_DWORD
-        const std::wstring NoRepair{ L"NoRepair" };
-        // REG_SZ
-        const std::wstring ModifyPath{ L"ModifyPath" };
-
-        // Gets the registry key associated with the given scope and architecture on this platform.
-        // May return an empty key if there is no valid location (bad combination or not found).
-        Registry::Key GetARPKey(Manifest::ScopeEnum scope, Utility::Architecture architecture) const;
-
-        // Gets the arp registry key associated with the given scope and product code.
-        // May return an empty key if not found.
-        Registry::Key FindARPEntry(const std::string& productCode, AppInstaller::Manifest::ScopeEnum scope = AppInstaller::Manifest::ScopeEnum::Unknown) const;
-
-        // Returns true IFF the value exists and contains a non-zero DWORD.
-        static bool GetBoolValue(const Registry::Key& arpKey, const std::wstring& name);
-
-        // Returns the string value if it exists.
-        static std::string GetStringValue(const Registry::Key& arpKey, const std::wstring& name);
-
-        // Determines the version from an ARP entry.
-        // The priority is:
-        //  DisplayVersion
-        //  Version
-        //  MajorVersion, MinorVersion
-        std::string DetermineVersion(const Registry::Key& arpKey) const;
-
-        // Reads a value and adds it to the metadata if it exists.
-        void AddMetadataIfPresent(const Registry::Key& key, const std::wstring& name, SQLiteIndex& index, SQLiteIndex::IdType manifestId, PackageVersionMetadata metadata) const;
-
-        // Populates the index with the ARP entries from the given scope (machine/user).
-        // Handles all of the architectures for the given scope.
-        void PopulateIndexFromARP(SQLiteIndex& index, Manifest::ScopeEnum scope) const;
-
-        // Populates the index with the ARP entries from the given key.
-        // This entry point is primarily to allow unit tests to operate of arbitrary keys;
-        // product code should use PopulateIndexFromARP.
-        void PopulateIndexFromKey(SQLiteIndex& index, const Registry::Key& key, std::string_view scope, std::string_view architecture, const std::map<std::string, std::string>& upgradeCodes = {}) const;
-
-        // Creates registry watchers for the given scope
-        std::vector<wil::unique_registry_watcher> CreateRegistryWatchers(Manifest::ScopeEnum scope, std::function<void(Manifest::ScopeEnum, Utility::Architecture, wil::RegistryChangeKind)> callback);
-    };
-}
+// Copyright (c) Microsoft Corporation.
+// Licensed under the MIT License.
+#pragma once
+#include "Microsoft/SQLiteIndex.h"
+#include <AppInstallerArchitecture.h>
+#include <winget/Registry.h>
+#include <winget/ManifestInstaller.h>
+
+#include <string>
+
+namespace AppInstaller::Repository::Microsoft
+{
+    // A helper to find the various locations that contain ARP (Add/Remove Programs) entries.
+    struct ARPHelper
+    {
+        // See https://docs.microsoft.com/en-us/windows/win32/msi/uninstall-registry-key for details.
+        const std::wstring SubKeyPath{ L"SOFTWARE\\Microsoft\\Windows\\CurrentVersion\\Uninstall" };
+
+        // REG_SZ
+        const std::wstring DisplayName{ L"DisplayName" };
+        // REG_SZ
+        const std::wstring Publisher{ L"Publisher" };
+        // REG_SZ
+        const std::wstring DisplayVersion{ L"DisplayVersion" };
+        // REG_DWORD (ex. 0xMMmmbbbb, M[ajor], m[inor], b[uild])
+        const std::wstring Version{ L"Version" };
+        // REG_DWORD
+        const std::wstring VersionMajor{ L"VersionMajor" };
+        // REG_DWORD
+        const std::wstring VersionMinor{ L"VersionMinor" };
+        // REG_DWORD
+        const std::wstring MajorVersion{ L"MajorVersion" };
+        // REG_DWORD
+        const std::wstring MinorVersion{ L"MinorVersion" };
+        // REG_SZ
+        const std::wstring URLInfoAbout{ L"URLInfoAbout" };
+        // REG_SZ
+        const std::wstring HelpLink{ L"HelpLink" };
+        // REG_SZ
+        const std::wstring InstallLocation{ L"InstallLocation" };
+        // REG_DWORD (ex. 1033 [en-us])
+        const std::wstring Language{ L"Language" };
+        // REG_SZ (ex. "english")
+        const std::wstring InnoSetupLanguage{ L"Inno Setup: Language" };
+        // REG_EXPAND_SZ
+        const std::wstring UninstallString{ L"UninstallString" };
+        // REG_EXPAND_SZ
+        const std::wstring QuietUninstallString{ L"QuietUninstallString" };
+        // REG_DWORD (bool, true indicates MSI)
+        const std::wstring WindowsInstaller{ L"WindowsInstaller" };
+        // REG_DWORD (bool)
+        const std::wstring SystemComponent{ L"SystemComponent" };
+        // REG_SZ
+        const std::wstring DisplayIcon{ L"DisplayIcon" };
+
+        // Gets the registry key associated with the given scope and architecture on this platform.
+        // May return an empty key if there is no valid location (bad combination or not found).
+        Registry::Key GetARPKey(Manifest::ScopeEnum scope, Utility::Architecture architecture) const;
+
+        // Gets the arp registry key associated with the given scope and product code.
+        // May return an empty key if not found.
+        Registry::Key FindARPEntry(const std::string& productCode, AppInstaller::Manifest::ScopeEnum scope = AppInstaller::Manifest::ScopeEnum::Unknown) const;
+
+        // Returns true IFF the value exists and contains a non-zero DWORD.
+        static bool GetBoolValue(const Registry::Key& arpKey, const std::wstring& name);
+
+        // Returns the string value if it exists.
+        static std::string GetStringValue(const Registry::Key& arpKey, const std::wstring& name);
+
+        // Determines the version from an ARP entry.
+        // The priority is:
+        //  DisplayVersion
+        //  Version
+        //  MajorVersion, MinorVersion
+        std::string DetermineVersion(const Registry::Key& arpKey) const;
+
+        // Reads a value and adds it to the metadata if it exists.
+        void AddMetadataIfPresent(const Registry::Key& key, const std::wstring& name, SQLiteIndex& index, SQLiteIndex::IdType manifestId, PackageVersionMetadata metadata) const;
+
+        // Populates the index with the ARP entries from the given scope (machine/user).
+        // Handles all of the architectures for the given scope.
+        void PopulateIndexFromARP(SQLiteIndex& index, Manifest::ScopeEnum scope) const;
+
+        // Populates the index with the ARP entries from the given key.
+        // This entry point is primarily to allow unit tests to operate of arbitrary keys;
+        // product code should use PopulateIndexFromARP.
+        void PopulateIndexFromKey(SQLiteIndex& index, const Registry::Key& key, std::string_view scope, std::string_view architecture, const std::map<std::string, std::string>& upgradeCodes = {}) const;
+    };
+}