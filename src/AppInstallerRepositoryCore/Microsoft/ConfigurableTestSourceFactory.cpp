--- conflicted
+++ resolved
@@ -1,170 +1,168 @@
-// Copyright (c) Microsoft Corporation.
-// Licensed under the MIT License.
-#include "pch.h"
-#include "Microsoft/ConfigurableTestSourceFactory.h"
-
-#include <json/json.h>
-
-using namespace std::string_literals;
-using namespace std::string_view_literals;
-
-namespace AppInstaller::Repository::Microsoft
-{
-    namespace
-    {
-        // The configuration defined for a source.
-        // This can be added to as new scenarios are needed for testing.
-        struct TestSourceConfiguration
-        {
-            TestSourceConfiguration(const std::string& config)
-            {
-                Json::Value root;
-                Json::CharReaderBuilder builder;
-                const std::unique_ptr<Json::CharReader> reader(builder.newCharReader());
-
-                std::string error;
-
-                if (reader->parse(config.c_str(), config.c_str() + config.size(), &root, &error))
-                {
-                    // TODO: If this becomes more dynamic, refactor the UserSettings code to make it easier to leverage here
-                    ParseHR(root, ".OpenHR", OpenHR);
-                    ParseHR(root, ".SearchHR", SearchHR);
-                }
-                else
-                {
-                    AICLI_LOG(Repo, Error, << "Error parsing test source config: " << error);
-                    THROW_HR_MSG(E_INVALIDARG, "%hs", error.c_str());
-                }
-            }
-
-            // The HR to throw on Factory::Create (if FAILED)
-            HRESULT OpenHR = S_OK;
-
-            // The HR to throw on Source::Search (if FAILED)
-            HRESULT SearchHR = S_OK;
-
-        private:
-            static void ParseHR(const Json::Value& root, const std::string& path, HRESULT& hr)
-            {
-                const Json::Path jsonPath(path);
-                Json::Value node = jsonPath.resolve(root);
-                if (!node.isNull())
-                {
-                    if (node.isIntegral())
-                    {
-                        hr = node.asInt();
-                    }
-                    else if (node.isString())
-                    {
-                        hr = static_cast<HRESULT>(std::strtoll(node.asString().c_str(), nullptr, 0));
-                    }
-                }
-            }
-        };
-
-        // The configurable source itself.
-        struct ConfigurableTestSource : public ISource
-        {
-            static constexpr ISourceType SourceType = ISourceType::ConfigurableTestSource;
-
-            ConfigurableTestSource(const SourceDetails& details, const TestSourceConfiguration& config) :
-                m_details(details), m_config(config) {}
-
-            const SourceDetails& GetDetails() const override { return m_details; }
-
-            const std::string& GetIdentifier() const override { return m_details.Identifier; }
-
-            SearchResult Search(const SearchRequest&) const override
-            {
-                THROW_IF_FAILED(m_config.SearchHR);
-                return {};
-            }
-
-            void* CastTo(ISourceType type) override
-            {
-                if (type == SourceType)
-                {
-                    return this;
-                }
-
-                return nullptr;
-            }
-
-        private:
-            SourceDetails m_details;
-            TestSourceConfiguration m_config;
-        };
-
-        struct ConfigurableTestSourceReference : public ISourceReference
-        {
-            ConfigurableTestSourceReference(const SourceDetails& details) : m_details(details)
-            {
-                m_details.Identifier = "*ConfigurableTestSource";
-            }
-
-            std::string GetIdentifier() override { return m_details.Identifier; }
-
-            SourceDetails& GetDetails() override { return m_details; };
-
-            bool SetCustomHeader(std::optional<std::string>) override { return true; }
-
-<<<<<<< HEAD
-            void SetTrustLevel(SourceTrustLevel trustLevel) override { m_details.TrustLevel = trustLevel; };
-=======
-            void SetRequireExplicit(bool value) override { m_details.RequireExplicit = value; };
->>>>>>> 09c251e3
-
-            std::shared_ptr<ISource> Open(IProgressCallback&) override
-            {
-                // enables `source add` with FAILED(OpenHR)
-                TestSourceConfiguration config{ m_details.Arg };
-                THROW_IF_FAILED(config.OpenHR);
-                return std::make_shared<ConfigurableTestSource>(m_details, config);
-            }
-
-        private:
-            SourceDetails m_details;
-        };
-
-        // The actual factory implementation.
-        struct ConfigurableTestSourceFactoryImpl : public ISourceFactory
-        {
-            std::string_view TypeName() const override final
-            {
-                return ConfigurableTestSourceFactory::Type();
-            }
-
-            std::shared_ptr<ISourceReference> Create(const SourceDetails& details) override final
-            {
-                return std::make_shared<ConfigurableTestSourceReference>(details);
-            }
-
-            bool Add(SourceDetails& details, IProgressCallback&) override final
-            {
-                // Attempt to parse the configuration so that we can fail at the appropriate point
-                TestSourceConfiguration config{ details.Arg };
-                return true;
-            }
-
-            bool Update(const SourceDetails&, IProgressCallback&) override final
-            {
-                return true;
-            }
-
-            bool BackgroundUpdate(const SourceDetails&, IProgressCallback&) override final
-            {
-                return true;
-            }
-
-            bool Remove(const SourceDetails&, IProgressCallback&) override final
-            {
-                return true;
-            }
-        };
-    }
-
-    std::unique_ptr<ISourceFactory> ConfigurableTestSourceFactory::Create()
-    {
-        return std::make_unique<ConfigurableTestSourceFactoryImpl>();
-    }
-}
+// Copyright (c) Microsoft Corporation.
+// Licensed under the MIT License.
+#include "pch.h"
+#include "Microsoft/ConfigurableTestSourceFactory.h"
+
+#include <json/json.h>
+
+using namespace std::string_literals;
+using namespace std::string_view_literals;
+
+namespace AppInstaller::Repository::Microsoft
+{
+    namespace
+    {
+        // The configuration defined for a source.
+        // This can be added to as new scenarios are needed for testing.
+        struct TestSourceConfiguration
+        {
+            TestSourceConfiguration(const std::string& config)
+            {
+                Json::Value root;
+                Json::CharReaderBuilder builder;
+                const std::unique_ptr<Json::CharReader> reader(builder.newCharReader());
+
+                std::string error;
+
+                if (reader->parse(config.c_str(), config.c_str() + config.size(), &root, &error))
+                {
+                    // TODO: If this becomes more dynamic, refactor the UserSettings code to make it easier to leverage here
+                    ParseHR(root, ".OpenHR", OpenHR);
+                    ParseHR(root, ".SearchHR", SearchHR);
+                }
+                else
+                {
+                    AICLI_LOG(Repo, Error, << "Error parsing test source config: " << error);
+                    THROW_HR_MSG(E_INVALIDARG, "%hs", error.c_str());
+                }
+            }
+
+            // The HR to throw on Factory::Create (if FAILED)
+            HRESULT OpenHR = S_OK;
+
+            // The HR to throw on Source::Search (if FAILED)
+            HRESULT SearchHR = S_OK;
+
+        private:
+            static void ParseHR(const Json::Value& root, const std::string& path, HRESULT& hr)
+            {
+                const Json::Path jsonPath(path);
+                Json::Value node = jsonPath.resolve(root);
+                if (!node.isNull())
+                {
+                    if (node.isIntegral())
+                    {
+                        hr = node.asInt();
+                    }
+                    else if (node.isString())
+                    {
+                        hr = static_cast<HRESULT>(std::strtoll(node.asString().c_str(), nullptr, 0));
+                    }
+                }
+            }
+        };
+
+        // The configurable source itself.
+        struct ConfigurableTestSource : public ISource
+        {
+            static constexpr ISourceType SourceType = ISourceType::ConfigurableTestSource;
+
+            ConfigurableTestSource(const SourceDetails& details, const TestSourceConfiguration& config) :
+                m_details(details), m_config(config) {}
+
+            const SourceDetails& GetDetails() const override { return m_details; }
+
+            const std::string& GetIdentifier() const override { return m_details.Identifier; }
+
+            SearchResult Search(const SearchRequest&) const override
+            {
+                THROW_IF_FAILED(m_config.SearchHR);
+                return {};
+            }
+
+            void* CastTo(ISourceType type) override
+            {
+                if (type == SourceType)
+                {
+                    return this;
+                }
+
+                return nullptr;
+            }
+
+        private:
+            SourceDetails m_details;
+            TestSourceConfiguration m_config;
+        };
+
+        struct ConfigurableTestSourceReference : public ISourceReference
+        {
+            ConfigurableTestSourceReference(const SourceDetails& details) : m_details(details)
+            {
+                m_details.Identifier = "*ConfigurableTestSource";
+            }
+
+            std::string GetIdentifier() override { return m_details.Identifier; }
+
+            SourceDetails& GetDetails() override { return m_details; };
+
+            bool SetCustomHeader(std::optional<std::string>) override { return true; }
+
+            void SetRequireExplicit(bool value) override { m_details.RequireExplicit = value; };
+
+            void SetTrustLevel(SourceTrustLevel trustLevel) override { m_details.TrustLevel = trustLevel; };
+
+            std::shared_ptr<ISource> Open(IProgressCallback&) override
+            {
+                // enables `source add` with FAILED(OpenHR)
+                TestSourceConfiguration config{ m_details.Arg };
+                THROW_IF_FAILED(config.OpenHR);
+                return std::make_shared<ConfigurableTestSource>(m_details, config);
+            }
+
+        private:
+            SourceDetails m_details;
+        };
+
+        // The actual factory implementation.
+        struct ConfigurableTestSourceFactoryImpl : public ISourceFactory
+        {
+            std::string_view TypeName() const override final
+            {
+                return ConfigurableTestSourceFactory::Type();
+            }
+
+            std::shared_ptr<ISourceReference> Create(const SourceDetails& details) override final
+            {
+                return std::make_shared<ConfigurableTestSourceReference>(details);
+            }
+
+            bool Add(SourceDetails& details, IProgressCallback&) override final
+            {
+                // Attempt to parse the configuration so that we can fail at the appropriate point
+                TestSourceConfiguration config{ details.Arg };
+                return true;
+            }
+
+            bool Update(const SourceDetails&, IProgressCallback&) override final
+            {
+                return true;
+            }
+
+            bool BackgroundUpdate(const SourceDetails&, IProgressCallback&) override final
+            {
+                return true;
+            }
+
+            bool Remove(const SourceDetails&, IProgressCallback&) override final
+            {
+                return true;
+            }
+        };
+    }
+
+    std::unique_ptr<ISourceFactory> ConfigurableTestSourceFactory::Create()
+    {
+        return std::make_unique<ConfigurableTestSourceFactoryImpl>();
+    }
+}