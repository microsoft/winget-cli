// Copyright (c) Microsoft Corporation.
// Licensed under the MIT License.
#include "pch.h"
#include "PinTable.h"
#include "SQLiteStatementBuilder.h"
#include "Microsoft/Schema/IPinningIndex.h"

namespace AppInstaller::Repository::Microsoft::Schema::Pinning_V1_0
{
    namespace
    {
        std::optional<Pinning::Pin> GetPinFromRow(std::string_view packageId, std::string_view sourceId, Pinning::PinType type, std::string_view version)

        {
            switch (type)
            {
            case Pinning::PinType::Blocking:
                return Pinning::Pin::CreateBlockingPin({ packageId, sourceId });
            case Pinning::PinType::Pinning:
                return Pinning::Pin::CreatePinningPin({ packageId, sourceId });
            case Pinning::PinType::Gating:
                return Pinning::Pin::CreateGatingPin({ packageId, sourceId }, Utility::GatedVersion{ version });
            default:
                return {};
            }
        }
    }

    using namespace std::string_view_literals;
    static constexpr std::string_view s_PinTable_Table_Name = "pin"sv;
    static constexpr std::string_view s_PinTable_PackageId_Column = "package_id"sv;
    static constexpr std::string_view s_PinTable_SourceId_Column = "source_id"sv;
    static constexpr std::string_view s_PinTable_Type_Column = "type"sv;
    static constexpr std::string_view s_PinTable_Version_Column = "version"sv;
    static constexpr std::string_view s_PinTable_Index = "pin_index"sv;

    std::string_view PinTable::TableName()
    {
        return s_PinTable_Table_Name;
    }

    void PinTable::Create(SQLite::Connection& connection)
    {
        using namespace SQLite::Builder;

        SQLite::Savepoint savepoint = SQLite::Savepoint::Create(connection, "createpintable_v1_0");

        StatementBuilder createTableBuilder;
        createTableBuilder.CreateTable(s_PinTable_Table_Name).BeginColumns();

        createTableBuilder.Column(ColumnBuilder(s_PinTable_PackageId_Column, Type::Text).NotNull());
        createTableBuilder.Column(ColumnBuilder(s_PinTable_SourceId_Column, Type::Text).NotNull());
        createTableBuilder.Column(ColumnBuilder(s_PinTable_Type_Column, Type::Int64).NotNull());
        createTableBuilder.Column(ColumnBuilder(s_PinTable_Version_Column, Type::Text));

        createTableBuilder.EndColumns();
        createTableBuilder.Execute(connection);

        // Create an index over the pairs package,source
        StatementBuilder createIndexBuilder;
        createIndexBuilder.CreateUniqueIndex(s_PinTable_Index).On(s_PinTable_Table_Name).Columns({ s_PinTable_PackageId_Column, s_PinTable_SourceId_Column });
        createIndexBuilder.Execute(connection);

        savepoint.Commit();
    }

    std::optional<SQLite::rowid_t> PinTable::GetIdByPinKey(SQLite::Connection& connection, const Pinning::PinKey& pinKey)
    {
        SQLite::Builder::StatementBuilder builder;
        builder.Select(SQLite::RowIDName).From(s_PinTable_Table_Name)
            .Where(s_PinTable_PackageId_Column).Equals((std::string_view)pinKey.PackageId)
            .And(s_PinTable_SourceId_Column).Equals((std::string_view)pinKey.SourceId);

        SQLite::Statement select = builder.Prepare(connection);

        if (select.Step())
        {
            return select.GetColumn<SQLite::rowid_t>(0);
        }
        else
        {
            return {};
        }
    }

    SQLite::rowid_t PinTable::AddPin(SQLite::Connection& connection, const Pinning::Pin& pin)
    {
        SQLite::Builder::StatementBuilder builder;
        builder.InsertInto(s_PinTable_Table_Name)
            .Columns({
                s_PinTable_PackageId_Column,
                s_PinTable_SourceId_Column,
                s_PinTable_Type_Column,
                s_PinTable_Version_Column })
            .Values(
                (std::string_view)pin.GetPackageId(),
                pin.GetSourceId(),
                pin.GetType(),
<<<<<<< HEAD
                pin.GetVersion().ToString());
=======
                pin.GetGatedVersion().ToString());
>>>>>>> 533c2c9f

        builder.Execute(connection);
        return connection.GetLastInsertRowID();
    }

    bool PinTable::UpdatePinById(SQLite::Connection& connection, SQLite::rowid_t pinId, const Pinning::Pin& pin)
    {
        SQLite::Builder::StatementBuilder builder;
        builder.Update(s_PinTable_Table_Name).Set()
            .Column(s_PinTable_PackageId_Column).Equals((std::string_view)pin.GetPackageId())
            .Column(s_PinTable_SourceId_Column).Equals(pin.GetSourceId())
            .Column(s_PinTable_Type_Column).Equals(pin.GetType())
<<<<<<< HEAD
            .Column(s_PinTable_Version_Column).Equals(pin.GetVersion().ToString())
=======
            .Column(s_PinTable_Version_Column).Equals(pin.GetGatedVersion().ToString())
>>>>>>> 533c2c9f
            .Where(SQLite::RowIDName).Equals(pinId);

        builder.Execute(connection);
        return connection.GetChanges() != 0;
    }

    void PinTable::RemovePinById(SQLite::Connection& connection, SQLite::rowid_t pinId)
    {
        SQLite::Builder::StatementBuilder builder;
        builder.DeleteFrom(s_PinTable_Table_Name).Where(SQLite::RowIDName).Equals(pinId);
        builder.Execute(connection);
    }

    std::optional<Pinning::Pin> PinTable::GetPinById(SQLite::Connection& connection, const SQLite::rowid_t pinId)
    {
        SQLite::Builder::StatementBuilder builder;
        builder.Select({
            s_PinTable_PackageId_Column,
            s_PinTable_SourceId_Column,
            s_PinTable_Type_Column,
            s_PinTable_Version_Column })
            .From(s_PinTable_Table_Name).Where(SQLite::RowIDName).Equals(pinId);

        SQLite::Statement select = builder.Prepare(connection);

        if (!select.Step())
        {
            return {};
        }

        auto [packageId, sourceId, type, gatedVersion] = select.GetRow<std::string, std::string, Pinning::PinType, std::string>();
        return GetPinFromRow(packageId, sourceId, type, gatedVersion);
    }

    std::vector<Pinning::Pin> PinTable::GetAllPins(SQLite::Connection& connection)
    {
        SQLite::Builder::StatementBuilder builder;
        builder.Select({
            s_PinTable_PackageId_Column,
            s_PinTable_SourceId_Column,
            s_PinTable_Type_Column,
            s_PinTable_Version_Column })
            .From(s_PinTable_Table_Name);

        SQLite::Statement select = builder.Prepare(connection);

        std::vector<Pinning::Pin> pins;
        while (select.Step())
        {
            auto [packageId, sourceId, type, gatedVersion] = select.GetRow<std::string, std::string, Pinning::PinType, std::string>();
            auto pin = GetPinFromRow(packageId, sourceId, type, gatedVersion);
            if (pin)
            {
                pins.push_back(std::move(pin.value()));
            }
        }

        return pins;
    }

    bool PinTable::ResetAllPins(SQLite::Connection& connection, std::string_view sourceId)
    {
        SQLite::Builder::StatementBuilder builder;
        builder.DeleteFrom(s_PinTable_Table_Name);

        if (!sourceId.empty())
        {
            builder.Where(s_PinTable_SourceId_Column).Equals(sourceId);
        }

        builder.Execute(connection);

        return connection.GetChanges() != 0;
    }
}<|MERGE_RESOLUTION|>--- conflicted
+++ resolved
@@ -1,195 +1,187 @@
-// Copyright (c) Microsoft Corporation.
-// Licensed under the MIT License.
-#include "pch.h"
-#include "PinTable.h"
-#include "SQLiteStatementBuilder.h"
-#include "Microsoft/Schema/IPinningIndex.h"
-
-namespace AppInstaller::Repository::Microsoft::Schema::Pinning_V1_0
-{
-    namespace
-    {
-        std::optional<Pinning::Pin> GetPinFromRow(std::string_view packageId, std::string_view sourceId, Pinning::PinType type, std::string_view version)
-
-        {
-            switch (type)
-            {
-            case Pinning::PinType::Blocking:
-                return Pinning::Pin::CreateBlockingPin({ packageId, sourceId });
-            case Pinning::PinType::Pinning:
-                return Pinning::Pin::CreatePinningPin({ packageId, sourceId });
-            case Pinning::PinType::Gating:
-                return Pinning::Pin::CreateGatingPin({ packageId, sourceId }, Utility::GatedVersion{ version });
-            default:
-                return {};
-            }
-        }
-    }
-
-    using namespace std::string_view_literals;
-    static constexpr std::string_view s_PinTable_Table_Name = "pin"sv;
-    static constexpr std::string_view s_PinTable_PackageId_Column = "package_id"sv;
-    static constexpr std::string_view s_PinTable_SourceId_Column = "source_id"sv;
-    static constexpr std::string_view s_PinTable_Type_Column = "type"sv;
-    static constexpr std::string_view s_PinTable_Version_Column = "version"sv;
-    static constexpr std::string_view s_PinTable_Index = "pin_index"sv;
-
-    std::string_view PinTable::TableName()
-    {
-        return s_PinTable_Table_Name;
-    }
-
-    void PinTable::Create(SQLite::Connection& connection)
-    {
-        using namespace SQLite::Builder;
-
-        SQLite::Savepoint savepoint = SQLite::Savepoint::Create(connection, "createpintable_v1_0");
-
-        StatementBuilder createTableBuilder;
-        createTableBuilder.CreateTable(s_PinTable_Table_Name).BeginColumns();
-
-        createTableBuilder.Column(ColumnBuilder(s_PinTable_PackageId_Column, Type::Text).NotNull());
-        createTableBuilder.Column(ColumnBuilder(s_PinTable_SourceId_Column, Type::Text).NotNull());
-        createTableBuilder.Column(ColumnBuilder(s_PinTable_Type_Column, Type::Int64).NotNull());
-        createTableBuilder.Column(ColumnBuilder(s_PinTable_Version_Column, Type::Text));
-
-        createTableBuilder.EndColumns();
-        createTableBuilder.Execute(connection);
-
-        // Create an index over the pairs package,source
-        StatementBuilder createIndexBuilder;
-        createIndexBuilder.CreateUniqueIndex(s_PinTable_Index).On(s_PinTable_Table_Name).Columns({ s_PinTable_PackageId_Column, s_PinTable_SourceId_Column });
-        createIndexBuilder.Execute(connection);
-
-        savepoint.Commit();
-    }
-
-    std::optional<SQLite::rowid_t> PinTable::GetIdByPinKey(SQLite::Connection& connection, const Pinning::PinKey& pinKey)
-    {
-        SQLite::Builder::StatementBuilder builder;
-        builder.Select(SQLite::RowIDName).From(s_PinTable_Table_Name)
-            .Where(s_PinTable_PackageId_Column).Equals((std::string_view)pinKey.PackageId)
-            .And(s_PinTable_SourceId_Column).Equals((std::string_view)pinKey.SourceId);
-
-        SQLite::Statement select = builder.Prepare(connection);
-
-        if (select.Step())
-        {
-            return select.GetColumn<SQLite::rowid_t>(0);
-        }
-        else
-        {
-            return {};
-        }
-    }
-
-    SQLite::rowid_t PinTable::AddPin(SQLite::Connection& connection, const Pinning::Pin& pin)
-    {
-        SQLite::Builder::StatementBuilder builder;
-        builder.InsertInto(s_PinTable_Table_Name)
-            .Columns({
-                s_PinTable_PackageId_Column,
-                s_PinTable_SourceId_Column,
-                s_PinTable_Type_Column,
-                s_PinTable_Version_Column })
-            .Values(
-                (std::string_view)pin.GetPackageId(),
-                pin.GetSourceId(),
-                pin.GetType(),
-<<<<<<< HEAD
-                pin.GetVersion().ToString());
-=======
-                pin.GetGatedVersion().ToString());
->>>>>>> 533c2c9f
-
-        builder.Execute(connection);
-        return connection.GetLastInsertRowID();
-    }
-
-    bool PinTable::UpdatePinById(SQLite::Connection& connection, SQLite::rowid_t pinId, const Pinning::Pin& pin)
-    {
-        SQLite::Builder::StatementBuilder builder;
-        builder.Update(s_PinTable_Table_Name).Set()
-            .Column(s_PinTable_PackageId_Column).Equals((std::string_view)pin.GetPackageId())
-            .Column(s_PinTable_SourceId_Column).Equals(pin.GetSourceId())
-            .Column(s_PinTable_Type_Column).Equals(pin.GetType())
-<<<<<<< HEAD
-            .Column(s_PinTable_Version_Column).Equals(pin.GetVersion().ToString())
-=======
-            .Column(s_PinTable_Version_Column).Equals(pin.GetGatedVersion().ToString())
->>>>>>> 533c2c9f
-            .Where(SQLite::RowIDName).Equals(pinId);
-
-        builder.Execute(connection);
-        return connection.GetChanges() != 0;
-    }
-
-    void PinTable::RemovePinById(SQLite::Connection& connection, SQLite::rowid_t pinId)
-    {
-        SQLite::Builder::StatementBuilder builder;
-        builder.DeleteFrom(s_PinTable_Table_Name).Where(SQLite::RowIDName).Equals(pinId);
-        builder.Execute(connection);
-    }
-
-    std::optional<Pinning::Pin> PinTable::GetPinById(SQLite::Connection& connection, const SQLite::rowid_t pinId)
-    {
-        SQLite::Builder::StatementBuilder builder;
-        builder.Select({
-            s_PinTable_PackageId_Column,
-            s_PinTable_SourceId_Column,
-            s_PinTable_Type_Column,
-            s_PinTable_Version_Column })
-            .From(s_PinTable_Table_Name).Where(SQLite::RowIDName).Equals(pinId);
-
-        SQLite::Statement select = builder.Prepare(connection);
-
-        if (!select.Step())
-        {
-            return {};
-        }
-
-        auto [packageId, sourceId, type, gatedVersion] = select.GetRow<std::string, std::string, Pinning::PinType, std::string>();
-        return GetPinFromRow(packageId, sourceId, type, gatedVersion);
-    }
-
-    std::vector<Pinning::Pin> PinTable::GetAllPins(SQLite::Connection& connection)
-    {
-        SQLite::Builder::StatementBuilder builder;
-        builder.Select({
-            s_PinTable_PackageId_Column,
-            s_PinTable_SourceId_Column,
-            s_PinTable_Type_Column,
-            s_PinTable_Version_Column })
-            .From(s_PinTable_Table_Name);
-
-        SQLite::Statement select = builder.Prepare(connection);
-
-        std::vector<Pinning::Pin> pins;
-        while (select.Step())
-        {
-            auto [packageId, sourceId, type, gatedVersion] = select.GetRow<std::string, std::string, Pinning::PinType, std::string>();
-            auto pin = GetPinFromRow(packageId, sourceId, type, gatedVersion);
-            if (pin)
-            {
-                pins.push_back(std::move(pin.value()));
-            }
-        }
-
-        return pins;
-    }
-
-    bool PinTable::ResetAllPins(SQLite::Connection& connection, std::string_view sourceId)
-    {
-        SQLite::Builder::StatementBuilder builder;
-        builder.DeleteFrom(s_PinTable_Table_Name);
-
-        if (!sourceId.empty())
-        {
-            builder.Where(s_PinTable_SourceId_Column).Equals(sourceId);
-        }
-
-        builder.Execute(connection);
-
-        return connection.GetChanges() != 0;
-    }
+// Copyright (c) Microsoft Corporation.
+// Licensed under the MIT License.
+#include "pch.h"
+#include "PinTable.h"
+#include "SQLiteStatementBuilder.h"
+#include "Microsoft/Schema/IPinningIndex.h"
+
+namespace AppInstaller::Repository::Microsoft::Schema::Pinning_V1_0
+{
+    namespace
+    {
+        std::optional<Pinning::Pin> GetPinFromRow(std::string_view packageId, std::string_view sourceId, Pinning::PinType type, std::string_view version)
+
+        {
+            switch (type)
+            {
+            case Pinning::PinType::Blocking:
+                return Pinning::Pin::CreateBlockingPin({ packageId, sourceId });
+            case Pinning::PinType::Pinning:
+                return Pinning::Pin::CreatePinningPin({ packageId, sourceId });
+            case Pinning::PinType::Gating:
+                return Pinning::Pin::CreateGatingPin({ packageId, sourceId }, Utility::GatedVersion{ version });
+            default:
+                return {};
+            }
+        }
+    }
+
+    using namespace std::string_view_literals;
+    static constexpr std::string_view s_PinTable_Table_Name = "pin"sv;
+    static constexpr std::string_view s_PinTable_PackageId_Column = "package_id"sv;
+    static constexpr std::string_view s_PinTable_SourceId_Column = "source_id"sv;
+    static constexpr std::string_view s_PinTable_Type_Column = "type"sv;
+    static constexpr std::string_view s_PinTable_Version_Column = "version"sv;
+    static constexpr std::string_view s_PinTable_Index = "pin_index"sv;
+
+    std::string_view PinTable::TableName()
+    {
+        return s_PinTable_Table_Name;
+    }
+
+    void PinTable::Create(SQLite::Connection& connection)
+    {
+        using namespace SQLite::Builder;
+
+        SQLite::Savepoint savepoint = SQLite::Savepoint::Create(connection, "createpintable_v1_0");
+
+        StatementBuilder createTableBuilder;
+        createTableBuilder.CreateTable(s_PinTable_Table_Name).BeginColumns();
+
+        createTableBuilder.Column(ColumnBuilder(s_PinTable_PackageId_Column, Type::Text).NotNull());
+        createTableBuilder.Column(ColumnBuilder(s_PinTable_SourceId_Column, Type::Text).NotNull());
+        createTableBuilder.Column(ColumnBuilder(s_PinTable_Type_Column, Type::Int64).NotNull());
+        createTableBuilder.Column(ColumnBuilder(s_PinTable_Version_Column, Type::Text));
+
+        createTableBuilder.EndColumns();
+        createTableBuilder.Execute(connection);
+
+        // Create an index over the pairs package,source
+        StatementBuilder createIndexBuilder;
+        createIndexBuilder.CreateUniqueIndex(s_PinTable_Index).On(s_PinTable_Table_Name).Columns({ s_PinTable_PackageId_Column, s_PinTable_SourceId_Column });
+        createIndexBuilder.Execute(connection);
+
+        savepoint.Commit();
+    }
+
+    std::optional<SQLite::rowid_t> PinTable::GetIdByPinKey(SQLite::Connection& connection, const Pinning::PinKey& pinKey)
+    {
+        SQLite::Builder::StatementBuilder builder;
+        builder.Select(SQLite::RowIDName).From(s_PinTable_Table_Name)
+            .Where(s_PinTable_PackageId_Column).Equals((std::string_view)pinKey.PackageId)
+            .And(s_PinTable_SourceId_Column).Equals((std::string_view)pinKey.SourceId);
+
+        SQLite::Statement select = builder.Prepare(connection);
+
+        if (select.Step())
+        {
+            return select.GetColumn<SQLite::rowid_t>(0);
+        }
+        else
+        {
+            return {};
+        }
+    }
+
+    SQLite::rowid_t PinTable::AddPin(SQLite::Connection& connection, const Pinning::Pin& pin)
+    {
+        SQLite::Builder::StatementBuilder builder;
+        builder.InsertInto(s_PinTable_Table_Name)
+            .Columns({
+                s_PinTable_PackageId_Column,
+                s_PinTable_SourceId_Column,
+                s_PinTable_Type_Column,
+                s_PinTable_Version_Column })
+            .Values(
+                (std::string_view)pin.GetPackageId(),
+                pin.GetSourceId(),
+                pin.GetType(),
+                pin.GetGatedVersion().ToString());
+
+        builder.Execute(connection);
+        return connection.GetLastInsertRowID();
+    }
+
+    bool PinTable::UpdatePinById(SQLite::Connection& connection, SQLite::rowid_t pinId, const Pinning::Pin& pin)
+    {
+        SQLite::Builder::StatementBuilder builder;
+        builder.Update(s_PinTable_Table_Name).Set()
+            .Column(s_PinTable_PackageId_Column).Equals((std::string_view)pin.GetPackageId())
+            .Column(s_PinTable_SourceId_Column).Equals(pin.GetSourceId())
+            .Column(s_PinTable_Type_Column).Equals(pin.GetType())
+            .Column(s_PinTable_Version_Column).Equals(pin.GetGatedVersion().ToString())
+            .Where(SQLite::RowIDName).Equals(pinId);
+
+        builder.Execute(connection);
+        return connection.GetChanges() != 0;
+    }
+
+    void PinTable::RemovePinById(SQLite::Connection& connection, SQLite::rowid_t pinId)
+    {
+        SQLite::Builder::StatementBuilder builder;
+        builder.DeleteFrom(s_PinTable_Table_Name).Where(SQLite::RowIDName).Equals(pinId);
+        builder.Execute(connection);
+    }
+
+    std::optional<Pinning::Pin> PinTable::GetPinById(SQLite::Connection& connection, const SQLite::rowid_t pinId)
+    {
+        SQLite::Builder::StatementBuilder builder;
+        builder.Select({
+            s_PinTable_PackageId_Column,
+            s_PinTable_SourceId_Column,
+            s_PinTable_Type_Column,
+            s_PinTable_Version_Column })
+            .From(s_PinTable_Table_Name).Where(SQLite::RowIDName).Equals(pinId);
+
+        SQLite::Statement select = builder.Prepare(connection);
+
+        if (!select.Step())
+        {
+            return {};
+        }
+
+        auto [packageId, sourceId, type, gatedVersion] = select.GetRow<std::string, std::string, Pinning::PinType, std::string>();
+        return GetPinFromRow(packageId, sourceId, type, gatedVersion);
+    }
+
+    std::vector<Pinning::Pin> PinTable::GetAllPins(SQLite::Connection& connection)
+    {
+        SQLite::Builder::StatementBuilder builder;
+        builder.Select({
+            s_PinTable_PackageId_Column,
+            s_PinTable_SourceId_Column,
+            s_PinTable_Type_Column,
+            s_PinTable_Version_Column })
+            .From(s_PinTable_Table_Name);
+
+        SQLite::Statement select = builder.Prepare(connection);
+
+        std::vector<Pinning::Pin> pins;
+        while (select.Step())
+        {
+            auto [packageId, sourceId, type, gatedVersion] = select.GetRow<std::string, std::string, Pinning::PinType, std::string>();
+            auto pin = GetPinFromRow(packageId, sourceId, type, gatedVersion);
+            if (pin)
+            {
+                pins.push_back(std::move(pin.value()));
+            }
+        }
+
+        return pins;
+    }
+
+    bool PinTable::ResetAllPins(SQLite::Connection& connection, std::string_view sourceId)
+    {
+        SQLite::Builder::StatementBuilder builder;
+        builder.DeleteFrom(s_PinTable_Table_Name);
+
+        if (!sourceId.empty())
+        {
+            builder.Where(s_PinTable_SourceId_Column).Equals(sourceId);
+        }
+
+        builder.Execute(connection);
+
+        return connection.GetChanges() != 0;
+    }
 }