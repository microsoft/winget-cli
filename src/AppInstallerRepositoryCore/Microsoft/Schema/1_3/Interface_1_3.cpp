--- conflicted
+++ resolved
@@ -1,111 +1,110 @@
-// Copyright (c) Microsoft Corporation.
-// Licensed under the MIT License.
-#include "pch.h"
-#include "Microsoft/Schema/1_3/Interface.h"
-#include <AppInstallerSHA256.h>
-
-#include "Microsoft/Schema/1_0/ManifestTable.h"
-
-#include "Microsoft/Schema/1_3/HashVirtualTable.h"
-
-
-namespace AppInstaller::Repository::Microsoft::Schema::V1_3
-{
-    Interface::Interface(Utility::NormalizationVersion normVersion) : V1_2::Interface(normVersion)
-    {
-    }
-
-    Schema::Version Interface::GetVersion() const
-    {
-        return { 1, 3 };
-    }
-
-    void Interface::CreateTables(SQLite::Connection& connection)
-    {
-        SQLite::Savepoint savepoint = SQLite::Savepoint::Create(connection, "createtables_v1_3");
-
-        V1_2::Interface::CreateTables(connection);
-
-        V1_0::ManifestTable::AddColumn(connection, { HashVirtualTable::ValueName(), HashVirtualTable::SQLiteType() });
-
-        savepoint.Commit();
-    }
-
-    SQLite::rowid_t Interface::AddManifest(SQLite::Connection& connection, const Manifest::Manifest& manifest, const std::filesystem::path& relativePath)
-    {
-        SQLite::Savepoint savepoint = SQLite::Savepoint::Create(connection, "addmanifest_v1_3");
-
-        SQLite::rowid_t manifestId = V1_2::Interface::AddManifest(connection, manifest, relativePath);
-
-        // Set the hash value if provided
-        if (!manifest.StreamSha256.empty())
-        {
-            THROW_HR_IF(E_INVALIDARG, manifest.StreamSha256.size() != Utility::SHA256::HashBufferSizeInBytes);
-            V1_0::ManifestTable::UpdateValueIdById<HashVirtualTable>(connection, manifestId, manifest.StreamSha256);
-        }
-
-<<<<<<< HEAD
-        DependenciesTable::AddDependencies(connection, manifest, manifestId);
-
-=======
->>>>>>> 851bda63
-        savepoint.Commit();
-
-        return manifestId;
-    }
-
-    std::pair<bool, SQLite::rowid_t> Interface::UpdateManifest(SQLite::Connection& connection, const Manifest::Manifest& manifest, const std::filesystem::path& relativePath)
-    {
-        SQLite::Savepoint savepoint = SQLite::Savepoint::Create(connection, "updatemanifest_v1_3");
-
-        auto [indexModified, manifestId] = V1_2::Interface::UpdateManifest(connection, manifest, relativePath);
-
-        // Set the hash value if provided
-        if (!manifest.StreamSha256.empty())
-        {
-            THROW_HR_IF(E_INVALIDARG, manifest.StreamSha256.size() != Utility::SHA256::HashBufferSizeInBytes);
-
-            auto currentHash = std::get<0>(V1_0::ManifestTable::GetIdsById<HashVirtualTable>(connection, manifestId));
-
-            if (currentHash.size() != Utility::SHA256::HashBufferSizeInBytes ||
-                !std::equal(currentHash.begin(), currentHash.end(), manifest.StreamSha256.begin()))
-            {
-                V1_0::ManifestTable::UpdateValueIdById<HashVirtualTable>(connection, manifestId, manifest.StreamSha256);
-                indexModified = true;
-            }
-        }
-
-        indexModified = indexModified || DependenciesTable::UpdateDependencies(connection, manifest, manifestId);
-
-        savepoint.Commit();
-
-        return { indexModified, manifestId };
-    }
-
-    SQLite::rowid_t Interface::RemoveManifest(SQLite::Connection& connection, const Manifest::Manifest& manifest, const std::filesystem::path& relativePath)
-    {
-        SQLite::Savepoint savepoint = SQLite::Savepoint::Create(connection, "removemanifest_v1_3");
-
-        SQLite::rowid_t manifestId = V1_1::Interface::RemoveManifest(connection, manifest, relativePath);
-
-        DependenciesTable::RemoveDependencies(connection, manifestId);
-
-        savepoint.Commit();
-
-        return manifestId;
-    }
-
-    std::optional<std::string> Interface::GetPropertyByManifestIdInternal(const SQLite::Connection& connection, SQLite::rowid_t manifestId, PackageVersionProperty property) const
-    {
-        switch (property)
-        {
-        case AppInstaller::Repository::PackageVersionProperty::ManifestSHA256Hash:
-        {
-            SQLite::blob_t hash = std::get<0>(V1_0::ManifestTable::GetIdsById<HashVirtualTable>(connection, manifestId));
-            return hash.empty() ? std::optional<std::string>{} : Utility::SHA256::ConvertToString(hash);
-        }
-        default:
-            return V1_2::Interface::GetPropertyByManifestIdInternal(connection, manifestId, property);
-        }
-    }
-}
+// Copyright (c) Microsoft Corporation.
+// Licensed under the MIT License.
+#include "pch.h"
+#include "Microsoft/Schema/1_3/Interface.h"
+#include <AppInstallerSHA256.h>
+
+#include "Microsoft/Schema/1_0/ManifestTable.h"
+#include "Microsoft/Schema/1_3/DependenciesTable.h"
+#include "Microsoft/Schema/1_3/HashVirtualTable.h"
+
+
+namespace AppInstaller::Repository::Microsoft::Schema::V1_3
+{
+    Interface::Interface(Utility::NormalizationVersion normVersion) : V1_2::Interface(normVersion)
+    {
+    }
+
+    Schema::Version Interface::GetVersion() const
+    {
+        return { 1, 3 };
+    }
+
+    void Interface::CreateTables(SQLite::Connection& connection)
+    {
+        SQLite::Savepoint savepoint = SQLite::Savepoint::Create(connection, "createtables_v1_3");
+
+        V1_2::Interface::CreateTables(connection);
+
+        V1_0::ManifestTable::AddColumn(connection, { HashVirtualTable::ValueName(), HashVirtualTable::SQLiteType() });
+
+        DependenciesTable::Create(connection);
+
+        savepoint.Commit();
+    }
+
+    SQLite::rowid_t Interface::AddManifest(SQLite::Connection& connection, const Manifest::Manifest& manifest, const std::filesystem::path& relativePath)
+    {
+        SQLite::Savepoint savepoint = SQLite::Savepoint::Create(connection, "addmanifest_v1_3");
+
+        SQLite::rowid_t manifestId = V1_2::Interface::AddManifest(connection, manifest, relativePath);
+
+        // Set the hash value if provided
+        if (!manifest.StreamSha256.empty())
+        {
+            THROW_HR_IF(E_INVALIDARG, manifest.StreamSha256.size() != Utility::SHA256::HashBufferSizeInBytes);
+            V1_0::ManifestTable::UpdateValueIdById<HashVirtualTable>(connection, manifestId, manifest.StreamSha256);
+        }
+
+        // DependenciesTable::AddDependencies(connection, manifest, manifestId);
+
+        savepoint.Commit();
+
+        return manifestId;
+    }
+
+    std::pair<bool, SQLite::rowid_t> Interface::UpdateManifest(SQLite::Connection& connection, const Manifest::Manifest& manifest, const std::filesystem::path& relativePath)
+    {
+        SQLite::Savepoint savepoint = SQLite::Savepoint::Create(connection, "updatemanifest_v1_3");
+
+        auto [indexModified, manifestId] = V1_2::Interface::UpdateManifest(connection, manifest, relativePath);
+
+        // Set the hash value if provided
+        if (!manifest.StreamSha256.empty())
+        {
+            THROW_HR_IF(E_INVALIDARG, manifest.StreamSha256.size() != Utility::SHA256::HashBufferSizeInBytes);
+
+            auto currentHash = std::get<0>(V1_0::ManifestTable::GetIdsById<HashVirtualTable>(connection, manifestId));
+
+            if (currentHash.size() != Utility::SHA256::HashBufferSizeInBytes ||
+                !std::equal(currentHash.begin(), currentHash.end(), manifest.StreamSha256.begin()))
+            {
+                V1_0::ManifestTable::UpdateValueIdById<HashVirtualTable>(connection, manifestId, manifest.StreamSha256);
+                indexModified = true;
+            }
+        }
+
+        indexModified = indexModified || DependenciesTable::UpdateDependencies(connection, manifest, manifestId);
+
+        savepoint.Commit();
+
+        return { indexModified, manifestId };
+    }
+
+    SQLite::rowid_t Interface::RemoveManifest(SQLite::Connection& connection, const Manifest::Manifest& manifest, const std::filesystem::path& relativePath)
+    {
+        SQLite::Savepoint savepoint = SQLite::Savepoint::Create(connection, "removemanifest_v1_3");
+
+        SQLite::rowid_t manifestId = V1_1::Interface::RemoveManifest(connection, manifest, relativePath);
+
+        // DependenciesTable::RemoveDependencies(connection, manifestId);
+
+        savepoint.Commit();
+
+        return manifestId;
+    }
+
+    std::optional<std::string> Interface::GetPropertyByManifestIdInternal(const SQLite::Connection& connection, SQLite::rowid_t manifestId, PackageVersionProperty property) const
+    {
+        switch (property)
+        {
+        case AppInstaller::Repository::PackageVersionProperty::ManifestSHA256Hash:
+        {
+            SQLite::blob_t hash = std::get<0>(V1_0::ManifestTable::GetIdsById<HashVirtualTable>(connection, manifestId));
+            return hash.empty() ? std::optional<std::string>{} : Utility::SHA256::ConvertToString(hash);
+        }
+        default:
+            return V1_2::Interface::GetPropertyByManifestIdInternal(connection, manifestId, property);
+        }
+    }
+}