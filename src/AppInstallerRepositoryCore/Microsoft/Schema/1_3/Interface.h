--- conflicted
+++ resolved
@@ -1,35 +1,29 @@
-// Copyright (c) Microsoft Corporation.
-// Licensed under the MIT License.
-#pragma once
-#include "Microsoft/Schema/ISQLiteIndex.h"
-#include "Microsoft/Schema/1_2/Interface.h"
-
-
-namespace AppInstaller::Repository::Microsoft::Schema::V1_3
-{
-    // Interface to this schema version exposed through ISQLiteIndex.
-    struct Interface : public V1_2::Interface
-    {
-        Interface(Utility::NormalizationVersion normVersion = Utility::NormalizationVersion::Initial);
-
-        // Version 1.0
-        Schema::Version GetVersion() const override;
-<<<<<<< HEAD
-        void CreateTables(SQLite::Connection& connection) override;
-        SQLite::rowid_t AddManifest(SQLite::Connection& connection, const Manifest::Manifest& manifest, const std::filesystem::path& relativePath) override;
-        std::pair<bool, SQLite::rowid_t> UpdateManifest(SQLite::Connection& connection, const Manifest::Manifest& manifest, const std::filesystem::path& relativePath) override;
-        SQLite::rowid_t RemoveManifest(SQLite::Connection& connection, const Manifest::Manifest& manifest, const std::filesystem::path& relativePath) override;
-        bool ValidateManifest(SQLite::Connection& connection, const Manifest::Manifest& manifest) const override;
-        bool VerifyDependenciesStructureForManifestDelete(SQLite::Connection& connection, const Manifest::Manifest&) const override;
-=======
-        void CreateTables(SQLite::Connection& connection, CreateOptions options) override;
-        SQLite::rowid_t AddManifest(SQLite::Connection& connection, const Manifest::Manifest& manifest, const std::optional<std::filesystem::path>& relativePath) override;
-        std::pair<bool, SQLite::rowid_t> UpdateManifest(SQLite::Connection& connection, const Manifest::Manifest& manifest, const std::optional<std::filesystem::path>& relativePath) override;
->>>>>>> aa954a4b
-
-        void PrepareForPackaging(SQLite::Connection& connection, bool vau) override;
-    protected:
-        // Gets a property already knowing that the manifest id is valid.
-        std::optional<std::string> GetPropertyByManifestIdInternal(const SQLite::Connection& connection, SQLite::rowid_t manifestId, PackageVersionProperty property) const override;
-    };
-}
+// Copyright (c) Microsoft Corporation.
+// Licensed under the MIT License.
+#pragma once
+#include "Microsoft/Schema/ISQLiteIndex.h"
+#include "Microsoft/Schema/1_2/Interface.h"
+
+
+namespace AppInstaller::Repository::Microsoft::Schema::V1_3
+{
+    // Interface to this schema version exposed through ISQLiteIndex.
+    struct Interface : public V1_2::Interface
+    {
+        Interface(Utility::NormalizationVersion normVersion = Utility::NormalizationVersion::Initial);
+
+        // Version 1.0
+        Schema::Version GetVersion() const override;
+        void CreateTables(SQLite::Connection& connection, CreateOptions options) override;
+        SQLite::rowid_t AddManifest(SQLite::Connection& connection, const Manifest::Manifest& manifest, const std::optional<std::filesystem::path>& relativePath) override;
+        std::pair<bool, SQLite::rowid_t> UpdateManifest(SQLite::Connection& connection, const Manifest::Manifest& manifest, const std::optional<std::filesystem::path>& relativePath) override;
+        void RemoveManifestById(SQLite::Connection& connection, SQLite::rowid_t manifestId) override;
+        bool ValidateManifest(SQLite::Connection& connection, const Manifest::Manifest& manifest) const override;
+        bool VerifyDependenciesStructureForManifestDelete(SQLite::Connection& connection, const Manifest::Manifest&) const override;
+        void PrepareForPackaging(SQLite::Connection& connection, bool vau) override;
+        
+    protected:
+        // Gets a property already knowing that the manifest id is valid.
+        std::optional<std::string> GetPropertyByManifestIdInternal(const SQLite::Connection& connection, SQLite::rowid_t manifestId, PackageVersionProperty property) const override;
+    };
+}