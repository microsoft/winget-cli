// Copyright (c) Microsoft Corporation.
// Licensed under the MIT License.
#include "pch.h"
#include "ARPHelper.h"
#include "winget/PortableARPEntry.h"

namespace AppInstaller::Repository::Microsoft
{
    using namespace AppInstaller::Registry::Portable;

    namespace
    {
        // "Unpacks" a GUID in the format used by the UpgradesCode registry key into the usual format.
        // Returns empty if it is not a valid GUID
        std::optional<std::string> TryUnpackUpgradeCodeGuid(std::string_view packed)
        {
            // A GUID is made up of 4 parts:
            //   - Part 1 is made up of one 4 byte block
            //   - Parts 2 and 3 are made up of one 2 byte block
            //   - Part 4 is made up of eight 1 byte blocks
            //
            // The GUID strings we have in the manifests represent all of this in hex in order,
            // with dashes between each part, and after the second byte of Part 4.
            // The "packed" GUIDs in the registry place the blocks in the same order,
            // without dashes and with opposite endian-ness.
            //
            // For example
            //   ARP:          {FECAFEB5-8D0E-4AE4-8FA0-745BAA835C35}
            //                FECAFEB5 8D0E 4AE4 8F A0 74 5B AA 83 5C 35
            //                 Part 1   P2   P3  <------ Part 4 ------->
            //                5BEFACEF E0D8 4EA4 F8 0A 47 B5 AA 38 C5 53
            //   UpgradeCode:     5BEFACEFE0D84EA4F80A47B5AA38C553
            //
            // The conversion can be done by mapping each location in the packed string
            // to the appropriate location in the unpacked string.
            constexpr size_t PackedLength = 32;
            if (packed.length() != PackedLength || !std::all_of(packed.begin(), packed.end(), isxdigit))
            {
                return {};
            }

            // PositionMapping[i] is the position to which the i-th char is mapped
            // I.e., unpacked[ PositionMapping[i] ] = packed[i]
            constexpr size_t PositionMapping[PackedLength] =
            {
                8,7,6,5,4,3,2,1,
                13,12,11,10,
                18,17,16,15,
                21,20, 23,22,
                26,25, 28,27, 30,29, 32,31, 34,33, 36,35,
            };

            std::string unpacked("{00000000-0000-0000-0000-000000000000}");
            for (size_t i = 0; i < PackedLength; ++i)
            {
                unpacked[PositionMapping[i]] = packed[i];
            }

            return unpacked;
        }

        // Gets a mapping from ProductCode to UpgradeCode for MSI packages.
        std::map<std::string, std::string> GetUpgradeCodes()
        {
            // The UpgradeCode is not stored in the ARP registry keys, so we have to get it separately.
            // We could use MsiGetProductProperty or MsiGetProperty from the MSI API to query it,
            // but it is very slow.
            //
            // The UpgradeCode is also stored in the registry under
            //   HKLM\SOFTWARE\Microsoft\Windows\CurrentVersion\Installer\UpgradeCodes
            // (Note that this key is not documented, so it is possible that it will change but very unlikely...)
            //
            // Under 'UpgradeCodes' there is one key for each upgrade code, and each upgrade code key
            // contains the product code as a value. All the upgrade codes and product codes are GUIDs,
            // but represented in an unusual way - see TryUnpackUpgradeCodeGuid()

            AICLI_LOG(Repo, Info, << "Reading MSI UpgradeCodes");
            std::map<std::string, std::string> upgradeCodes;

            // There is no UpgradeCodes key on the x86 view of the registry
            Registry::Key upgradeCodesKey = Registry::Key::OpenIfExists(HKEY_LOCAL_MACHINE, "SOFTWARE\\Microsoft\\Windows\\CurrentVersion\\Installer\\UpgradeCodes", 0, KEY_READ | KEY_WOW64_64KEY);

            if (upgradeCodesKey)
            {
                for (const auto& upgradeCodeKeyRef : upgradeCodesKey)
                {
                    auto upgradeCode = TryUnpackUpgradeCodeGuid(upgradeCodeKeyRef.Name());
                    if (upgradeCode)
                    {
                        auto upgradeCodeKey = upgradeCodeKeyRef.Open();
                        for (const auto& productCodeValue : upgradeCodeKey.Values())
                        {
                            auto productCode = TryUnpackUpgradeCodeGuid(productCodeValue.Name());
                            if (productCode)
                            {
                                upgradeCodes[*productCode] = *upgradeCode;
                            }
                        }
                    }
                }
            }

            return upgradeCodes;
        }
    }

    Registry::Key ARPHelper::GetARPKey(Manifest::ScopeEnum scope, Utility::Architecture architecture) const
    {
        HKEY rootKey = NULL;

        switch (scope)
        {
        case Manifest::ScopeEnum::User:
            rootKey = HKEY_CURRENT_USER;
            break;
        case Manifest::ScopeEnum::Machine:
            rootKey = HKEY_LOCAL_MACHINE;
            break;
        default:
            THROW_HR(E_UNEXPECTED);
        }

        bool isValid = false;
        REGSAM access = KEY_READ;

        switch (Utility::GetSystemArchitecture())
        {
        case Utility::Architecture::X86:
            switch (architecture)
            {
            case Utility::Architecture::X86:
                isValid = true;
                break;
            }
            break;
        case Utility::Architecture::X64:
            switch (architecture)
            {
            case Utility::Architecture::X86:
                if (scope == Manifest::ScopeEnum::Machine)
                {
                    access |= KEY_WOW64_32KEY;
                    isValid = true;
                }
                break;
            case Utility::Architecture::X64:
                access |= KEY_WOW64_64KEY;
                isValid = true;
                break;
            }
            break;
        case Utility::Architecture::Arm:
            switch (architecture)
            {
            case Utility::Architecture::Arm:
                isValid = true;
                break;
            }
            break;
        case Utility::Architecture::Arm64:
            switch (architecture)
            {
            case Utility::Architecture::X86:
                if (scope == Manifest::ScopeEnum::Machine)
                {
#ifdef _ARM_
                    // Not accessible if this is an ARM process
                    AICLI_LOG(Repo, Warning, << "Cannot enumerate x86 machine ARP entries when current process is ARM");
#else
                    access |= KEY_WOW64_32KEY;
                    isValid = true;
#endif
                }
                break;
            case Utility::Architecture::Arm64:
                access |= KEY_WOW64_64KEY;
                isValid = true;
                break;
            }
            break;
        }

        if (isValid)
        {
            return Registry::Key::OpenIfExists(rootKey, SubKeyPath, 0, access);
        }
        else
        {
            return {};
        }
    }

    bool ARPHelper::GetBoolValue(const Registry::Key& arpKey, const std::wstring& name)
    {
        auto value = arpKey[name];
        return (value && value->GetType() == Registry::Value::Type::DWord && value->GetValue<Registry::Value::Type::DWord>());
    }

    std::string ARPHelper::GetStringValue(const Registry::Key& arpKey, const std::wstring& name)
    {
        auto value = arpKey[name];
        if (value && value->GetType() == Registry::Value::Type::String)
        {
            return value->GetValue<Registry::Value::Type::String>();
        }

        return {};
    }

    std::string ARPHelper::DetermineVersion(const Registry::Key& arpKey) const
    {
        // First check DisplayVersion for a complete version string
        auto displayVersion = arpKey[DisplayVersion];
        if (displayVersion && displayVersion->GetType() == Registry::Value::Type::String)
        {
            std::string result = displayVersion->GetValue<Registry::Value::Type::String>();
            if (!result.empty())
            {
                return result;
            }
        }

        // Next attempt VersionMajor.VersionMinor, then MajorVersion.MinorVersion
        for (const auto& names : { std::make_pair(std::ref(VersionMajor), std::ref(VersionMinor)), std::make_pair(std::ref(MajorVersion), std::ref(MinorVersion)) })
        {
            auto majorVersion = arpKey[names.first];
            auto minorVersion = arpKey[names.second];
            if (majorVersion || minorVersion)
            {
                uint32_t majorVersionInt = 0;
                uint32_t minorVersionInt = 0;

                if (majorVersion && majorVersion->GetType() == Registry::Value::Type::DWord)
                {
                    majorVersionInt = majorVersion->GetValue<Registry::Value::Type::DWord>();
                }

                if (minorVersion && minorVersion->GetType() == Registry::Value::Type::DWord)
                {
                    minorVersionInt = minorVersion->GetValue<Registry::Value::Type::DWord>();
                }

                if (majorVersionInt || minorVersionInt)
                {
                    std::ostringstream strstr;
                    strstr << majorVersionInt << '.' << minorVersionInt;
                    return strstr.str();
                }
            }
        }

        // Finally attempt to turn the Version DWORD into a version string
        auto version = arpKey[Version];
        if (version && version->GetType() == Registry::Value::Type::DWord)
        {
            uint32_t versionInt = version->GetValue<Registry::Value::Type::DWord>();
            if (versionInt)
            {
                std::ostringstream strstr;
                strstr << ((versionInt & 0xFF000000) >> 24) << '.' << ((versionInt & 0x00FF0000) >> 16) << '.' << (versionInt & 0x0000FFFF);
                return strstr.str();
            }
        }

        return Utility::Version::CreateUnknown().ToString();
    }

    void ARPHelper::AddMetadataIfPresent(const Registry::Key& key, const std::wstring& name, SQLiteIndex& index, SQLiteIndex::IdType manifestId, PackageVersionMetadata metadata) const
    {
        auto value = key[name];
        if (value)
        {
            std::string valueString;

            if (value->GetType() == Registry::Value::Type::String)
            {
                valueString = value->GetValue<Registry::Value::Type::String>();
            }
            else if (value->GetType() == Registry::Value::Type::ExpandString)
            {
                valueString = value->GetValue<Registry::Value::Type::ExpandString>();
            }
            else if (value->GetType() == Registry::Value::Type::DWord)
            {
                DWORD dwordValue = value->GetValue<Registry::Value::Type::DWord>();
                if (name == Language)
                {
                    valueString = Locale::LocaleIdToBcp47Tag(dwordValue);
                }
                else
                {
                    std::ostringstream strstr;
                    strstr << dwordValue;
                    valueString = strstr.str();
                }
            }

            if (!valueString.empty())
            {
                index.SetMetadataByManifestId(manifestId, metadata, valueString);
            }
        }
    }

    void ARPHelper::PopulateIndexFromARP(SQLiteIndex& index, Manifest::ScopeEnum scope) const
    {
        auto upgradeCodes = GetUpgradeCodes();

        for (auto architecture : Utility::GetApplicableArchitectures())
        {
            Registry::Key arpRootKey = GetARPKey(scope, architecture);

            if (arpRootKey)
            {
<<<<<<< HEAD
                PopulateIndexFromKey(index, arpRootKey, Manifest::ScopeToString(scope), Utility::ConvertFromArchitectureEnum(architecture));
=======
                PopulateIndexFromKey(index, arpRootKey, Manifest::ScopeToString(scope), Utility::ToString(architecture), upgradeCodes);
>>>>>>> a864c824
            }
        }
    }

    void ARPHelper::PopulateIndexFromKey(SQLiteIndex& index, const Registry::Key& key, std::string_view scope, std::string_view architecture, const std::map<std::string, std::string>& upgradeCodes) const
    {
        AICLI_LOG(Repo, Info, << "Examining ARP entries for " << scope << " | " << architecture);

        for (const auto& arpEntry : key)
        {
            std::string productCode;

            try
            {
                productCode = arpEntry.Name();

                Manifest::Manifest manifest;
                manifest.DefaultLocalization.Add<Manifest::Localization::Tags>({ "ARP" });

                // Use the key name as the Id, as it is supposed to be unique.
                // TODO: We probably want something better here, like constructing the value as
                //       `Publisher.DisplayName`. We would need to ensure that there are no matches
                //       against the rest of the data however (might happen if same package is
                //       installed for multiple architectures/languages).
                manifest.Id = productCode;

                manifest.Installers.emplace_back();
                // TODO: This likely needs some cleanup applied, as it looks like INNO tends to append an "_is#"
                //       that might vary across machines/installs. There may be other things we want to clean up as well,
                //       like trimming spaces at the ends, or removing the version string from the product code
                //       if it is present.
                manifest.Installers[0].ProductCode = productCode;

                Registry::Key arpKey = arpEntry.Open();

                // Ignore entries that are listed as SystemComponent
                if (GetBoolValue(arpKey, SystemComponent))
                {
                    AICLI_LOG(Repo, Verbose, << "Skipping " << productCode << " because it is a SystemComponent");
                    continue;
                }

                // If no name is provided, ignore this entry
                auto displayName = arpKey[DisplayName];
                if (!displayName || displayName->GetType() != Registry::Value::Type::String)
                {
                    AICLI_LOG(Repo, Verbose, << "Skipping " << productCode << " because DisplayName is not a REG_SZ value");
                    continue;
                }
                auto displayNameValue = displayName->GetValue<Registry::Value::Type::String>();
                manifest.DefaultLocalization.Add<Manifest::Localization::PackageName>(displayNameValue);
                if (displayNameValue.empty())
                {
                    AICLI_LOG(Repo, Verbose, << "Skipping " << productCode << " because DisplayName is empty");
                    continue;
                }

                // If no version can be determined, ignore this entry
                manifest.Version = DetermineVersion(arpKey);
                if (manifest.Version.empty())
                {
                    AICLI_LOG(Repo, Verbose, << "Skipping " << productCode << " because a version could not be determined");
                    continue;
                }

                auto publisher = arpKey[Publisher];
                if (publisher && publisher->GetType() == Registry::Value::Type::String)
                {
                    manifest.DefaultLocalization.Add<Manifest::Localization::Publisher>(publisher->GetValue<Registry::Value::Type::String>());

                    // If Publisher is set, change the Id using name normalization
                    // TODO: Figure out how to actually make this work since there are often instances of the same
                    // data in x64 and x86 entries that will collide.
                    //auto normalizedName = index.NormalizeName(
                    //    manifest.DefaultLocalization.Get<Manifest::Localization::PackageName>(),
                    //    manifest.DefaultLocalization.Get<Manifest::Localization::Publisher>());
                    //manifest.Id = normalizedName.Publisher() + '.' + normalizedName.Name();
                }

                // Pick up WindowsInstaller to determine if this is an MSI install.
                // TODO: Could also determine Inno (and maybe other types) through detecting other keys here.
                auto installedType = Manifest::InstallerTypeEnum::Exe;

                if (GetBoolValue(arpKey, WindowsInstaller))
                {
                    installedType = Manifest::InstallerTypeEnum::Msi;

                    // If this is an MSI, look up the UpgradeCode
                    auto upgradeCodeItr = upgradeCodes.find(productCode);
                    if (upgradeCodeItr != upgradeCodes.end())
                    {
                        manifest.Installers[0].AppsAndFeaturesEntries.emplace_back();
                        manifest.Installers[0].AppsAndFeaturesEntries[0].UpgradeCode = upgradeCodeItr->second;
                    }
                }

                // TODO: If we want to keep the constructed manifest around to allow for `show` type commands
                //       against installed packages, we should use URLInfoAbout/HelpLink for the Homepage.

                // TODO: Determine the best way to handle duplicates; sometimes the same package will be listed under
                //       both x64 and x86 locations for ARP.
                //       For now, we will attempt to insert and catch.
                std::optional<SQLiteIndex::IdType> manifestIdOpt;

                try
                {
                    // Use the ProductCode as a unique key for the path
                    manifestIdOpt = index.AddManifest(manifest, Utility::ConvertToUTF16(manifest.Installers[0].ProductCode));
                }
                catch (...)
                {
                    // Ignore errors if they occur, they are most likely a duplicate value
                }

                if (!manifestIdOpt)
                {
                    AICLI_LOG(Repo, Warning,
                        << "Ignoring duplicate ARP entry " << scope << '|' << architecture << '|' << productCode << " [" << manifest.DefaultLocalization.Get<Manifest::Localization::PackageName>() << "]");
                    continue;
                }

                SQLiteIndex::IdType manifestId = manifestIdOpt.value();

                // Pass scope along to metadata.
                index.SetMetadataByManifestId(manifestId, PackageVersionMetadata::InstalledScope, scope);

                // TODO: Pass along architecture, although there are cases where it is not clear what architecture the package
                //       is from it's ARP location, despite it very clearly being a specific architecture. And note that user
                //       scope does not have separate ARP locations, so every architecture would appear as native.

                // Publisher is needed for certain scenarios but we don't store it from the manifest
                if (manifest.DefaultLocalization.Contains(Manifest::Localization::Publisher))
                {
                    index.SetMetadataByManifestId(
                        manifestId, PackageVersionMetadata::Publisher,
                        manifest.DefaultLocalization.Get<Manifest::Localization::Publisher>());
                }

                // Pick up InstallLocation when upgrade supports remove/install to enable this location
                // to survive across the removal.
                AddMetadataIfPresent(arpKey, InstallLocation, index, manifestId, PackageVersionMetadata::InstalledLocation);

                // Pick up UninstallString and QuietUninstallString for uninstall.
                AddMetadataIfPresent(arpKey, UninstallString, index, manifestId, PackageVersionMetadata::StandardUninstallCommand);
                AddMetadataIfPresent(arpKey, QuietUninstallString, index, manifestId, PackageVersionMetadata::SilentUninstallCommand);

                // Pick up Language to enable proper selection of language for upgrade.
                AddMetadataIfPresent(arpKey, Language, index, manifestId, PackageVersionMetadata::InstalledLocale);

                if (Manifest::ConvertToInstallerTypeEnum(GetStringValue(arpKey, std::wstring{ ToString(PortableValueName::WinGetInstallerType) })) == Manifest::InstallerTypeEnum::Portable)
                {
                    // Portable uninstall requires the installed architecture for locating the entry in the registry.
                    index.SetMetadataByManifestId(manifestId, PackageVersionMetadata::InstalledArchitecture, architecture);
                    installedType = Manifest::InstallerTypeEnum::Portable;
                }

                index.SetMetadataByManifestId(manifestId, PackageVersionMetadata::InstalledType, Manifest::InstallerTypeToString(installedType));
            }
            catch (...)
            {
                AICLI_LOG(Repo, Warning, << "Failed to read ARP entry, ignoring it: " << scope << '|' << architecture << '|' << productCode);
                LOG_CAUGHT_EXCEPTION();
            }
        }
    }
}
<|MERGE_RESOLUTION|>--- conflicted
+++ resolved
@@ -1,485 +1,481 @@
-// Copyright (c) Microsoft Corporation.
-// Licensed under the MIT License.
-#include "pch.h"
-#include "ARPHelper.h"
-#include "winget/PortableARPEntry.h"
-
-namespace AppInstaller::Repository::Microsoft
-{
-    using namespace AppInstaller::Registry::Portable;
-
-    namespace
-    {
-        // "Unpacks" a GUID in the format used by the UpgradesCode registry key into the usual format.
-        // Returns empty if it is not a valid GUID
-        std::optional<std::string> TryUnpackUpgradeCodeGuid(std::string_view packed)
-        {
-            // A GUID is made up of 4 parts:
-            //   - Part 1 is made up of one 4 byte block
-            //   - Parts 2 and 3 are made up of one 2 byte block
-            //   - Part 4 is made up of eight 1 byte blocks
-            //
-            // The GUID strings we have in the manifests represent all of this in hex in order,
-            // with dashes between each part, and after the second byte of Part 4.
-            // The "packed" GUIDs in the registry place the blocks in the same order,
-            // without dashes and with opposite endian-ness.
-            //
-            // For example
-            //   ARP:          {FECAFEB5-8D0E-4AE4-8FA0-745BAA835C35}
-            //                FECAFEB5 8D0E 4AE4 8F A0 74 5B AA 83 5C 35
-            //                 Part 1   P2   P3  <------ Part 4 ------->
-            //                5BEFACEF E0D8 4EA4 F8 0A 47 B5 AA 38 C5 53
-            //   UpgradeCode:     5BEFACEFE0D84EA4F80A47B5AA38C553
-            //
-            // The conversion can be done by mapping each location in the packed string
-            // to the appropriate location in the unpacked string.
-            constexpr size_t PackedLength = 32;
-            if (packed.length() != PackedLength || !std::all_of(packed.begin(), packed.end(), isxdigit))
-            {
-                return {};
-            }
-
-            // PositionMapping[i] is the position to which the i-th char is mapped
-            // I.e., unpacked[ PositionMapping[i] ] = packed[i]
-            constexpr size_t PositionMapping[PackedLength] =
-            {
-                8,7,6,5,4,3,2,1,
-                13,12,11,10,
-                18,17,16,15,
-                21,20, 23,22,
-                26,25, 28,27, 30,29, 32,31, 34,33, 36,35,
-            };
-
-            std::string unpacked("{00000000-0000-0000-0000-000000000000}");
-            for (size_t i = 0; i < PackedLength; ++i)
-            {
-                unpacked[PositionMapping[i]] = packed[i];
-            }
-
-            return unpacked;
-        }
-
-        // Gets a mapping from ProductCode to UpgradeCode for MSI packages.
-        std::map<std::string, std::string> GetUpgradeCodes()
-        {
-            // The UpgradeCode is not stored in the ARP registry keys, so we have to get it separately.
-            // We could use MsiGetProductProperty or MsiGetProperty from the MSI API to query it,
-            // but it is very slow.
-            //
-            // The UpgradeCode is also stored in the registry under
-            //   HKLM\SOFTWARE\Microsoft\Windows\CurrentVersion\Installer\UpgradeCodes
-            // (Note that this key is not documented, so it is possible that it will change but very unlikely...)
-            //
-            // Under 'UpgradeCodes' there is one key for each upgrade code, and each upgrade code key
-            // contains the product code as a value. All the upgrade codes and product codes are GUIDs,
-            // but represented in an unusual way - see TryUnpackUpgradeCodeGuid()
-
-            AICLI_LOG(Repo, Info, << "Reading MSI UpgradeCodes");
-            std::map<std::string, std::string> upgradeCodes;
-
-            // There is no UpgradeCodes key on the x86 view of the registry
-            Registry::Key upgradeCodesKey = Registry::Key::OpenIfExists(HKEY_LOCAL_MACHINE, "SOFTWARE\\Microsoft\\Windows\\CurrentVersion\\Installer\\UpgradeCodes", 0, KEY_READ | KEY_WOW64_64KEY);
-
-            if (upgradeCodesKey)
-            {
-                for (const auto& upgradeCodeKeyRef : upgradeCodesKey)
-                {
-                    auto upgradeCode = TryUnpackUpgradeCodeGuid(upgradeCodeKeyRef.Name());
-                    if (upgradeCode)
-                    {
-                        auto upgradeCodeKey = upgradeCodeKeyRef.Open();
-                        for (const auto& productCodeValue : upgradeCodeKey.Values())
-                        {
-                            auto productCode = TryUnpackUpgradeCodeGuid(productCodeValue.Name());
-                            if (productCode)
-                            {
-                                upgradeCodes[*productCode] = *upgradeCode;
-                            }
-                        }
-                    }
-                }
-            }
-
-            return upgradeCodes;
-        }
-    }
-
-    Registry::Key ARPHelper::GetARPKey(Manifest::ScopeEnum scope, Utility::Architecture architecture) const
-    {
-        HKEY rootKey = NULL;
-
-        switch (scope)
-        {
-        case Manifest::ScopeEnum::User:
-            rootKey = HKEY_CURRENT_USER;
-            break;
-        case Manifest::ScopeEnum::Machine:
-            rootKey = HKEY_LOCAL_MACHINE;
-            break;
-        default:
-            THROW_HR(E_UNEXPECTED);
-        }
-
-        bool isValid = false;
-        REGSAM access = KEY_READ;
-
-        switch (Utility::GetSystemArchitecture())
-        {
-        case Utility::Architecture::X86:
-            switch (architecture)
-            {
-            case Utility::Architecture::X86:
-                isValid = true;
-                break;
-            }
-            break;
-        case Utility::Architecture::X64:
-            switch (architecture)
-            {
-            case Utility::Architecture::X86:
-                if (scope == Manifest::ScopeEnum::Machine)
-                {
-                    access |= KEY_WOW64_32KEY;
-                    isValid = true;
-                }
-                break;
-            case Utility::Architecture::X64:
-                access |= KEY_WOW64_64KEY;
-                isValid = true;
-                break;
-            }
-            break;
-        case Utility::Architecture::Arm:
-            switch (architecture)
-            {
-            case Utility::Architecture::Arm:
-                isValid = true;
-                break;
-            }
-            break;
-        case Utility::Architecture::Arm64:
-            switch (architecture)
-            {
-            case Utility::Architecture::X86:
-                if (scope == Manifest::ScopeEnum::Machine)
-                {
-#ifdef _ARM_
-                    // Not accessible if this is an ARM process
-                    AICLI_LOG(Repo, Warning, << "Cannot enumerate x86 machine ARP entries when current process is ARM");
-#else
-                    access |= KEY_WOW64_32KEY;
-                    isValid = true;
-#endif
-                }
-                break;
-            case Utility::Architecture::Arm64:
-                access |= KEY_WOW64_64KEY;
-                isValid = true;
-                break;
-            }
-            break;
-        }
-
-        if (isValid)
-        {
-            return Registry::Key::OpenIfExists(rootKey, SubKeyPath, 0, access);
-        }
-        else
-        {
-            return {};
-        }
-    }
-
-    bool ARPHelper::GetBoolValue(const Registry::Key& arpKey, const std::wstring& name)
-    {
-        auto value = arpKey[name];
-        return (value && value->GetType() == Registry::Value::Type::DWord && value->GetValue<Registry::Value::Type::DWord>());
-    }
-
-    std::string ARPHelper::GetStringValue(const Registry::Key& arpKey, const std::wstring& name)
-    {
-        auto value = arpKey[name];
-        if (value && value->GetType() == Registry::Value::Type::String)
-        {
-            return value->GetValue<Registry::Value::Type::String>();
-        }
-
-        return {};
-    }
-
-    std::string ARPHelper::DetermineVersion(const Registry::Key& arpKey) const
-    {
-        // First check DisplayVersion for a complete version string
-        auto displayVersion = arpKey[DisplayVersion];
-        if (displayVersion && displayVersion->GetType() == Registry::Value::Type::String)
-        {
-            std::string result = displayVersion->GetValue<Registry::Value::Type::String>();
-            if (!result.empty())
-            {
-                return result;
-            }
-        }
-
-        // Next attempt VersionMajor.VersionMinor, then MajorVersion.MinorVersion
-        for (const auto& names : { std::make_pair(std::ref(VersionMajor), std::ref(VersionMinor)), std::make_pair(std::ref(MajorVersion), std::ref(MinorVersion)) })
-        {
-            auto majorVersion = arpKey[names.first];
-            auto minorVersion = arpKey[names.second];
-            if (majorVersion || minorVersion)
-            {
-                uint32_t majorVersionInt = 0;
-                uint32_t minorVersionInt = 0;
-
-                if (majorVersion && majorVersion->GetType() == Registry::Value::Type::DWord)
-                {
-                    majorVersionInt = majorVersion->GetValue<Registry::Value::Type::DWord>();
-                }
-
-                if (minorVersion && minorVersion->GetType() == Registry::Value::Type::DWord)
-                {
-                    minorVersionInt = minorVersion->GetValue<Registry::Value::Type::DWord>();
-                }
-
-                if (majorVersionInt || minorVersionInt)
-                {
-                    std::ostringstream strstr;
-                    strstr << majorVersionInt << '.' << minorVersionInt;
-                    return strstr.str();
-                }
-            }
-        }
-
-        // Finally attempt to turn the Version DWORD into a version string
-        auto version = arpKey[Version];
-        if (version && version->GetType() == Registry::Value::Type::DWord)
-        {
-            uint32_t versionInt = version->GetValue<Registry::Value::Type::DWord>();
-            if (versionInt)
-            {
-                std::ostringstream strstr;
-                strstr << ((versionInt & 0xFF000000) >> 24) << '.' << ((versionInt & 0x00FF0000) >> 16) << '.' << (versionInt & 0x0000FFFF);
-                return strstr.str();
-            }
-        }
-
-        return Utility::Version::CreateUnknown().ToString();
-    }
-
-    void ARPHelper::AddMetadataIfPresent(const Registry::Key& key, const std::wstring& name, SQLiteIndex& index, SQLiteIndex::IdType manifestId, PackageVersionMetadata metadata) const
-    {
-        auto value = key[name];
-        if (value)
-        {
-            std::string valueString;
-
-            if (value->GetType() == Registry::Value::Type::String)
-            {
-                valueString = value->GetValue<Registry::Value::Type::String>();
-            }
-            else if (value->GetType() == Registry::Value::Type::ExpandString)
-            {
-                valueString = value->GetValue<Registry::Value::Type::ExpandString>();
-            }
-            else if (value->GetType() == Registry::Value::Type::DWord)
-            {
-                DWORD dwordValue = value->GetValue<Registry::Value::Type::DWord>();
-                if (name == Language)
-                {
-                    valueString = Locale::LocaleIdToBcp47Tag(dwordValue);
-                }
-                else
-                {
-                    std::ostringstream strstr;
-                    strstr << dwordValue;
-                    valueString = strstr.str();
-                }
-            }
-
-            if (!valueString.empty())
-            {
-                index.SetMetadataByManifestId(manifestId, metadata, valueString);
-            }
-        }
-    }
-
-    void ARPHelper::PopulateIndexFromARP(SQLiteIndex& index, Manifest::ScopeEnum scope) const
-    {
-        auto upgradeCodes = GetUpgradeCodes();
-
-        for (auto architecture : Utility::GetApplicableArchitectures())
-        {
-            Registry::Key arpRootKey = GetARPKey(scope, architecture);
-
-            if (arpRootKey)
-            {
-<<<<<<< HEAD
-                PopulateIndexFromKey(index, arpRootKey, Manifest::ScopeToString(scope), Utility::ConvertFromArchitectureEnum(architecture));
-=======
-                PopulateIndexFromKey(index, arpRootKey, Manifest::ScopeToString(scope), Utility::ToString(architecture), upgradeCodes);
->>>>>>> a864c824
-            }
-        }
-    }
-
-    void ARPHelper::PopulateIndexFromKey(SQLiteIndex& index, const Registry::Key& key, std::string_view scope, std::string_view architecture, const std::map<std::string, std::string>& upgradeCodes) const
-    {
-        AICLI_LOG(Repo, Info, << "Examining ARP entries for " << scope << " | " << architecture);
-
-        for (const auto& arpEntry : key)
-        {
-            std::string productCode;
-
-            try
-            {
-                productCode = arpEntry.Name();
-
-                Manifest::Manifest manifest;
-                manifest.DefaultLocalization.Add<Manifest::Localization::Tags>({ "ARP" });
-
-                // Use the key name as the Id, as it is supposed to be unique.
-                // TODO: We probably want something better here, like constructing the value as
-                //       `Publisher.DisplayName`. We would need to ensure that there are no matches
-                //       against the rest of the data however (might happen if same package is
-                //       installed for multiple architectures/languages).
-                manifest.Id = productCode;
-
-                manifest.Installers.emplace_back();
-                // TODO: This likely needs some cleanup applied, as it looks like INNO tends to append an "_is#"
-                //       that might vary across machines/installs. There may be other things we want to clean up as well,
-                //       like trimming spaces at the ends, or removing the version string from the product code
-                //       if it is present.
-                manifest.Installers[0].ProductCode = productCode;
-
-                Registry::Key arpKey = arpEntry.Open();
-
-                // Ignore entries that are listed as SystemComponent
-                if (GetBoolValue(arpKey, SystemComponent))
-                {
-                    AICLI_LOG(Repo, Verbose, << "Skipping " << productCode << " because it is a SystemComponent");
-                    continue;
-                }
-
-                // If no name is provided, ignore this entry
-                auto displayName = arpKey[DisplayName];
-                if (!displayName || displayName->GetType() != Registry::Value::Type::String)
-                {
-                    AICLI_LOG(Repo, Verbose, << "Skipping " << productCode << " because DisplayName is not a REG_SZ value");
-                    continue;
-                }
-                auto displayNameValue = displayName->GetValue<Registry::Value::Type::String>();
-                manifest.DefaultLocalization.Add<Manifest::Localization::PackageName>(displayNameValue);
-                if (displayNameValue.empty())
-                {
-                    AICLI_LOG(Repo, Verbose, << "Skipping " << productCode << " because DisplayName is empty");
-                    continue;
-                }
-
-                // If no version can be determined, ignore this entry
-                manifest.Version = DetermineVersion(arpKey);
-                if (manifest.Version.empty())
-                {
-                    AICLI_LOG(Repo, Verbose, << "Skipping " << productCode << " because a version could not be determined");
-                    continue;
-                }
-
-                auto publisher = arpKey[Publisher];
-                if (publisher && publisher->GetType() == Registry::Value::Type::String)
-                {
-                    manifest.DefaultLocalization.Add<Manifest::Localization::Publisher>(publisher->GetValue<Registry::Value::Type::String>());
-
-                    // If Publisher is set, change the Id using name normalization
-                    // TODO: Figure out how to actually make this work since there are often instances of the same
-                    // data in x64 and x86 entries that will collide.
-                    //auto normalizedName = index.NormalizeName(
-                    //    manifest.DefaultLocalization.Get<Manifest::Localization::PackageName>(),
-                    //    manifest.DefaultLocalization.Get<Manifest::Localization::Publisher>());
-                    //manifest.Id = normalizedName.Publisher() + '.' + normalizedName.Name();
-                }
-
-                // Pick up WindowsInstaller to determine if this is an MSI install.
-                // TODO: Could also determine Inno (and maybe other types) through detecting other keys here.
-                auto installedType = Manifest::InstallerTypeEnum::Exe;
-
-                if (GetBoolValue(arpKey, WindowsInstaller))
-                {
-                    installedType = Manifest::InstallerTypeEnum::Msi;
-
-                    // If this is an MSI, look up the UpgradeCode
-                    auto upgradeCodeItr = upgradeCodes.find(productCode);
-                    if (upgradeCodeItr != upgradeCodes.end())
-                    {
-                        manifest.Installers[0].AppsAndFeaturesEntries.emplace_back();
-                        manifest.Installers[0].AppsAndFeaturesEntries[0].UpgradeCode = upgradeCodeItr->second;
-                    }
-                }
-
-                // TODO: If we want to keep the constructed manifest around to allow for `show` type commands
-                //       against installed packages, we should use URLInfoAbout/HelpLink for the Homepage.
-
-                // TODO: Determine the best way to handle duplicates; sometimes the same package will be listed under
-                //       both x64 and x86 locations for ARP.
-                //       For now, we will attempt to insert and catch.
-                std::optional<SQLiteIndex::IdType> manifestIdOpt;
-
-                try
-                {
-                    // Use the ProductCode as a unique key for the path
-                    manifestIdOpt = index.AddManifest(manifest, Utility::ConvertToUTF16(manifest.Installers[0].ProductCode));
-                }
-                catch (...)
-                {
-                    // Ignore errors if they occur, they are most likely a duplicate value
-                }
-
-                if (!manifestIdOpt)
-                {
-                    AICLI_LOG(Repo, Warning,
-                        << "Ignoring duplicate ARP entry " << scope << '|' << architecture << '|' << productCode << " [" << manifest.DefaultLocalization.Get<Manifest::Localization::PackageName>() << "]");
-                    continue;
-                }
-
-                SQLiteIndex::IdType manifestId = manifestIdOpt.value();
-
-                // Pass scope along to metadata.
-                index.SetMetadataByManifestId(manifestId, PackageVersionMetadata::InstalledScope, scope);
-
-                // TODO: Pass along architecture, although there are cases where it is not clear what architecture the package
-                //       is from it's ARP location, despite it very clearly being a specific architecture. And note that user
-                //       scope does not have separate ARP locations, so every architecture would appear as native.
-
-                // Publisher is needed for certain scenarios but we don't store it from the manifest
-                if (manifest.DefaultLocalization.Contains(Manifest::Localization::Publisher))
-                {
-                    index.SetMetadataByManifestId(
-                        manifestId, PackageVersionMetadata::Publisher,
-                        manifest.DefaultLocalization.Get<Manifest::Localization::Publisher>());
-                }
-
-                // Pick up InstallLocation when upgrade supports remove/install to enable this location
-                // to survive across the removal.
-                AddMetadataIfPresent(arpKey, InstallLocation, index, manifestId, PackageVersionMetadata::InstalledLocation);
-
-                // Pick up UninstallString and QuietUninstallString for uninstall.
-                AddMetadataIfPresent(arpKey, UninstallString, index, manifestId, PackageVersionMetadata::StandardUninstallCommand);
-                AddMetadataIfPresent(arpKey, QuietUninstallString, index, manifestId, PackageVersionMetadata::SilentUninstallCommand);
-
-                // Pick up Language to enable proper selection of language for upgrade.
-                AddMetadataIfPresent(arpKey, Language, index, manifestId, PackageVersionMetadata::InstalledLocale);
-
-                if (Manifest::ConvertToInstallerTypeEnum(GetStringValue(arpKey, std::wstring{ ToString(PortableValueName::WinGetInstallerType) })) == Manifest::InstallerTypeEnum::Portable)
-                {
-                    // Portable uninstall requires the installed architecture for locating the entry in the registry.
-                    index.SetMetadataByManifestId(manifestId, PackageVersionMetadata::InstalledArchitecture, architecture);
-                    installedType = Manifest::InstallerTypeEnum::Portable;
-                }
-
-                index.SetMetadataByManifestId(manifestId, PackageVersionMetadata::InstalledType, Manifest::InstallerTypeToString(installedType));
-            }
-            catch (...)
-            {
-                AICLI_LOG(Repo, Warning, << "Failed to read ARP entry, ignoring it: " << scope << '|' << architecture << '|' << productCode);
-                LOG_CAUGHT_EXCEPTION();
-            }
-        }
-    }
-}
+// Copyright (c) Microsoft Corporation.
+// Licensed under the MIT License.
+#include "pch.h"
+#include "ARPHelper.h"
+#include "winget/PortableARPEntry.h"
+
+namespace AppInstaller::Repository::Microsoft
+{
+    using namespace AppInstaller::Registry::Portable;
+
+    namespace
+    {
+        // "Unpacks" a GUID in the format used by the UpgradesCode registry key into the usual format.
+        // Returns empty if it is not a valid GUID
+        std::optional<std::string> TryUnpackUpgradeCodeGuid(std::string_view packed)
+        {
+            // A GUID is made up of 4 parts:
+            //   - Part 1 is made up of one 4 byte block
+            //   - Parts 2 and 3 are made up of one 2 byte block
+            //   - Part 4 is made up of eight 1 byte blocks
+            //
+            // The GUID strings we have in the manifests represent all of this in hex in order,
+            // with dashes between each part, and after the second byte of Part 4.
+            // The "packed" GUIDs in the registry place the blocks in the same order,
+            // without dashes and with opposite endian-ness.
+            //
+            // For example
+            //   ARP:          {FECAFEB5-8D0E-4AE4-8FA0-745BAA835C35}
+            //                FECAFEB5 8D0E 4AE4 8F A0 74 5B AA 83 5C 35
+            //                 Part 1   P2   P3  <------ Part 4 ------->
+            //                5BEFACEF E0D8 4EA4 F8 0A 47 B5 AA 38 C5 53
+            //   UpgradeCode:     5BEFACEFE0D84EA4F80A47B5AA38C553
+            //
+            // The conversion can be done by mapping each location in the packed string
+            // to the appropriate location in the unpacked string.
+            constexpr size_t PackedLength = 32;
+            if (packed.length() != PackedLength || !std::all_of(packed.begin(), packed.end(), isxdigit))
+            {
+                return {};
+            }
+
+            // PositionMapping[i] is the position to which the i-th char is mapped
+            // I.e., unpacked[ PositionMapping[i] ] = packed[i]
+            constexpr size_t PositionMapping[PackedLength] =
+            {
+                8,7,6,5,4,3,2,1,
+                13,12,11,10,
+                18,17,16,15,
+                21,20, 23,22,
+                26,25, 28,27, 30,29, 32,31, 34,33, 36,35,
+            };
+
+            std::string unpacked("{00000000-0000-0000-0000-000000000000}");
+            for (size_t i = 0; i < PackedLength; ++i)
+            {
+                unpacked[PositionMapping[i]] = packed[i];
+            }
+
+            return unpacked;
+        }
+
+        // Gets a mapping from ProductCode to UpgradeCode for MSI packages.
+        std::map<std::string, std::string> GetUpgradeCodes()
+        {
+            // The UpgradeCode is not stored in the ARP registry keys, so we have to get it separately.
+            // We could use MsiGetProductProperty or MsiGetProperty from the MSI API to query it,
+            // but it is very slow.
+            //
+            // The UpgradeCode is also stored in the registry under
+            //   HKLM\SOFTWARE\Microsoft\Windows\CurrentVersion\Installer\UpgradeCodes
+            // (Note that this key is not documented, so it is possible that it will change but very unlikely...)
+            //
+            // Under 'UpgradeCodes' there is one key for each upgrade code, and each upgrade code key
+            // contains the product code as a value. All the upgrade codes and product codes are GUIDs,
+            // but represented in an unusual way - see TryUnpackUpgradeCodeGuid()
+
+            AICLI_LOG(Repo, Info, << "Reading MSI UpgradeCodes");
+            std::map<std::string, std::string> upgradeCodes;
+
+            // There is no UpgradeCodes key on the x86 view of the registry
+            Registry::Key upgradeCodesKey = Registry::Key::OpenIfExists(HKEY_LOCAL_MACHINE, "SOFTWARE\\Microsoft\\Windows\\CurrentVersion\\Installer\\UpgradeCodes", 0, KEY_READ | KEY_WOW64_64KEY);
+
+            if (upgradeCodesKey)
+            {
+                for (const auto& upgradeCodeKeyRef : upgradeCodesKey)
+                {
+                    auto upgradeCode = TryUnpackUpgradeCodeGuid(upgradeCodeKeyRef.Name());
+                    if (upgradeCode)
+                    {
+                        auto upgradeCodeKey = upgradeCodeKeyRef.Open();
+                        for (const auto& productCodeValue : upgradeCodeKey.Values())
+                        {
+                            auto productCode = TryUnpackUpgradeCodeGuid(productCodeValue.Name());
+                            if (productCode)
+                            {
+                                upgradeCodes[*productCode] = *upgradeCode;
+                            }
+                        }
+                    }
+                }
+            }
+
+            return upgradeCodes;
+        }
+    }
+
+    Registry::Key ARPHelper::GetARPKey(Manifest::ScopeEnum scope, Utility::Architecture architecture) const
+    {
+        HKEY rootKey = NULL;
+
+        switch (scope)
+        {
+        case Manifest::ScopeEnum::User:
+            rootKey = HKEY_CURRENT_USER;
+            break;
+        case Manifest::ScopeEnum::Machine:
+            rootKey = HKEY_LOCAL_MACHINE;
+            break;
+        default:
+            THROW_HR(E_UNEXPECTED);
+        }
+
+        bool isValid = false;
+        REGSAM access = KEY_READ;
+
+        switch (Utility::GetSystemArchitecture())
+        {
+        case Utility::Architecture::X86:
+            switch (architecture)
+            {
+            case Utility::Architecture::X86:
+                isValid = true;
+                break;
+            }
+            break;
+        case Utility::Architecture::X64:
+            switch (architecture)
+            {
+            case Utility::Architecture::X86:
+                if (scope == Manifest::ScopeEnum::Machine)
+                {
+                    access |= KEY_WOW64_32KEY;
+                    isValid = true;
+                }
+                break;
+            case Utility::Architecture::X64:
+                access |= KEY_WOW64_64KEY;
+                isValid = true;
+                break;
+            }
+            break;
+        case Utility::Architecture::Arm:
+            switch (architecture)
+            {
+            case Utility::Architecture::Arm:
+                isValid = true;
+                break;
+            }
+            break;
+        case Utility::Architecture::Arm64:
+            switch (architecture)
+            {
+            case Utility::Architecture::X86:
+                if (scope == Manifest::ScopeEnum::Machine)
+                {
+#ifdef _ARM_
+                    // Not accessible if this is an ARM process
+                    AICLI_LOG(Repo, Warning, << "Cannot enumerate x86 machine ARP entries when current process is ARM");
+#else
+                    access |= KEY_WOW64_32KEY;
+                    isValid = true;
+#endif
+                }
+                break;
+            case Utility::Architecture::Arm64:
+                access |= KEY_WOW64_64KEY;
+                isValid = true;
+                break;
+            }
+            break;
+        }
+
+        if (isValid)
+        {
+            return Registry::Key::OpenIfExists(rootKey, SubKeyPath, 0, access);
+        }
+        else
+        {
+            return {};
+        }
+    }
+
+    bool ARPHelper::GetBoolValue(const Registry::Key& arpKey, const std::wstring& name)
+    {
+        auto value = arpKey[name];
+        return (value && value->GetType() == Registry::Value::Type::DWord && value->GetValue<Registry::Value::Type::DWord>());
+    }
+
+    std::string ARPHelper::GetStringValue(const Registry::Key& arpKey, const std::wstring& name)
+    {
+        auto value = arpKey[name];
+        if (value && value->GetType() == Registry::Value::Type::String)
+        {
+            return value->GetValue<Registry::Value::Type::String>();
+        }
+
+        return {};
+    }
+
+    std::string ARPHelper::DetermineVersion(const Registry::Key& arpKey) const
+    {
+        // First check DisplayVersion for a complete version string
+        auto displayVersion = arpKey[DisplayVersion];
+        if (displayVersion && displayVersion->GetType() == Registry::Value::Type::String)
+        {
+            std::string result = displayVersion->GetValue<Registry::Value::Type::String>();
+            if (!result.empty())
+            {
+                return result;
+            }
+        }
+
+        // Next attempt VersionMajor.VersionMinor, then MajorVersion.MinorVersion
+        for (const auto& names : { std::make_pair(std::ref(VersionMajor), std::ref(VersionMinor)), std::make_pair(std::ref(MajorVersion), std::ref(MinorVersion)) })
+        {
+            auto majorVersion = arpKey[names.first];
+            auto minorVersion = arpKey[names.second];
+            if (majorVersion || minorVersion)
+            {
+                uint32_t majorVersionInt = 0;
+                uint32_t minorVersionInt = 0;
+
+                if (majorVersion && majorVersion->GetType() == Registry::Value::Type::DWord)
+                {
+                    majorVersionInt = majorVersion->GetValue<Registry::Value::Type::DWord>();
+                }
+
+                if (minorVersion && minorVersion->GetType() == Registry::Value::Type::DWord)
+                {
+                    minorVersionInt = minorVersion->GetValue<Registry::Value::Type::DWord>();
+                }
+
+                if (majorVersionInt || minorVersionInt)
+                {
+                    std::ostringstream strstr;
+                    strstr << majorVersionInt << '.' << minorVersionInt;
+                    return strstr.str();
+                }
+            }
+        }
+
+        // Finally attempt to turn the Version DWORD into a version string
+        auto version = arpKey[Version];
+        if (version && version->GetType() == Registry::Value::Type::DWord)
+        {
+            uint32_t versionInt = version->GetValue<Registry::Value::Type::DWord>();
+            if (versionInt)
+            {
+                std::ostringstream strstr;
+                strstr << ((versionInt & 0xFF000000) >> 24) << '.' << ((versionInt & 0x00FF0000) >> 16) << '.' << (versionInt & 0x0000FFFF);
+                return strstr.str();
+            }
+        }
+
+        return Utility::Version::CreateUnknown().ToString();
+    }
+
+    void ARPHelper::AddMetadataIfPresent(const Registry::Key& key, const std::wstring& name, SQLiteIndex& index, SQLiteIndex::IdType manifestId, PackageVersionMetadata metadata) const
+    {
+        auto value = key[name];
+        if (value)
+        {
+            std::string valueString;
+
+            if (value->GetType() == Registry::Value::Type::String)
+            {
+                valueString = value->GetValue<Registry::Value::Type::String>();
+            }
+            else if (value->GetType() == Registry::Value::Type::ExpandString)
+            {
+                valueString = value->GetValue<Registry::Value::Type::ExpandString>();
+            }
+            else if (value->GetType() == Registry::Value::Type::DWord)
+            {
+                DWORD dwordValue = value->GetValue<Registry::Value::Type::DWord>();
+                if (name == Language)
+                {
+                    valueString = Locale::LocaleIdToBcp47Tag(dwordValue);
+                }
+                else
+                {
+                    std::ostringstream strstr;
+                    strstr << dwordValue;
+                    valueString = strstr.str();
+                }
+            }
+
+            if (!valueString.empty())
+            {
+                index.SetMetadataByManifestId(manifestId, metadata, valueString);
+            }
+        }
+    }
+
+    void ARPHelper::PopulateIndexFromARP(SQLiteIndex& index, Manifest::ScopeEnum scope) const
+    {
+        auto upgradeCodes = GetUpgradeCodes();
+
+        for (auto architecture : Utility::GetApplicableArchitectures())
+        {
+            Registry::Key arpRootKey = GetARPKey(scope, architecture);
+
+            if (arpRootKey)
+            {
+                PopulateIndexFromKey(index, arpRootKey, Manifest::ScopeToString(scope), Utility::ConvertFromArchitectureEnum(architecture), upgradeCodes);
+            }
+        }
+    }
+
+    void ARPHelper::PopulateIndexFromKey(SQLiteIndex& index, const Registry::Key& key, std::string_view scope, std::string_view architecture, const std::map<std::string, std::string>& upgradeCodes) const
+    {
+        AICLI_LOG(Repo, Info, << "Examining ARP entries for " << scope << " | " << architecture);
+
+        for (const auto& arpEntry : key)
+        {
+            std::string productCode;
+
+            try
+            {
+                productCode = arpEntry.Name();
+
+                Manifest::Manifest manifest;
+                manifest.DefaultLocalization.Add<Manifest::Localization::Tags>({ "ARP" });
+
+                // Use the key name as the Id, as it is supposed to be unique.
+                // TODO: We probably want something better here, like constructing the value as
+                //       `Publisher.DisplayName`. We would need to ensure that there are no matches
+                //       against the rest of the data however (might happen if same package is
+                //       installed for multiple architectures/languages).
+                manifest.Id = productCode;
+
+                manifest.Installers.emplace_back();
+                // TODO: This likely needs some cleanup applied, as it looks like INNO tends to append an "_is#"
+                //       that might vary across machines/installs. There may be other things we want to clean up as well,
+                //       like trimming spaces at the ends, or removing the version string from the product code
+                //       if it is present.
+                manifest.Installers[0].ProductCode = productCode;
+
+                Registry::Key arpKey = arpEntry.Open();
+
+                // Ignore entries that are listed as SystemComponent
+                if (GetBoolValue(arpKey, SystemComponent))
+                {
+                    AICLI_LOG(Repo, Verbose, << "Skipping " << productCode << " because it is a SystemComponent");
+                    continue;
+                }
+
+                // If no name is provided, ignore this entry
+                auto displayName = arpKey[DisplayName];
+                if (!displayName || displayName->GetType() != Registry::Value::Type::String)
+                {
+                    AICLI_LOG(Repo, Verbose, << "Skipping " << productCode << " because DisplayName is not a REG_SZ value");
+                    continue;
+                }
+                auto displayNameValue = displayName->GetValue<Registry::Value::Type::String>();
+                manifest.DefaultLocalization.Add<Manifest::Localization::PackageName>(displayNameValue);
+                if (displayNameValue.empty())
+                {
+                    AICLI_LOG(Repo, Verbose, << "Skipping " << productCode << " because DisplayName is empty");
+                    continue;
+                }
+
+                // If no version can be determined, ignore this entry
+                manifest.Version = DetermineVersion(arpKey);
+                if (manifest.Version.empty())
+                {
+                    AICLI_LOG(Repo, Verbose, << "Skipping " << productCode << " because a version could not be determined");
+                    continue;
+                }
+
+                auto publisher = arpKey[Publisher];
+                if (publisher && publisher->GetType() == Registry::Value::Type::String)
+                {
+                    manifest.DefaultLocalization.Add<Manifest::Localization::Publisher>(publisher->GetValue<Registry::Value::Type::String>());
+
+                    // If Publisher is set, change the Id using name normalization
+                    // TODO: Figure out how to actually make this work since there are often instances of the same
+                    // data in x64 and x86 entries that will collide.
+                    //auto normalizedName = index.NormalizeName(
+                    //    manifest.DefaultLocalization.Get<Manifest::Localization::PackageName>(),
+                    //    manifest.DefaultLocalization.Get<Manifest::Localization::Publisher>());
+                    //manifest.Id = normalizedName.Publisher() + '.' + normalizedName.Name();
+                }
+
+                // Pick up WindowsInstaller to determine if this is an MSI install.
+                // TODO: Could also determine Inno (and maybe other types) through detecting other keys here.
+                auto installedType = Manifest::InstallerTypeEnum::Exe;
+
+                if (GetBoolValue(arpKey, WindowsInstaller))
+                {
+                    installedType = Manifest::InstallerTypeEnum::Msi;
+
+                    // If this is an MSI, look up the UpgradeCode
+                    auto upgradeCodeItr = upgradeCodes.find(productCode);
+                    if (upgradeCodeItr != upgradeCodes.end())
+                    {
+                        manifest.Installers[0].AppsAndFeaturesEntries.emplace_back();
+                        manifest.Installers[0].AppsAndFeaturesEntries[0].UpgradeCode = upgradeCodeItr->second;
+                    }
+                }
+
+                // TODO: If we want to keep the constructed manifest around to allow for `show` type commands
+                //       against installed packages, we should use URLInfoAbout/HelpLink for the Homepage.
+
+                // TODO: Determine the best way to handle duplicates; sometimes the same package will be listed under
+                //       both x64 and x86 locations for ARP.
+                //       For now, we will attempt to insert and catch.
+                std::optional<SQLiteIndex::IdType> manifestIdOpt;
+
+                try
+                {
+                    // Use the ProductCode as a unique key for the path
+                    manifestIdOpt = index.AddManifest(manifest, Utility::ConvertToUTF16(manifest.Installers[0].ProductCode));
+                }
+                catch (...)
+                {
+                    // Ignore errors if they occur, they are most likely a duplicate value
+                }
+
+                if (!manifestIdOpt)
+                {
+                    AICLI_LOG(Repo, Warning,
+                        << "Ignoring duplicate ARP entry " << scope << '|' << architecture << '|' << productCode << " [" << manifest.DefaultLocalization.Get<Manifest::Localization::PackageName>() << "]");
+                    continue;
+                }
+
+                SQLiteIndex::IdType manifestId = manifestIdOpt.value();
+
+                // Pass scope along to metadata.
+                index.SetMetadataByManifestId(manifestId, PackageVersionMetadata::InstalledScope, scope);
+
+                // TODO: Pass along architecture, although there are cases where it is not clear what architecture the package
+                //       is from it's ARP location, despite it very clearly being a specific architecture. And note that user
+                //       scope does not have separate ARP locations, so every architecture would appear as native.
+
+                // Publisher is needed for certain scenarios but we don't store it from the manifest
+                if (manifest.DefaultLocalization.Contains(Manifest::Localization::Publisher))
+                {
+                    index.SetMetadataByManifestId(
+                        manifestId, PackageVersionMetadata::Publisher,
+                        manifest.DefaultLocalization.Get<Manifest::Localization::Publisher>());
+                }
+
+                // Pick up InstallLocation when upgrade supports remove/install to enable this location
+                // to survive across the removal.
+                AddMetadataIfPresent(arpKey, InstallLocation, index, manifestId, PackageVersionMetadata::InstalledLocation);
+
+                // Pick up UninstallString and QuietUninstallString for uninstall.
+                AddMetadataIfPresent(arpKey, UninstallString, index, manifestId, PackageVersionMetadata::StandardUninstallCommand);
+                AddMetadataIfPresent(arpKey, QuietUninstallString, index, manifestId, PackageVersionMetadata::SilentUninstallCommand);
+
+                // Pick up Language to enable proper selection of language for upgrade.
+                AddMetadataIfPresent(arpKey, Language, index, manifestId, PackageVersionMetadata::InstalledLocale);
+
+                if (Manifest::ConvertToInstallerTypeEnum(GetStringValue(arpKey, std::wstring{ ToString(PortableValueName::WinGetInstallerType) })) == Manifest::InstallerTypeEnum::Portable)
+                {
+                    // Portable uninstall requires the installed architecture for locating the entry in the registry.
+                    index.SetMetadataByManifestId(manifestId, PackageVersionMetadata::InstalledArchitecture, architecture);
+                    installedType = Manifest::InstallerTypeEnum::Portable;
+                }
+
+                index.SetMetadataByManifestId(manifestId, PackageVersionMetadata::InstalledType, Manifest::InstallerTypeToString(installedType));
+            }
+            catch (...)
+            {
+                AICLI_LOG(Repo, Warning, << "Failed to read ARP entry, ignoring it: " << scope << '|' << architecture << '|' << productCode);
+                LOG_CAUGHT_EXCEPTION();
+            }
+        }
+    }
+}