// Copyright (c) Microsoft Corporation.
// Licensed under the MIT License.
#include "pch.h"
#include "SourceList.h"
#include "SourcePolicy.h"
#include "Microsoft/PreIndexedPackageSourceFactory.h"
#include "Rest/RestSourceFactory.h"

#include <winget/AdminSettings.h>
#include <winget/Certificates.h>
#include <CertificateResources.h>

using namespace AppInstaller::Settings;
using namespace std::string_view_literals;

namespace AppInstaller::Repository
{
    namespace
    {
        constexpr std::string_view s_SourcesYaml_Sources = "Sources"sv;
        constexpr std::string_view s_SourcesYaml_Source_Name = "Name"sv;
        constexpr std::string_view s_SourcesYaml_Source_Type = "Type"sv;
        constexpr std::string_view s_SourcesYaml_Source_Arg = "Arg"sv;
        constexpr std::string_view s_SourcesYaml_Source_Data = "Data"sv;
        constexpr std::string_view s_SourcesYaml_Source_Identifier = "Identifier"sv;
        constexpr std::string_view s_SourcesYaml_Source_IsTombstone = "IsTombstone"sv;
<<<<<<< HEAD
        constexpr std::string_view s_SourcesYaml_Source_TrustLevel = "TrustLevel"sv;
=======
        constexpr std::string_view s_SourcesYaml_Source_RequireExplicit = "RequireExplicit"sv;
>>>>>>> 09c251e3

        constexpr std::string_view s_MetadataYaml_Sources = "Sources"sv;
        constexpr std::string_view s_MetadataYaml_Source_Name = "Name"sv;
        constexpr std::string_view s_MetadataYaml_Source_LastUpdate = "LastUpdate"sv;
        constexpr std::string_view s_MetadataYaml_Source_DoNotUpdateBefore = "DoNotUpdateBefore"sv;
        constexpr std::string_view s_MetadataYaml_Source_AcceptedAgreementsIdentifier = "AcceptedAgreementsIdentifier"sv;
        constexpr std::string_view s_MetadataYaml_Source_AcceptedAgreementFields = "AcceptedAgreementFields"sv;

        constexpr std::string_view s_Source_WingetCommunityDefault_Name = "winget"sv;
        constexpr std::string_view s_Source_WingetCommunityDefault_Arg = "https://cdn.winget.microsoft.com/cache"sv;
        constexpr std::string_view s_Source_WingetCommunityDefault_Data = "Microsoft.Winget.Source_8wekyb3d8bbwe"sv;
        constexpr std::string_view s_Source_WingetCommunityDefault_Identifier = "Microsoft.Winget.Source_8wekyb3d8bbwe"sv;
        constexpr std::string_view s_Source_WingetCommunityDefault_TrustLevel = "StoreOrigin | Trusted"sv;

        constexpr std::string_view s_Source_MSStoreDefault_Name = "msstore"sv;
        constexpr std::string_view s_Source_MSStoreDefault_Arg = "https://storeedgefd.dsx.mp.microsoft.com/v9.0"sv;
        constexpr std::string_view s_Source_MSStoreDefault_Identifier = "StoreEdgeFD"sv;
        constexpr std::string_view s_Source_MSStoreDefault_TrustLevel = "Trusted"sv;

        constexpr std::string_view s_Source_DesktopFrameworks_Name = "microsoft.builtin.desktop.frameworks"sv;
        constexpr std::string_view s_Source_DesktopFrameworks_Arg = "https://cdn.winget.microsoft.com/platform"sv;
        constexpr std::string_view s_Source_DesktopFrameworks_Data = "Microsoft.Winget.Platform.Source_8wekyb3d8bbwe"sv;
        constexpr std::string_view s_Source_DesktopFrameworks_Identifier = "Microsoft.Winget.Platform.Source_8wekyb3d8bbwe"sv;

        // Attempts to read a single scalar value from the node.
        template<typename Value>
        bool TryReadScalar(std::string_view settingName, const std::string& settingValue, const YAML::Node& sourceNode, std::string_view name, Value& value, bool required = true)
        {
            YAML::Node valueNode = sourceNode[std::string{ name }];

            if (!valueNode || !valueNode.IsScalar())
            {
                if (required)
                {
                    AICLI_LOG(Repo, Error, << "Setting '" << settingName << "' did not contain the expected format (" << name << " is invalid within a source):\n" << settingValue);
                }
                return false;
            }

            value = valueNode.as<Value>();
            return true;
        }

        // Attempts to read the source details from the given stream.
        // Results are all or nothing; if any failures occur, no details are returned.
        bool TryReadSourceDetails(
            std::string_view settingName,
            std::istream& stream,
            std::string_view rootName,
            std::function<bool(SourceDetailsInternal&, const std::string&, const YAML::Node&)> parse,
            std::vector<SourceDetailsInternal>& sourceDetails)
        {
            std::vector<SourceDetailsInternal> result;
            std::string settingValue = Utility::ReadEntireStream(stream);

            YAML::Node document;
            try
            {
                document = YAML::Load(settingValue);
            }
            catch (const std::exception& e)
            {
                AICLI_LOG(YAML, Error, << "Setting '" << settingName << "' contained invalid YAML (" << e.what() << "):\n" << settingValue);
                return false;
            }

            try
            {
                YAML::Node sources = document[rootName];
                if (!sources)
                {
                    AICLI_LOG(Repo, Error, << "Setting '" << settingName << "' did not contain the expected format (missing " << rootName << "):\n" << settingValue);
                    return false;
                }

                if (sources.IsNull())
                {
                    // An empty sources is an acceptable thing.
                    return true;
                }

                if (!sources.IsSequence())
                {
                    AICLI_LOG(Repo, Error, << "Setting '" << settingName << "' did not contain the expected format (" << rootName << " was not a sequence):\n" << settingValue);
                    return false;
                }

                for (const auto& source : sources.Sequence())
                {
                    SourceDetailsInternal details;
                    if (!parse(details, settingValue, source))
                    {
                        return false;
                    }

                    result.emplace_back(std::move(details));
                }
            }
            catch (const std::exception& e)
            {
                AICLI_LOG(YAML, Error, << "Setting '" << settingName << "' contained unexpected YAML (" << e.what() << "):\n" << settingValue);
                return false;
            }

            sourceDetails = std::move(result);
            return true;
        }

        // Gets the source details from a particular setting, or an empty optional if no setting exists.
        std::optional<std::vector<SourceDetailsInternal>> TryGetSourcesFromSetting(
            Settings::Stream& setting,
            std::string_view rootName,
            std::function<bool(SourceDetailsInternal&, const std::string&, const YAML::Node&)> parse)
        {
            auto sourcesStream = setting.Get();
            if (!sourcesStream)
            {
                // Note that this case is different than the one in which all sources have been removed.
                return {};
            }
            else
            {
                std::vector<SourceDetailsInternal> result;
                THROW_HR_IF(APPINSTALLER_CLI_ERROR_SOURCES_INVALID, !TryReadSourceDetails(setting.GetName(), *sourcesStream, rootName, parse, result));
                return result;
            }
        }

        // Gets the source details from a particular setting.
        std::vector<SourceDetailsInternal> GetSourcesFromSetting(
            Settings::Stream& setting,
            std::string_view rootName,
            std::function<bool(SourceDetailsInternal&, const std::string&, const YAML::Node&)> parse)
        {
            return TryGetSourcesFromSetting(setting, rootName, parse).value_or(std::vector<SourceDetailsInternal>{});
        }

        // Sets the sources for a particular setting, from a particular origin.
        [[nodiscard]] bool SetSourcesToSettingWithFilter(Settings::Stream& setting, SourceOrigin origin, const std::vector<SourceDetailsInternal>& sources)
        {
            YAML::Emitter out;
            out << YAML::BeginMap;
            out << YAML::Key << s_SourcesYaml_Sources;
            out << YAML::BeginSeq;

            for (const auto& details : sources)
            {
                if (details.Origin == origin)
                {
                    out << YAML::BeginMap;
                    out << YAML::Key << s_SourcesYaml_Source_Name << YAML::Value << details.Name;
                    out << YAML::Key << s_SourcesYaml_Source_Type << YAML::Value << details.Type;
                    out << YAML::Key << s_SourcesYaml_Source_Arg << YAML::Value << details.Arg;
                    out << YAML::Key << s_SourcesYaml_Source_Data << YAML::Value << details.Data;
                    out << YAML::Key << s_SourcesYaml_Source_Identifier << YAML::Value << details.Identifier;
                    out << YAML::Key << s_SourcesYaml_Source_IsTombstone << YAML::Value << details.IsTombstone;
<<<<<<< HEAD
                    out << YAML::Key << s_SourcesYaml_Source_TrustLevel << YAML::Value << static_cast<int>(details.TrustLevel);
=======
                    out << YAML::Key << s_SourcesYaml_Source_RequireExplicit << YAML::Value << details.RequireExplicit;
>>>>>>> 09c251e3
                    out << YAML::EndMap;
                }
            }

            out << YAML::EndSeq;
            out << YAML::EndMap;

            return setting.Set(out.str());
        }

        // Assumes that names match already
        bool DoSourceDetailsInternalMatch(const SourceDetailsInternal& left, const SourceDetailsInternal& right)
        {
            return left.Arg == right.Arg &&
                left.Identifier == right.Identifier &&
                Utility::CaseInsensitiveEquals(left.Type, right.Type);
        }

        bool ShouldBeHidden(const SourceDetailsInternal& details, bool allowExplicitSources)
        {
            return details.IsTombstone || details.Origin == SourceOrigin::Metadata || !details.IsVisible || (!allowExplicitSources && details.RequireExplicit);
        }
    }

    void SourceDetailsInternal::CopyMetadataFieldsTo(SourceDetailsInternal& target)
    {
        if (LastUpdateTime > target.LastUpdateTime)
        {
            target.LastUpdateTime = LastUpdateTime;
        }

        if (DoNotUpdateBefore > target.DoNotUpdateBefore)
        {
            target.DoNotUpdateBefore = DoNotUpdateBefore;
        }

        target.AcceptedAgreementFields = AcceptedAgreementFields;
        target.AcceptedAgreementsIdentifier = AcceptedAgreementsIdentifier;
    }

    void SourceDetailsInternal::CopyMetadataFieldsFrom(const SourceDetails& source)
    {
        LastUpdateTime = source.LastUpdateTime;
        DoNotUpdateBefore = source.DoNotUpdateBefore;
    }

    std::string_view GetWellKnownSourceName(WellKnownSource source)
    {
        switch (source)
        {
        case WellKnownSource::WinGet:
            return s_Source_WingetCommunityDefault_Name;
        case WellKnownSource::MicrosoftStore:
            return s_Source_MSStoreDefault_Name;
        case WellKnownSource::DesktopFrameworks:
            return s_Source_DesktopFrameworks_Name;
        }

        return {};
    }

    std::string_view GetWellKnownSourceArg(WellKnownSource source)
    {
        switch (source)
        {
        case WellKnownSource::WinGet:
            return s_Source_WingetCommunityDefault_Arg;
        case WellKnownSource::MicrosoftStore:
            return s_Source_MSStoreDefault_Arg;
        case WellKnownSource::DesktopFrameworks:
            return s_Source_DesktopFrameworks_Arg;
        }

        return {};
    }

    std::string_view GetWellKnownSourceIdentifier(WellKnownSource source)
    {
        switch (source)
        {
        case WellKnownSource::WinGet:
            return s_Source_WingetCommunityDefault_Identifier;
        case WellKnownSource::MicrosoftStore:
            return s_Source_MSStoreDefault_Identifier;
        case WellKnownSource::DesktopFrameworks:
            return s_Source_DesktopFrameworks_Identifier;
        }

        return {};
    }

    std::optional<WellKnownSource> CheckForWellKnownSourceMatch(std::string_view name, std::string_view arg, std::string_view type)
    {
        if (name == s_Source_WingetCommunityDefault_Name && arg == s_Source_WingetCommunityDefault_Arg && type == Microsoft::PreIndexedPackageSourceFactory::Type())
        {
            return WellKnownSource::WinGet;
        }

        if (name == s_Source_MSStoreDefault_Name && arg == s_Source_MSStoreDefault_Arg && type == Rest::RestSourceFactory::Type())
        {
            return WellKnownSource::MicrosoftStore;
        }

        if (name == s_Source_DesktopFrameworks_Name && arg == s_Source_DesktopFrameworks_Arg && type == Microsoft::PreIndexedPackageSourceFactory::Type())
        {
            return WellKnownSource::DesktopFrameworks;
        }

        return {};
    }

    SourceDetailsInternal GetWellKnownSourceDetailsInternal(WellKnownSource source)
    {
        switch (source)
        {
        case WellKnownSource::WinGet:
        {
            SourceDetailsInternal details;
            details.Origin = SourceOrigin::Default;
            details.Name = s_Source_WingetCommunityDefault_Name;
            details.Type = Microsoft::PreIndexedPackageSourceFactory::Type();
            details.Arg = s_Source_WingetCommunityDefault_Arg;
            details.Data = s_Source_WingetCommunityDefault_Data;
            details.Identifier = s_Source_WingetCommunityDefault_Identifier;
            details.TrustLevel = SourceTrustLevel::Trusted | SourceTrustLevel::StoreOrigin;
            return details;
        }
        case WellKnownSource::MicrosoftStore:
        {
            SourceDetailsInternal details;
            details.Origin = SourceOrigin::Default;
            details.Name = s_Source_MSStoreDefault_Name;
            details.Type = Rest::RestSourceFactory::Type();
            details.Arg = s_Source_MSStoreDefault_Arg;
            details.Identifier = s_Source_MSStoreDefault_Identifier;
            details.TrustLevel = SourceTrustLevel::Trusted;
            details.SupportInstalledSearchCorrelation = false;

            if (!Settings::IsAdminSettingEnabled(Settings::AdminSetting::BypassCertificatePinningForMicrosoftStore))
            {
                using namespace AppInstaller::Certificates;

                PinningChain chain;
                auto chainElement = chain.Root();
                chainElement->LoadCertificate(IDX_CERTIFICATE_STORE_ROOT_1, CERTIFICATE_RESOURCE_TYPE).SetPinning(PinningVerificationType::PublicKey);
                chainElement = chainElement.Next();
                chainElement->LoadCertificate(IDX_CERTIFICATE_STORE_INTERMEDIATE_1, CERTIFICATE_RESOURCE_TYPE).SetPinning(PinningVerificationType::Subject | PinningVerificationType::Issuer);
                chainElement = chainElement.Next();
                chainElement->LoadCertificate(IDX_CERTIFICATE_STORE_LEAF_1, CERTIFICATE_RESOURCE_TYPE).SetPinning(PinningVerificationType::Subject | PinningVerificationType::Issuer);

                PinningChain chain2;
                auto chainElement2 = chain2.Root();
                chainElement2->LoadCertificate(IDX_CERTIFICATE_STORE_ROOT_2, CERTIFICATE_RESOURCE_TYPE).SetPinning(PinningVerificationType::PublicKey);
                chainElement2 = chainElement2.Next();
                chainElement2->LoadCertificate(IDX_CERTIFICATE_STORE_INTERMEDIATE_2, CERTIFICATE_RESOURCE_TYPE).SetPinning(PinningVerificationType::Subject | PinningVerificationType::Issuer);
                chainElement2 = chainElement2.Next();
                chainElement2->LoadCertificate(IDX_CERTIFICATE_STORE_LEAF_2, CERTIFICATE_RESOURCE_TYPE).SetPinning(PinningVerificationType::Subject | PinningVerificationType::Issuer);

                details.CertificatePinningConfiguration = PinningConfiguration("Microsoft Store Source");
                details.CertificatePinningConfiguration.AddChain(std::move(chain));
                details.CertificatePinningConfiguration.AddChain(std::move(chain2));
            }

            return details;
        }
        case WellKnownSource::DesktopFrameworks:
        {
            SourceDetailsInternal details;
            details.Origin = SourceOrigin::Default;
            details.Name = s_Source_DesktopFrameworks_Name;
            details.Type = Microsoft::PreIndexedPackageSourceFactory::Type();
            details.Arg = s_Source_DesktopFrameworks_Arg;
            details.Data = s_Source_DesktopFrameworks_Data;
            details.Identifier = s_Source_DesktopFrameworks_Identifier;
            details.TrustLevel = SourceTrustLevel::Trusted | SourceTrustLevel::StoreOrigin;
            details.IsVisible = false;
            return details;
        }
        }

        THROW_HR(E_UNEXPECTED);
    }

    SourceList::SourceList() : m_userSourcesStream(Stream::UserSources), m_metadataStream(Stream::SourcesMetadata)
    {
        OverwriteSourceList();
        OverwriteMetadata();
    }

    std::vector<std::reference_wrapper<SourceDetailsInternal>> SourceList::GetCurrentSourceRefs(bool includeExplicitSources)
    {
        std::vector<std::reference_wrapper<SourceDetailsInternal>> result;

        for (auto& s : m_sourceList)
        {
            if (!ShouldBeHidden(s, includeExplicitSources))
            {
                result.emplace_back(std::ref(s));
            }
            else
            {
                AICLI_LOG(Repo, Verbose, << "GetCurrentSourceRefs: Source named '" << s.Name << "' from origin " << ToString(s.Origin) << " is hidden and is dropped.");
            }
        }

        return result;
    }

    auto SourceList::FindSource(std::string_view name, bool includeHidden)
    {
        return std::find_if(m_sourceList.begin(), m_sourceList.end(),
            [name, includeHidden](const SourceDetailsInternal& sd)
            {
                return Utility::ICUCaseInsensitiveEquals(sd.Name, name) &&
                    (includeHidden || !ShouldBeHidden(sd, true));
            });
    }

    SourceDetailsInternal* SourceList::GetCurrentSource(std::string_view name)
    {
        auto itr = FindSource(name);
        return itr == m_sourceList.end() ? nullptr : &(*itr);
    }

    SourceDetailsInternal* SourceList::GetSource(std::string_view name)
    {
        auto itr = FindSource(name, true);
        return itr == m_sourceList.end() ? nullptr : &(*itr);
    }

    void SourceList::AddSource(const SourceDetailsInternal& details)
    {
        bool sourcesSet = false;

        for (size_t i = 0; !sourcesSet && i < 10; ++i)
        {
            auto itr = FindSource(details.Name, true);
            THROW_HR_IF(APPINSTALLER_CLI_ERROR_SOURCE_NAME_ALREADY_EXISTS,
                itr != m_sourceList.end() && itr->Origin != SourceOrigin::Metadata && !itr->IsTombstone);

            // Erase the source's entry if applicable
            if (itr != m_sourceList.end())
            {
                m_sourceList.erase(itr);
            }

            m_sourceList.emplace_back(details);

            sourcesSet = SetSourcesByOrigin(SourceOrigin::User, m_sourceList);

            if (!sourcesSet)
            {
                OverwriteSourceList();
                OverwriteMetadata();
            }
        }

        THROW_HR_IF_MSG(E_UNEXPECTED, !sourcesSet, "Too many attempts at SetSourcesByOrigin");

        SaveMetadataInternal(details);
    }

    void SourceList::RemoveSource(const SourceDetailsInternal& detailsRef)
    {
        // Copy the incoming details because we might destroy the referenced structure
        // when reloading the source details from settings.
        SourceDetailsInternal details = detailsRef;
        bool sourcesSet = false;

        for (size_t i = 0; !sourcesSet && i < 10; ++i)
        {
            switch (details.Origin)
            {
            case SourceOrigin::Default:
            {
                auto target = FindSource(details.Name, true);
                if (target == m_sourceList.end())
                {
                    THROW_HR_MSG(E_UNEXPECTED, "Default source not in SourceList");
                }

                if (!target->IsTombstone)
                {
                    SourceDetailsInternal tombstone;
                    tombstone.Name = details.Name;
                    tombstone.IsTombstone = true;
                    tombstone.Origin = SourceOrigin::User;
                    m_sourceList.emplace_back(std::move(tombstone));
                }
            }
                break;
            case SourceOrigin::User:
            {
                auto target = FindSource(details.Name);
                if (target == m_sourceList.end())
                {
                    // Assumed that an update to the sources removed it first
                    return;
                }

                m_sourceList.erase(target);
            }
                break;
            case SourceOrigin::GroupPolicy:
                // This should have already been blocked higher up.
                AICLI_LOG(Repo, Error, << "Attempting to remove Group Policy source: " << details.Name);
                THROW_HR(E_UNEXPECTED);
            default:
                THROW_HR(E_UNEXPECTED);
            }

            sourcesSet = SetSourcesByOrigin(SourceOrigin::User, m_sourceList);

            if (!sourcesSet)
            {
                OverwriteSourceList();
                OverwriteMetadata();
            }
        }

        THROW_HR_IF_MSG(E_UNEXPECTED, !sourcesSet, "Too many attempts at SetSourcesByOrigin");

        SaveMetadataInternal(details, true);
    }

    void SourceList::SaveMetadata(const SourceDetailsInternal& details)
    {
        SaveMetadataInternal(details);
    }

    bool SourceList::CheckSourceAgreements(std::string_view sourceName, std::string_view agreementsIdentifier, ImplicitAgreementFieldEnum agreementFields)
    {
        if (agreementFields == ImplicitAgreementFieldEnum::None && agreementsIdentifier.empty())
        {
            // No agreements to be accepted.
            return true;
        }

        auto detailsInternal = GetCurrentSource(sourceName);
        if (!detailsInternal)
        {
            // Source not found.
            return false;
        }

        return static_cast<int>(agreementFields) == detailsInternal->AcceptedAgreementFields &&
            agreementsIdentifier == detailsInternal->AcceptedAgreementsIdentifier;
    }

    void SourceList::SaveAcceptedSourceAgreements(std::string_view sourceName, std::string_view agreementsIdentifier, ImplicitAgreementFieldEnum agreementFields)
    {
        if (agreementFields == ImplicitAgreementFieldEnum::None && agreementsIdentifier.empty())
        {
            // No agreements to be accepted.
            return;
        }

        auto detailsInternal = GetCurrentSource(sourceName);
        if (!detailsInternal)
        {
            // No source to update.
            return;
        }

        detailsInternal->AcceptedAgreementFields = static_cast<int>(agreementFields);
        detailsInternal->AcceptedAgreementsIdentifier = agreementsIdentifier;

        SaveMetadataInternal(*detailsInternal);
    }

    void SourceList::RemoveSettingsStreams()
    {
        Stream{ Stream::UserSources }.Remove();
        Stream{ Stream::SourcesMetadata }.Remove();
    }

    void SourceList::OverwriteSourceList()
    {
        m_sourceList.clear();

        for (SourceOrigin origin : { SourceOrigin::GroupPolicy, SourceOrigin::User, SourceOrigin::Default })
        {
            auto forOrigin = GetSourcesByOrigin(origin);

            for (auto&& source : forOrigin)
            {
                auto foundSource = GetSource(source.Name);
                if (!foundSource)
                {
                    // Name not already defined, add it
                    m_sourceList.emplace_back(std::move(source));
                }
                else
                {
                    AICLI_LOG(Repo, Info, << "Source named '" << foundSource->Name << "' is already defined at origin " << ToString(foundSource->Origin) <<
                        ". The source from origin " << ToString(origin) << " is dropped.");
                }
            }
        }
    }

    void SourceList::OverwriteMetadata()
    {
        auto metadata = GetMetadata();
        for (auto& metaSource : metadata)
        {
            auto source = GetSource(metaSource.Name);
            if (source)
            {
                metaSource.CopyMetadataFieldsTo(*source);
            }
            else
            {
                m_sourceList.emplace_back(std::move(metaSource));
            }
        }
    }

    // Gets the sources from a particular origin.
    std::vector<SourceDetailsInternal> SourceList::GetSourcesByOrigin(SourceOrigin origin)
    {
        std::vector<SourceDetailsInternal> result;

        switch (origin)
        {
        case SourceOrigin::Default:
        {
            if (IsWellKnownSourceEnabled(WellKnownSource::MicrosoftStore))
            {
                result.emplace_back(GetWellKnownSourceDetailsInternal(WellKnownSource::MicrosoftStore));
            }

            if (IsWellKnownSourceEnabled(WellKnownSource::WinGet))
            {
                result.emplace_back(GetWellKnownSourceDetailsInternal(WellKnownSource::WinGet));
            }

            // Since the source is not visible outside, this is added just to have the source in the internal
            // list for tracking updates.  Thus there is no need to check a policy.
            result.emplace_back(GetWellKnownSourceDetailsInternal(WellKnownSource::DesktopFrameworks));
        }
        break;
        case SourceOrigin::User:
        {
            std::vector<SourceDetailsInternal> userSources = GetSourcesFromSetting(
                m_userSourcesStream,
                s_SourcesYaml_Sources,
                [&](SourceDetailsInternal& details, const std::string& settingValue, const YAML::Node& source)
                {
                    std::string_view name = m_userSourcesStream.GetName();
                    if (!TryReadScalar(name, settingValue, source, s_SourcesYaml_Source_Name, details.Name)) { return false; }
                    if (!TryReadScalar(name, settingValue, source, s_SourcesYaml_Source_Type, details.Type)) { return false; }
                    if (!TryReadScalar(name, settingValue, source, s_SourcesYaml_Source_Arg, details.Arg)) { return false; }
                    if (!TryReadScalar(name, settingValue, source, s_SourcesYaml_Source_Data, details.Data)) { return false; }
                    if (!TryReadScalar(name, settingValue, source, s_SourcesYaml_Source_IsTombstone, details.IsTombstone)) { return false; }
                    if (!TryReadScalar(name, settingValue, source, s_SourcesYaml_Source_RequireExplicit, details.RequireExplicit)) { return false; }
                    TryReadScalar(name, settingValue, source, s_SourcesYaml_Source_Identifier, details.Identifier, false);

                    int trustLevel{};
                    if (TryReadScalar(name, settingValue, source, s_SourcesYaml_Source_TrustLevel, trustLevel, false))
                    {
                        details.TrustLevel = static_cast<Repository::SourceTrustLevel>(trustLevel);
                    }

                    return true;
                });

            for (auto& source : userSources)
            {
                // Check source against list of allowed sources and drop tombstones for required sources
                if (!IsUserSourceAllowedByPolicy(source.Name, source.Type, source.Arg, source.IsTombstone))
                {
                    AICLI_LOG(Repo, Warning, << "User source " << source.Name << " dropped because of group policy");
                    continue;
                }

                result.emplace_back(std::move(source));
            }
        }
        break;
        case SourceOrigin::GroupPolicy:
        {
            if (GroupPolicies().GetState(TogglePolicy::Policy::AdditionalSources) == PolicyState::Enabled)
            {
                AICLI_LOG(Repo, Verbose, << "Additional sources GP is enabled...");
                auto additionalSourcesOpt = GroupPolicies().GetValueRef<ValuePolicy::AdditionalSources>();
                if (additionalSourcesOpt.has_value())
                {
                    const auto& additionalSources = additionalSourcesOpt->get();
                    for (const auto& additionalSource : additionalSources)
                    {
                        AICLI_LOG(Repo, Verbose, << "... with configured source " << additionalSource.Name);
                        SourceDetailsInternal details;
                        details.Name = additionalSource.Name;
                        details.Type = additionalSource.Type;
                        details.Arg = additionalSource.Arg;
                        details.Data = additionalSource.Data;
                        details.Identifier = additionalSource.Identifier;
                        details.Origin = SourceOrigin::GroupPolicy;
#ifndef AICLI_DISABLE_TEST_HOOKS
                        details.CertificatePinningConfiguration = additionalSource.PinningConfiguration;
#endif
                        result.emplace_back(std::move(details));
                    }
                }
                else
                {
                    AICLI_LOG(Repo, Verbose, << "... but has no values.");
                }
            }
            else
            {
                AICLI_LOG(Repo, Verbose, << "Additional sources GP is not enabled.");
            }
        }
        break;
        default:
            THROW_HR(E_UNEXPECTED);
        }

        for (auto& source : result)
        {
            source.Origin = origin;
        }

        return result;
    }

    bool SourceList::SetSourcesByOrigin(SourceOrigin origin, const std::vector<SourceDetailsInternal>& sources)
    {
        switch (origin)
        {
        case SourceOrigin::User:
            return SetSourcesToSettingWithFilter(m_userSourcesStream, SourceOrigin::User, sources);
        }

        THROW_HR(E_UNEXPECTED);
    }

    std::vector<SourceDetailsInternal> SourceList::GetMetadata()
    {
        return GetSourcesFromSetting(
            m_metadataStream,
            s_MetadataYaml_Sources,
            [&](SourceDetailsInternal& details, const std::string& settingValue, const YAML::Node& source)
            {
                details.Origin = SourceOrigin::Metadata;
                std::string_view name = m_metadataStream.GetName();
                if (!TryReadScalar(name, settingValue, source, s_MetadataYaml_Source_Name, details.Name)) { return false; }

                int64_t lastUpdateInEpoch{};
                if (!TryReadScalar(name, settingValue, source, s_MetadataYaml_Source_LastUpdate, lastUpdateInEpoch)) { return false; }
                details.LastUpdateTime = Utility::ConvertUnixEpochToSystemClock(lastUpdateInEpoch);

                int64_t doNotUpdateBeforeInEpoch{};
                if (TryReadScalar(name, settingValue, source, s_MetadataYaml_Source_DoNotUpdateBefore, doNotUpdateBeforeInEpoch, false))
                {
                    details.DoNotUpdateBefore = Utility::ConvertUnixEpochToSystemClock(doNotUpdateBeforeInEpoch);
                }

                TryReadScalar(name, settingValue, source, s_MetadataYaml_Source_AcceptedAgreementsIdentifier, details.AcceptedAgreementsIdentifier, false);
                TryReadScalar(name, settingValue, source, s_MetadataYaml_Source_AcceptedAgreementFields, details.AcceptedAgreementFields, false);
                return true;
            });
    }

    bool SourceList::SetMetadata(const std::vector<SourceDetailsInternal>& sources)
    {
        YAML::Emitter out;
        out << YAML::BeginMap;
        out << YAML::Key << s_MetadataYaml_Sources;
        out << YAML::BeginSeq;

        for (const auto& details : sources)
        {
            out << YAML::BeginMap;
            out << YAML::Key << s_MetadataYaml_Source_Name << YAML::Value << details.Name;
            out << YAML::Key << s_MetadataYaml_Source_LastUpdate << YAML::Value << Utility::ConvertSystemClockToUnixEpoch(details.LastUpdateTime);
            out << YAML::Key << s_MetadataYaml_Source_DoNotUpdateBefore << YAML::Value << Utility::ConvertSystemClockToUnixEpoch(details.DoNotUpdateBefore);
            out << YAML::Key << s_MetadataYaml_Source_AcceptedAgreementsIdentifier << YAML::Value << details.AcceptedAgreementsIdentifier;
            out << YAML::Key << s_MetadataYaml_Source_AcceptedAgreementFields << YAML::Value << details.AcceptedAgreementFields;
            out << YAML::EndMap;
        }

        out << YAML::EndSeq;
        out << YAML::EndMap;

        return m_metadataStream.Set(out.str());
    }

    void SourceList::SaveMetadataInternal(const SourceDetailsInternal& detailsRef, bool remove)
    {
        // Copy the incoming details because we might overwrite the metadata
        // when reloading the source details from settings.
        SourceDetailsInternal details = detailsRef;
        bool metadataSet = false;

        for (size_t i = 0; !metadataSet && i < 10; ++i)
        {
            metadataSet = SetMetadata(m_sourceList);

            if (!metadataSet)
            {
                OverwriteMetadata();

                auto target = FindSource(details.Name, true);
                if (target == m_sourceList.end())
                {
                    // Didn't find the metadata, so we consider this a success
                    return;
                }

                if (remove)
                {
                    // The remove will have removed the source but not the metadata.
                    // Remove it again here.
                    m_sourceList.erase(target);
                }
                else
                {
                    // Update the freshly read metadata with the update that was requested.
                    details.CopyMetadataFieldsTo(*target);
                }
            }
        }

        THROW_HR_IF_MSG(E_UNEXPECTED, !metadataSet, "Too many attempts at SetMetadata");
    }
}
<|MERGE_RESOLUTION|>--- conflicted
+++ resolved
@@ -1,821 +1,815 @@
-// Copyright (c) Microsoft Corporation.
-// Licensed under the MIT License.
-#include "pch.h"
-#include "SourceList.h"
-#include "SourcePolicy.h"
-#include "Microsoft/PreIndexedPackageSourceFactory.h"
-#include "Rest/RestSourceFactory.h"
-
-#include <winget/AdminSettings.h>
-#include <winget/Certificates.h>
-#include <CertificateResources.h>
-
-using namespace AppInstaller::Settings;
-using namespace std::string_view_literals;
-
-namespace AppInstaller::Repository
-{
-    namespace
-    {
-        constexpr std::string_view s_SourcesYaml_Sources = "Sources"sv;
-        constexpr std::string_view s_SourcesYaml_Source_Name = "Name"sv;
-        constexpr std::string_view s_SourcesYaml_Source_Type = "Type"sv;
-        constexpr std::string_view s_SourcesYaml_Source_Arg = "Arg"sv;
-        constexpr std::string_view s_SourcesYaml_Source_Data = "Data"sv;
-        constexpr std::string_view s_SourcesYaml_Source_Identifier = "Identifier"sv;
-        constexpr std::string_view s_SourcesYaml_Source_IsTombstone = "IsTombstone"sv;
-<<<<<<< HEAD
-        constexpr std::string_view s_SourcesYaml_Source_TrustLevel = "TrustLevel"sv;
-=======
-        constexpr std::string_view s_SourcesYaml_Source_RequireExplicit = "RequireExplicit"sv;
->>>>>>> 09c251e3
-
-        constexpr std::string_view s_MetadataYaml_Sources = "Sources"sv;
-        constexpr std::string_view s_MetadataYaml_Source_Name = "Name"sv;
-        constexpr std::string_view s_MetadataYaml_Source_LastUpdate = "LastUpdate"sv;
-        constexpr std::string_view s_MetadataYaml_Source_DoNotUpdateBefore = "DoNotUpdateBefore"sv;
-        constexpr std::string_view s_MetadataYaml_Source_AcceptedAgreementsIdentifier = "AcceptedAgreementsIdentifier"sv;
-        constexpr std::string_view s_MetadataYaml_Source_AcceptedAgreementFields = "AcceptedAgreementFields"sv;
-
-        constexpr std::string_view s_Source_WingetCommunityDefault_Name = "winget"sv;
-        constexpr std::string_view s_Source_WingetCommunityDefault_Arg = "https://cdn.winget.microsoft.com/cache"sv;
-        constexpr std::string_view s_Source_WingetCommunityDefault_Data = "Microsoft.Winget.Source_8wekyb3d8bbwe"sv;
-        constexpr std::string_view s_Source_WingetCommunityDefault_Identifier = "Microsoft.Winget.Source_8wekyb3d8bbwe"sv;
-        constexpr std::string_view s_Source_WingetCommunityDefault_TrustLevel = "StoreOrigin | Trusted"sv;
-
-        constexpr std::string_view s_Source_MSStoreDefault_Name = "msstore"sv;
-        constexpr std::string_view s_Source_MSStoreDefault_Arg = "https://storeedgefd.dsx.mp.microsoft.com/v9.0"sv;
-        constexpr std::string_view s_Source_MSStoreDefault_Identifier = "StoreEdgeFD"sv;
-        constexpr std::string_view s_Source_MSStoreDefault_TrustLevel = "Trusted"sv;
-
-        constexpr std::string_view s_Source_DesktopFrameworks_Name = "microsoft.builtin.desktop.frameworks"sv;
-        constexpr std::string_view s_Source_DesktopFrameworks_Arg = "https://cdn.winget.microsoft.com/platform"sv;
-        constexpr std::string_view s_Source_DesktopFrameworks_Data = "Microsoft.Winget.Platform.Source_8wekyb3d8bbwe"sv;
-        constexpr std::string_view s_Source_DesktopFrameworks_Identifier = "Microsoft.Winget.Platform.Source_8wekyb3d8bbwe"sv;
-
-        // Attempts to read a single scalar value from the node.
-        template<typename Value>
-        bool TryReadScalar(std::string_view settingName, const std::string& settingValue, const YAML::Node& sourceNode, std::string_view name, Value& value, bool required = true)
-        {
-            YAML::Node valueNode = sourceNode[std::string{ name }];
-
-            if (!valueNode || !valueNode.IsScalar())
-            {
-                if (required)
-                {
-                    AICLI_LOG(Repo, Error, << "Setting '" << settingName << "' did not contain the expected format (" << name << " is invalid within a source):\n" << settingValue);
-                }
-                return false;
-            }
-
-            value = valueNode.as<Value>();
-            return true;
-        }
-
-        // Attempts to read the source details from the given stream.
-        // Results are all or nothing; if any failures occur, no details are returned.
-        bool TryReadSourceDetails(
-            std::string_view settingName,
-            std::istream& stream,
-            std::string_view rootName,
-            std::function<bool(SourceDetailsInternal&, const std::string&, const YAML::Node&)> parse,
-            std::vector<SourceDetailsInternal>& sourceDetails)
-        {
-            std::vector<SourceDetailsInternal> result;
-            std::string settingValue = Utility::ReadEntireStream(stream);
-
-            YAML::Node document;
-            try
-            {
-                document = YAML::Load(settingValue);
-            }
-            catch (const std::exception& e)
-            {
-                AICLI_LOG(YAML, Error, << "Setting '" << settingName << "' contained invalid YAML (" << e.what() << "):\n" << settingValue);
-                return false;
-            }
-
-            try
-            {
-                YAML::Node sources = document[rootName];
-                if (!sources)
-                {
-                    AICLI_LOG(Repo, Error, << "Setting '" << settingName << "' did not contain the expected format (missing " << rootName << "):\n" << settingValue);
-                    return false;
-                }
-
-                if (sources.IsNull())
-                {
-                    // An empty sources is an acceptable thing.
-                    return true;
-                }
-
-                if (!sources.IsSequence())
-                {
-                    AICLI_LOG(Repo, Error, << "Setting '" << settingName << "' did not contain the expected format (" << rootName << " was not a sequence):\n" << settingValue);
-                    return false;
-                }
-
-                for (const auto& source : sources.Sequence())
-                {
-                    SourceDetailsInternal details;
-                    if (!parse(details, settingValue, source))
-                    {
-                        return false;
-                    }
-
-                    result.emplace_back(std::move(details));
-                }
-            }
-            catch (const std::exception& e)
-            {
-                AICLI_LOG(YAML, Error, << "Setting '" << settingName << "' contained unexpected YAML (" << e.what() << "):\n" << settingValue);
-                return false;
-            }
-
-            sourceDetails = std::move(result);
-            return true;
-        }
-
-        // Gets the source details from a particular setting, or an empty optional if no setting exists.
-        std::optional<std::vector<SourceDetailsInternal>> TryGetSourcesFromSetting(
-            Settings::Stream& setting,
-            std::string_view rootName,
-            std::function<bool(SourceDetailsInternal&, const std::string&, const YAML::Node&)> parse)
-        {
-            auto sourcesStream = setting.Get();
-            if (!sourcesStream)
-            {
-                // Note that this case is different than the one in which all sources have been removed.
-                return {};
-            }
-            else
-            {
-                std::vector<SourceDetailsInternal> result;
-                THROW_HR_IF(APPINSTALLER_CLI_ERROR_SOURCES_INVALID, !TryReadSourceDetails(setting.GetName(), *sourcesStream, rootName, parse, result));
-                return result;
-            }
-        }
-
-        // Gets the source details from a particular setting.
-        std::vector<SourceDetailsInternal> GetSourcesFromSetting(
-            Settings::Stream& setting,
-            std::string_view rootName,
-            std::function<bool(SourceDetailsInternal&, const std::string&, const YAML::Node&)> parse)
-        {
-            return TryGetSourcesFromSetting(setting, rootName, parse).value_or(std::vector<SourceDetailsInternal>{});
-        }
-
-        // Sets the sources for a particular setting, from a particular origin.
-        [[nodiscard]] bool SetSourcesToSettingWithFilter(Settings::Stream& setting, SourceOrigin origin, const std::vector<SourceDetailsInternal>& sources)
-        {
-            YAML::Emitter out;
-            out << YAML::BeginMap;
-            out << YAML::Key << s_SourcesYaml_Sources;
-            out << YAML::BeginSeq;
-
-            for (const auto& details : sources)
-            {
-                if (details.Origin == origin)
-                {
-                    out << YAML::BeginMap;
-                    out << YAML::Key << s_SourcesYaml_Source_Name << YAML::Value << details.Name;
-                    out << YAML::Key << s_SourcesYaml_Source_Type << YAML::Value << details.Type;
-                    out << YAML::Key << s_SourcesYaml_Source_Arg << YAML::Value << details.Arg;
-                    out << YAML::Key << s_SourcesYaml_Source_Data << YAML::Value << details.Data;
-                    out << YAML::Key << s_SourcesYaml_Source_Identifier << YAML::Value << details.Identifier;
-                    out << YAML::Key << s_SourcesYaml_Source_IsTombstone << YAML::Value << details.IsTombstone;
-<<<<<<< HEAD
-                    out << YAML::Key << s_SourcesYaml_Source_TrustLevel << YAML::Value << static_cast<int>(details.TrustLevel);
-=======
-                    out << YAML::Key << s_SourcesYaml_Source_RequireExplicit << YAML::Value << details.RequireExplicit;
->>>>>>> 09c251e3
-                    out << YAML::EndMap;
-                }
-            }
-
-            out << YAML::EndSeq;
-            out << YAML::EndMap;
-
-            return setting.Set(out.str());
-        }
-
-        // Assumes that names match already
-        bool DoSourceDetailsInternalMatch(const SourceDetailsInternal& left, const SourceDetailsInternal& right)
-        {
-            return left.Arg == right.Arg &&
-                left.Identifier == right.Identifier &&
-                Utility::CaseInsensitiveEquals(left.Type, right.Type);
-        }
-
-        bool ShouldBeHidden(const SourceDetailsInternal& details, bool allowExplicitSources)
-        {
-            return details.IsTombstone || details.Origin == SourceOrigin::Metadata || !details.IsVisible || (!allowExplicitSources && details.RequireExplicit);
-        }
-    }
-
-    void SourceDetailsInternal::CopyMetadataFieldsTo(SourceDetailsInternal& target)
-    {
-        if (LastUpdateTime > target.LastUpdateTime)
-        {
-            target.LastUpdateTime = LastUpdateTime;
-        }
-
-        if (DoNotUpdateBefore > target.DoNotUpdateBefore)
-        {
-            target.DoNotUpdateBefore = DoNotUpdateBefore;
-        }
-
-        target.AcceptedAgreementFields = AcceptedAgreementFields;
-        target.AcceptedAgreementsIdentifier = AcceptedAgreementsIdentifier;
-    }
-
-    void SourceDetailsInternal::CopyMetadataFieldsFrom(const SourceDetails& source)
-    {
-        LastUpdateTime = source.LastUpdateTime;
-        DoNotUpdateBefore = source.DoNotUpdateBefore;
-    }
-
-    std::string_view GetWellKnownSourceName(WellKnownSource source)
-    {
-        switch (source)
-        {
-        case WellKnownSource::WinGet:
-            return s_Source_WingetCommunityDefault_Name;
-        case WellKnownSource::MicrosoftStore:
-            return s_Source_MSStoreDefault_Name;
-        case WellKnownSource::DesktopFrameworks:
-            return s_Source_DesktopFrameworks_Name;
-        }
-
-        return {};
-    }
-
-    std::string_view GetWellKnownSourceArg(WellKnownSource source)
-    {
-        switch (source)
-        {
-        case WellKnownSource::WinGet:
-            return s_Source_WingetCommunityDefault_Arg;
-        case WellKnownSource::MicrosoftStore:
-            return s_Source_MSStoreDefault_Arg;
-        case WellKnownSource::DesktopFrameworks:
-            return s_Source_DesktopFrameworks_Arg;
-        }
-
-        return {};
-    }
-
-    std::string_view GetWellKnownSourceIdentifier(WellKnownSource source)
-    {
-        switch (source)
-        {
-        case WellKnownSource::WinGet:
-            return s_Source_WingetCommunityDefault_Identifier;
-        case WellKnownSource::MicrosoftStore:
-            return s_Source_MSStoreDefault_Identifier;
-        case WellKnownSource::DesktopFrameworks:
-            return s_Source_DesktopFrameworks_Identifier;
-        }
-
-        return {};
-    }
-
-    std::optional<WellKnownSource> CheckForWellKnownSourceMatch(std::string_view name, std::string_view arg, std::string_view type)
-    {
-        if (name == s_Source_WingetCommunityDefault_Name && arg == s_Source_WingetCommunityDefault_Arg && type == Microsoft::PreIndexedPackageSourceFactory::Type())
-        {
-            return WellKnownSource::WinGet;
-        }
-
-        if (name == s_Source_MSStoreDefault_Name && arg == s_Source_MSStoreDefault_Arg && type == Rest::RestSourceFactory::Type())
-        {
-            return WellKnownSource::MicrosoftStore;
-        }
-
-        if (name == s_Source_DesktopFrameworks_Name && arg == s_Source_DesktopFrameworks_Arg && type == Microsoft::PreIndexedPackageSourceFactory::Type())
-        {
-            return WellKnownSource::DesktopFrameworks;
-        }
-
-        return {};
-    }
-
-    SourceDetailsInternal GetWellKnownSourceDetailsInternal(WellKnownSource source)
-    {
-        switch (source)
-        {
-        case WellKnownSource::WinGet:
-        {
-            SourceDetailsInternal details;
-            details.Origin = SourceOrigin::Default;
-            details.Name = s_Source_WingetCommunityDefault_Name;
-            details.Type = Microsoft::PreIndexedPackageSourceFactory::Type();
-            details.Arg = s_Source_WingetCommunityDefault_Arg;
-            details.Data = s_Source_WingetCommunityDefault_Data;
-            details.Identifier = s_Source_WingetCommunityDefault_Identifier;
-            details.TrustLevel = SourceTrustLevel::Trusted | SourceTrustLevel::StoreOrigin;
-            return details;
-        }
-        case WellKnownSource::MicrosoftStore:
-        {
-            SourceDetailsInternal details;
-            details.Origin = SourceOrigin::Default;
-            details.Name = s_Source_MSStoreDefault_Name;
-            details.Type = Rest::RestSourceFactory::Type();
-            details.Arg = s_Source_MSStoreDefault_Arg;
-            details.Identifier = s_Source_MSStoreDefault_Identifier;
-            details.TrustLevel = SourceTrustLevel::Trusted;
-            details.SupportInstalledSearchCorrelation = false;
-
-            if (!Settings::IsAdminSettingEnabled(Settings::AdminSetting::BypassCertificatePinningForMicrosoftStore))
-            {
-                using namespace AppInstaller::Certificates;
-
-                PinningChain chain;
-                auto chainElement = chain.Root();
-                chainElement->LoadCertificate(IDX_CERTIFICATE_STORE_ROOT_1, CERTIFICATE_RESOURCE_TYPE).SetPinning(PinningVerificationType::PublicKey);
-                chainElement = chainElement.Next();
-                chainElement->LoadCertificate(IDX_CERTIFICATE_STORE_INTERMEDIATE_1, CERTIFICATE_RESOURCE_TYPE).SetPinning(PinningVerificationType::Subject | PinningVerificationType::Issuer);
-                chainElement = chainElement.Next();
-                chainElement->LoadCertificate(IDX_CERTIFICATE_STORE_LEAF_1, CERTIFICATE_RESOURCE_TYPE).SetPinning(PinningVerificationType::Subject | PinningVerificationType::Issuer);
-
-                PinningChain chain2;
-                auto chainElement2 = chain2.Root();
-                chainElement2->LoadCertificate(IDX_CERTIFICATE_STORE_ROOT_2, CERTIFICATE_RESOURCE_TYPE).SetPinning(PinningVerificationType::PublicKey);
-                chainElement2 = chainElement2.Next();
-                chainElement2->LoadCertificate(IDX_CERTIFICATE_STORE_INTERMEDIATE_2, CERTIFICATE_RESOURCE_TYPE).SetPinning(PinningVerificationType::Subject | PinningVerificationType::Issuer);
-                chainElement2 = chainElement2.Next();
-                chainElement2->LoadCertificate(IDX_CERTIFICATE_STORE_LEAF_2, CERTIFICATE_RESOURCE_TYPE).SetPinning(PinningVerificationType::Subject | PinningVerificationType::Issuer);
-
-                details.CertificatePinningConfiguration = PinningConfiguration("Microsoft Store Source");
-                details.CertificatePinningConfiguration.AddChain(std::move(chain));
-                details.CertificatePinningConfiguration.AddChain(std::move(chain2));
-            }
-
-            return details;
-        }
-        case WellKnownSource::DesktopFrameworks:
-        {
-            SourceDetailsInternal details;
-            details.Origin = SourceOrigin::Default;
-            details.Name = s_Source_DesktopFrameworks_Name;
-            details.Type = Microsoft::PreIndexedPackageSourceFactory::Type();
-            details.Arg = s_Source_DesktopFrameworks_Arg;
-            details.Data = s_Source_DesktopFrameworks_Data;
-            details.Identifier = s_Source_DesktopFrameworks_Identifier;
-            details.TrustLevel = SourceTrustLevel::Trusted | SourceTrustLevel::StoreOrigin;
-            details.IsVisible = false;
-            return details;
-        }
-        }
-
-        THROW_HR(E_UNEXPECTED);
-    }
-
-    SourceList::SourceList() : m_userSourcesStream(Stream::UserSources), m_metadataStream(Stream::SourcesMetadata)
-    {
-        OverwriteSourceList();
-        OverwriteMetadata();
-    }
-
-    std::vector<std::reference_wrapper<SourceDetailsInternal>> SourceList::GetCurrentSourceRefs(bool includeExplicitSources)
-    {
-        std::vector<std::reference_wrapper<SourceDetailsInternal>> result;
-
-        for (auto& s : m_sourceList)
-        {
-            if (!ShouldBeHidden(s, includeExplicitSources))
-            {
-                result.emplace_back(std::ref(s));
-            }
-            else
-            {
-                AICLI_LOG(Repo, Verbose, << "GetCurrentSourceRefs: Source named '" << s.Name << "' from origin " << ToString(s.Origin) << " is hidden and is dropped.");
-            }
-        }
-
-        return result;
-    }
-
-    auto SourceList::FindSource(std::string_view name, bool includeHidden)
-    {
-        return std::find_if(m_sourceList.begin(), m_sourceList.end(),
-            [name, includeHidden](const SourceDetailsInternal& sd)
-            {
-                return Utility::ICUCaseInsensitiveEquals(sd.Name, name) &&
-                    (includeHidden || !ShouldBeHidden(sd, true));
-            });
-    }
-
-    SourceDetailsInternal* SourceList::GetCurrentSource(std::string_view name)
-    {
-        auto itr = FindSource(name);
-        return itr == m_sourceList.end() ? nullptr : &(*itr);
-    }
-
-    SourceDetailsInternal* SourceList::GetSource(std::string_view name)
-    {
-        auto itr = FindSource(name, true);
-        return itr == m_sourceList.end() ? nullptr : &(*itr);
-    }
-
-    void SourceList::AddSource(const SourceDetailsInternal& details)
-    {
-        bool sourcesSet = false;
-
-        for (size_t i = 0; !sourcesSet && i < 10; ++i)
-        {
-            auto itr = FindSource(details.Name, true);
-            THROW_HR_IF(APPINSTALLER_CLI_ERROR_SOURCE_NAME_ALREADY_EXISTS,
-                itr != m_sourceList.end() && itr->Origin != SourceOrigin::Metadata && !itr->IsTombstone);
-
-            // Erase the source's entry if applicable
-            if (itr != m_sourceList.end())
-            {
-                m_sourceList.erase(itr);
-            }
-
-            m_sourceList.emplace_back(details);
-
-            sourcesSet = SetSourcesByOrigin(SourceOrigin::User, m_sourceList);
-
-            if (!sourcesSet)
-            {
-                OverwriteSourceList();
-                OverwriteMetadata();
-            }
-        }
-
-        THROW_HR_IF_MSG(E_UNEXPECTED, !sourcesSet, "Too many attempts at SetSourcesByOrigin");
-
-        SaveMetadataInternal(details);
-    }
-
-    void SourceList::RemoveSource(const SourceDetailsInternal& detailsRef)
-    {
-        // Copy the incoming details because we might destroy the referenced structure
-        // when reloading the source details from settings.
-        SourceDetailsInternal details = detailsRef;
-        bool sourcesSet = false;
-
-        for (size_t i = 0; !sourcesSet && i < 10; ++i)
-        {
-            switch (details.Origin)
-            {
-            case SourceOrigin::Default:
-            {
-                auto target = FindSource(details.Name, true);
-                if (target == m_sourceList.end())
-                {
-                    THROW_HR_MSG(E_UNEXPECTED, "Default source not in SourceList");
-                }
-
-                if (!target->IsTombstone)
-                {
-                    SourceDetailsInternal tombstone;
-                    tombstone.Name = details.Name;
-                    tombstone.IsTombstone = true;
-                    tombstone.Origin = SourceOrigin::User;
-                    m_sourceList.emplace_back(std::move(tombstone));
-                }
-            }
-                break;
-            case SourceOrigin::User:
-            {
-                auto target = FindSource(details.Name);
-                if (target == m_sourceList.end())
-                {
-                    // Assumed that an update to the sources removed it first
-                    return;
-                }
-
-                m_sourceList.erase(target);
-            }
-                break;
-            case SourceOrigin::GroupPolicy:
-                // This should have already been blocked higher up.
-                AICLI_LOG(Repo, Error, << "Attempting to remove Group Policy source: " << details.Name);
-                THROW_HR(E_UNEXPECTED);
-            default:
-                THROW_HR(E_UNEXPECTED);
-            }
-
-            sourcesSet = SetSourcesByOrigin(SourceOrigin::User, m_sourceList);
-
-            if (!sourcesSet)
-            {
-                OverwriteSourceList();
-                OverwriteMetadata();
-            }
-        }
-
-        THROW_HR_IF_MSG(E_UNEXPECTED, !sourcesSet, "Too many attempts at SetSourcesByOrigin");
-
-        SaveMetadataInternal(details, true);
-    }
-
-    void SourceList::SaveMetadata(const SourceDetailsInternal& details)
-    {
-        SaveMetadataInternal(details);
-    }
-
-    bool SourceList::CheckSourceAgreements(std::string_view sourceName, std::string_view agreementsIdentifier, ImplicitAgreementFieldEnum agreementFields)
-    {
-        if (agreementFields == ImplicitAgreementFieldEnum::None && agreementsIdentifier.empty())
-        {
-            // No agreements to be accepted.
-            return true;
-        }
-
-        auto detailsInternal = GetCurrentSource(sourceName);
-        if (!detailsInternal)
-        {
-            // Source not found.
-            return false;
-        }
-
-        return static_cast<int>(agreementFields) == detailsInternal->AcceptedAgreementFields &&
-            agreementsIdentifier == detailsInternal->AcceptedAgreementsIdentifier;
-    }
-
-    void SourceList::SaveAcceptedSourceAgreements(std::string_view sourceName, std::string_view agreementsIdentifier, ImplicitAgreementFieldEnum agreementFields)
-    {
-        if (agreementFields == ImplicitAgreementFieldEnum::None && agreementsIdentifier.empty())
-        {
-            // No agreements to be accepted.
-            return;
-        }
-
-        auto detailsInternal = GetCurrentSource(sourceName);
-        if (!detailsInternal)
-        {
-            // No source to update.
-            return;
-        }
-
-        detailsInternal->AcceptedAgreementFields = static_cast<int>(agreementFields);
-        detailsInternal->AcceptedAgreementsIdentifier = agreementsIdentifier;
-
-        SaveMetadataInternal(*detailsInternal);
-    }
-
-    void SourceList::RemoveSettingsStreams()
-    {
-        Stream{ Stream::UserSources }.Remove();
-        Stream{ Stream::SourcesMetadata }.Remove();
-    }
-
-    void SourceList::OverwriteSourceList()
-    {
-        m_sourceList.clear();
-
-        for (SourceOrigin origin : { SourceOrigin::GroupPolicy, SourceOrigin::User, SourceOrigin::Default })
-        {
-            auto forOrigin = GetSourcesByOrigin(origin);
-
-            for (auto&& source : forOrigin)
-            {
-                auto foundSource = GetSource(source.Name);
-                if (!foundSource)
-                {
-                    // Name not already defined, add it
-                    m_sourceList.emplace_back(std::move(source));
-                }
-                else
-                {
-                    AICLI_LOG(Repo, Info, << "Source named '" << foundSource->Name << "' is already defined at origin " << ToString(foundSource->Origin) <<
-                        ". The source from origin " << ToString(origin) << " is dropped.");
-                }
-            }
-        }
-    }
-
-    void SourceList::OverwriteMetadata()
-    {
-        auto metadata = GetMetadata();
-        for (auto& metaSource : metadata)
-        {
-            auto source = GetSource(metaSource.Name);
-            if (source)
-            {
-                metaSource.CopyMetadataFieldsTo(*source);
-            }
-            else
-            {
-                m_sourceList.emplace_back(std::move(metaSource));
-            }
-        }
-    }
-
-    // Gets the sources from a particular origin.
-    std::vector<SourceDetailsInternal> SourceList::GetSourcesByOrigin(SourceOrigin origin)
-    {
-        std::vector<SourceDetailsInternal> result;
-
-        switch (origin)
-        {
-        case SourceOrigin::Default:
-        {
-            if (IsWellKnownSourceEnabled(WellKnownSource::MicrosoftStore))
-            {
-                result.emplace_back(GetWellKnownSourceDetailsInternal(WellKnownSource::MicrosoftStore));
-            }
-
-            if (IsWellKnownSourceEnabled(WellKnownSource::WinGet))
-            {
-                result.emplace_back(GetWellKnownSourceDetailsInternal(WellKnownSource::WinGet));
-            }
-
-            // Since the source is not visible outside, this is added just to have the source in the internal
-            // list for tracking updates.  Thus there is no need to check a policy.
-            result.emplace_back(GetWellKnownSourceDetailsInternal(WellKnownSource::DesktopFrameworks));
-        }
-        break;
-        case SourceOrigin::User:
-        {
-            std::vector<SourceDetailsInternal> userSources = GetSourcesFromSetting(
-                m_userSourcesStream,
-                s_SourcesYaml_Sources,
-                [&](SourceDetailsInternal& details, const std::string& settingValue, const YAML::Node& source)
-                {
-                    std::string_view name = m_userSourcesStream.GetName();
-                    if (!TryReadScalar(name, settingValue, source, s_SourcesYaml_Source_Name, details.Name)) { return false; }
-                    if (!TryReadScalar(name, settingValue, source, s_SourcesYaml_Source_Type, details.Type)) { return false; }
-                    if (!TryReadScalar(name, settingValue, source, s_SourcesYaml_Source_Arg, details.Arg)) { return false; }
-                    if (!TryReadScalar(name, settingValue, source, s_SourcesYaml_Source_Data, details.Data)) { return false; }
-                    if (!TryReadScalar(name, settingValue, source, s_SourcesYaml_Source_IsTombstone, details.IsTombstone)) { return false; }
-                    if (!TryReadScalar(name, settingValue, source, s_SourcesYaml_Source_RequireExplicit, details.RequireExplicit)) { return false; }
-                    TryReadScalar(name, settingValue, source, s_SourcesYaml_Source_Identifier, details.Identifier, false);
-
-                    int trustLevel{};
-                    if (TryReadScalar(name, settingValue, source, s_SourcesYaml_Source_TrustLevel, trustLevel, false))
-                    {
-                        details.TrustLevel = static_cast<Repository::SourceTrustLevel>(trustLevel);
-                    }
-
-                    return true;
-                });
-
-            for (auto& source : userSources)
-            {
-                // Check source against list of allowed sources and drop tombstones for required sources
-                if (!IsUserSourceAllowedByPolicy(source.Name, source.Type, source.Arg, source.IsTombstone))
-                {
-                    AICLI_LOG(Repo, Warning, << "User source " << source.Name << " dropped because of group policy");
-                    continue;
-                }
-
-                result.emplace_back(std::move(source));
-            }
-        }
-        break;
-        case SourceOrigin::GroupPolicy:
-        {
-            if (GroupPolicies().GetState(TogglePolicy::Policy::AdditionalSources) == PolicyState::Enabled)
-            {
-                AICLI_LOG(Repo, Verbose, << "Additional sources GP is enabled...");
-                auto additionalSourcesOpt = GroupPolicies().GetValueRef<ValuePolicy::AdditionalSources>();
-                if (additionalSourcesOpt.has_value())
-                {
-                    const auto& additionalSources = additionalSourcesOpt->get();
-                    for (const auto& additionalSource : additionalSources)
-                    {
-                        AICLI_LOG(Repo, Verbose, << "... with configured source " << additionalSource.Name);
-                        SourceDetailsInternal details;
-                        details.Name = additionalSource.Name;
-                        details.Type = additionalSource.Type;
-                        details.Arg = additionalSource.Arg;
-                        details.Data = additionalSource.Data;
-                        details.Identifier = additionalSource.Identifier;
-                        details.Origin = SourceOrigin::GroupPolicy;
-#ifndef AICLI_DISABLE_TEST_HOOKS
-                        details.CertificatePinningConfiguration = additionalSource.PinningConfiguration;
-#endif
-                        result.emplace_back(std::move(details));
-                    }
-                }
-                else
-                {
-                    AICLI_LOG(Repo, Verbose, << "... but has no values.");
-                }
-            }
-            else
-            {
-                AICLI_LOG(Repo, Verbose, << "Additional sources GP is not enabled.");
-            }
-        }
-        break;
-        default:
-            THROW_HR(E_UNEXPECTED);
-        }
-
-        for (auto& source : result)
-        {
-            source.Origin = origin;
-        }
-
-        return result;
-    }
-
-    bool SourceList::SetSourcesByOrigin(SourceOrigin origin, const std::vector<SourceDetailsInternal>& sources)
-    {
-        switch (origin)
-        {
-        case SourceOrigin::User:
-            return SetSourcesToSettingWithFilter(m_userSourcesStream, SourceOrigin::User, sources);
-        }
-
-        THROW_HR(E_UNEXPECTED);
-    }
-
-    std::vector<SourceDetailsInternal> SourceList::GetMetadata()
-    {
-        return GetSourcesFromSetting(
-            m_metadataStream,
-            s_MetadataYaml_Sources,
-            [&](SourceDetailsInternal& details, const std::string& settingValue, const YAML::Node& source)
-            {
-                details.Origin = SourceOrigin::Metadata;
-                std::string_view name = m_metadataStream.GetName();
-                if (!TryReadScalar(name, settingValue, source, s_MetadataYaml_Source_Name, details.Name)) { return false; }
-
-                int64_t lastUpdateInEpoch{};
-                if (!TryReadScalar(name, settingValue, source, s_MetadataYaml_Source_LastUpdate, lastUpdateInEpoch)) { return false; }
-                details.LastUpdateTime = Utility::ConvertUnixEpochToSystemClock(lastUpdateInEpoch);
-
-                int64_t doNotUpdateBeforeInEpoch{};
-                if (TryReadScalar(name, settingValue, source, s_MetadataYaml_Source_DoNotUpdateBefore, doNotUpdateBeforeInEpoch, false))
-                {
-                    details.DoNotUpdateBefore = Utility::ConvertUnixEpochToSystemClock(doNotUpdateBeforeInEpoch);
-                }
-
-                TryReadScalar(name, settingValue, source, s_MetadataYaml_Source_AcceptedAgreementsIdentifier, details.AcceptedAgreementsIdentifier, false);
-                TryReadScalar(name, settingValue, source, s_MetadataYaml_Source_AcceptedAgreementFields, details.AcceptedAgreementFields, false);
-                return true;
-            });
-    }
-
-    bool SourceList::SetMetadata(const std::vector<SourceDetailsInternal>& sources)
-    {
-        YAML::Emitter out;
-        out << YAML::BeginMap;
-        out << YAML::Key << s_MetadataYaml_Sources;
-        out << YAML::BeginSeq;
-
-        for (const auto& details : sources)
-        {
-            out << YAML::BeginMap;
-            out << YAML::Key << s_MetadataYaml_Source_Name << YAML::Value << details.Name;
-            out << YAML::Key << s_MetadataYaml_Source_LastUpdate << YAML::Value << Utility::ConvertSystemClockToUnixEpoch(details.LastUpdateTime);
-            out << YAML::Key << s_MetadataYaml_Source_DoNotUpdateBefore << YAML::Value << Utility::ConvertSystemClockToUnixEpoch(details.DoNotUpdateBefore);
-            out << YAML::Key << s_MetadataYaml_Source_AcceptedAgreementsIdentifier << YAML::Value << details.AcceptedAgreementsIdentifier;
-            out << YAML::Key << s_MetadataYaml_Source_AcceptedAgreementFields << YAML::Value << details.AcceptedAgreementFields;
-            out << YAML::EndMap;
-        }
-
-        out << YAML::EndSeq;
-        out << YAML::EndMap;
-
-        return m_metadataStream.Set(out.str());
-    }
-
-    void SourceList::SaveMetadataInternal(const SourceDetailsInternal& detailsRef, bool remove)
-    {
-        // Copy the incoming details because we might overwrite the metadata
-        // when reloading the source details from settings.
-        SourceDetailsInternal details = detailsRef;
-        bool metadataSet = false;
-
-        for (size_t i = 0; !metadataSet && i < 10; ++i)
-        {
-            metadataSet = SetMetadata(m_sourceList);
-
-            if (!metadataSet)
-            {
-                OverwriteMetadata();
-
-                auto target = FindSource(details.Name, true);
-                if (target == m_sourceList.end())
-                {
-                    // Didn't find the metadata, so we consider this a success
-                    return;
-                }
-
-                if (remove)
-                {
-                    // The remove will have removed the source but not the metadata.
-                    // Remove it again here.
-                    m_sourceList.erase(target);
-                }
-                else
-                {
-                    // Update the freshly read metadata with the update that was requested.
-                    details.CopyMetadataFieldsTo(*target);
-                }
-            }
-        }
-
-        THROW_HR_IF_MSG(E_UNEXPECTED, !metadataSet, "Too many attempts at SetMetadata");
-    }
-}
+// Copyright (c) Microsoft Corporation.
+// Licensed under the MIT License.
+#include "pch.h"
+#include "SourceList.h"
+#include "SourcePolicy.h"
+#include "Microsoft/PreIndexedPackageSourceFactory.h"
+#include "Rest/RestSourceFactory.h"
+
+#include <winget/AdminSettings.h>
+#include <winget/Certificates.h>
+#include <CertificateResources.h>
+
+using namespace AppInstaller::Settings;
+using namespace std::string_view_literals;
+
+namespace AppInstaller::Repository
+{
+    namespace
+    {
+        constexpr std::string_view s_SourcesYaml_Sources = "Sources"sv;
+        constexpr std::string_view s_SourcesYaml_Source_Name = "Name"sv;
+        constexpr std::string_view s_SourcesYaml_Source_Type = "Type"sv;
+        constexpr std::string_view s_SourcesYaml_Source_Arg = "Arg"sv;
+        constexpr std::string_view s_SourcesYaml_Source_Data = "Data"sv;
+        constexpr std::string_view s_SourcesYaml_Source_Identifier = "Identifier"sv;
+        constexpr std::string_view s_SourcesYaml_Source_IsTombstone = "IsTombstone"sv;
+        constexpr std::string_view s_SourcesYaml_Source_RequireExplicit = "RequireExplicit"sv;
+        constexpr std::string_view s_SourcesYaml_Source_TrustLevel = "TrustLevel"sv;
+
+        constexpr std::string_view s_MetadataYaml_Sources = "Sources"sv;
+        constexpr std::string_view s_MetadataYaml_Source_Name = "Name"sv;
+        constexpr std::string_view s_MetadataYaml_Source_LastUpdate = "LastUpdate"sv;
+        constexpr std::string_view s_MetadataYaml_Source_DoNotUpdateBefore = "DoNotUpdateBefore"sv;
+        constexpr std::string_view s_MetadataYaml_Source_AcceptedAgreementsIdentifier = "AcceptedAgreementsIdentifier"sv;
+        constexpr std::string_view s_MetadataYaml_Source_AcceptedAgreementFields = "AcceptedAgreementFields"sv;
+
+        constexpr std::string_view s_Source_WingetCommunityDefault_Name = "winget"sv;
+        constexpr std::string_view s_Source_WingetCommunityDefault_Arg = "https://cdn.winget.microsoft.com/cache"sv;
+        constexpr std::string_view s_Source_WingetCommunityDefault_Data = "Microsoft.Winget.Source_8wekyb3d8bbwe"sv;
+        constexpr std::string_view s_Source_WingetCommunityDefault_Identifier = "Microsoft.Winget.Source_8wekyb3d8bbwe"sv;
+        constexpr std::string_view s_Source_WingetCommunityDefault_TrustLevel = "StoreOrigin | Trusted"sv;
+
+        constexpr std::string_view s_Source_MSStoreDefault_Name = "msstore"sv;
+        constexpr std::string_view s_Source_MSStoreDefault_Arg = "https://storeedgefd.dsx.mp.microsoft.com/v9.0"sv;
+        constexpr std::string_view s_Source_MSStoreDefault_Identifier = "StoreEdgeFD"sv;
+        constexpr std::string_view s_Source_MSStoreDefault_TrustLevel = "Trusted"sv;
+
+        constexpr std::string_view s_Source_DesktopFrameworks_Name = "microsoft.builtin.desktop.frameworks"sv;
+        constexpr std::string_view s_Source_DesktopFrameworks_Arg = "https://cdn.winget.microsoft.com/platform"sv;
+        constexpr std::string_view s_Source_DesktopFrameworks_Data = "Microsoft.Winget.Platform.Source_8wekyb3d8bbwe"sv;
+        constexpr std::string_view s_Source_DesktopFrameworks_Identifier = "Microsoft.Winget.Platform.Source_8wekyb3d8bbwe"sv;
+
+        // Attempts to read a single scalar value from the node.
+        template<typename Value>
+        bool TryReadScalar(std::string_view settingName, const std::string& settingValue, const YAML::Node& sourceNode, std::string_view name, Value& value, bool required = true)
+        {
+            YAML::Node valueNode = sourceNode[std::string{ name }];
+
+            if (!valueNode || !valueNode.IsScalar())
+            {
+                if (required)
+                {
+                    AICLI_LOG(Repo, Error, << "Setting '" << settingName << "' did not contain the expected format (" << name << " is invalid within a source):\n" << settingValue);
+                }
+                return false;
+            }
+
+            value = valueNode.as<Value>();
+            return true;
+        }
+
+        // Attempts to read the source details from the given stream.
+        // Results are all or nothing; if any failures occur, no details are returned.
+        bool TryReadSourceDetails(
+            std::string_view settingName,
+            std::istream& stream,
+            std::string_view rootName,
+            std::function<bool(SourceDetailsInternal&, const std::string&, const YAML::Node&)> parse,
+            std::vector<SourceDetailsInternal>& sourceDetails)
+        {
+            std::vector<SourceDetailsInternal> result;
+            std::string settingValue = Utility::ReadEntireStream(stream);
+
+            YAML::Node document;
+            try
+            {
+                document = YAML::Load(settingValue);
+            }
+            catch (const std::exception& e)
+            {
+                AICLI_LOG(YAML, Error, << "Setting '" << settingName << "' contained invalid YAML (" << e.what() << "):\n" << settingValue);
+                return false;
+            }
+
+            try
+            {
+                YAML::Node sources = document[rootName];
+                if (!sources)
+                {
+                    AICLI_LOG(Repo, Error, << "Setting '" << settingName << "' did not contain the expected format (missing " << rootName << "):\n" << settingValue);
+                    return false;
+                }
+
+                if (sources.IsNull())
+                {
+                    // An empty sources is an acceptable thing.
+                    return true;
+                }
+
+                if (!sources.IsSequence())
+                {
+                    AICLI_LOG(Repo, Error, << "Setting '" << settingName << "' did not contain the expected format (" << rootName << " was not a sequence):\n" << settingValue);
+                    return false;
+                }
+
+                for (const auto& source : sources.Sequence())
+                {
+                    SourceDetailsInternal details;
+                    if (!parse(details, settingValue, source))
+                    {
+                        return false;
+                    }
+
+                    result.emplace_back(std::move(details));
+                }
+            }
+            catch (const std::exception& e)
+            {
+                AICLI_LOG(YAML, Error, << "Setting '" << settingName << "' contained unexpected YAML (" << e.what() << "):\n" << settingValue);
+                return false;
+            }
+
+            sourceDetails = std::move(result);
+            return true;
+        }
+
+        // Gets the source details from a particular setting, or an empty optional if no setting exists.
+        std::optional<std::vector<SourceDetailsInternal>> TryGetSourcesFromSetting(
+            Settings::Stream& setting,
+            std::string_view rootName,
+            std::function<bool(SourceDetailsInternal&, const std::string&, const YAML::Node&)> parse)
+        {
+            auto sourcesStream = setting.Get();
+            if (!sourcesStream)
+            {
+                // Note that this case is different than the one in which all sources have been removed.
+                return {};
+            }
+            else
+            {
+                std::vector<SourceDetailsInternal> result;
+                THROW_HR_IF(APPINSTALLER_CLI_ERROR_SOURCES_INVALID, !TryReadSourceDetails(setting.GetName(), *sourcesStream, rootName, parse, result));
+                return result;
+            }
+        }
+
+        // Gets the source details from a particular setting.
+        std::vector<SourceDetailsInternal> GetSourcesFromSetting(
+            Settings::Stream& setting,
+            std::string_view rootName,
+            std::function<bool(SourceDetailsInternal&, const std::string&, const YAML::Node&)> parse)
+        {
+            return TryGetSourcesFromSetting(setting, rootName, parse).value_or(std::vector<SourceDetailsInternal>{});
+        }
+
+        // Sets the sources for a particular setting, from a particular origin.
+        [[nodiscard]] bool SetSourcesToSettingWithFilter(Settings::Stream& setting, SourceOrigin origin, const std::vector<SourceDetailsInternal>& sources)
+        {
+            YAML::Emitter out;
+            out << YAML::BeginMap;
+            out << YAML::Key << s_SourcesYaml_Sources;
+            out << YAML::BeginSeq;
+
+            for (const auto& details : sources)
+            {
+                if (details.Origin == origin)
+                {
+                    out << YAML::BeginMap;
+                    out << YAML::Key << s_SourcesYaml_Source_Name << YAML::Value << details.Name;
+                    out << YAML::Key << s_SourcesYaml_Source_Type << YAML::Value << details.Type;
+                    out << YAML::Key << s_SourcesYaml_Source_Arg << YAML::Value << details.Arg;
+                    out << YAML::Key << s_SourcesYaml_Source_Data << YAML::Value << details.Data;
+                    out << YAML::Key << s_SourcesYaml_Source_Identifier << YAML::Value << details.Identifier;
+                    out << YAML::Key << s_SourcesYaml_Source_IsTombstone << YAML::Value << details.IsTombstone;
+                    out << YAML::Key << s_SourcesYaml_Source_RequireExplicit << YAML::Value << details.RequireExplicit;
+                    out << YAML::Key << s_SourcesYaml_Source_TrustLevel << YAML::Value << static_cast<int>(details.TrustLevel);
+                    out << YAML::EndMap;
+                }
+            }
+
+            out << YAML::EndSeq;
+            out << YAML::EndMap;
+
+            return setting.Set(out.str());
+        }
+
+        // Assumes that names match already
+        bool DoSourceDetailsInternalMatch(const SourceDetailsInternal& left, const SourceDetailsInternal& right)
+        {
+            return left.Arg == right.Arg &&
+                left.Identifier == right.Identifier &&
+                Utility::CaseInsensitiveEquals(left.Type, right.Type);
+        }
+
+        bool ShouldBeHidden(const SourceDetailsInternal& details, bool allowExplicitSources)
+        {
+            return details.IsTombstone || details.Origin == SourceOrigin::Metadata || !details.IsVisible || (!allowExplicitSources && details.RequireExplicit);
+        }
+    }
+
+    void SourceDetailsInternal::CopyMetadataFieldsTo(SourceDetailsInternal& target)
+    {
+        if (LastUpdateTime > target.LastUpdateTime)
+        {
+            target.LastUpdateTime = LastUpdateTime;
+        }
+
+        if (DoNotUpdateBefore > target.DoNotUpdateBefore)
+        {
+            target.DoNotUpdateBefore = DoNotUpdateBefore;
+        }
+
+        target.AcceptedAgreementFields = AcceptedAgreementFields;
+        target.AcceptedAgreementsIdentifier = AcceptedAgreementsIdentifier;
+    }
+
+    void SourceDetailsInternal::CopyMetadataFieldsFrom(const SourceDetails& source)
+    {
+        LastUpdateTime = source.LastUpdateTime;
+        DoNotUpdateBefore = source.DoNotUpdateBefore;
+    }
+
+    std::string_view GetWellKnownSourceName(WellKnownSource source)
+    {
+        switch (source)
+        {
+        case WellKnownSource::WinGet:
+            return s_Source_WingetCommunityDefault_Name;
+        case WellKnownSource::MicrosoftStore:
+            return s_Source_MSStoreDefault_Name;
+        case WellKnownSource::DesktopFrameworks:
+            return s_Source_DesktopFrameworks_Name;
+        }
+
+        return {};
+    }
+
+    std::string_view GetWellKnownSourceArg(WellKnownSource source)
+    {
+        switch (source)
+        {
+        case WellKnownSource::WinGet:
+            return s_Source_WingetCommunityDefault_Arg;
+        case WellKnownSource::MicrosoftStore:
+            return s_Source_MSStoreDefault_Arg;
+        case WellKnownSource::DesktopFrameworks:
+            return s_Source_DesktopFrameworks_Arg;
+        }
+
+        return {};
+    }
+
+    std::string_view GetWellKnownSourceIdentifier(WellKnownSource source)
+    {
+        switch (source)
+        {
+        case WellKnownSource::WinGet:
+            return s_Source_WingetCommunityDefault_Identifier;
+        case WellKnownSource::MicrosoftStore:
+            return s_Source_MSStoreDefault_Identifier;
+        case WellKnownSource::DesktopFrameworks:
+            return s_Source_DesktopFrameworks_Identifier;
+        }
+
+        return {};
+    }
+
+    std::optional<WellKnownSource> CheckForWellKnownSourceMatch(std::string_view name, std::string_view arg, std::string_view type)
+    {
+        if (name == s_Source_WingetCommunityDefault_Name && arg == s_Source_WingetCommunityDefault_Arg && type == Microsoft::PreIndexedPackageSourceFactory::Type())
+        {
+            return WellKnownSource::WinGet;
+        }
+
+        if (name == s_Source_MSStoreDefault_Name && arg == s_Source_MSStoreDefault_Arg && type == Rest::RestSourceFactory::Type())
+        {
+            return WellKnownSource::MicrosoftStore;
+        }
+
+        if (name == s_Source_DesktopFrameworks_Name && arg == s_Source_DesktopFrameworks_Arg && type == Microsoft::PreIndexedPackageSourceFactory::Type())
+        {
+            return WellKnownSource::DesktopFrameworks;
+        }
+
+        return {};
+    }
+
+    SourceDetailsInternal GetWellKnownSourceDetailsInternal(WellKnownSource source)
+    {
+        switch (source)
+        {
+        case WellKnownSource::WinGet:
+        {
+            SourceDetailsInternal details;
+            details.Origin = SourceOrigin::Default;
+            details.Name = s_Source_WingetCommunityDefault_Name;
+            details.Type = Microsoft::PreIndexedPackageSourceFactory::Type();
+            details.Arg = s_Source_WingetCommunityDefault_Arg;
+            details.Data = s_Source_WingetCommunityDefault_Data;
+            details.Identifier = s_Source_WingetCommunityDefault_Identifier;
+            details.TrustLevel = SourceTrustLevel::Trusted | SourceTrustLevel::StoreOrigin;
+            return details;
+        }
+        case WellKnownSource::MicrosoftStore:
+        {
+            SourceDetailsInternal details;
+            details.Origin = SourceOrigin::Default;
+            details.Name = s_Source_MSStoreDefault_Name;
+            details.Type = Rest::RestSourceFactory::Type();
+            details.Arg = s_Source_MSStoreDefault_Arg;
+            details.Identifier = s_Source_MSStoreDefault_Identifier;
+            details.TrustLevel = SourceTrustLevel::Trusted;
+            details.SupportInstalledSearchCorrelation = false;
+
+            if (!Settings::IsAdminSettingEnabled(Settings::AdminSetting::BypassCertificatePinningForMicrosoftStore))
+            {
+                using namespace AppInstaller::Certificates;
+
+                PinningChain chain;
+                auto chainElement = chain.Root();
+                chainElement->LoadCertificate(IDX_CERTIFICATE_STORE_ROOT_1, CERTIFICATE_RESOURCE_TYPE).SetPinning(PinningVerificationType::PublicKey);
+                chainElement = chainElement.Next();
+                chainElement->LoadCertificate(IDX_CERTIFICATE_STORE_INTERMEDIATE_1, CERTIFICATE_RESOURCE_TYPE).SetPinning(PinningVerificationType::Subject | PinningVerificationType::Issuer);
+                chainElement = chainElement.Next();
+                chainElement->LoadCertificate(IDX_CERTIFICATE_STORE_LEAF_1, CERTIFICATE_RESOURCE_TYPE).SetPinning(PinningVerificationType::Subject | PinningVerificationType::Issuer);
+
+                PinningChain chain2;
+                auto chainElement2 = chain2.Root();
+                chainElement2->LoadCertificate(IDX_CERTIFICATE_STORE_ROOT_2, CERTIFICATE_RESOURCE_TYPE).SetPinning(PinningVerificationType::PublicKey);
+                chainElement2 = chainElement2.Next();
+                chainElement2->LoadCertificate(IDX_CERTIFICATE_STORE_INTERMEDIATE_2, CERTIFICATE_RESOURCE_TYPE).SetPinning(PinningVerificationType::Subject | PinningVerificationType::Issuer);
+                chainElement2 = chainElement2.Next();
+                chainElement2->LoadCertificate(IDX_CERTIFICATE_STORE_LEAF_2, CERTIFICATE_RESOURCE_TYPE).SetPinning(PinningVerificationType::Subject | PinningVerificationType::Issuer);
+
+                details.CertificatePinningConfiguration = PinningConfiguration("Microsoft Store Source");
+                details.CertificatePinningConfiguration.AddChain(std::move(chain));
+                details.CertificatePinningConfiguration.AddChain(std::move(chain2));
+            }
+
+            return details;
+        }
+        case WellKnownSource::DesktopFrameworks:
+        {
+            SourceDetailsInternal details;
+            details.Origin = SourceOrigin::Default;
+            details.Name = s_Source_DesktopFrameworks_Name;
+            details.Type = Microsoft::PreIndexedPackageSourceFactory::Type();
+            details.Arg = s_Source_DesktopFrameworks_Arg;
+            details.Data = s_Source_DesktopFrameworks_Data;
+            details.Identifier = s_Source_DesktopFrameworks_Identifier;
+            details.TrustLevel = SourceTrustLevel::Trusted | SourceTrustLevel::StoreOrigin;
+            details.IsVisible = false;
+            return details;
+        }
+        }
+
+        THROW_HR(E_UNEXPECTED);
+    }
+
+    SourceList::SourceList() : m_userSourcesStream(Stream::UserSources), m_metadataStream(Stream::SourcesMetadata)
+    {
+        OverwriteSourceList();
+        OverwriteMetadata();
+    }
+
+    std::vector<std::reference_wrapper<SourceDetailsInternal>> SourceList::GetCurrentSourceRefs(bool includeExplicitSources)
+    {
+        std::vector<std::reference_wrapper<SourceDetailsInternal>> result;
+
+        for (auto& s : m_sourceList)
+        {
+            if (!ShouldBeHidden(s, includeExplicitSources))
+            {
+                result.emplace_back(std::ref(s));
+            }
+            else
+            {
+                AICLI_LOG(Repo, Verbose, << "GetCurrentSourceRefs: Source named '" << s.Name << "' from origin " << ToString(s.Origin) << " is hidden and is dropped.");
+            }
+        }
+
+        return result;
+    }
+
+    auto SourceList::FindSource(std::string_view name, bool includeHidden)
+    {
+        return std::find_if(m_sourceList.begin(), m_sourceList.end(),
+            [name, includeHidden](const SourceDetailsInternal& sd)
+            {
+                return Utility::ICUCaseInsensitiveEquals(sd.Name, name) &&
+                    (includeHidden || !ShouldBeHidden(sd, true));
+            });
+    }
+
+    SourceDetailsInternal* SourceList::GetCurrentSource(std::string_view name)
+    {
+        auto itr = FindSource(name);
+        return itr == m_sourceList.end() ? nullptr : &(*itr);
+    }
+
+    SourceDetailsInternal* SourceList::GetSource(std::string_view name)
+    {
+        auto itr = FindSource(name, true);
+        return itr == m_sourceList.end() ? nullptr : &(*itr);
+    }
+
+    void SourceList::AddSource(const SourceDetailsInternal& details)
+    {
+        bool sourcesSet = false;
+
+        for (size_t i = 0; !sourcesSet && i < 10; ++i)
+        {
+            auto itr = FindSource(details.Name, true);
+            THROW_HR_IF(APPINSTALLER_CLI_ERROR_SOURCE_NAME_ALREADY_EXISTS,
+                itr != m_sourceList.end() && itr->Origin != SourceOrigin::Metadata && !itr->IsTombstone);
+
+            // Erase the source's entry if applicable
+            if (itr != m_sourceList.end())
+            {
+                m_sourceList.erase(itr);
+            }
+
+            m_sourceList.emplace_back(details);
+
+            sourcesSet = SetSourcesByOrigin(SourceOrigin::User, m_sourceList);
+
+            if (!sourcesSet)
+            {
+                OverwriteSourceList();
+                OverwriteMetadata();
+            }
+        }
+
+        THROW_HR_IF_MSG(E_UNEXPECTED, !sourcesSet, "Too many attempts at SetSourcesByOrigin");
+
+        SaveMetadataInternal(details);
+    }
+
+    void SourceList::RemoveSource(const SourceDetailsInternal& detailsRef)
+    {
+        // Copy the incoming details because we might destroy the referenced structure
+        // when reloading the source details from settings.
+        SourceDetailsInternal details = detailsRef;
+        bool sourcesSet = false;
+
+        for (size_t i = 0; !sourcesSet && i < 10; ++i)
+        {
+            switch (details.Origin)
+            {
+            case SourceOrigin::Default:
+            {
+                auto target = FindSource(details.Name, true);
+                if (target == m_sourceList.end())
+                {
+                    THROW_HR_MSG(E_UNEXPECTED, "Default source not in SourceList");
+                }
+
+                if (!target->IsTombstone)
+                {
+                    SourceDetailsInternal tombstone;
+                    tombstone.Name = details.Name;
+                    tombstone.IsTombstone = true;
+                    tombstone.Origin = SourceOrigin::User;
+                    m_sourceList.emplace_back(std::move(tombstone));
+                }
+            }
+                break;
+            case SourceOrigin::User:
+            {
+                auto target = FindSource(details.Name);
+                if (target == m_sourceList.end())
+                {
+                    // Assumed that an update to the sources removed it first
+                    return;
+                }
+
+                m_sourceList.erase(target);
+            }
+                break;
+            case SourceOrigin::GroupPolicy:
+                // This should have already been blocked higher up.
+                AICLI_LOG(Repo, Error, << "Attempting to remove Group Policy source: " << details.Name);
+                THROW_HR(E_UNEXPECTED);
+            default:
+                THROW_HR(E_UNEXPECTED);
+            }
+
+            sourcesSet = SetSourcesByOrigin(SourceOrigin::User, m_sourceList);
+
+            if (!sourcesSet)
+            {
+                OverwriteSourceList();
+                OverwriteMetadata();
+            }
+        }
+
+        THROW_HR_IF_MSG(E_UNEXPECTED, !sourcesSet, "Too many attempts at SetSourcesByOrigin");
+
+        SaveMetadataInternal(details, true);
+    }
+
+    void SourceList::SaveMetadata(const SourceDetailsInternal& details)
+    {
+        SaveMetadataInternal(details);
+    }
+
+    bool SourceList::CheckSourceAgreements(std::string_view sourceName, std::string_view agreementsIdentifier, ImplicitAgreementFieldEnum agreementFields)
+    {
+        if (agreementFields == ImplicitAgreementFieldEnum::None && agreementsIdentifier.empty())
+        {
+            // No agreements to be accepted.
+            return true;
+        }
+
+        auto detailsInternal = GetCurrentSource(sourceName);
+        if (!detailsInternal)
+        {
+            // Source not found.
+            return false;
+        }
+
+        return static_cast<int>(agreementFields) == detailsInternal->AcceptedAgreementFields &&
+            agreementsIdentifier == detailsInternal->AcceptedAgreementsIdentifier;
+    }
+
+    void SourceList::SaveAcceptedSourceAgreements(std::string_view sourceName, std::string_view agreementsIdentifier, ImplicitAgreementFieldEnum agreementFields)
+    {
+        if (agreementFields == ImplicitAgreementFieldEnum::None && agreementsIdentifier.empty())
+        {
+            // No agreements to be accepted.
+            return;
+        }
+
+        auto detailsInternal = GetCurrentSource(sourceName);
+        if (!detailsInternal)
+        {
+            // No source to update.
+            return;
+        }
+
+        detailsInternal->AcceptedAgreementFields = static_cast<int>(agreementFields);
+        detailsInternal->AcceptedAgreementsIdentifier = agreementsIdentifier;
+
+        SaveMetadataInternal(*detailsInternal);
+    }
+
+    void SourceList::RemoveSettingsStreams()
+    {
+        Stream{ Stream::UserSources }.Remove();
+        Stream{ Stream::SourcesMetadata }.Remove();
+    }
+
+    void SourceList::OverwriteSourceList()
+    {
+        m_sourceList.clear();
+
+        for (SourceOrigin origin : { SourceOrigin::GroupPolicy, SourceOrigin::User, SourceOrigin::Default })
+        {
+            auto forOrigin = GetSourcesByOrigin(origin);
+
+            for (auto&& source : forOrigin)
+            {
+                auto foundSource = GetSource(source.Name);
+                if (!foundSource)
+                {
+                    // Name not already defined, add it
+                    m_sourceList.emplace_back(std::move(source));
+                }
+                else
+                {
+                    AICLI_LOG(Repo, Info, << "Source named '" << foundSource->Name << "' is already defined at origin " << ToString(foundSource->Origin) <<
+                        ". The source from origin " << ToString(origin) << " is dropped.");
+                }
+            }
+        }
+    }
+
+    void SourceList::OverwriteMetadata()
+    {
+        auto metadata = GetMetadata();
+        for (auto& metaSource : metadata)
+        {
+            auto source = GetSource(metaSource.Name);
+            if (source)
+            {
+                metaSource.CopyMetadataFieldsTo(*source);
+            }
+            else
+            {
+                m_sourceList.emplace_back(std::move(metaSource));
+            }
+        }
+    }
+
+    // Gets the sources from a particular origin.
+    std::vector<SourceDetailsInternal> SourceList::GetSourcesByOrigin(SourceOrigin origin)
+    {
+        std::vector<SourceDetailsInternal> result;
+
+        switch (origin)
+        {
+        case SourceOrigin::Default:
+        {
+            if (IsWellKnownSourceEnabled(WellKnownSource::MicrosoftStore))
+            {
+                result.emplace_back(GetWellKnownSourceDetailsInternal(WellKnownSource::MicrosoftStore));
+            }
+
+            if (IsWellKnownSourceEnabled(WellKnownSource::WinGet))
+            {
+                result.emplace_back(GetWellKnownSourceDetailsInternal(WellKnownSource::WinGet));
+            }
+
+            // Since the source is not visible outside, this is added just to have the source in the internal
+            // list for tracking updates.  Thus there is no need to check a policy.
+            result.emplace_back(GetWellKnownSourceDetailsInternal(WellKnownSource::DesktopFrameworks));
+        }
+        break;
+        case SourceOrigin::User:
+        {
+            std::vector<SourceDetailsInternal> userSources = GetSourcesFromSetting(
+                m_userSourcesStream,
+                s_SourcesYaml_Sources,
+                [&](SourceDetailsInternal& details, const std::string& settingValue, const YAML::Node& source)
+                {
+                    std::string_view name = m_userSourcesStream.GetName();
+                    if (!TryReadScalar(name, settingValue, source, s_SourcesYaml_Source_Name, details.Name)) { return false; }
+                    if (!TryReadScalar(name, settingValue, source, s_SourcesYaml_Source_Type, details.Type)) { return false; }
+                    if (!TryReadScalar(name, settingValue, source, s_SourcesYaml_Source_Arg, details.Arg)) { return false; }
+                    if (!TryReadScalar(name, settingValue, source, s_SourcesYaml_Source_Data, details.Data)) { return false; }
+                    if (!TryReadScalar(name, settingValue, source, s_SourcesYaml_Source_IsTombstone, details.IsTombstone)) { return false; }
+                    if (!TryReadScalar(name, settingValue, source, s_SourcesYaml_Source_RequireExplicit, details.RequireExplicit)) { return false; }
+                    TryReadScalar(name, settingValue, source, s_SourcesYaml_Source_Identifier, details.Identifier, false);
+
+                    int trustLevel{};
+                    if (TryReadScalar(name, settingValue, source, s_SourcesYaml_Source_TrustLevel, trustLevel, false))
+                    {
+                        details.TrustLevel = static_cast<Repository::SourceTrustLevel>(trustLevel);
+                    }
+
+                    return true;
+                });
+
+            for (auto& source : userSources)
+            {
+                // Check source against list of allowed sources and drop tombstones for required sources
+                if (!IsUserSourceAllowedByPolicy(source.Name, source.Type, source.Arg, source.IsTombstone))
+                {
+                    AICLI_LOG(Repo, Warning, << "User source " << source.Name << " dropped because of group policy");
+                    continue;
+                }
+
+                result.emplace_back(std::move(source));
+            }
+        }
+        break;
+        case SourceOrigin::GroupPolicy:
+        {
+            if (GroupPolicies().GetState(TogglePolicy::Policy::AdditionalSources) == PolicyState::Enabled)
+            {
+                AICLI_LOG(Repo, Verbose, << "Additional sources GP is enabled...");
+                auto additionalSourcesOpt = GroupPolicies().GetValueRef<ValuePolicy::AdditionalSources>();
+                if (additionalSourcesOpt.has_value())
+                {
+                    const auto& additionalSources = additionalSourcesOpt->get();
+                    for (const auto& additionalSource : additionalSources)
+                    {
+                        AICLI_LOG(Repo, Verbose, << "... with configured source " << additionalSource.Name);
+                        SourceDetailsInternal details;
+                        details.Name = additionalSource.Name;
+                        details.Type = additionalSource.Type;
+                        details.Arg = additionalSource.Arg;
+                        details.Data = additionalSource.Data;
+                        details.Identifier = additionalSource.Identifier;
+                        details.Origin = SourceOrigin::GroupPolicy;
+#ifndef AICLI_DISABLE_TEST_HOOKS
+                        details.CertificatePinningConfiguration = additionalSource.PinningConfiguration;
+#endif
+                        result.emplace_back(std::move(details));
+                    }
+                }
+                else
+                {
+                    AICLI_LOG(Repo, Verbose, << "... but has no values.");
+                }
+            }
+            else
+            {
+                AICLI_LOG(Repo, Verbose, << "Additional sources GP is not enabled.");
+            }
+        }
+        break;
+        default:
+            THROW_HR(E_UNEXPECTED);
+        }
+
+        for (auto& source : result)
+        {
+            source.Origin = origin;
+        }
+
+        return result;
+    }
+
+    bool SourceList::SetSourcesByOrigin(SourceOrigin origin, const std::vector<SourceDetailsInternal>& sources)
+    {
+        switch (origin)
+        {
+        case SourceOrigin::User:
+            return SetSourcesToSettingWithFilter(m_userSourcesStream, SourceOrigin::User, sources);
+        }
+
+        THROW_HR(E_UNEXPECTED);
+    }
+
+    std::vector<SourceDetailsInternal> SourceList::GetMetadata()
+    {
+        return GetSourcesFromSetting(
+            m_metadataStream,
+            s_MetadataYaml_Sources,
+            [&](SourceDetailsInternal& details, const std::string& settingValue, const YAML::Node& source)
+            {
+                details.Origin = SourceOrigin::Metadata;
+                std::string_view name = m_metadataStream.GetName();
+                if (!TryReadScalar(name, settingValue, source, s_MetadataYaml_Source_Name, details.Name)) { return false; }
+
+                int64_t lastUpdateInEpoch{};
+                if (!TryReadScalar(name, settingValue, source, s_MetadataYaml_Source_LastUpdate, lastUpdateInEpoch)) { return false; }
+                details.LastUpdateTime = Utility::ConvertUnixEpochToSystemClock(lastUpdateInEpoch);
+
+                int64_t doNotUpdateBeforeInEpoch{};
+                if (TryReadScalar(name, settingValue, source, s_MetadataYaml_Source_DoNotUpdateBefore, doNotUpdateBeforeInEpoch, false))
+                {
+                    details.DoNotUpdateBefore = Utility::ConvertUnixEpochToSystemClock(doNotUpdateBeforeInEpoch);
+                }
+
+                TryReadScalar(name, settingValue, source, s_MetadataYaml_Source_AcceptedAgreementsIdentifier, details.AcceptedAgreementsIdentifier, false);
+                TryReadScalar(name, settingValue, source, s_MetadataYaml_Source_AcceptedAgreementFields, details.AcceptedAgreementFields, false);
+                return true;
+            });
+    }
+
+    bool SourceList::SetMetadata(const std::vector<SourceDetailsInternal>& sources)
+    {
+        YAML::Emitter out;
+        out << YAML::BeginMap;
+        out << YAML::Key << s_MetadataYaml_Sources;
+        out << YAML::BeginSeq;
+
+        for (const auto& details : sources)
+        {
+            out << YAML::BeginMap;
+            out << YAML::Key << s_MetadataYaml_Source_Name << YAML::Value << details.Name;
+            out << YAML::Key << s_MetadataYaml_Source_LastUpdate << YAML::Value << Utility::ConvertSystemClockToUnixEpoch(details.LastUpdateTime);
+            out << YAML::Key << s_MetadataYaml_Source_DoNotUpdateBefore << YAML::Value << Utility::ConvertSystemClockToUnixEpoch(details.DoNotUpdateBefore);
+            out << YAML::Key << s_MetadataYaml_Source_AcceptedAgreementsIdentifier << YAML::Value << details.AcceptedAgreementsIdentifier;
+            out << YAML::Key << s_MetadataYaml_Source_AcceptedAgreementFields << YAML::Value << details.AcceptedAgreementFields;
+            out << YAML::EndMap;
+        }
+
+        out << YAML::EndSeq;
+        out << YAML::EndMap;
+
+        return m_metadataStream.Set(out.str());
+    }
+
+    void SourceList::SaveMetadataInternal(const SourceDetailsInternal& detailsRef, bool remove)
+    {
+        // Copy the incoming details because we might overwrite the metadata
+        // when reloading the source details from settings.
+        SourceDetailsInternal details = detailsRef;
+        bool metadataSet = false;
+
+        for (size_t i = 0; !metadataSet && i < 10; ++i)
+        {
+            metadataSet = SetMetadata(m_sourceList);
+
+            if (!metadataSet)
+            {
+                OverwriteMetadata();
+
+                auto target = FindSource(details.Name, true);
+                if (target == m_sourceList.end())
+                {
+                    // Didn't find the metadata, so we consider this a success
+                    return;
+                }
+
+                if (remove)
+                {
+                    // The remove will have removed the source but not the metadata.
+                    // Remove it again here.
+                    m_sourceList.erase(target);
+                }
+                else
+                {
+                    // Update the freshly read metadata with the update that was requested.
+                    details.CopyMetadataFieldsTo(*target);
+                }
+            }
+        }
+
+        THROW_HR_IF_MSG(E_UNEXPECTED, !metadataSet, "Too many attempts at SetMetadata");
+    }
+}