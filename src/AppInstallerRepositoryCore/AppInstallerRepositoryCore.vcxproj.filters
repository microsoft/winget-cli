--- conflicted
+++ resolved
@@ -1,188 +1,184 @@
-﻿<?xml version="1.0" encoding="utf-8"?>
-<Project ToolsVersion="4.0" xmlns="http://schemas.microsoft.com/developer/msbuild/2003">
-  <ItemGroup>
-    <Filter Include="Source Files">
-      <UniqueIdentifier>{4FC737F1-C7A5-4376-A066-2A32D752A2FF}</UniqueIdentifier>
-      <Extensions>cpp;c;cc;cxx;def;odl;idl;hpj;bat;asm;asmx</Extensions>
-    </Filter>
-    <Filter Include="Header Files">
-      <UniqueIdentifier>{93995380-89BD-4b04-88EB-625FBE52EBFB}</UniqueIdentifier>
-      <Extensions>h;hh;hpp;hxx;hm;inl;inc;xsd</Extensions>
-    </Filter>
-    <Filter Include="Resource Files">
-      <UniqueIdentifier>{67DA6AB6-F800-4c08-8B7A-83BB121AAD01}</UniqueIdentifier>
-      <Extensions>rc;ico;cur;bmp;dlg;rc2;rct;bin;rgs;gif;jpg;jpeg;jpe;resx;tiff;tif;png;wav;mfcribbon-ms</Extensions>
-    </Filter>
-    <Filter Include="Microsoft">
-      <UniqueIdentifier>{2d97761a-4967-4ece-b5fd-d96f346731ed}</UniqueIdentifier>
-    </Filter>
-    <Filter Include="Microsoft\Schema">
-      <UniqueIdentifier>{7996cf09-4e36-4009-b48d-53ffc3bfa956}</UniqueIdentifier>
-    </Filter>
-    <Filter Include="Microsoft\Schema\1_0">
-      <UniqueIdentifier>{cff561cd-211b-4cab-87f5-39359eef1e8d}</UniqueIdentifier>
-    </Filter>
-    <Filter Include="Manifest">
-      <UniqueIdentifier>{052eaac1-ec6e-4879-8388-aff5a30401f0}</UniqueIdentifier>
-    </Filter>
-    <Filter Include="Public">
-      <UniqueIdentifier>{69ce2e35-fe7f-41af-bd47-91a70131d167}</UniqueIdentifier>
-    </Filter>
-    <Filter Include="ICU">
-      <UniqueIdentifier>{dac1a359-45ac-4456-8a83-f7df10058197}</UniqueIdentifier>
-    </Filter>
-  </ItemGroup>
-  <ItemGroup>
-    <ClInclude Include="pch.h">
-      <Filter>Header Files</Filter>
-    </ClInclude>
-    <ClInclude Include="SQLiteWrapper.h">
-      <Filter>Header Files</Filter>
-    </ClInclude>
-    <ClInclude Include="Microsoft\SQLiteIndex.h">
-      <Filter>Microsoft</Filter>
-    </ClInclude>
-    <ClInclude Include="Microsoft\Schema\MetadataTable.h">
-      <Filter>Microsoft\Schema</Filter>
-    </ClInclude>
-    <ClInclude Include="Microsoft\Schema\Version.h">
-      <Filter>Microsoft\Schema</Filter>
-    </ClInclude>
-    <ClInclude Include="Microsoft\Schema\ISQLiteIndex.h">
-      <Filter>Microsoft\Schema</Filter>
-    </ClInclude>
-    <ClInclude Include="Microsoft\Schema\1_0\Interface.h">
-      <Filter>Microsoft\Schema\1_0</Filter>
-    </ClInclude>
-    <ClInclude Include="Manifest\Manifest.h">
-      <Filter>Manifest</Filter>
-    </ClInclude>
-    <ClInclude Include="Manifest\ManifestInstaller.h">
-      <Filter>Manifest</Filter>
-    </ClInclude>
-    <ClInclude Include="Manifest\ManifestLocalization.h">
-      <Filter>Manifest</Filter>
-    </ClInclude>
-    <ClInclude Include="Microsoft\Schema\1_0\OneToOneTable.h">
-      <Filter>Microsoft\Schema\1_0</Filter>
-    </ClInclude>
-    <ClInclude Include="Microsoft\Schema\1_0\IdTable.h">
-      <Filter>Microsoft\Schema\1_0</Filter>
-    </ClInclude>
-    <ClInclude Include="Microsoft\Schema\1_0\ChannelTable.h">
-      <Filter>Microsoft\Schema\1_0</Filter>
-    </ClInclude>
-    <ClInclude Include="Microsoft\Schema\1_0\MonikerTable.h">
-      <Filter>Microsoft\Schema\1_0</Filter>
-    </ClInclude>
-    <ClInclude Include="Microsoft\Schema\1_0\NameTable.h">
-      <Filter>Microsoft\Schema\1_0</Filter>
-    </ClInclude>
-    <ClInclude Include="Microsoft\Schema\1_0\VersionTable.h">
-      <Filter>Microsoft\Schema\1_0</Filter>
-    </ClInclude>
-    <ClInclude Include="Microsoft\Schema\1_0\OneToManyTable.h">
-      <Filter>Microsoft\Schema\1_0</Filter>
-    </ClInclude>
-    <ClInclude Include="Microsoft\Schema\1_0\TagsTable.h">
-      <Filter>Microsoft\Schema\1_0</Filter>
-    </ClInclude>
-    <ClInclude Include="Microsoft\Schema\1_0\CommandsTable.h">
-      <Filter>Microsoft\Schema\1_0</Filter>
-    </ClInclude>
-    <ClInclude Include="Microsoft\Schema\1_0\ManifestTable.h">
-      <Filter>Microsoft\Schema\1_0</Filter>
-    </ClInclude>
-    <ClInclude Include="Microsoft\Schema\1_0\PathPartTable.h">
-      <Filter>Microsoft\Schema\1_0</Filter>
-    </ClInclude>
-    <ClInclude Include="SQLiteStatementBuilder.h">
-      <Filter>Header Files</Filter>
-    </ClInclude>
-    <ClInclude Include="Public\AppInstallerRepositorySource.h">
-      <Filter>Public</Filter>
-    </ClInclude>
-    <ClInclude Include="Public\AppInstallerRepositorySearch.h">
-      <Filter>Public</Filter>
-    </ClInclude>
-    <ClInclude Include="SourceFactory.h">
-      <Filter>Header Files</Filter>
-    </ClInclude>
-    <ClInclude Include="Microsoft\PreIndexedPackageSourceFactory.h">
-      <Filter>Microsoft</Filter>
-    </ClInclude>
-<<<<<<< HEAD
-    <ClInclude Include="ICU\SQLiteICU.h">
-      <Filter>ICU</Filter>
-=======
-    <ClInclude Include="Microsoft\SQLiteIndexSource.h">
-      <Filter>Microsoft</Filter>
->>>>>>> 38bc61c8
-    </ClInclude>
-  </ItemGroup>
-  <ItemGroup>
-    <ClCompile Include="pch.cpp">
-      <Filter>Source Files</Filter>
-    </ClCompile>
-    <ClCompile Include="SQLiteWrapper.cpp">
-      <Filter>Source Files</Filter>
-    </ClCompile>
-    <ClCompile Include="Microsoft\SQLiteIndex.cpp">
-      <Filter>Microsoft</Filter>
-    </ClCompile>
-    <ClCompile Include="Microsoft\Schema\MetadataTable.cpp">
-      <Filter>Microsoft\Schema</Filter>
-    </ClCompile>
-    <ClCompile Include="Microsoft\Schema\Version.cpp">
-      <Filter>Microsoft\Schema</Filter>
-    </ClCompile>
-    <ClCompile Include="Microsoft\Schema\1_0\Interface.cpp">
-      <Filter>Microsoft\Schema\1_0</Filter>
-    </ClCompile>
-    <ClCompile Include="Manifest\Manifest.cpp">
-      <Filter>Manifest</Filter>
-    </ClCompile>
-    <ClCompile Include="Manifest\ManifestInstaller.cpp">
-      <Filter>Manifest</Filter>
-    </ClCompile>
-    <ClCompile Include="Manifest\ManifestLocalization.cpp">
-      <Filter>Manifest</Filter>
-    </ClCompile>
-    <ClCompile Include="Microsoft\Schema\1_0\OneToOneTable.cpp">
-      <Filter>Microsoft\Schema\1_0</Filter>
-    </ClCompile>
-    <ClCompile Include="Microsoft\Schema\1_0\OneToManyTable.cpp">
-      <Filter>Microsoft\Schema\1_0</Filter>
-    </ClCompile>
-    <ClCompile Include="Microsoft\Schema\1_0\ManifestTable.cpp">
-      <Filter>Microsoft\Schema\1_0</Filter>
-    </ClCompile>
-    <ClCompile Include="Microsoft\Schema\1_0\PathPartTable.cpp">
-      <Filter>Microsoft\Schema\1_0</Filter>
-    </ClCompile>
-    <ClCompile Include="SQLiteStatementBuilder.cpp">
-      <Filter>Source Files</Filter>
-    </ClCompile>
-    <ClCompile Include="RepositorySource.cpp">
-      <Filter>Source Files</Filter>
-    </ClCompile>
-    <ClCompile Include="Microsoft\PreIndexedPackageSourceFactory.cpp">
-      <Filter>Microsoft</Filter>
-    </ClCompile>
-<<<<<<< HEAD
-    <ClCompile Include="ICU\SQLiteICU.c">
-      <Filter>ICU</Filter>
-=======
-    <ClCompile Include="Microsoft\SQLiteIndexSource.cpp">
-      <Filter>Microsoft</Filter>
->>>>>>> 38bc61c8
-    </ClCompile>
-  </ItemGroup>
-  <ItemGroup>
-    <None Include="PropertySheet.props" />
-    <None Include="packages.config" />
-    <None Include="Microsoft\README.md">
-      <Filter>Microsoft</Filter>
-    </None>
-  </ItemGroup>
+﻿<?xml version="1.0" encoding="utf-8"?>
+<Project ToolsVersion="4.0" xmlns="http://schemas.microsoft.com/developer/msbuild/2003">
+  <ItemGroup>
+    <Filter Include="Source Files">
+      <UniqueIdentifier>{4FC737F1-C7A5-4376-A066-2A32D752A2FF}</UniqueIdentifier>
+      <Extensions>cpp;c;cc;cxx;def;odl;idl;hpj;bat;asm;asmx</Extensions>
+    </Filter>
+    <Filter Include="Header Files">
+      <UniqueIdentifier>{93995380-89BD-4b04-88EB-625FBE52EBFB}</UniqueIdentifier>
+      <Extensions>h;hh;hpp;hxx;hm;inl;inc;xsd</Extensions>
+    </Filter>
+    <Filter Include="Resource Files">
+      <UniqueIdentifier>{67DA6AB6-F800-4c08-8B7A-83BB121AAD01}</UniqueIdentifier>
+      <Extensions>rc;ico;cur;bmp;dlg;rc2;rct;bin;rgs;gif;jpg;jpeg;jpe;resx;tiff;tif;png;wav;mfcribbon-ms</Extensions>
+    </Filter>
+    <Filter Include="Microsoft">
+      <UniqueIdentifier>{2d97761a-4967-4ece-b5fd-d96f346731ed}</UniqueIdentifier>
+    </Filter>
+    <Filter Include="Microsoft\Schema">
+      <UniqueIdentifier>{7996cf09-4e36-4009-b48d-53ffc3bfa956}</UniqueIdentifier>
+    </Filter>
+    <Filter Include="Microsoft\Schema\1_0">
+      <UniqueIdentifier>{cff561cd-211b-4cab-87f5-39359eef1e8d}</UniqueIdentifier>
+    </Filter>
+    <Filter Include="Manifest">
+      <UniqueIdentifier>{052eaac1-ec6e-4879-8388-aff5a30401f0}</UniqueIdentifier>
+    </Filter>
+    <Filter Include="Public">
+      <UniqueIdentifier>{69ce2e35-fe7f-41af-bd47-91a70131d167}</UniqueIdentifier>
+    </Filter>
+    <Filter Include="ICU">
+      <UniqueIdentifier>{dac1a359-45ac-4456-8a83-f7df10058197}</UniqueIdentifier>
+    </Filter>
+  </ItemGroup>
+  <ItemGroup>
+    <ClInclude Include="pch.h">
+      <Filter>Header Files</Filter>
+    </ClInclude>
+    <ClInclude Include="SQLiteWrapper.h">
+      <Filter>Header Files</Filter>
+    </ClInclude>
+    <ClInclude Include="Microsoft\SQLiteIndex.h">
+      <Filter>Microsoft</Filter>
+    </ClInclude>
+    <ClInclude Include="Microsoft\Schema\MetadataTable.h">
+      <Filter>Microsoft\Schema</Filter>
+    </ClInclude>
+    <ClInclude Include="Microsoft\Schema\Version.h">
+      <Filter>Microsoft\Schema</Filter>
+    </ClInclude>
+    <ClInclude Include="Microsoft\Schema\ISQLiteIndex.h">
+      <Filter>Microsoft\Schema</Filter>
+    </ClInclude>
+    <ClInclude Include="Microsoft\Schema\1_0\Interface.h">
+      <Filter>Microsoft\Schema\1_0</Filter>
+    </ClInclude>
+    <ClInclude Include="Manifest\Manifest.h">
+      <Filter>Manifest</Filter>
+    </ClInclude>
+    <ClInclude Include="Manifest\ManifestInstaller.h">
+      <Filter>Manifest</Filter>
+    </ClInclude>
+    <ClInclude Include="Manifest\ManifestLocalization.h">
+      <Filter>Manifest</Filter>
+    </ClInclude>
+    <ClInclude Include="Microsoft\Schema\1_0\OneToOneTable.h">
+      <Filter>Microsoft\Schema\1_0</Filter>
+    </ClInclude>
+    <ClInclude Include="Microsoft\Schema\1_0\IdTable.h">
+      <Filter>Microsoft\Schema\1_0</Filter>
+    </ClInclude>
+    <ClInclude Include="Microsoft\Schema\1_0\ChannelTable.h">
+      <Filter>Microsoft\Schema\1_0</Filter>
+    </ClInclude>
+    <ClInclude Include="Microsoft\Schema\1_0\MonikerTable.h">
+      <Filter>Microsoft\Schema\1_0</Filter>
+    </ClInclude>
+    <ClInclude Include="Microsoft\Schema\1_0\NameTable.h">
+      <Filter>Microsoft\Schema\1_0</Filter>
+    </ClInclude>
+    <ClInclude Include="Microsoft\Schema\1_0\VersionTable.h">
+      <Filter>Microsoft\Schema\1_0</Filter>
+    </ClInclude>
+    <ClInclude Include="Microsoft\Schema\1_0\OneToManyTable.h">
+      <Filter>Microsoft\Schema\1_0</Filter>
+    </ClInclude>
+    <ClInclude Include="Microsoft\Schema\1_0\TagsTable.h">
+      <Filter>Microsoft\Schema\1_0</Filter>
+    </ClInclude>
+    <ClInclude Include="Microsoft\Schema\1_0\CommandsTable.h">
+      <Filter>Microsoft\Schema\1_0</Filter>
+    </ClInclude>
+    <ClInclude Include="Microsoft\Schema\1_0\ManifestTable.h">
+      <Filter>Microsoft\Schema\1_0</Filter>
+    </ClInclude>
+    <ClInclude Include="Microsoft\Schema\1_0\PathPartTable.h">
+      <Filter>Microsoft\Schema\1_0</Filter>
+    </ClInclude>
+    <ClInclude Include="SQLiteStatementBuilder.h">
+      <Filter>Header Files</Filter>
+    </ClInclude>
+    <ClInclude Include="Public\AppInstallerRepositorySource.h">
+      <Filter>Public</Filter>
+    </ClInclude>
+    <ClInclude Include="Public\AppInstallerRepositorySearch.h">
+      <Filter>Public</Filter>
+    </ClInclude>
+    <ClInclude Include="SourceFactory.h">
+      <Filter>Header Files</Filter>
+    </ClInclude>
+    <ClInclude Include="Microsoft\PreIndexedPackageSourceFactory.h">
+      <Filter>Microsoft</Filter>
+    </ClInclude>
+    <ClInclude Include="Microsoft\SQLiteIndexSource.h">
+      <Filter>Microsoft</Filter>
+    </ClInclude>
+    <ClInclude Include="ICU\SQLiteICU.h">
+      <Filter>ICU</Filter>
+    </ClInclude>
+  </ItemGroup>
+  <ItemGroup>
+    <ClCompile Include="pch.cpp">
+      <Filter>Source Files</Filter>
+    </ClCompile>
+    <ClCompile Include="SQLiteWrapper.cpp">
+      <Filter>Source Files</Filter>
+    </ClCompile>
+    <ClCompile Include="Microsoft\SQLiteIndex.cpp">
+      <Filter>Microsoft</Filter>
+    </ClCompile>
+    <ClCompile Include="Microsoft\Schema\MetadataTable.cpp">
+      <Filter>Microsoft\Schema</Filter>
+    </ClCompile>
+    <ClCompile Include="Microsoft\Schema\Version.cpp">
+      <Filter>Microsoft\Schema</Filter>
+    </ClCompile>
+    <ClCompile Include="Microsoft\Schema\1_0\Interface.cpp">
+      <Filter>Microsoft\Schema\1_0</Filter>
+    </ClCompile>
+    <ClCompile Include="Manifest\Manifest.cpp">
+      <Filter>Manifest</Filter>
+    </ClCompile>
+    <ClCompile Include="Manifest\ManifestInstaller.cpp">
+      <Filter>Manifest</Filter>
+    </ClCompile>
+    <ClCompile Include="Manifest\ManifestLocalization.cpp">
+      <Filter>Manifest</Filter>
+    </ClCompile>
+    <ClCompile Include="Microsoft\Schema\1_0\OneToOneTable.cpp">
+      <Filter>Microsoft\Schema\1_0</Filter>
+    </ClCompile>
+    <ClCompile Include="Microsoft\Schema\1_0\OneToManyTable.cpp">
+      <Filter>Microsoft\Schema\1_0</Filter>
+    </ClCompile>
+    <ClCompile Include="Microsoft\Schema\1_0\ManifestTable.cpp">
+      <Filter>Microsoft\Schema\1_0</Filter>
+    </ClCompile>
+    <ClCompile Include="Microsoft\Schema\1_0\PathPartTable.cpp">
+      <Filter>Microsoft\Schema\1_0</Filter>
+    </ClCompile>
+    <ClCompile Include="SQLiteStatementBuilder.cpp">
+      <Filter>Source Files</Filter>
+    </ClCompile>
+    <ClCompile Include="RepositorySource.cpp">
+      <Filter>Source Files</Filter>
+    </ClCompile>
+    <ClCompile Include="Microsoft\PreIndexedPackageSourceFactory.cpp">
+      <Filter>Microsoft</Filter>
+    </ClCompile>
+    <ClCompile Include="Microsoft\SQLiteIndexSource.cpp">
+      <Filter>Microsoft</Filter>
+    </ClCompile>
+    <ClCompile Include="ICU\SQLiteICU.c">
+      <Filter>ICU</Filter>
+    </ClCompile>
+  </ItemGroup>
+  <ItemGroup>
+    <None Include="PropertySheet.props" />
+    <None Include="packages.config" />
+    <None Include="Microsoft\README.md">
+      <Filter>Microsoft</Filter>
+    </None>
+  </ItemGroup>
 </Project>