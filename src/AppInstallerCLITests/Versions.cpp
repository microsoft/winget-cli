--- conflicted
+++ resolved
@@ -1,301 +1,298 @@
-// Copyright (c) Microsoft Corporation.
-// Licensed under the MIT License.
-#include "pch.h"
-#include "TestCommon.h"
-#include <AppInstallerRuntime.h>
-#include <AppInstallerVersions.h>
-
-using namespace AppInstaller;
-using namespace AppInstaller::Utility;
-
-
-TEST_CASE("VersionParse", "[versions]")
-{
-    Version version("1.2.3.4-alpha");
-    const auto& parts = version.GetParts();
-    REQUIRE(parts.size() == 4);
-    for (size_t i = 0; i < parts.size(); ++i)
-    {
-        INFO(i);
-        REQUIRE(parts[i].Integer == static_cast<uint64_t>(i + 1));
-        if (i != 3)
-        {
-            REQUIRE(parts[i].Other == "");
-        }
-        else
-        {
-            REQUIRE(parts[i].Other == "-alpha");
-        }
-    }
-}
-
-TEST_CASE("VersionParsePlusDash", "[versions]")
-{
-    Version version("1.2.3.4-alpha", ".-");
-    const auto& parts = version.GetParts();
-    REQUIRE(parts.size() == 5);
-    for (size_t i = 0; i < 4; ++i)
-    {
-        INFO(i);
-        REQUIRE(parts[i].Integer == static_cast<uint64_t>(i + 1));
-        REQUIRE(parts[i].Other == "");
-    }
-    REQUIRE(parts[4].Other == "alpha");
-}
-
-TEST_CASE("VersionParseCorner", "[versions]")
-{
-    Version version1("");
-    auto parts = version1.GetParts();
-    REQUIRE(parts.size() == 0);
-
-    Version version2(".");
-    parts = version2.GetParts();
-    REQUIRE(parts.size() == 0);
-
-    Version version3(".0");
-    parts = version3.GetParts();
-    REQUIRE(parts.size() == 0);
-
-    Version version4(".1");
-    parts = version4.GetParts();
-    REQUIRE(parts.size() == 2);
-    REQUIRE(parts[0].Integer == 0);
-    REQUIRE(parts[0].Other == "");
-    REQUIRE(parts[1].Integer == 1);
-    REQUIRE(parts[1].Other == "");
-
-    Version version5("version");
-    parts = version5.GetParts();
-    REQUIRE(parts.size() == 1);
-    REQUIRE(parts[0].Integer == 0);
-    REQUIRE(parts[0].Other == "version");
-}
-
-void RequireLessThan(std::string_view a, std::string_view b)
-{
-    Version vA{ std::string(a) };
-    Version vB{ std::string(b) };
-
-    REQUIRE(vA < vB);
-    REQUIRE_FALSE(vB < vA);
-    REQUIRE(vA <= vB);
-    REQUIRE_FALSE(vB <= vA);
-    REQUIRE(vB > vA);
-    REQUIRE_FALSE(vA > vB);
-    REQUIRE(vB >= vA);
-    REQUIRE_FALSE(vA >= vB);
-    REQUIRE_FALSE(vA == vB);
-    REQUIRE(vA != vB);
-}
-
-void RequireEqual(std::string_view a, std::string_view b)
-{
-    Version vA{ std::string(a) };
-    Version vB{ std::string(b) };
-
-    REQUIRE(vA == vB);
-    REQUIRE_FALSE(vA != vB);
-    REQUIRE(vA <= vB);
-    REQUIRE(vA >= vB);
-    REQUIRE_FALSE(vA < vB);
-    REQUIRE_FALSE(vA > vB);
-}
-
-TEST_CASE("VersionCompare", "[versions]")
-{
-    RequireLessThan("1", "2");
-    RequireLessThan("1.0.0", "2.0.0");
-    RequireLessThan("0.0.1", "0.0.2");
-    RequireLessThan("0.0.1-alpha", "0.0.2-alpha");
-    RequireLessThan("0.0.1-beta", "0.0.2-alpha");
-    RequireLessThan("0.0.1-beta", "0.0.2-alpha");
-    RequireLessThan("13.9.8", "14.1");
-
-    RequireEqual("1.0", "1.0.0");
-}
-
-TEST_CASE("VersionAndChannelSort", "[versions]")
-{
-    std::vector<VersionAndChannel> sortedList =
-    {
-        { Version("15.0.0"), Channel("") },
-        { Version("14.0.0"), Channel("") },
-        { Version("13.2.0-bugfix"), Channel("") },
-        { Version("13.2.0"), Channel("") },
-        { Version("13.0.0"), Channel("") },
-        { Version("16.0.0"), Channel("alpha") },
-        { Version("15.8.0"), Channel("alpha") },
-        { Version("15.1.0"), Channel("beta") },
-    };
-
-    std::vector<size_t> reorderList = { 4, 2, 1, 7, 6, 3, 5, 0 };
-    REQUIRE(sortedList.size() == reorderList.size());
-
-    std::vector<VersionAndChannel> jumbledList;
-    for (auto i : reorderList)
-    {
-        jumbledList.emplace_back(sortedList[i]);
-    }
-
-    std::sort(jumbledList.begin(), jumbledList.end());
-
-    for (size_t i = 0; i < jumbledList.size(); ++i)
-    {
-        const VersionAndChannel& sortedVAC = sortedList[i];
-        const VersionAndChannel& jumbledVAC = jumbledList[i];
-
-        INFO(i);
-        REQUIRE(sortedVAC.GetVersion().ToString() == jumbledVAC.GetVersion().ToString());
-        REQUIRE(sortedVAC.GetChannel().ToString() == jumbledVAC.GetChannel().ToString());
-    }
-}
-
-TEST_CASE("MinOsVersion_Check", "[versions]")
-{
-    // Just verify that we are greater than Win 7 and less than far future Win 10.
-    // Unfortunately, an unmanifested process will also pass these validations,
-    // but an unmanifested process also can't use Windows APIs to determine the actual version.
-    REQUIRE(Runtime::IsCurrentOSVersionGreaterThanOrEqual(Version("6.1")));
-    REQUIRE(!Runtime::IsCurrentOSVersionGreaterThanOrEqual(Version("10.0.65535")));
-}
-
-TEST_CASE("VersionLatest", "[versions]")
-{
-    REQUIRE(Version::CreateLatest().IsLatest());
-    REQUIRE(Version("latest").IsLatest());
-    REQUIRE(Version("LATEST").IsLatest());
-    REQUIRE(!Version("1.0").IsLatest());
-
-    RequireLessThan("1.0", "latest");
-    RequireLessThan("100", "latest");
-    RequireLessThan("943849587389754876.1", "latest");
-
-    RequireEqual("latest", "LATEST");
-}
-
-TEST_CASE("VersionUnknown", "[versions]")
-{
-    REQUIRE(Version::CreateUnknown().IsUnknown());
-    REQUIRE(Version("unknown").IsUnknown());
-    REQUIRE(Version("UNKNOWN").IsUnknown());
-    REQUIRE(!Version("1.0").IsUnknown());
-
-    RequireLessThan("unknown", "1.0");
-    RequireLessThan("unknown", "1.fork");
-
-    RequireEqual("unknown", "UNKNOWN");
-}
-
-TEST_CASE("VersionUnknownLessThanLatest", "[versions]")
-{
-    REQUIRE(Version::CreateUnknown() < Version::CreateLatest());
-}
-
-<<<<<<< HEAD
-TEST_CASE("UInt64Version_Success_FourParts", "[versions]")
-{
-    Version expectedVersion("1.2.3.4");
-    UInt64Version versionNumberFromNumber(0x0001000200030004);
-    UInt64Version versionNumberFromString("1.2.3.4");
-    REQUIRE(expectedVersion == versionNumberFromNumber);
-    REQUIRE(expectedVersion == versionNumberFromString);
-    REQUIRE(expectedVersion.ToString() == versionNumberFromNumber.ToString());
-    REQUIRE(expectedVersion.ToString() == versionNumberFromString.ToString());
-}
-
-TEST_CASE("UInt64Version_Success_LessThanFourParts", "[versions]")
-{
-    UInt64Version versionNumberFromNumber(0x0001000200030000);
-    UInt64Version versionNumberFromString("1.2.3");
-    REQUIRE(versionNumberFromNumber == versionNumberFromString);
-}
-
-TEST_CASE("UInt64Version_Success_NoOverflow", "[versions]")
-{
-    REQUIRE_NOTHROW(UInt64Version("65535.65535.65535.65535")); // 65535 => 0xffff
-    REQUIRE_NOTHROW(UInt64Version(0xffffffffffffffff));
-}
-
-TEST_CASE("UInt64Version_Fail_Overflow", "[versions]")
-{
-    REQUIRE_THROWS(UInt64Version("1.0.0.65536")); // 65536 => 0x10000
-}
-
-TEST_CASE("UInt64Version_Fail_MoreThanFourParts", "[versions]")
-{
-    REQUIRE_THROWS(UInt64Version("1.0.0.0.1"));
-}
-
-TEST_CASE("UInt64Version_Fail_NonNumeric", "[versions]")
-{
-    REQUIRE_THROWS(UInt64Version("1.0.0.a"));
-}
-
-=======
-TEST_CASE("ApproximateVersionParse", "[versions]")
-{
-    Version v1_0{ "1.0" };
-    Version v1_0_LessThan{ v1_0, Version::ApproximateComparator::LessThan };
-    Version v1_0_GreaterThan{ v1_0, Version::ApproximateComparator::GreaterThan };
-
-    Version v1_0_LessThanFromString = Version{ "< 1.0" };
-    Version v1_0_GreaterThanFromString = Version{ "> 1.0" };
-
-    REQUIRE_FALSE(v1_0.IsApproximate());
-    REQUIRE(v1_0_LessThanFromString.IsApproximate());
-    REQUIRE(v1_0_GreaterThanFromString.IsApproximate());
-
-    REQUIRE(v1_0_LessThan == v1_0_LessThanFromString);
-    REQUIRE(v1_0_GreaterThan == v1_0_GreaterThanFromString);
-
-    REQUIRE_THROWS(Version{ "< Unknown" });
-    REQUIRE_THROWS(Version{ v1_0_LessThan, Version::ApproximateComparator::LessThan });
-    REQUIRE_THROWS(Version{ Version::CreateUnknown(), Version::ApproximateComparator::LessThan });
-}
-
-TEST_CASE("ApproximateVersionCompare", "[versions]")
-{
-    RequireEqual("< 1.0", "< 1.0");
-    RequireEqual("< 1.0", "< 1.0.0");
-    RequireEqual("> 1.0", "> 1.0");
-    RequireEqual("> 1.0", "> 1.0.0");
-
-    RequireLessThan("< 1.0", "1.0");
-    RequireLessThan("< 1.0", "> 1.0");
-    RequireLessThan("1.0", "> 1.0");
-    RequireLessThan("0.9", "< 1.0");
-    RequireLessThan("> 1.0", "1.1");
-
-    // With latest
-    RequireLessThan("< latest", "latest");
-    RequireLessThan("latest", "> latest");
-    RequireLessThan("9999", "< latest");
-}
-
-TEST_CASE("VersionRange", "[versions]")
-{
-    // Create
-    REQUIRE_NOTHROW(VersionRange{ Version{ "1.0" }, Version{ "2.0" } });
-    REQUIRE_NOTHROW(VersionRange{ Version{ "1.0" }, Version{ "1.0" } });
-    REQUIRE_THROWS(VersionRange{ Version{ "2.0" }, Version{ "1.0" } });
-
-    // Overlaps
-    REQUIRE(VersionRange{ Version{ "1.0" }, Version{ "2.0" } }.Overlaps(VersionRange{ Version{ "2.0" }, Version{ "3.0" } }));
-    REQUIRE(VersionRange{ Version{ "1.0" }, Version{ "2.0" } }.Overlaps(VersionRange{ Version{ "1.0" }, Version{ "1.0" } }));
-    REQUIRE(VersionRange{ Version{ "1.0" }, Version{ "2.0" } }.Overlaps(VersionRange{ Version{ "0.5" }, Version{ "1.5" } }));
-    REQUIRE_FALSE(VersionRange{ Version{ "1.0" }, Version{ "2.0" } }.Overlaps(VersionRange{ Version{ "2.1" }, Version{ "3.0" } }));
-    REQUIRE_FALSE(VersionRange{ Version{ "1.0" }, Version{ "2.0" } }.Overlaps(VersionRange{}));
-
-    // Empty
-    REQUIRE(VersionRange{}.IsEmpty());
-    REQUIRE_THROWS(VersionRange{}.GetMinVersion());
-    REQUIRE_THROWS(VersionRange{}.GetMaxVersion());
-
-    // Less than compare
-    REQUIRE_THROWS(VersionRange{ Version{ "0.5" }, Version{ "1.0" } } < VersionRange{ Version{ "1.0" }, Version{ "2.0" } });
-    REQUIRE_THROWS(VersionRange{} < VersionRange{ Version{ "1.0" }, Version{ "2.0" } });
-    REQUIRE(VersionRange{ Version{ "0.5" }, Version{ "1.0" } } < VersionRange{ Version{ "1.5" }, Version{ "2.0" } });
-    REQUIRE_FALSE(VersionRange{ Version{ "1.5" }, Version{ "2.0" } } < VersionRange{ Version{ "0.5" }, Version{ "1.0" } });
-}
->>>>>>> 7d86fc0a
+// Copyright (c) Microsoft Corporation.
+// Licensed under the MIT License.
+#include "pch.h"
+#include "TestCommon.h"
+#include <AppInstallerRuntime.h>
+#include <AppInstallerVersions.h>
+
+using namespace AppInstaller;
+using namespace AppInstaller::Utility;
+
+
+TEST_CASE("VersionParse", "[versions]")
+{
+    Version version("1.2.3.4-alpha");
+    const auto& parts = version.GetParts();
+    REQUIRE(parts.size() == 4);
+    for (size_t i = 0; i < parts.size(); ++i)
+    {
+        INFO(i);
+        REQUIRE(parts[i].Integer == static_cast<uint64_t>(i + 1));
+        if (i != 3)
+        {
+            REQUIRE(parts[i].Other == "");
+        }
+        else
+        {
+            REQUIRE(parts[i].Other == "-alpha");
+        }
+    }
+}
+
+TEST_CASE("VersionParsePlusDash", "[versions]")
+{
+    Version version("1.2.3.4-alpha", ".-");
+    const auto& parts = version.GetParts();
+    REQUIRE(parts.size() == 5);
+    for (size_t i = 0; i < 4; ++i)
+    {
+        INFO(i);
+        REQUIRE(parts[i].Integer == static_cast<uint64_t>(i + 1));
+        REQUIRE(parts[i].Other == "");
+    }
+    REQUIRE(parts[4].Other == "alpha");
+}
+
+TEST_CASE("VersionParseCorner", "[versions]")
+{
+    Version version1("");
+    auto parts = version1.GetParts();
+    REQUIRE(parts.size() == 0);
+
+    Version version2(".");
+    parts = version2.GetParts();
+    REQUIRE(parts.size() == 0);
+
+    Version version3(".0");
+    parts = version3.GetParts();
+    REQUIRE(parts.size() == 0);
+
+    Version version4(".1");
+    parts = version4.GetParts();
+    REQUIRE(parts.size() == 2);
+    REQUIRE(parts[0].Integer == 0);
+    REQUIRE(parts[0].Other == "");
+    REQUIRE(parts[1].Integer == 1);
+    REQUIRE(parts[1].Other == "");
+
+    Version version5("version");
+    parts = version5.GetParts();
+    REQUIRE(parts.size() == 1);
+    REQUIRE(parts[0].Integer == 0);
+    REQUIRE(parts[0].Other == "version");
+}
+
+void RequireLessThan(std::string_view a, std::string_view b)
+{
+    Version vA{ std::string(a) };
+    Version vB{ std::string(b) };
+
+    REQUIRE(vA < vB);
+    REQUIRE_FALSE(vB < vA);
+    REQUIRE(vA <= vB);
+    REQUIRE_FALSE(vB <= vA);
+    REQUIRE(vB > vA);
+    REQUIRE_FALSE(vA > vB);
+    REQUIRE(vB >= vA);
+    REQUIRE_FALSE(vA >= vB);
+    REQUIRE_FALSE(vA == vB);
+    REQUIRE(vA != vB);
+}
+
+void RequireEqual(std::string_view a, std::string_view b)
+{
+    Version vA{ std::string(a) };
+    Version vB{ std::string(b) };
+
+    REQUIRE(vA == vB);
+    REQUIRE_FALSE(vA != vB);
+    REQUIRE(vA <= vB);
+    REQUIRE(vA >= vB);
+    REQUIRE_FALSE(vA < vB);
+    REQUIRE_FALSE(vA > vB);
+}
+
+TEST_CASE("VersionCompare", "[versions]")
+{
+    RequireLessThan("1", "2");
+    RequireLessThan("1.0.0", "2.0.0");
+    RequireLessThan("0.0.1", "0.0.2");
+    RequireLessThan("0.0.1-alpha", "0.0.2-alpha");
+    RequireLessThan("0.0.1-beta", "0.0.2-alpha");
+    RequireLessThan("0.0.1-beta", "0.0.2-alpha");
+    RequireLessThan("13.9.8", "14.1");
+
+    RequireEqual("1.0", "1.0.0");
+}
+
+TEST_CASE("VersionAndChannelSort", "[versions]")
+{
+    std::vector<VersionAndChannel> sortedList =
+    {
+        { Version("15.0.0"), Channel("") },
+        { Version("14.0.0"), Channel("") },
+        { Version("13.2.0-bugfix"), Channel("") },
+        { Version("13.2.0"), Channel("") },
+        { Version("13.0.0"), Channel("") },
+        { Version("16.0.0"), Channel("alpha") },
+        { Version("15.8.0"), Channel("alpha") },
+        { Version("15.1.0"), Channel("beta") },
+    };
+
+    std::vector<size_t> reorderList = { 4, 2, 1, 7, 6, 3, 5, 0 };
+    REQUIRE(sortedList.size() == reorderList.size());
+
+    std::vector<VersionAndChannel> jumbledList;
+    for (auto i : reorderList)
+    {
+        jumbledList.emplace_back(sortedList[i]);
+    }
+
+    std::sort(jumbledList.begin(), jumbledList.end());
+
+    for (size_t i = 0; i < jumbledList.size(); ++i)
+    {
+        const VersionAndChannel& sortedVAC = sortedList[i];
+        const VersionAndChannel& jumbledVAC = jumbledList[i];
+
+        INFO(i);
+        REQUIRE(sortedVAC.GetVersion().ToString() == jumbledVAC.GetVersion().ToString());
+        REQUIRE(sortedVAC.GetChannel().ToString() == jumbledVAC.GetChannel().ToString());
+    }
+}
+
+TEST_CASE("MinOsVersion_Check", "[versions]")
+{
+    // Just verify that we are greater than Win 7 and less than far future Win 10.
+    // Unfortunately, an unmanifested process will also pass these validations,
+    // but an unmanifested process also can't use Windows APIs to determine the actual version.
+    REQUIRE(Runtime::IsCurrentOSVersionGreaterThanOrEqual(Version("6.1")));
+    REQUIRE(!Runtime::IsCurrentOSVersionGreaterThanOrEqual(Version("10.0.65535")));
+}
+
+TEST_CASE("VersionLatest", "[versions]")
+{
+    REQUIRE(Version::CreateLatest().IsLatest());
+    REQUIRE(Version("latest").IsLatest());
+    REQUIRE(Version("LATEST").IsLatest());
+    REQUIRE(!Version("1.0").IsLatest());
+
+    RequireLessThan("1.0", "latest");
+    RequireLessThan("100", "latest");
+    RequireLessThan("943849587389754876.1", "latest");
+
+    RequireEqual("latest", "LATEST");
+}
+
+TEST_CASE("VersionUnknown", "[versions]")
+{
+    REQUIRE(Version::CreateUnknown().IsUnknown());
+    REQUIRE(Version("unknown").IsUnknown());
+    REQUIRE(Version("UNKNOWN").IsUnknown());
+    REQUIRE(!Version("1.0").IsUnknown());
+
+    RequireLessThan("unknown", "1.0");
+    RequireLessThan("unknown", "1.fork");
+
+    RequireEqual("unknown", "UNKNOWN");
+}
+
+TEST_CASE("VersionUnknownLessThanLatest", "[versions]")
+{
+    REQUIRE(Version::CreateUnknown() < Version::CreateLatest());
+}
+
+TEST_CASE("UInt64Version_Success_FourParts", "[versions]")
+{
+    Version expectedVersion("1.2.3.4");
+    UInt64Version versionNumberFromNumber(0x0001000200030004);
+    UInt64Version versionNumberFromString("1.2.3.4");
+    REQUIRE(expectedVersion == versionNumberFromNumber);
+    REQUIRE(expectedVersion == versionNumberFromString);
+    REQUIRE(expectedVersion.ToString() == versionNumberFromNumber.ToString());
+    REQUIRE(expectedVersion.ToString() == versionNumberFromString.ToString());
+}
+
+TEST_CASE("UInt64Version_Success_LessThanFourParts", "[versions]")
+{
+    UInt64Version versionNumberFromNumber(0x0001000200030000);
+    UInt64Version versionNumberFromString("1.2.3");
+    REQUIRE(versionNumberFromNumber == versionNumberFromString);
+}
+
+TEST_CASE("UInt64Version_Success_NoOverflow", "[versions]")
+{
+    REQUIRE_NOTHROW(UInt64Version("65535.65535.65535.65535")); // 65535 => 0xffff
+    REQUIRE_NOTHROW(UInt64Version(0xffffffffffffffff));
+}
+
+TEST_CASE("UInt64Version_Fail_Overflow", "[versions]")
+{
+    REQUIRE_THROWS(UInt64Version("1.0.0.65536")); // 65536 => 0x10000
+}
+
+TEST_CASE("UInt64Version_Fail_MoreThanFourParts", "[versions]")
+{
+    REQUIRE_THROWS(UInt64Version("1.0.0.0.1"));
+}
+
+TEST_CASE("UInt64Version_Fail_NonNumeric", "[versions]")
+{
+    REQUIRE_THROWS(UInt64Version("1.0.0.a"));
+}
+
+TEST_CASE("ApproximateVersionParse", "[versions]")
+{
+    Version v1_0{ "1.0" };
+    Version v1_0_LessThan{ v1_0, Version::ApproximateComparator::LessThan };
+    Version v1_0_GreaterThan{ v1_0, Version::ApproximateComparator::GreaterThan };
+
+    Version v1_0_LessThanFromString = Version{ "< 1.0" };
+    Version v1_0_GreaterThanFromString = Version{ "> 1.0" };
+
+    REQUIRE_FALSE(v1_0.IsApproximate());
+    REQUIRE(v1_0_LessThanFromString.IsApproximate());
+    REQUIRE(v1_0_GreaterThanFromString.IsApproximate());
+
+    REQUIRE(v1_0_LessThan == v1_0_LessThanFromString);
+    REQUIRE(v1_0_GreaterThan == v1_0_GreaterThanFromString);
+
+    REQUIRE_THROWS(Version{ "< Unknown" });
+    REQUIRE_THROWS(Version{ v1_0_LessThan, Version::ApproximateComparator::LessThan });
+    REQUIRE_THROWS(Version{ Version::CreateUnknown(), Version::ApproximateComparator::LessThan });
+}
+
+TEST_CASE("ApproximateVersionCompare", "[versions]")
+{
+    RequireEqual("< 1.0", "< 1.0");
+    RequireEqual("< 1.0", "< 1.0.0");
+    RequireEqual("> 1.0", "> 1.0");
+    RequireEqual("> 1.0", "> 1.0.0");
+
+    RequireLessThan("< 1.0", "1.0");
+    RequireLessThan("< 1.0", "> 1.0");
+    RequireLessThan("1.0", "> 1.0");
+    RequireLessThan("0.9", "< 1.0");
+    RequireLessThan("> 1.0", "1.1");
+
+    // With latest
+    RequireLessThan("< latest", "latest");
+    RequireLessThan("latest", "> latest");
+    RequireLessThan("9999", "< latest");
+}
+
+TEST_CASE("VersionRange", "[versions]")
+{
+    // Create
+    REQUIRE_NOTHROW(VersionRange{ Version{ "1.0" }, Version{ "2.0" } });
+    REQUIRE_NOTHROW(VersionRange{ Version{ "1.0" }, Version{ "1.0" } });
+    REQUIRE_THROWS(VersionRange{ Version{ "2.0" }, Version{ "1.0" } });
+
+    // Overlaps
+    REQUIRE(VersionRange{ Version{ "1.0" }, Version{ "2.0" } }.Overlaps(VersionRange{ Version{ "2.0" }, Version{ "3.0" } }));
+    REQUIRE(VersionRange{ Version{ "1.0" }, Version{ "2.0" } }.Overlaps(VersionRange{ Version{ "1.0" }, Version{ "1.0" } }));
+    REQUIRE(VersionRange{ Version{ "1.0" }, Version{ "2.0" } }.Overlaps(VersionRange{ Version{ "0.5" }, Version{ "1.5" } }));
+    REQUIRE_FALSE(VersionRange{ Version{ "1.0" }, Version{ "2.0" } }.Overlaps(VersionRange{ Version{ "2.1" }, Version{ "3.0" } }));
+    REQUIRE_FALSE(VersionRange{ Version{ "1.0" }, Version{ "2.0" } }.Overlaps(VersionRange{}));
+
+    // Empty
+    REQUIRE(VersionRange{}.IsEmpty());
+    REQUIRE_THROWS(VersionRange{}.GetMinVersion());
+    REQUIRE_THROWS(VersionRange{}.GetMaxVersion());
+
+    // Less than compare
+    REQUIRE_THROWS(VersionRange{ Version{ "0.5" }, Version{ "1.0" } } < VersionRange{ Version{ "1.0" }, Version{ "2.0" } });
+    REQUIRE_THROWS(VersionRange{} < VersionRange{ Version{ "1.0" }, Version{ "2.0" } });
+    REQUIRE(VersionRange{ Version{ "0.5" }, Version{ "1.0" } } < VersionRange{ Version{ "1.5" }, Version{ "2.0" } });
+    REQUIRE_FALSE(VersionRange{ Version{ "1.5" }, Version{ "2.0" } } < VersionRange{ Version{ "0.5" }, Version{ "1.0" } });
+}