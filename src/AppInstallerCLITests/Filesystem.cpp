// Copyright (c) Microsoft Corporation.
// Licensed under the MIT License.
#include "pch.h"
#include "TestCommon.h"
#include <winget/Filesystem.h>
#include <winget/PathTree.h>
#include <AppInstallerStrings.h>

using namespace AppInstaller::Utility;
using namespace AppInstaller::Filesystem;
using namespace TestCommon;

TEST_CASE("PathEscapesDirectory", "[filesystem]")
{
    TestCommon::TempDirectory tempDirectory("TempDirectory");
    const std::filesystem::path& basePath = tempDirectory.GetPath();

    std::string badRelativePath = "../../target.exe";
    std::string badRelativePath2 = "test/../../target.exe";
    std::string goodRelativePath = "target.exe";
    std::string goodRelativePath2 = "test/../test1/target.exe";

    std::filesystem::path badPath = basePath / badRelativePath;
    std::filesystem::path badPath2 = basePath / badRelativePath2;
    std::filesystem::path goodPath = basePath / goodRelativePath;
    std::filesystem::path goodPath2 = basePath / goodRelativePath2;

    REQUIRE(PathEscapesBaseDirectory(badPath, basePath));
    REQUIRE(PathEscapesBaseDirectory(badPath2, basePath));
    REQUIRE_FALSE(PathEscapesBaseDirectory(goodPath, basePath));
    REQUIRE_FALSE(PathEscapesBaseDirectory(goodPath2, basePath));
}

TEST_CASE("VerifySymlink", "[filesystem]")
{
    TestCommon::TempDirectory tempDirectory("TempDirectory");
    const std::filesystem::path& basePath = tempDirectory.GetPath();

    std::filesystem::path testFilePath = basePath / "testFile.txt";
    std::filesystem::path symlinkPath = basePath / "symlink.exe";

    TestCommon::TempFile testFile(testFilePath);
    std::ofstream file2(testFile, std::ofstream::out);
    file2.close();

    std::filesystem::create_symlink(testFile.GetPath(), symlinkPath);

    REQUIRE(SymlinkExists(symlinkPath));
    REQUIRE(VerifySymlink(symlinkPath, testFilePath));
    REQUIRE_FALSE(VerifySymlink(symlinkPath, "badPath"));

    std::filesystem::remove(testFilePath);

    // Ensure that symlink existence does not check the target
    REQUIRE(SymlinkExists(symlinkPath));

    std::filesystem::remove(symlinkPath);

    REQUIRE_FALSE(SymlinkExists(symlinkPath));
}

TEST_CASE("VerifyIsSameVolume", "[filesystem]")
{
    // Note: Pipeline build machine uses 'D:\' as the volume.
    std::filesystem::path path1 = L"C:\\Program Files\\WinGet\\Packages";
    std::filesystem::path path2 = L"c:\\Users\\testUser\\AppData\\Local\\Microsoft\\WinGet\\Packages";
    std::filesystem::path path3 = L"localPath\\test\\folder";
    std::filesystem::path path4 = L"test\\folder";
    std::filesystem::path path5 = L"D:\\test\\folder";
    std::filesystem::path path6 = L"F:\\test\\folder";
    std::filesystem::path path7 = L"d:\\randomFolder";
    std::filesystem::path path8 = L"f:\\randomFolder";
    std::filesystem::path path9 = L"a";
    std::filesystem::path path10 = L"b";

    REQUIRE(IsSameVolume(path1, path2));
    if (IsSameVolume(path5, path5))
    {
        REQUIRE(IsSameVolume(path5, path7));
    }
    REQUIRE(IsSameVolume(path3, path4));
    REQUIRE(IsSameVolume(path9, path10));

    REQUIRE_FALSE(IsSameVolume(path1, path5));
    REQUIRE_FALSE(IsSameVolume(path1, path6));
    REQUIRE_FALSE(IsSameVolume(path2, path5));
    REQUIRE_FALSE(IsSameVolume(path2, path6));
    REQUIRE_FALSE(IsSameVolume(path3, path6));
    REQUIRE_FALSE(IsSameVolume(path5, path6));
    REQUIRE_FALSE(IsSameVolume(path4, path6));
    REQUIRE_FALSE(IsSameVolume(path6, path8));
}

TEST_CASE("ReplaceCommonPathPrefix", "[filesystem]")
{
    std::filesystem::path prefix = "C:\\test1\\test2";
    std::string replacement = "%TEST%";

    std::filesystem::path shouldReplace = "C:\\test1\\test2\\subdir1\\subdir2";
    REQUIRE(ReplaceCommonPathPrefix(shouldReplace, prefix, replacement));
    REQUIRE(shouldReplace.u8string() == (replacement + "\\subdir1\\subdir2"));

    std::filesystem::path shouldNotReplace = "C:\\test1\\test3\\subdir1\\subdir2";
    REQUIRE(!ReplaceCommonPathPrefix(shouldNotReplace, prefix, replacement));
    REQUIRE(shouldNotReplace.u8string() == "C:\\test1\\test3\\subdir1\\subdir2");
}

TEST_CASE("GetExecutablePathForProcess", "[filesystem]")
{
    std::filesystem::path thisExecutable = GetExecutablePathForProcess(GetCurrentProcess());
    REQUIRE(!thisExecutable.empty());
    REQUIRE(thisExecutable.is_absolute());
    REQUIRE(thisExecutable.has_filename());
    REQUIRE(thisExecutable.has_extension());
    REQUIRE(thisExecutable.filename() == L"AppInstallerCLITests.exe");
}

<<<<<<< HEAD
TEST_CASE("GetFileInfoFor", "[filesystem]")
{
    TestCommon::TempDirectory tempDirectory{ "GetFileInfoFor" };

    auto now = std::filesystem::file_time_type::clock::now();

    std::this_thread::sleep_for(1s);
    auto file1 = tempDirectory.CreateTempFile("c.txt");
    std::string file1Content = "File 1 Content!";
    std::ofstream{ file1 } << file1Content;
    std::this_thread::sleep_for(1s);
    auto file2 = tempDirectory.CreateTempFile("b.txt");
    std::string file2Content = "More Content! Better Content!";
    std::ofstream{ file2 } << file2Content;
    std::this_thread::sleep_for(1s);
    auto file3 = tempDirectory.CreateTempFile("a.txt");
    std::string file3Content = "Maybe less is better?";
    std::ofstream{ file3 } << file3Content;

    auto fileInfo = GetFileInfoFor(tempDirectory);
    REQUIRE(3 == fileInfo.size());

    // Sort with oldest first
    std::sort(fileInfo.begin(), fileInfo.end(), [](const FileInfo& a, const FileInfo& b) { return a.LastWriteTime < b.LastWriteTime; });

    REQUIRE(fileInfo[0].Path == file1.GetPath());
    REQUIRE(fileInfo[0].LastWriteTime > now);
    REQUIRE(fileInfo[0].Size == file1Content.size());

    REQUIRE(fileInfo[1].Path == file2.GetPath());
    REQUIRE(fileInfo[1].LastWriteTime > fileInfo[0].LastWriteTime);
    REQUIRE(fileInfo[1].Size == file2Content.size());

    REQUIRE(fileInfo[2].Path == file3.GetPath());
    REQUIRE(fileInfo[2].LastWriteTime > fileInfo[1].LastWriteTime);
    REQUIRE(fileInfo[2].Size == file3Content.size());
}

void RequireFilePaths(const std::vector<FileInfo>& files, std::initializer_list<const char*> paths)
{
    REQUIRE(paths.size() == files.size());
    size_t i = 0;
    for (const char* val : paths)
    {
        REQUIRE(val == files[i++].Path.u8string());
    }
}

TEST_CASE("FilterToFilesExceedingLimits", "[filesystem]")
{
    auto now = std::filesystem::file_time_type::clock::now();

    std::vector<FileInfo> files
    {
        { "a", now, 42 },
        { "b", now - 32min, 45321 },
        { "c", now - 84min, 24567 },
        { "d", now - 4h, 876312 },
        { "e", now - 18h, 2908534 },
        { "f", now - 47h, 312 },
        { "g", now - 132h, 74321 },
        { "h", now - 4567h, 6573423 },
    };

    // Give the sort inside FilterToFilesExceedingLimits something to do
    std::shuffle(files.begin(), files.end(), std::mt19937{});
    FileLimits limits{};

    SECTION("No limits")
    {
        FilterToFilesExceedingLimits(files, limits);
        // Without limits, nothing exceeds them
        REQUIRE(files.empty());
    }
    SECTION("Age - 1h")
    {
        limits.Age = 1h;
        FilterToFilesExceedingLimits(files, limits);
        RequireFilePaths(files, { "h", "g", "f", "e", "d", "c" });
    }
    SECTION("Age - 2h")
    {
        limits.Age = 2h;
        FilterToFilesExceedingLimits(files, limits);
        RequireFilePaths(files, { "h", "g", "f", "e", "d" });
    }
    SECTION("Age - 24h")
    {
        limits.Age = 24h;
        FilterToFilesExceedingLimits(files, limits);
        RequireFilePaths(files, { "h", "g", "f" });
    }
    SECTION("Age - 7d")
    {
        limits.Age = 7 * 24h;
        FilterToFilesExceedingLimits(files, limits);
        RequireFilePaths(files, { "h" });
    }
    SECTION("Age - 365d")
    {
        limits.Age = 365 * 24h;
        FilterToFilesExceedingLimits(files, limits);
        REQUIRE(files.empty());
    }
    SECTION("Size - 1MB")
    {
        limits.TotalSizeInMB = 1;
        FilterToFilesExceedingLimits(files, limits);
        RequireFilePaths(files, { "h", "g", "f", "e" });
    }
    SECTION("Size - 2MB")
    {
        limits.TotalSizeInMB = 2;
        FilterToFilesExceedingLimits(files, limits);
        RequireFilePaths(files, { "h", "g", "f", "e" });
    }
    SECTION("Size - 3MB")
    {
        limits.TotalSizeInMB = 3;
        FilterToFilesExceedingLimits(files, limits);
        RequireFilePaths(files, { "h", "g", "f", "e" });
    }
    SECTION("Size - 4MB")
    {
        limits.TotalSizeInMB = 4;
        FilterToFilesExceedingLimits(files, limits);
        RequireFilePaths(files, { "h" });
    }
    SECTION("Size - 100MB")
    {
        limits.TotalSizeInMB = 100;
        FilterToFilesExceedingLimits(files, limits);
        REQUIRE(files.empty());
    }
    SECTION("Count - 1")
    {
        limits.Count = 1;
        FilterToFilesExceedingLimits(files, limits);
        RequireFilePaths(files, { "h", "g", "f", "e", "d", "c", "b" });
    }
    SECTION("Count - 2")
    {
        limits.Count = 2;
        FilterToFilesExceedingLimits(files, limits);
        RequireFilePaths(files, { "h", "g", "f", "e", "d", "c" });
    }
    SECTION("Count - 4")
    {
        limits.Count = 4;
        FilterToFilesExceedingLimits(files, limits);
        RequireFilePaths(files, { "h", "g", "f", "e" });
    }
    SECTION("Count - 7")
    {
        limits.Count = 7;
        FilterToFilesExceedingLimits(files, limits);
        RequireFilePaths(files, { "h" });
    }
    SECTION("Count - 8")
    {
        limits.Count = 8;
        FilterToFilesExceedingLimits(files, limits);
        REQUIRE(files.empty());
    }
    SECTION("Count - 100")
    {
        limits.Count = 100;
        FilterToFilesExceedingLimits(files, limits);
        REQUIRE(files.empty());
    }
    SECTION("Mix - 24h - 2MB - 4")
    {
        limits.Age = 24h;
        limits.TotalSizeInMB = 2;
        limits.Count = 4;
        FilterToFilesExceedingLimits(files, limits);
        RequireFilePaths(files, { "h", "g", "f", "e" });
    }
    SECTION("Mix - 2h - 2MB - 4")
    {
        limits.Age = 2h;
        limits.TotalSizeInMB = 2;
        limits.Count = 4;
        FilterToFilesExceedingLimits(files, limits);
        RequireFilePaths(files, { "h", "g", "f", "e", "d" });
    }
    SECTION("Mix - 24h - 1MB - 4")
    {
        limits.Age = 24h;
        limits.TotalSizeInMB = 1;
        limits.Count = 4;
        FilterToFilesExceedingLimits(files, limits);
        RequireFilePaths(files, { "h", "g", "f", "e" });
    }
    SECTION("Mix - 24h - 2MB - 2")
    {
        limits.Age = 24h;
        limits.TotalSizeInMB = 2;
        limits.Count = 2;
        FilterToFilesExceedingLimits(files, limits);
        RequireFilePaths(files, { "h", "g", "f", "e", "d", "c" });
    }
=======
TEST_CASE("PathTree_InsertAndFind", "[filesystem][pathtree]")
{
    PathTree<bool> pathTree;

    std::filesystem::path path1 = L"C:\\test";
    std::filesystem::path path1sub = L"C:\\test\\sub";
    std::filesystem::path path2 = L"C:\\diff";
    std::filesystem::path path3 = L"D:\\test";

    REQUIRE(nullptr == pathTree.Find(path1));
    pathTree.FindOrInsert(path1) = true;

    REQUIRE(nullptr != pathTree.Find(path1));
    REQUIRE(*pathTree.Find(path1));

    REQUIRE(nullptr == pathTree.Find(path1sub));
    REQUIRE(nullptr == pathTree.Find(path2));
    REQUIRE(nullptr == pathTree.Find(path3));
}

TEST_CASE("PathTree_InsertAndFind_Negative", "[filesystem][pathtree]")
{
    PathTree<bool> pathTree;
    pathTree.FindOrInsert(L"C:\\a\\aa\\aaa");

    REQUIRE(nullptr == pathTree.Find({}));
    REQUIRE_THROWS_HR(pathTree.FindOrInsert({}), E_INVALIDARG);
}

size_t CountVisited(const PathTree<bool>& pathTree, const std::filesystem::path& path, std::function<bool(const bool&)> predicate)
{
    size_t result = 0;
    pathTree.VisitIf(path, [&](const bool&) { ++result; }, predicate);
    return result;
}

TEST_CASE("PathTree_VisitIf_Count", "[filesystem][pathtree]")
{
    PathTree<bool> pathTree;

    pathTree.FindOrInsert(L"C:\\a\\aa\\aaa") = true;
    pathTree.FindOrInsert(L"C:\\a\\aa\\bbb") = true;
    pathTree.FindOrInsert(L"C:\\a\\aa\\ccc") = false;
    pathTree.FindOrInsert(L"C:\\a\\aa") = true;

    pathTree.FindOrInsert(L"C:\\a\\bb\\aaa") = false;
    pathTree.FindOrInsert(L"C:\\a\\bb\\bbb") = true;
    pathTree.FindOrInsert(L"C:\\a\\bb\\ccc") = false;
    pathTree.FindOrInsert(L"C:\\a\\bb") = true;

    pathTree.FindOrInsert(L"C:\\a\\cc\\aaa") = true;
    pathTree.FindOrInsert(L"C:\\a\\cc\\bbb") = false;
    pathTree.FindOrInsert(L"C:\\a\\cc\\ccc") = false;
    pathTree.FindOrInsert(L"C:\\a\\cc") = false;

    pathTree.FindOrInsert(L"C:\\a") = true;
    pathTree.FindOrInsert(L"C:\\b") = false;
    pathTree.FindOrInsert(L"D:\\a") = false;

    auto always = [](const bool&) { return true; };
    auto never = [](const bool&) { return false; };
    auto if_input = [](const bool& b) { return b; };

    REQUIRE(0 == CountVisited(pathTree, {}, always));

    REQUIRE(15 == CountVisited(pathTree, L"C:\\", always));
    REQUIRE(2 == CountVisited(pathTree, L"D:\\", always));
    REQUIRE(0 == CountVisited(pathTree, L"E:\\", always));

    REQUIRE(1 == CountVisited(pathTree, L"C:\\", never));
    REQUIRE(1 == CountVisited(pathTree, L"D:\\", never));
    REQUIRE(0 == CountVisited(pathTree, L"E:\\", never));

    REQUIRE(7 == CountVisited(pathTree, L"C:\\", if_input));
    REQUIRE(6 == CountVisited(pathTree, L"C:\\a", if_input));
    REQUIRE(2 == CountVisited(pathTree, L"C:\\a\\cc", if_input));
    REQUIRE(1 == CountVisited(pathTree, L"D:\\", if_input));
    REQUIRE(0 == CountVisited(pathTree, L"E:\\", if_input));
}

TEST_CASE("PathTree_VisitIf_Correct", "[filesystem][pathtree]")
{
    PathTree<std::pair<bool, bool>> pathTree;

    pathTree.FindOrInsert(L"C:\\a\\aa\\aaa") = { true, true };
    pathTree.FindOrInsert(L"C:\\a\\aa\\bbb") = { true, true };
    pathTree.FindOrInsert(L"C:\\a\\aa\\ccc") = { false, false };
    pathTree.FindOrInsert(L"C:\\a\\aa") = { true, true };

    pathTree.FindOrInsert(L"C:\\a\\bb\\aaa") = { false, false };
    pathTree.FindOrInsert(L"C:\\a\\bb\\bbb") = { true, true };
    pathTree.FindOrInsert(L"C:\\a\\bb\\ccc") = { false, false };
    pathTree.FindOrInsert(L"C:\\a\\bb") = { true, true };

    pathTree.FindOrInsert(L"C:\\a\\cc\\aaa") = { true, true };
    pathTree.FindOrInsert(L"C:\\a\\cc\\bbb") = { false, false };
    pathTree.FindOrInsert(L"C:\\a\\cc\\ccc") = { false, false };
    pathTree.FindOrInsert(L"C:\\a\\cc") = { false, false };

    pathTree.FindOrInsert(L"C:\\a") = { true, true };
    pathTree.FindOrInsert(L"C:\\b") = { false, false };
    pathTree.FindOrInsert(L"C:") = { true, false };

    auto check_input = [](const std::pair<bool, bool>& p) { REQUIRE(p.first); };
    auto if_input = [](const std::pair<bool, bool>& p) { return p.second; };

    pathTree.VisitIf(L"C:", check_input, if_input);
>>>>>>> ac226ee2
}
<|MERGE_RESOLUTION|>--- conflicted
+++ resolved
@@ -1,430 +1,429 @@
-// Copyright (c) Microsoft Corporation.
-// Licensed under the MIT License.
-#include "pch.h"
-#include "TestCommon.h"
-#include <winget/Filesystem.h>
-#include <winget/PathTree.h>
-#include <AppInstallerStrings.h>
-
-using namespace AppInstaller::Utility;
-using namespace AppInstaller::Filesystem;
-using namespace TestCommon;
-
-TEST_CASE("PathEscapesDirectory", "[filesystem]")
-{
-    TestCommon::TempDirectory tempDirectory("TempDirectory");
-    const std::filesystem::path& basePath = tempDirectory.GetPath();
-
-    std::string badRelativePath = "../../target.exe";
-    std::string badRelativePath2 = "test/../../target.exe";
-    std::string goodRelativePath = "target.exe";
-    std::string goodRelativePath2 = "test/../test1/target.exe";
-
-    std::filesystem::path badPath = basePath / badRelativePath;
-    std::filesystem::path badPath2 = basePath / badRelativePath2;
-    std::filesystem::path goodPath = basePath / goodRelativePath;
-    std::filesystem::path goodPath2 = basePath / goodRelativePath2;
-
-    REQUIRE(PathEscapesBaseDirectory(badPath, basePath));
-    REQUIRE(PathEscapesBaseDirectory(badPath2, basePath));
-    REQUIRE_FALSE(PathEscapesBaseDirectory(goodPath, basePath));
-    REQUIRE_FALSE(PathEscapesBaseDirectory(goodPath2, basePath));
-}
-
-TEST_CASE("VerifySymlink", "[filesystem]")
-{
-    TestCommon::TempDirectory tempDirectory("TempDirectory");
-    const std::filesystem::path& basePath = tempDirectory.GetPath();
-
-    std::filesystem::path testFilePath = basePath / "testFile.txt";
-    std::filesystem::path symlinkPath = basePath / "symlink.exe";
-
-    TestCommon::TempFile testFile(testFilePath);
-    std::ofstream file2(testFile, std::ofstream::out);
-    file2.close();
-
-    std::filesystem::create_symlink(testFile.GetPath(), symlinkPath);
-
-    REQUIRE(SymlinkExists(symlinkPath));
-    REQUIRE(VerifySymlink(symlinkPath, testFilePath));
-    REQUIRE_FALSE(VerifySymlink(symlinkPath, "badPath"));
-
-    std::filesystem::remove(testFilePath);
-
-    // Ensure that symlink existence does not check the target
-    REQUIRE(SymlinkExists(symlinkPath));
-
-    std::filesystem::remove(symlinkPath);
-
-    REQUIRE_FALSE(SymlinkExists(symlinkPath));
-}
-
-TEST_CASE("VerifyIsSameVolume", "[filesystem]")
-{
-    // Note: Pipeline build machine uses 'D:\' as the volume.
-    std::filesystem::path path1 = L"C:\\Program Files\\WinGet\\Packages";
-    std::filesystem::path path2 = L"c:\\Users\\testUser\\AppData\\Local\\Microsoft\\WinGet\\Packages";
-    std::filesystem::path path3 = L"localPath\\test\\folder";
-    std::filesystem::path path4 = L"test\\folder";
-    std::filesystem::path path5 = L"D:\\test\\folder";
-    std::filesystem::path path6 = L"F:\\test\\folder";
-    std::filesystem::path path7 = L"d:\\randomFolder";
-    std::filesystem::path path8 = L"f:\\randomFolder";
-    std::filesystem::path path9 = L"a";
-    std::filesystem::path path10 = L"b";
-
-    REQUIRE(IsSameVolume(path1, path2));
-    if (IsSameVolume(path5, path5))
-    {
-        REQUIRE(IsSameVolume(path5, path7));
-    }
-    REQUIRE(IsSameVolume(path3, path4));
-    REQUIRE(IsSameVolume(path9, path10));
-
-    REQUIRE_FALSE(IsSameVolume(path1, path5));
-    REQUIRE_FALSE(IsSameVolume(path1, path6));
-    REQUIRE_FALSE(IsSameVolume(path2, path5));
-    REQUIRE_FALSE(IsSameVolume(path2, path6));
-    REQUIRE_FALSE(IsSameVolume(path3, path6));
-    REQUIRE_FALSE(IsSameVolume(path5, path6));
-    REQUIRE_FALSE(IsSameVolume(path4, path6));
-    REQUIRE_FALSE(IsSameVolume(path6, path8));
-}
-
-TEST_CASE("ReplaceCommonPathPrefix", "[filesystem]")
-{
-    std::filesystem::path prefix = "C:\\test1\\test2";
-    std::string replacement = "%TEST%";
-
-    std::filesystem::path shouldReplace = "C:\\test1\\test2\\subdir1\\subdir2";
-    REQUIRE(ReplaceCommonPathPrefix(shouldReplace, prefix, replacement));
-    REQUIRE(shouldReplace.u8string() == (replacement + "\\subdir1\\subdir2"));
-
-    std::filesystem::path shouldNotReplace = "C:\\test1\\test3\\subdir1\\subdir2";
-    REQUIRE(!ReplaceCommonPathPrefix(shouldNotReplace, prefix, replacement));
-    REQUIRE(shouldNotReplace.u8string() == "C:\\test1\\test3\\subdir1\\subdir2");
-}
-
-TEST_CASE("GetExecutablePathForProcess", "[filesystem]")
-{
-    std::filesystem::path thisExecutable = GetExecutablePathForProcess(GetCurrentProcess());
-    REQUIRE(!thisExecutable.empty());
-    REQUIRE(thisExecutable.is_absolute());
-    REQUIRE(thisExecutable.has_filename());
-    REQUIRE(thisExecutable.has_extension());
-    REQUIRE(thisExecutable.filename() == L"AppInstallerCLITests.exe");
-}
-
-<<<<<<< HEAD
-TEST_CASE("GetFileInfoFor", "[filesystem]")
-{
-    TestCommon::TempDirectory tempDirectory{ "GetFileInfoFor" };
-
-    auto now = std::filesystem::file_time_type::clock::now();
-
-    std::this_thread::sleep_for(1s);
-    auto file1 = tempDirectory.CreateTempFile("c.txt");
-    std::string file1Content = "File 1 Content!";
-    std::ofstream{ file1 } << file1Content;
-    std::this_thread::sleep_for(1s);
-    auto file2 = tempDirectory.CreateTempFile("b.txt");
-    std::string file2Content = "More Content! Better Content!";
-    std::ofstream{ file2 } << file2Content;
-    std::this_thread::sleep_for(1s);
-    auto file3 = tempDirectory.CreateTempFile("a.txt");
-    std::string file3Content = "Maybe less is better?";
-    std::ofstream{ file3 } << file3Content;
-
-    auto fileInfo = GetFileInfoFor(tempDirectory);
-    REQUIRE(3 == fileInfo.size());
-
-    // Sort with oldest first
-    std::sort(fileInfo.begin(), fileInfo.end(), [](const FileInfo& a, const FileInfo& b) { return a.LastWriteTime < b.LastWriteTime; });
-
-    REQUIRE(fileInfo[0].Path == file1.GetPath());
-    REQUIRE(fileInfo[0].LastWriteTime > now);
-    REQUIRE(fileInfo[0].Size == file1Content.size());
-
-    REQUIRE(fileInfo[1].Path == file2.GetPath());
-    REQUIRE(fileInfo[1].LastWriteTime > fileInfo[0].LastWriteTime);
-    REQUIRE(fileInfo[1].Size == file2Content.size());
-
-    REQUIRE(fileInfo[2].Path == file3.GetPath());
-    REQUIRE(fileInfo[2].LastWriteTime > fileInfo[1].LastWriteTime);
-    REQUIRE(fileInfo[2].Size == file3Content.size());
-}
-
-void RequireFilePaths(const std::vector<FileInfo>& files, std::initializer_list<const char*> paths)
-{
-    REQUIRE(paths.size() == files.size());
-    size_t i = 0;
-    for (const char* val : paths)
-    {
-        REQUIRE(val == files[i++].Path.u8string());
-    }
-}
-
-TEST_CASE("FilterToFilesExceedingLimits", "[filesystem]")
-{
-    auto now = std::filesystem::file_time_type::clock::now();
-
-    std::vector<FileInfo> files
-    {
-        { "a", now, 42 },
-        { "b", now - 32min, 45321 },
-        { "c", now - 84min, 24567 },
-        { "d", now - 4h, 876312 },
-        { "e", now - 18h, 2908534 },
-        { "f", now - 47h, 312 },
-        { "g", now - 132h, 74321 },
-        { "h", now - 4567h, 6573423 },
-    };
-
-    // Give the sort inside FilterToFilesExceedingLimits something to do
-    std::shuffle(files.begin(), files.end(), std::mt19937{});
-    FileLimits limits{};
-
-    SECTION("No limits")
-    {
-        FilterToFilesExceedingLimits(files, limits);
-        // Without limits, nothing exceeds them
-        REQUIRE(files.empty());
-    }
-    SECTION("Age - 1h")
-    {
-        limits.Age = 1h;
-        FilterToFilesExceedingLimits(files, limits);
-        RequireFilePaths(files, { "h", "g", "f", "e", "d", "c" });
-    }
-    SECTION("Age - 2h")
-    {
-        limits.Age = 2h;
-        FilterToFilesExceedingLimits(files, limits);
-        RequireFilePaths(files, { "h", "g", "f", "e", "d" });
-    }
-    SECTION("Age - 24h")
-    {
-        limits.Age = 24h;
-        FilterToFilesExceedingLimits(files, limits);
-        RequireFilePaths(files, { "h", "g", "f" });
-    }
-    SECTION("Age - 7d")
-    {
-        limits.Age = 7 * 24h;
-        FilterToFilesExceedingLimits(files, limits);
-        RequireFilePaths(files, { "h" });
-    }
-    SECTION("Age - 365d")
-    {
-        limits.Age = 365 * 24h;
-        FilterToFilesExceedingLimits(files, limits);
-        REQUIRE(files.empty());
-    }
-    SECTION("Size - 1MB")
-    {
-        limits.TotalSizeInMB = 1;
-        FilterToFilesExceedingLimits(files, limits);
-        RequireFilePaths(files, { "h", "g", "f", "e" });
-    }
-    SECTION("Size - 2MB")
-    {
-        limits.TotalSizeInMB = 2;
-        FilterToFilesExceedingLimits(files, limits);
-        RequireFilePaths(files, { "h", "g", "f", "e" });
-    }
-    SECTION("Size - 3MB")
-    {
-        limits.TotalSizeInMB = 3;
-        FilterToFilesExceedingLimits(files, limits);
-        RequireFilePaths(files, { "h", "g", "f", "e" });
-    }
-    SECTION("Size - 4MB")
-    {
-        limits.TotalSizeInMB = 4;
-        FilterToFilesExceedingLimits(files, limits);
-        RequireFilePaths(files, { "h" });
-    }
-    SECTION("Size - 100MB")
-    {
-        limits.TotalSizeInMB = 100;
-        FilterToFilesExceedingLimits(files, limits);
-        REQUIRE(files.empty());
-    }
-    SECTION("Count - 1")
-    {
-        limits.Count = 1;
-        FilterToFilesExceedingLimits(files, limits);
-        RequireFilePaths(files, { "h", "g", "f", "e", "d", "c", "b" });
-    }
-    SECTION("Count - 2")
-    {
-        limits.Count = 2;
-        FilterToFilesExceedingLimits(files, limits);
-        RequireFilePaths(files, { "h", "g", "f", "e", "d", "c" });
-    }
-    SECTION("Count - 4")
-    {
-        limits.Count = 4;
-        FilterToFilesExceedingLimits(files, limits);
-        RequireFilePaths(files, { "h", "g", "f", "e" });
-    }
-    SECTION("Count - 7")
-    {
-        limits.Count = 7;
-        FilterToFilesExceedingLimits(files, limits);
-        RequireFilePaths(files, { "h" });
-    }
-    SECTION("Count - 8")
-    {
-        limits.Count = 8;
-        FilterToFilesExceedingLimits(files, limits);
-        REQUIRE(files.empty());
-    }
-    SECTION("Count - 100")
-    {
-        limits.Count = 100;
-        FilterToFilesExceedingLimits(files, limits);
-        REQUIRE(files.empty());
-    }
-    SECTION("Mix - 24h - 2MB - 4")
-    {
-        limits.Age = 24h;
-        limits.TotalSizeInMB = 2;
-        limits.Count = 4;
-        FilterToFilesExceedingLimits(files, limits);
-        RequireFilePaths(files, { "h", "g", "f", "e" });
-    }
-    SECTION("Mix - 2h - 2MB - 4")
-    {
-        limits.Age = 2h;
-        limits.TotalSizeInMB = 2;
-        limits.Count = 4;
-        FilterToFilesExceedingLimits(files, limits);
-        RequireFilePaths(files, { "h", "g", "f", "e", "d" });
-    }
-    SECTION("Mix - 24h - 1MB - 4")
-    {
-        limits.Age = 24h;
-        limits.TotalSizeInMB = 1;
-        limits.Count = 4;
-        FilterToFilesExceedingLimits(files, limits);
-        RequireFilePaths(files, { "h", "g", "f", "e" });
-    }
-    SECTION("Mix - 24h - 2MB - 2")
-    {
-        limits.Age = 24h;
-        limits.TotalSizeInMB = 2;
-        limits.Count = 2;
-        FilterToFilesExceedingLimits(files, limits);
-        RequireFilePaths(files, { "h", "g", "f", "e", "d", "c" });
-    }
-=======
-TEST_CASE("PathTree_InsertAndFind", "[filesystem][pathtree]")
-{
-    PathTree<bool> pathTree;
-
-    std::filesystem::path path1 = L"C:\\test";
-    std::filesystem::path path1sub = L"C:\\test\\sub";
-    std::filesystem::path path2 = L"C:\\diff";
-    std::filesystem::path path3 = L"D:\\test";
-
-    REQUIRE(nullptr == pathTree.Find(path1));
-    pathTree.FindOrInsert(path1) = true;
-
-    REQUIRE(nullptr != pathTree.Find(path1));
-    REQUIRE(*pathTree.Find(path1));
-
-    REQUIRE(nullptr == pathTree.Find(path1sub));
-    REQUIRE(nullptr == pathTree.Find(path2));
-    REQUIRE(nullptr == pathTree.Find(path3));
-}
-
-TEST_CASE("PathTree_InsertAndFind_Negative", "[filesystem][pathtree]")
-{
-    PathTree<bool> pathTree;
-    pathTree.FindOrInsert(L"C:\\a\\aa\\aaa");
-
-    REQUIRE(nullptr == pathTree.Find({}));
-    REQUIRE_THROWS_HR(pathTree.FindOrInsert({}), E_INVALIDARG);
-}
-
-size_t CountVisited(const PathTree<bool>& pathTree, const std::filesystem::path& path, std::function<bool(const bool&)> predicate)
-{
-    size_t result = 0;
-    pathTree.VisitIf(path, [&](const bool&) { ++result; }, predicate);
-    return result;
-}
-
-TEST_CASE("PathTree_VisitIf_Count", "[filesystem][pathtree]")
-{
-    PathTree<bool> pathTree;
-
-    pathTree.FindOrInsert(L"C:\\a\\aa\\aaa") = true;
-    pathTree.FindOrInsert(L"C:\\a\\aa\\bbb") = true;
-    pathTree.FindOrInsert(L"C:\\a\\aa\\ccc") = false;
-    pathTree.FindOrInsert(L"C:\\a\\aa") = true;
-
-    pathTree.FindOrInsert(L"C:\\a\\bb\\aaa") = false;
-    pathTree.FindOrInsert(L"C:\\a\\bb\\bbb") = true;
-    pathTree.FindOrInsert(L"C:\\a\\bb\\ccc") = false;
-    pathTree.FindOrInsert(L"C:\\a\\bb") = true;
-
-    pathTree.FindOrInsert(L"C:\\a\\cc\\aaa") = true;
-    pathTree.FindOrInsert(L"C:\\a\\cc\\bbb") = false;
-    pathTree.FindOrInsert(L"C:\\a\\cc\\ccc") = false;
-    pathTree.FindOrInsert(L"C:\\a\\cc") = false;
-
-    pathTree.FindOrInsert(L"C:\\a") = true;
-    pathTree.FindOrInsert(L"C:\\b") = false;
-    pathTree.FindOrInsert(L"D:\\a") = false;
-
-    auto always = [](const bool&) { return true; };
-    auto never = [](const bool&) { return false; };
-    auto if_input = [](const bool& b) { return b; };
-
-    REQUIRE(0 == CountVisited(pathTree, {}, always));
-
-    REQUIRE(15 == CountVisited(pathTree, L"C:\\", always));
-    REQUIRE(2 == CountVisited(pathTree, L"D:\\", always));
-    REQUIRE(0 == CountVisited(pathTree, L"E:\\", always));
-
-    REQUIRE(1 == CountVisited(pathTree, L"C:\\", never));
-    REQUIRE(1 == CountVisited(pathTree, L"D:\\", never));
-    REQUIRE(0 == CountVisited(pathTree, L"E:\\", never));
-
-    REQUIRE(7 == CountVisited(pathTree, L"C:\\", if_input));
-    REQUIRE(6 == CountVisited(pathTree, L"C:\\a", if_input));
-    REQUIRE(2 == CountVisited(pathTree, L"C:\\a\\cc", if_input));
-    REQUIRE(1 == CountVisited(pathTree, L"D:\\", if_input));
-    REQUIRE(0 == CountVisited(pathTree, L"E:\\", if_input));
-}
-
-TEST_CASE("PathTree_VisitIf_Correct", "[filesystem][pathtree]")
-{
-    PathTree<std::pair<bool, bool>> pathTree;
-
-    pathTree.FindOrInsert(L"C:\\a\\aa\\aaa") = { true, true };
-    pathTree.FindOrInsert(L"C:\\a\\aa\\bbb") = { true, true };
-    pathTree.FindOrInsert(L"C:\\a\\aa\\ccc") = { false, false };
-    pathTree.FindOrInsert(L"C:\\a\\aa") = { true, true };
-
-    pathTree.FindOrInsert(L"C:\\a\\bb\\aaa") = { false, false };
-    pathTree.FindOrInsert(L"C:\\a\\bb\\bbb") = { true, true };
-    pathTree.FindOrInsert(L"C:\\a\\bb\\ccc") = { false, false };
-    pathTree.FindOrInsert(L"C:\\a\\bb") = { true, true };
-
-    pathTree.FindOrInsert(L"C:\\a\\cc\\aaa") = { true, true };
-    pathTree.FindOrInsert(L"C:\\a\\cc\\bbb") = { false, false };
-    pathTree.FindOrInsert(L"C:\\a\\cc\\ccc") = { false, false };
-    pathTree.FindOrInsert(L"C:\\a\\cc") = { false, false };
-
-    pathTree.FindOrInsert(L"C:\\a") = { true, true };
-    pathTree.FindOrInsert(L"C:\\b") = { false, false };
-    pathTree.FindOrInsert(L"C:") = { true, false };
-
-    auto check_input = [](const std::pair<bool, bool>& p) { REQUIRE(p.first); };
-    auto if_input = [](const std::pair<bool, bool>& p) { return p.second; };
-
-    pathTree.VisitIf(L"C:", check_input, if_input);
->>>>>>> ac226ee2
-}
+// Copyright (c) Microsoft Corporation.
+// Licensed under the MIT License.
+#include "pch.h"
+#include "TestCommon.h"
+#include <winget/Filesystem.h>
+#include <winget/PathTree.h>
+#include <AppInstallerStrings.h>
+
+using namespace AppInstaller::Utility;
+using namespace AppInstaller::Filesystem;
+using namespace TestCommon;
+
+TEST_CASE("PathEscapesDirectory", "[filesystem]")
+{
+    TestCommon::TempDirectory tempDirectory("TempDirectory");
+    const std::filesystem::path& basePath = tempDirectory.GetPath();
+
+    std::string badRelativePath = "../../target.exe";
+    std::string badRelativePath2 = "test/../../target.exe";
+    std::string goodRelativePath = "target.exe";
+    std::string goodRelativePath2 = "test/../test1/target.exe";
+
+    std::filesystem::path badPath = basePath / badRelativePath;
+    std::filesystem::path badPath2 = basePath / badRelativePath2;
+    std::filesystem::path goodPath = basePath / goodRelativePath;
+    std::filesystem::path goodPath2 = basePath / goodRelativePath2;
+
+    REQUIRE(PathEscapesBaseDirectory(badPath, basePath));
+    REQUIRE(PathEscapesBaseDirectory(badPath2, basePath));
+    REQUIRE_FALSE(PathEscapesBaseDirectory(goodPath, basePath));
+    REQUIRE_FALSE(PathEscapesBaseDirectory(goodPath2, basePath));
+}
+
+TEST_CASE("VerifySymlink", "[filesystem]")
+{
+    TestCommon::TempDirectory tempDirectory("TempDirectory");
+    const std::filesystem::path& basePath = tempDirectory.GetPath();
+
+    std::filesystem::path testFilePath = basePath / "testFile.txt";
+    std::filesystem::path symlinkPath = basePath / "symlink.exe";
+
+    TestCommon::TempFile testFile(testFilePath);
+    std::ofstream file2(testFile, std::ofstream::out);
+    file2.close();
+
+    std::filesystem::create_symlink(testFile.GetPath(), symlinkPath);
+
+    REQUIRE(SymlinkExists(symlinkPath));
+    REQUIRE(VerifySymlink(symlinkPath, testFilePath));
+    REQUIRE_FALSE(VerifySymlink(symlinkPath, "badPath"));
+
+    std::filesystem::remove(testFilePath);
+
+    // Ensure that symlink existence does not check the target
+    REQUIRE(SymlinkExists(symlinkPath));
+
+    std::filesystem::remove(symlinkPath);
+
+    REQUIRE_FALSE(SymlinkExists(symlinkPath));
+}
+
+TEST_CASE("VerifyIsSameVolume", "[filesystem]")
+{
+    // Note: Pipeline build machine uses 'D:\' as the volume.
+    std::filesystem::path path1 = L"C:\\Program Files\\WinGet\\Packages";
+    std::filesystem::path path2 = L"c:\\Users\\testUser\\AppData\\Local\\Microsoft\\WinGet\\Packages";
+    std::filesystem::path path3 = L"localPath\\test\\folder";
+    std::filesystem::path path4 = L"test\\folder";
+    std::filesystem::path path5 = L"D:\\test\\folder";
+    std::filesystem::path path6 = L"F:\\test\\folder";
+    std::filesystem::path path7 = L"d:\\randomFolder";
+    std::filesystem::path path8 = L"f:\\randomFolder";
+    std::filesystem::path path9 = L"a";
+    std::filesystem::path path10 = L"b";
+
+    REQUIRE(IsSameVolume(path1, path2));
+    if (IsSameVolume(path5, path5))
+    {
+        REQUIRE(IsSameVolume(path5, path7));
+    }
+    REQUIRE(IsSameVolume(path3, path4));
+    REQUIRE(IsSameVolume(path9, path10));
+
+    REQUIRE_FALSE(IsSameVolume(path1, path5));
+    REQUIRE_FALSE(IsSameVolume(path1, path6));
+    REQUIRE_FALSE(IsSameVolume(path2, path5));
+    REQUIRE_FALSE(IsSameVolume(path2, path6));
+    REQUIRE_FALSE(IsSameVolume(path3, path6));
+    REQUIRE_FALSE(IsSameVolume(path5, path6));
+    REQUIRE_FALSE(IsSameVolume(path4, path6));
+    REQUIRE_FALSE(IsSameVolume(path6, path8));
+}
+
+TEST_CASE("ReplaceCommonPathPrefix", "[filesystem]")
+{
+    std::filesystem::path prefix = "C:\\test1\\test2";
+    std::string replacement = "%TEST%";
+
+    std::filesystem::path shouldReplace = "C:\\test1\\test2\\subdir1\\subdir2";
+    REQUIRE(ReplaceCommonPathPrefix(shouldReplace, prefix, replacement));
+    REQUIRE(shouldReplace.u8string() == (replacement + "\\subdir1\\subdir2"));
+
+    std::filesystem::path shouldNotReplace = "C:\\test1\\test3\\subdir1\\subdir2";
+    REQUIRE(!ReplaceCommonPathPrefix(shouldNotReplace, prefix, replacement));
+    REQUIRE(shouldNotReplace.u8string() == "C:\\test1\\test3\\subdir1\\subdir2");
+}
+
+TEST_CASE("GetExecutablePathForProcess", "[filesystem]")
+{
+    std::filesystem::path thisExecutable = GetExecutablePathForProcess(GetCurrentProcess());
+    REQUIRE(!thisExecutable.empty());
+    REQUIRE(thisExecutable.is_absolute());
+    REQUIRE(thisExecutable.has_filename());
+    REQUIRE(thisExecutable.has_extension());
+    REQUIRE(thisExecutable.filename() == L"AppInstallerCLITests.exe");
+}
+
+TEST_CASE("PathTree_InsertAndFind", "[filesystem][pathtree]")
+{
+    PathTree<bool> pathTree;
+
+    std::filesystem::path path1 = L"C:\\test";
+    std::filesystem::path path1sub = L"C:\\test\\sub";
+    std::filesystem::path path2 = L"C:\\diff";
+    std::filesystem::path path3 = L"D:\\test";
+
+    REQUIRE(nullptr == pathTree.Find(path1));
+    pathTree.FindOrInsert(path1) = true;
+
+    REQUIRE(nullptr != pathTree.Find(path1));
+    REQUIRE(*pathTree.Find(path1));
+
+    REQUIRE(nullptr == pathTree.Find(path1sub));
+    REQUIRE(nullptr == pathTree.Find(path2));
+    REQUIRE(nullptr == pathTree.Find(path3));
+}
+
+TEST_CASE("PathTree_InsertAndFind_Negative", "[filesystem][pathtree]")
+{
+    PathTree<bool> pathTree;
+    pathTree.FindOrInsert(L"C:\\a\\aa\\aaa");
+
+    REQUIRE(nullptr == pathTree.Find({}));
+    REQUIRE_THROWS_HR(pathTree.FindOrInsert({}), E_INVALIDARG);
+}
+
+size_t CountVisited(const PathTree<bool>& pathTree, const std::filesystem::path& path, std::function<bool(const bool&)> predicate)
+{
+    size_t result = 0;
+    pathTree.VisitIf(path, [&](const bool&) { ++result; }, predicate);
+    return result;
+}
+
+TEST_CASE("PathTree_VisitIf_Count", "[filesystem][pathtree]")
+{
+    PathTree<bool> pathTree;
+
+    pathTree.FindOrInsert(L"C:\\a\\aa\\aaa") = true;
+    pathTree.FindOrInsert(L"C:\\a\\aa\\bbb") = true;
+    pathTree.FindOrInsert(L"C:\\a\\aa\\ccc") = false;
+    pathTree.FindOrInsert(L"C:\\a\\aa") = true;
+
+    pathTree.FindOrInsert(L"C:\\a\\bb\\aaa") = false;
+    pathTree.FindOrInsert(L"C:\\a\\bb\\bbb") = true;
+    pathTree.FindOrInsert(L"C:\\a\\bb\\ccc") = false;
+    pathTree.FindOrInsert(L"C:\\a\\bb") = true;
+
+    pathTree.FindOrInsert(L"C:\\a\\cc\\aaa") = true;
+    pathTree.FindOrInsert(L"C:\\a\\cc\\bbb") = false;
+    pathTree.FindOrInsert(L"C:\\a\\cc\\ccc") = false;
+    pathTree.FindOrInsert(L"C:\\a\\cc") = false;
+
+    pathTree.FindOrInsert(L"C:\\a") = true;
+    pathTree.FindOrInsert(L"C:\\b") = false;
+    pathTree.FindOrInsert(L"D:\\a") = false;
+
+    auto always = [](const bool&) { return true; };
+    auto never = [](const bool&) { return false; };
+    auto if_input = [](const bool& b) { return b; };
+
+    REQUIRE(0 == CountVisited(pathTree, {}, always));
+
+    REQUIRE(15 == CountVisited(pathTree, L"C:\\", always));
+    REQUIRE(2 == CountVisited(pathTree, L"D:\\", always));
+    REQUIRE(0 == CountVisited(pathTree, L"E:\\", always));
+
+    REQUIRE(1 == CountVisited(pathTree, L"C:\\", never));
+    REQUIRE(1 == CountVisited(pathTree, L"D:\\", never));
+    REQUIRE(0 == CountVisited(pathTree, L"E:\\", never));
+
+    REQUIRE(7 == CountVisited(pathTree, L"C:\\", if_input));
+    REQUIRE(6 == CountVisited(pathTree, L"C:\\a", if_input));
+    REQUIRE(2 == CountVisited(pathTree, L"C:\\a\\cc", if_input));
+    REQUIRE(1 == CountVisited(pathTree, L"D:\\", if_input));
+    REQUIRE(0 == CountVisited(pathTree, L"E:\\", if_input));
+}
+
+TEST_CASE("PathTree_VisitIf_Correct", "[filesystem][pathtree]")
+{
+    PathTree<std::pair<bool, bool>> pathTree;
+
+    pathTree.FindOrInsert(L"C:\\a\\aa\\aaa") = { true, true };
+    pathTree.FindOrInsert(L"C:\\a\\aa\\bbb") = { true, true };
+    pathTree.FindOrInsert(L"C:\\a\\aa\\ccc") = { false, false };
+    pathTree.FindOrInsert(L"C:\\a\\aa") = { true, true };
+
+    pathTree.FindOrInsert(L"C:\\a\\bb\\aaa") = { false, false };
+    pathTree.FindOrInsert(L"C:\\a\\bb\\bbb") = { true, true };
+    pathTree.FindOrInsert(L"C:\\a\\bb\\ccc") = { false, false };
+    pathTree.FindOrInsert(L"C:\\a\\bb") = { true, true };
+
+    pathTree.FindOrInsert(L"C:\\a\\cc\\aaa") = { true, true };
+    pathTree.FindOrInsert(L"C:\\a\\cc\\bbb") = { false, false };
+    pathTree.FindOrInsert(L"C:\\a\\cc\\ccc") = { false, false };
+    pathTree.FindOrInsert(L"C:\\a\\cc") = { false, false };
+
+    pathTree.FindOrInsert(L"C:\\a") = { true, true };
+    pathTree.FindOrInsert(L"C:\\b") = { false, false };
+    pathTree.FindOrInsert(L"C:") = { true, false };
+
+    auto check_input = [](const std::pair<bool, bool>& p) { REQUIRE(p.first); };
+    auto if_input = [](const std::pair<bool, bool>& p) { return p.second; };
+
+    pathTree.VisitIf(L"C:", check_input, if_input);
+}
+
+TEST_CASE("GetFileInfoFor", "[filesystem]")
+{
+    TestCommon::TempDirectory tempDirectory{ "GetFileInfoFor" };
+
+    auto now = std::filesystem::file_time_type::clock::now();
+
+    std::this_thread::sleep_for(1s);
+    auto file1 = tempDirectory.CreateTempFile("c.txt");
+    std::string file1Content = "File 1 Content!";
+    std::ofstream{ file1 } << file1Content;
+    std::this_thread::sleep_for(1s);
+    auto file2 = tempDirectory.CreateTempFile("b.txt");
+    std::string file2Content = "More Content! Better Content!";
+    std::ofstream{ file2 } << file2Content;
+    std::this_thread::sleep_for(1s);
+    auto file3 = tempDirectory.CreateTempFile("a.txt");
+    std::string file3Content = "Maybe less is better?";
+    std::ofstream{ file3 } << file3Content;
+
+    auto fileInfo = GetFileInfoFor(tempDirectory);
+    REQUIRE(3 == fileInfo.size());
+
+    // Sort with oldest first
+    std::sort(fileInfo.begin(), fileInfo.end(), [](const FileInfo& a, const FileInfo& b) { return a.LastWriteTime < b.LastWriteTime; });
+
+    REQUIRE(fileInfo[0].Path == file1.GetPath());
+    REQUIRE(fileInfo[0].LastWriteTime > now);
+    REQUIRE(fileInfo[0].Size == file1Content.size());
+
+    REQUIRE(fileInfo[1].Path == file2.GetPath());
+    REQUIRE(fileInfo[1].LastWriteTime > fileInfo[0].LastWriteTime);
+    REQUIRE(fileInfo[1].Size == file2Content.size());
+
+    REQUIRE(fileInfo[2].Path == file3.GetPath());
+    REQUIRE(fileInfo[2].LastWriteTime > fileInfo[1].LastWriteTime);
+    REQUIRE(fileInfo[2].Size == file3Content.size());
+}
+
+void RequireFilePaths(const std::vector<FileInfo>& files, std::initializer_list<const char*> paths)
+{
+    REQUIRE(paths.size() == files.size());
+    size_t i = 0;
+    for (const char* val : paths)
+    {
+        REQUIRE(val == files[i++].Path.u8string());
+    }
+}
+
+TEST_CASE("FilterToFilesExceedingLimits", "[filesystem]")
+{
+    auto now = std::filesystem::file_time_type::clock::now();
+
+    std::vector<FileInfo> files
+    {
+        { "a", now, 42 },
+        { "b", now - 32min, 45321 },
+        { "c", now - 84min, 24567 },
+        { "d", now - 4h, 876312 },
+        { "e", now - 18h, 2908534 },
+        { "f", now - 47h, 312 },
+        { "g", now - 132h, 74321 },
+        { "h", now - 4567h, 6573423 },
+    };
+
+    // Give the sort inside FilterToFilesExceedingLimits something to do
+    std::shuffle(files.begin(), files.end(), std::mt19937{});
+    FileLimits limits{};
+
+    SECTION("No limits")
+    {
+        FilterToFilesExceedingLimits(files, limits);
+        // Without limits, nothing exceeds them
+        REQUIRE(files.empty());
+    }
+    SECTION("Age - 1h")
+    {
+        limits.Age = 1h;
+        FilterToFilesExceedingLimits(files, limits);
+        RequireFilePaths(files, { "h", "g", "f", "e", "d", "c" });
+    }
+    SECTION("Age - 2h")
+    {
+        limits.Age = 2h;
+        FilterToFilesExceedingLimits(files, limits);
+        RequireFilePaths(files, { "h", "g", "f", "e", "d" });
+    }
+    SECTION("Age - 24h")
+    {
+        limits.Age = 24h;
+        FilterToFilesExceedingLimits(files, limits);
+        RequireFilePaths(files, { "h", "g", "f" });
+    }
+    SECTION("Age - 7d")
+    {
+        limits.Age = 7 * 24h;
+        FilterToFilesExceedingLimits(files, limits);
+        RequireFilePaths(files, { "h" });
+    }
+    SECTION("Age - 365d")
+    {
+        limits.Age = 365 * 24h;
+        FilterToFilesExceedingLimits(files, limits);
+        REQUIRE(files.empty());
+    }
+    SECTION("Size - 1MB")
+    {
+        limits.TotalSizeInMB = 1;
+        FilterToFilesExceedingLimits(files, limits);
+        RequireFilePaths(files, { "h", "g", "f", "e" });
+    }
+    SECTION("Size - 2MB")
+    {
+        limits.TotalSizeInMB = 2;
+        FilterToFilesExceedingLimits(files, limits);
+        RequireFilePaths(files, { "h", "g", "f", "e" });
+    }
+    SECTION("Size - 3MB")
+    {
+        limits.TotalSizeInMB = 3;
+        FilterToFilesExceedingLimits(files, limits);
+        RequireFilePaths(files, { "h", "g", "f", "e" });
+    }
+    SECTION("Size - 4MB")
+    {
+        limits.TotalSizeInMB = 4;
+        FilterToFilesExceedingLimits(files, limits);
+        RequireFilePaths(files, { "h" });
+    }
+    SECTION("Size - 100MB")
+    {
+        limits.TotalSizeInMB = 100;
+        FilterToFilesExceedingLimits(files, limits);
+        REQUIRE(files.empty());
+    }
+    SECTION("Count - 1")
+    {
+        limits.Count = 1;
+        FilterToFilesExceedingLimits(files, limits);
+        RequireFilePaths(files, { "h", "g", "f", "e", "d", "c", "b" });
+    }
+    SECTION("Count - 2")
+    {
+        limits.Count = 2;
+        FilterToFilesExceedingLimits(files, limits);
+        RequireFilePaths(files, { "h", "g", "f", "e", "d", "c" });
+    }
+    SECTION("Count - 4")
+    {
+        limits.Count = 4;
+        FilterToFilesExceedingLimits(files, limits);
+        RequireFilePaths(files, { "h", "g", "f", "e" });
+    }
+    SECTION("Count - 7")
+    {
+        limits.Count = 7;
+        FilterToFilesExceedingLimits(files, limits);
+        RequireFilePaths(files, { "h" });
+    }
+    SECTION("Count - 8")
+    {
+        limits.Count = 8;
+        FilterToFilesExceedingLimits(files, limits);
+        REQUIRE(files.empty());
+    }
+    SECTION("Count - 100")
+    {
+        limits.Count = 100;
+        FilterToFilesExceedingLimits(files, limits);
+        REQUIRE(files.empty());
+    }
+    SECTION("Mix - 24h - 2MB - 4")
+    {
+        limits.Age = 24h;
+        limits.TotalSizeInMB = 2;
+        limits.Count = 4;
+        FilterToFilesExceedingLimits(files, limits);
+        RequireFilePaths(files, { "h", "g", "f", "e" });
+    }
+    SECTION("Mix - 2h - 2MB - 4")
+    {
+        limits.Age = 2h;
+        limits.TotalSizeInMB = 2;
+        limits.Count = 4;
+        FilterToFilesExceedingLimits(files, limits);
+        RequireFilePaths(files, { "h", "g", "f", "e", "d" });
+    }
+    SECTION("Mix - 24h - 1MB - 4")
+    {
+        limits.Age = 24h;
+        limits.TotalSizeInMB = 1;
+        limits.Count = 4;
+        FilterToFilesExceedingLimits(files, limits);
+        RequireFilePaths(files, { "h", "g", "f", "e" });
+    }
+    SECTION("Mix - 24h - 2MB - 2")
+    {
+        limits.Age = 24h;
+        limits.TotalSizeInMB = 2;
+        limits.Count = 2;
+        FilterToFilesExceedingLimits(files, limits);
+        RequireFilePaths(files, { "h", "g", "f", "e", "d", "c" });
+    }
+}