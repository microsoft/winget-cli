// Copyright (c) Microsoft Corporation.
// Licensed under the MIT License.
#include "pch.h"
#include "TestCommon.h"
<<<<<<< HEAD
#include "TestHooks.h"
=======
#include "winget/GroupPolicy.h"
#include "winget/UserSettings.h"
>>>>>>> 9879f076

namespace TestCommon
{
    namespace
    {
        int initRand()
        {
            srand(static_cast<unsigned int>(time(NULL)));
            return rand();
        };

        inline int getRand()
        {
            static int randStart = initRand();
            return randStart++;
        }

        inline std::filesystem::path GetTempFilePath(const std::string& baseName, const std::string& baseExt)
        {
            std::filesystem::path tempFilePath = std::filesystem::temp_directory_path();

            tempFilePath /= baseName + std::to_string(getRand()) + baseExt;

            return tempFilePath;
        }

        static TempFileDestructionBehavior s_TempFileDestructorBehavior = TempFileDestructionBehavior::Delete;
        static std::vector<std::filesystem::path> s_TempFilesOnFile;

        static std::filesystem::path s_TestDataFileBasePath{};

        bool CleanVolatileTestRoot(HKEY root)
        {
            THROW_IF_WIN32_ERROR(RegDeleteTreeW(root, nullptr));
            return true;
        }
    }

    TempFile::TempFile(const std::string& baseName, const std::string& baseExt, bool deleteFileOnConstruction)
    {
        _filepath = GetTempFilePath(baseName, baseExt);
        if (deleteFileOnConstruction)
        {
            std::filesystem::remove(_filepath);
        }
    }

    TempFile::TempFile(const std::filesystem::path& filePath, bool deleteFileOnConstruction)
    {
        if (filePath.is_relative())
        {
            _filepath = std::filesystem::temp_directory_path();
            _filepath /= filePath;
        }
        else
        {
            _filepath = filePath;
        }
        if (deleteFileOnConstruction)
        {
            std::filesystem::remove(_filepath);
        }
    }

    TempFile::~TempFile()
    {
        switch (s_TempFileDestructorBehavior)
        {
        case TempFileDestructionBehavior::Delete:
            std::filesystem::remove_all(_filepath);
            break;
        case TempFileDestructionBehavior::Keep:
            break;
        case TempFileDestructionBehavior::ShellExecuteOnFailure:
            s_TempFilesOnFile.emplace_back(std::move(_filepath));
            break;
        }
    }

    void TempFile::SetDestructorBehavior(TempFileDestructionBehavior behavior)
    {
        s_TempFileDestructorBehavior = behavior;
    }

    void TempFile::SetTestFailed(bool failed)
    {
        if (failed)
        {
            for (const auto& path : s_TempFilesOnFile)
            {
                SHELLEXECUTEINFOW seinfo{};
                seinfo.cbSize = sizeof(seinfo);
                seinfo.lpVerb = L"open";
                seinfo.lpFile = path.c_str();

                ShellExecuteExW(&seinfo);
            }
        }
        else
        {
            s_TempFilesOnFile.clear();
        }
    }

    TempDirectory::TempDirectory(const std::string& baseName, bool create)
    {
        _filepath = GetTempFilePath(baseName, "");
        if (create)
        {
            if (std::filesystem::exists(_filepath))
            {
                std::filesystem::remove_all(_filepath);
            }
            std::filesystem::create_directories(_filepath);
        }
    }

    std::filesystem::path TestDataFile::GetPath() const
    {
        std::filesystem::path result = s_TestDataFileBasePath;
        result /= m_path;
        return result;
    }

    void TestDataFile::SetTestDataBasePath(const std::filesystem::path& path)
    {
        s_TestDataFileBasePath = path;
    }

    void TestProgress::OnProgress(uint64_t current, uint64_t maximum, AppInstaller::ProgressType type)
    {
        if (m_OnProgress)
        {
            m_OnProgress(current, maximum, type);
        }
    }

    void TestProgress::BeginProgress()
    {
    }

    void TestProgress::EndProgress(bool)
    {
    }

    bool TestProgress::IsCancelled()
    {
        return false;
    }

    AppInstaller::IProgressCallback::CancelFunctionRemoval TestProgress::SetCancellationFunction(std::function<void()>&&)
    {
        return {};
    }

    wil::unique_hkey RegCreateVolatileTestRoot()
    {
        // First create/open the real test root
        wil::unique_hkey root;
        THROW_IF_WIN32_ERROR(RegCreateKeyExW(HKEY_CURRENT_USER, L"Software\\Microsoft\\WinGet\\TestRoot", 0, nullptr, REG_OPTION_VOLATILE, KEY_ALL_ACCESS, nullptr, &root, nullptr));

        static bool s_ignored = CleanVolatileTestRoot(root.get());

        // Create a random name
        GUID name{};
        (void)CoCreateGuid(&name);

        wchar_t nameBuffer[256];
        (void)StringFromGUID2(name, nameBuffer, ARRAYSIZE(nameBuffer));

        return RegCreateVolatileSubKey(root.get(), nameBuffer);
    }

    wil::unique_hkey RegCreateVolatileSubKey(HKEY parent, const std::wstring& name)
    {
        wil::unique_hkey result;
        THROW_IF_WIN32_ERROR(RegCreateKeyExW(parent, name.c_str(), 0, nullptr, REG_OPTION_VOLATILE, KEY_ALL_ACCESS, nullptr, &result, nullptr));
        return result;
    }

    void SetRegistryValue(HKEY key, const std::wstring& name, const std::wstring& value, DWORD type)
    {
        THROW_IF_WIN32_ERROR(RegSetValueExW(key, name.c_str(), 0, type, reinterpret_cast<const BYTE*>(value.c_str()), static_cast<DWORD>(sizeof(wchar_t) * (value.size() + 1))));
    }

    void SetRegistryValue(HKEY key, const std::wstring& name, const std::vector<BYTE>& value, DWORD type)
    {
        THROW_IF_WIN32_ERROR(RegSetValueExW(key, name.c_str(), 0, type, reinterpret_cast<const BYTE*>(value.data()), static_cast<DWORD>(value.size())));
    }

    void SetRegistryValue(HKEY key, const std::wstring& name, DWORD value)
    {
        THROW_IF_WIN32_ERROR(RegSetValueExW(key, name.c_str(), 0, REG_DWORD, reinterpret_cast<const BYTE*>(&value), sizeof(DWORD)));
    }

    TestUserSettings::TestUserSettings(bool keepFileSettings)
    {
        if (!keepFileSettings)
        {
            m_settings.clear();
        }

        AppInstaller::Settings::SetUserSettingsOverride(this);
    }

    TestUserSettings::~TestUserSettings()
    {
        AppInstaller::Settings::SetUserSettingsOverride(nullptr);
    }
}
<|MERGE_RESOLUTION|>--- conflicted
+++ resolved
@@ -1,220 +1,217 @@
-// Copyright (c) Microsoft Corporation.
-// Licensed under the MIT License.
-#include "pch.h"
-#include "TestCommon.h"
-<<<<<<< HEAD
-#include "TestHooks.h"
-=======
-#include "winget/GroupPolicy.h"
-#include "winget/UserSettings.h"
->>>>>>> 9879f076
-
-namespace TestCommon
-{
-    namespace
-    {
-        int initRand()
-        {
-            srand(static_cast<unsigned int>(time(NULL)));
-            return rand();
-        };
-
-        inline int getRand()
-        {
-            static int randStart = initRand();
-            return randStart++;
-        }
-
-        inline std::filesystem::path GetTempFilePath(const std::string& baseName, const std::string& baseExt)
-        {
-            std::filesystem::path tempFilePath = std::filesystem::temp_directory_path();
-
-            tempFilePath /= baseName + std::to_string(getRand()) + baseExt;
-
-            return tempFilePath;
-        }
-
-        static TempFileDestructionBehavior s_TempFileDestructorBehavior = TempFileDestructionBehavior::Delete;
-        static std::vector<std::filesystem::path> s_TempFilesOnFile;
-
-        static std::filesystem::path s_TestDataFileBasePath{};
-
-        bool CleanVolatileTestRoot(HKEY root)
-        {
-            THROW_IF_WIN32_ERROR(RegDeleteTreeW(root, nullptr));
-            return true;
-        }
-    }
-
-    TempFile::TempFile(const std::string& baseName, const std::string& baseExt, bool deleteFileOnConstruction)
-    {
-        _filepath = GetTempFilePath(baseName, baseExt);
-        if (deleteFileOnConstruction)
-        {
-            std::filesystem::remove(_filepath);
-        }
-    }
-
-    TempFile::TempFile(const std::filesystem::path& filePath, bool deleteFileOnConstruction)
-    {
-        if (filePath.is_relative())
-        {
-            _filepath = std::filesystem::temp_directory_path();
-            _filepath /= filePath;
-        }
-        else
-        {
-            _filepath = filePath;
-        }
-        if (deleteFileOnConstruction)
-        {
-            std::filesystem::remove(_filepath);
-        }
-    }
-
-    TempFile::~TempFile()
-    {
-        switch (s_TempFileDestructorBehavior)
-        {
-        case TempFileDestructionBehavior::Delete:
-            std::filesystem::remove_all(_filepath);
-            break;
-        case TempFileDestructionBehavior::Keep:
-            break;
-        case TempFileDestructionBehavior::ShellExecuteOnFailure:
-            s_TempFilesOnFile.emplace_back(std::move(_filepath));
-            break;
-        }
-    }
-
-    void TempFile::SetDestructorBehavior(TempFileDestructionBehavior behavior)
-    {
-        s_TempFileDestructorBehavior = behavior;
-    }
-
-    void TempFile::SetTestFailed(bool failed)
-    {
-        if (failed)
-        {
-            for (const auto& path : s_TempFilesOnFile)
-            {
-                SHELLEXECUTEINFOW seinfo{};
-                seinfo.cbSize = sizeof(seinfo);
-                seinfo.lpVerb = L"open";
-                seinfo.lpFile = path.c_str();
-
-                ShellExecuteExW(&seinfo);
-            }
-        }
-        else
-        {
-            s_TempFilesOnFile.clear();
-        }
-    }
-
-    TempDirectory::TempDirectory(const std::string& baseName, bool create)
-    {
-        _filepath = GetTempFilePath(baseName, "");
-        if (create)
-        {
-            if (std::filesystem::exists(_filepath))
-            {
-                std::filesystem::remove_all(_filepath);
-            }
-            std::filesystem::create_directories(_filepath);
-        }
-    }
-
-    std::filesystem::path TestDataFile::GetPath() const
-    {
-        std::filesystem::path result = s_TestDataFileBasePath;
-        result /= m_path;
-        return result;
-    }
-
-    void TestDataFile::SetTestDataBasePath(const std::filesystem::path& path)
-    {
-        s_TestDataFileBasePath = path;
-    }
-
-    void TestProgress::OnProgress(uint64_t current, uint64_t maximum, AppInstaller::ProgressType type)
-    {
-        if (m_OnProgress)
-        {
-            m_OnProgress(current, maximum, type);
-        }
-    }
-
-    void TestProgress::BeginProgress()
-    {
-    }
-
-    void TestProgress::EndProgress(bool)
-    {
-    }
-
-    bool TestProgress::IsCancelled()
-    {
-        return false;
-    }
-
-    AppInstaller::IProgressCallback::CancelFunctionRemoval TestProgress::SetCancellationFunction(std::function<void()>&&)
-    {
-        return {};
-    }
-
-    wil::unique_hkey RegCreateVolatileTestRoot()
-    {
-        // First create/open the real test root
-        wil::unique_hkey root;
-        THROW_IF_WIN32_ERROR(RegCreateKeyExW(HKEY_CURRENT_USER, L"Software\\Microsoft\\WinGet\\TestRoot", 0, nullptr, REG_OPTION_VOLATILE, KEY_ALL_ACCESS, nullptr, &root, nullptr));
-
-        static bool s_ignored = CleanVolatileTestRoot(root.get());
-
-        // Create a random name
-        GUID name{};
-        (void)CoCreateGuid(&name);
-
-        wchar_t nameBuffer[256];
-        (void)StringFromGUID2(name, nameBuffer, ARRAYSIZE(nameBuffer));
-
-        return RegCreateVolatileSubKey(root.get(), nameBuffer);
-    }
-
-    wil::unique_hkey RegCreateVolatileSubKey(HKEY parent, const std::wstring& name)
-    {
-        wil::unique_hkey result;
-        THROW_IF_WIN32_ERROR(RegCreateKeyExW(parent, name.c_str(), 0, nullptr, REG_OPTION_VOLATILE, KEY_ALL_ACCESS, nullptr, &result, nullptr));
-        return result;
-    }
-
-    void SetRegistryValue(HKEY key, const std::wstring& name, const std::wstring& value, DWORD type)
-    {
-        THROW_IF_WIN32_ERROR(RegSetValueExW(key, name.c_str(), 0, type, reinterpret_cast<const BYTE*>(value.c_str()), static_cast<DWORD>(sizeof(wchar_t) * (value.size() + 1))));
-    }
-
-    void SetRegistryValue(HKEY key, const std::wstring& name, const std::vector<BYTE>& value, DWORD type)
-    {
-        THROW_IF_WIN32_ERROR(RegSetValueExW(key, name.c_str(), 0, type, reinterpret_cast<const BYTE*>(value.data()), static_cast<DWORD>(value.size())));
-    }
-
-    void SetRegistryValue(HKEY key, const std::wstring& name, DWORD value)
-    {
-        THROW_IF_WIN32_ERROR(RegSetValueExW(key, name.c_str(), 0, REG_DWORD, reinterpret_cast<const BYTE*>(&value), sizeof(DWORD)));
-    }
-
-    TestUserSettings::TestUserSettings(bool keepFileSettings)
-    {
-        if (!keepFileSettings)
-        {
-            m_settings.clear();
-        }
-
-        AppInstaller::Settings::SetUserSettingsOverride(this);
-    }
-
-    TestUserSettings::~TestUserSettings()
-    {
-        AppInstaller::Settings::SetUserSettingsOverride(nullptr);
-    }
-}
+// Copyright (c) Microsoft Corporation.
+// Licensed under the MIT License.
+#include "pch.h"
+#include "TestCommon.h"
+#include "TestHooks.h"
+#include "winget/GroupPolicy.h"
+#include "winget/UserSettings.h"
+
+namespace TestCommon
+{
+    namespace
+    {
+        int initRand()
+        {
+            srand(static_cast<unsigned int>(time(NULL)));
+            return rand();
+        };
+
+        inline int getRand()
+        {
+            static int randStart = initRand();
+            return randStart++;
+        }
+
+        inline std::filesystem::path GetTempFilePath(const std::string& baseName, const std::string& baseExt)
+        {
+            std::filesystem::path tempFilePath = std::filesystem::temp_directory_path();
+
+            tempFilePath /= baseName + std::to_string(getRand()) + baseExt;
+
+            return tempFilePath;
+        }
+
+        static TempFileDestructionBehavior s_TempFileDestructorBehavior = TempFileDestructionBehavior::Delete;
+        static std::vector<std::filesystem::path> s_TempFilesOnFile;
+
+        static std::filesystem::path s_TestDataFileBasePath{};
+
+        bool CleanVolatileTestRoot(HKEY root)
+        {
+            THROW_IF_WIN32_ERROR(RegDeleteTreeW(root, nullptr));
+            return true;
+        }
+    }
+
+    TempFile::TempFile(const std::string& baseName, const std::string& baseExt, bool deleteFileOnConstruction)
+    {
+        _filepath = GetTempFilePath(baseName, baseExt);
+        if (deleteFileOnConstruction)
+        {
+            std::filesystem::remove(_filepath);
+        }
+    }
+
+    TempFile::TempFile(const std::filesystem::path& filePath, bool deleteFileOnConstruction)
+    {
+        if (filePath.is_relative())
+        {
+            _filepath = std::filesystem::temp_directory_path();
+            _filepath /= filePath;
+        }
+        else
+        {
+            _filepath = filePath;
+        }
+        if (deleteFileOnConstruction)
+        {
+            std::filesystem::remove(_filepath);
+        }
+    }
+
+    TempFile::~TempFile()
+    {
+        switch (s_TempFileDestructorBehavior)
+        {
+        case TempFileDestructionBehavior::Delete:
+            std::filesystem::remove_all(_filepath);
+            break;
+        case TempFileDestructionBehavior::Keep:
+            break;
+        case TempFileDestructionBehavior::ShellExecuteOnFailure:
+            s_TempFilesOnFile.emplace_back(std::move(_filepath));
+            break;
+        }
+    }
+
+    void TempFile::SetDestructorBehavior(TempFileDestructionBehavior behavior)
+    {
+        s_TempFileDestructorBehavior = behavior;
+    }
+
+    void TempFile::SetTestFailed(bool failed)
+    {
+        if (failed)
+        {
+            for (const auto& path : s_TempFilesOnFile)
+            {
+                SHELLEXECUTEINFOW seinfo{};
+                seinfo.cbSize = sizeof(seinfo);
+                seinfo.lpVerb = L"open";
+                seinfo.lpFile = path.c_str();
+
+                ShellExecuteExW(&seinfo);
+            }
+        }
+        else
+        {
+            s_TempFilesOnFile.clear();
+        }
+    }
+
+    TempDirectory::TempDirectory(const std::string& baseName, bool create)
+    {
+        _filepath = GetTempFilePath(baseName, "");
+        if (create)
+        {
+            if (std::filesystem::exists(_filepath))
+            {
+                std::filesystem::remove_all(_filepath);
+            }
+            std::filesystem::create_directories(_filepath);
+        }
+    }
+
+    std::filesystem::path TestDataFile::GetPath() const
+    {
+        std::filesystem::path result = s_TestDataFileBasePath;
+        result /= m_path;
+        return result;
+    }
+
+    void TestDataFile::SetTestDataBasePath(const std::filesystem::path& path)
+    {
+        s_TestDataFileBasePath = path;
+    }
+
+    void TestProgress::OnProgress(uint64_t current, uint64_t maximum, AppInstaller::ProgressType type)
+    {
+        if (m_OnProgress)
+        {
+            m_OnProgress(current, maximum, type);
+        }
+    }
+
+    void TestProgress::BeginProgress()
+    {
+    }
+
+    void TestProgress::EndProgress(bool)
+    {
+    }
+
+    bool TestProgress::IsCancelled()
+    {
+        return false;
+    }
+
+    AppInstaller::IProgressCallback::CancelFunctionRemoval TestProgress::SetCancellationFunction(std::function<void()>&&)
+    {
+        return {};
+    }
+
+    wil::unique_hkey RegCreateVolatileTestRoot()
+    {
+        // First create/open the real test root
+        wil::unique_hkey root;
+        THROW_IF_WIN32_ERROR(RegCreateKeyExW(HKEY_CURRENT_USER, L"Software\\Microsoft\\WinGet\\TestRoot", 0, nullptr, REG_OPTION_VOLATILE, KEY_ALL_ACCESS, nullptr, &root, nullptr));
+
+        static bool s_ignored = CleanVolatileTestRoot(root.get());
+
+        // Create a random name
+        GUID name{};
+        (void)CoCreateGuid(&name);
+
+        wchar_t nameBuffer[256];
+        (void)StringFromGUID2(name, nameBuffer, ARRAYSIZE(nameBuffer));
+
+        return RegCreateVolatileSubKey(root.get(), nameBuffer);
+    }
+
+    wil::unique_hkey RegCreateVolatileSubKey(HKEY parent, const std::wstring& name)
+    {
+        wil::unique_hkey result;
+        THROW_IF_WIN32_ERROR(RegCreateKeyExW(parent, name.c_str(), 0, nullptr, REG_OPTION_VOLATILE, KEY_ALL_ACCESS, nullptr, &result, nullptr));
+        return result;
+    }
+
+    void SetRegistryValue(HKEY key, const std::wstring& name, const std::wstring& value, DWORD type)
+    {
+        THROW_IF_WIN32_ERROR(RegSetValueExW(key, name.c_str(), 0, type, reinterpret_cast<const BYTE*>(value.c_str()), static_cast<DWORD>(sizeof(wchar_t) * (value.size() + 1))));
+    }
+
+    void SetRegistryValue(HKEY key, const std::wstring& name, const std::vector<BYTE>& value, DWORD type)
+    {
+        THROW_IF_WIN32_ERROR(RegSetValueExW(key, name.c_str(), 0, type, reinterpret_cast<const BYTE*>(value.data()), static_cast<DWORD>(value.size())));
+    }
+
+    void SetRegistryValue(HKEY key, const std::wstring& name, DWORD value)
+    {
+        THROW_IF_WIN32_ERROR(RegSetValueExW(key, name.c_str(), 0, REG_DWORD, reinterpret_cast<const BYTE*>(&value), sizeof(DWORD)));
+    }
+
+    TestUserSettings::TestUserSettings(bool keepFileSettings)
+    {
+        if (!keepFileSettings)
+        {
+            m_settings.clear();
+        }
+
+        AppInstaller::Settings::SetUserSettingsOverride(this);
+    }
+
+    TestUserSettings::~TestUserSettings()
+    {
+        AppInstaller::Settings::SetUserSettingsOverride(nullptr);
+    }
+}