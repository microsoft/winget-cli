// Copyright (c) Microsoft Corporation.
// Licensed under the MIT License.
#pragma once
#include <SourceFactory.h>
#include <filesystem>
#include <functional>
#include <memory>
#include <string>

#include <AppInstallerTelemetry.h>
#include <AppInstallerRuntime.h>
#include <winget/UserSettings.h>
#include <winget/Filesystem.h>
#include <winget/IconExtraction.h>

#ifdef AICLI_DISABLE_TEST_HOOKS
static_assert(false, "Test hooks have been disabled");
#endif

namespace AppInstaller
{
    // Don't forget to clear the overrides after use!
    // A good way is to create a helper struct that cleans when destroyed

    namespace Runtime
    {
        void TestHook_SetPathOverride(PathName target, const std::filesystem::path& path);
        void TestHook_SetPathOverride(PathName target, const PathDetails& details);
        void TestHook_ClearPathOverrides();
    }

    namespace Repository
    {
        void TestHook_SetSourceFactoryOverride(const std::string& type, std::function<std::unique_ptr<ISourceFactory>()>&& factory);
        void TestHook_ClearSourceFactoryOverrides();
        void TestHook_SetExtractIconFromArpEntryResult_Override(std::vector<AppInstaller::Repository::ExtractedIconInfo>* result);
    }

    namespace Repository::Microsoft
    {
        void TestHook_SetPinningIndex_Override(std::optional<std::filesystem::path>&& indexPath);

        using GetARPKeyFunc = std::function<Registry::Key(Manifest::ScopeEnum, Utility::Architecture)>;
        void SetGetARPKeyOverride(GetARPKeyFunc value);
    }

    namespace Logging
    {
        void TestHook_SetTelemetryOverride(std::shared_ptr<TelemetryTraceLogger> ttl);
    }

    namespace Settings
    {
        void SetUserSettingsOverride(UserSettings* value);
    }

    namespace Filesystem
    {
        void TestHook_SetCreateSymlinkResult_Override(bool* status);
    }

    namespace Archive
    {
        void TestHook_SetScanArchiveResult_Override(bool* status);
    }

    namespace CLI::Workflow
    {
        void TestHook_SetEnableWindowsFeatureResult_Override(std::optional<DWORD>&& result);
        void TestHook_SetDoesWindowsFeatureExistResult_Override(std::optional<DWORD>&& result);
    }

    namespace Reboot
    {
        void TestHook_SetInitiateRebootResult_Override(bool* status);
        void TestHook_SetRegisterForRestartResult_Override(bool* status);
    }
}

namespace TestHook
{
    struct SetCreateSymlinkResult_Override
    {
        SetCreateSymlinkResult_Override(bool status) : m_status(status)
        {
            AppInstaller::Filesystem::TestHook_SetCreateSymlinkResult_Override(&m_status);
        }

        ~SetCreateSymlinkResult_Override()
        {
            AppInstaller::Filesystem::TestHook_SetCreateSymlinkResult_Override(nullptr);
        }

    private:
        bool m_status;
    };

    struct SetScanArchiveResult_Override
    {
        SetScanArchiveResult_Override(bool status) : m_status(status)
        {
            AppInstaller::Archive::TestHook_SetScanArchiveResult_Override(&m_status);
        }

        ~SetScanArchiveResult_Override()
        {
            AppInstaller::Archive::TestHook_SetScanArchiveResult_Override(nullptr);
        }

    private:
        bool m_status;
    };

    struct SetPinningIndex_Override
    {
        SetPinningIndex_Override(const std::filesystem::path& indexPath)
        {
            AppInstaller::Repository::Microsoft::TestHook_SetPinningIndex_Override(indexPath);
        }

        ~SetPinningIndex_Override()
        {
            AppInstaller::Repository::Microsoft::TestHook_SetPinningIndex_Override({});
        }
    };

    struct SetExtractIconFromArpEntryResult_Override
    {
        SetExtractIconFromArpEntryResult_Override(std::vector<AppInstaller::Repository::ExtractedIconInfo> extractedIcons) : m_extractedIcons(std::move(extractedIcons))
        {
            AppInstaller::Repository::TestHook_SetExtractIconFromArpEntryResult_Override(&m_extractedIcons);
        }

        ~SetExtractIconFromArpEntryResult_Override()
        {
            AppInstaller::Repository::TestHook_SetExtractIconFromArpEntryResult_Override(nullptr);
        }

    private:
        std::vector<AppInstaller::Repository::ExtractedIconInfo> m_extractedIcons;
    };

    struct SetEnableWindowsFeatureResult_Override
    {
        SetEnableWindowsFeatureResult_Override(DWORD result)
        {
            AppInstaller::CLI::Workflow::TestHook_SetEnableWindowsFeatureResult_Override(result);
        }

        ~SetEnableWindowsFeatureResult_Override()
        {
            AppInstaller::CLI::Workflow::TestHook_SetEnableWindowsFeatureResult_Override({});
        }
    };

    struct SetDoesWindowsFeatureExistResult_Override
    {
        SetDoesWindowsFeatureExistResult_Override(DWORD result)
        {
            AppInstaller::CLI::Workflow::TestHook_SetDoesWindowsFeatureExistResult_Override(result);
        }

        ~SetDoesWindowsFeatureExistResult_Override()
        {
            AppInstaller::CLI::Workflow::TestHook_SetDoesWindowsFeatureExistResult_Override({});
        }
    };

    struct SetInitiateRebootResult_Override
    {
        SetInitiateRebootResult_Override(bool status) : m_status(status)
        {
            AppInstaller::Reboot::TestHook_SetInitiateRebootResult_Override(&m_status);
        }

        ~SetInitiateRebootResult_Override()
        {
            AppInstaller::Reboot::TestHook_SetInitiateRebootResult_Override(nullptr);
        }

    private:
        bool m_status;
    };

<<<<<<< HEAD
    struct SetRegisterForRestartResult_Override
    {
        SetRegisterForRestartResult_Override(bool status) : m_status(status)
        {
            AppInstaller::Reboot::TestHook_SetRegisterForRestartResult_Override(&m_status);
        }

        ~SetRegisterForRestartResult_Override()
        {
            AppInstaller::Reboot::TestHook_SetRegisterForRestartResult_Override(nullptr);
        }

    private:
        bool m_status;
=======
    struct SetGetARPKey_Override
    {
        SetGetARPKey_Override(std::function<AppInstaller::Registry::Key(AppInstaller::Manifest::ScopeEnum, AppInstaller::Utility::Architecture)> function)
        {
            AppInstaller::Repository::Microsoft::SetGetARPKeyOverride(function);
        }

        ~SetGetARPKey_Override()
        {
            AppInstaller::Repository::Microsoft::SetGetARPKeyOverride({});
        }

    private:
>>>>>>> 296a53db
    };
}<|MERGE_RESOLUTION|>--- conflicted
+++ resolved
@@ -1,216 +1,215 @@
-// Copyright (c) Microsoft Corporation.
-// Licensed under the MIT License.
-#pragma once
-#include <SourceFactory.h>
-#include <filesystem>
-#include <functional>
-#include <memory>
-#include <string>
-
-#include <AppInstallerTelemetry.h>
-#include <AppInstallerRuntime.h>
-#include <winget/UserSettings.h>
-#include <winget/Filesystem.h>
-#include <winget/IconExtraction.h>
-
-#ifdef AICLI_DISABLE_TEST_HOOKS
-static_assert(false, "Test hooks have been disabled");
-#endif
-
-namespace AppInstaller
-{
-    // Don't forget to clear the overrides after use!
-    // A good way is to create a helper struct that cleans when destroyed
-
-    namespace Runtime
-    {
-        void TestHook_SetPathOverride(PathName target, const std::filesystem::path& path);
-        void TestHook_SetPathOverride(PathName target, const PathDetails& details);
-        void TestHook_ClearPathOverrides();
-    }
-
-    namespace Repository
-    {
-        void TestHook_SetSourceFactoryOverride(const std::string& type, std::function<std::unique_ptr<ISourceFactory>()>&& factory);
-        void TestHook_ClearSourceFactoryOverrides();
-        void TestHook_SetExtractIconFromArpEntryResult_Override(std::vector<AppInstaller::Repository::ExtractedIconInfo>* result);
-    }
-
-    namespace Repository::Microsoft
-    {
-        void TestHook_SetPinningIndex_Override(std::optional<std::filesystem::path>&& indexPath);
-
-        using GetARPKeyFunc = std::function<Registry::Key(Manifest::ScopeEnum, Utility::Architecture)>;
-        void SetGetARPKeyOverride(GetARPKeyFunc value);
-    }
-
-    namespace Logging
-    {
-        void TestHook_SetTelemetryOverride(std::shared_ptr<TelemetryTraceLogger> ttl);
-    }
-
-    namespace Settings
-    {
-        void SetUserSettingsOverride(UserSettings* value);
-    }
-
-    namespace Filesystem
-    {
-        void TestHook_SetCreateSymlinkResult_Override(bool* status);
-    }
-
-    namespace Archive
-    {
-        void TestHook_SetScanArchiveResult_Override(bool* status);
-    }
-
-    namespace CLI::Workflow
-    {
-        void TestHook_SetEnableWindowsFeatureResult_Override(std::optional<DWORD>&& result);
-        void TestHook_SetDoesWindowsFeatureExistResult_Override(std::optional<DWORD>&& result);
-    }
-
-    namespace Reboot
-    {
-        void TestHook_SetInitiateRebootResult_Override(bool* status);
-        void TestHook_SetRegisterForRestartResult_Override(bool* status);
-    }
-}
-
-namespace TestHook
-{
-    struct SetCreateSymlinkResult_Override
-    {
-        SetCreateSymlinkResult_Override(bool status) : m_status(status)
-        {
-            AppInstaller::Filesystem::TestHook_SetCreateSymlinkResult_Override(&m_status);
-        }
-
-        ~SetCreateSymlinkResult_Override()
-        {
-            AppInstaller::Filesystem::TestHook_SetCreateSymlinkResult_Override(nullptr);
-        }
-
-    private:
-        bool m_status;
-    };
-
-    struct SetScanArchiveResult_Override
-    {
-        SetScanArchiveResult_Override(bool status) : m_status(status)
-        {
-            AppInstaller::Archive::TestHook_SetScanArchiveResult_Override(&m_status);
-        }
-
-        ~SetScanArchiveResult_Override()
-        {
-            AppInstaller::Archive::TestHook_SetScanArchiveResult_Override(nullptr);
-        }
-
-    private:
-        bool m_status;
-    };
-
-    struct SetPinningIndex_Override
-    {
-        SetPinningIndex_Override(const std::filesystem::path& indexPath)
-        {
-            AppInstaller::Repository::Microsoft::TestHook_SetPinningIndex_Override(indexPath);
-        }
-
-        ~SetPinningIndex_Override()
-        {
-            AppInstaller::Repository::Microsoft::TestHook_SetPinningIndex_Override({});
-        }
-    };
-
-    struct SetExtractIconFromArpEntryResult_Override
-    {
-        SetExtractIconFromArpEntryResult_Override(std::vector<AppInstaller::Repository::ExtractedIconInfo> extractedIcons) : m_extractedIcons(std::move(extractedIcons))
-        {
-            AppInstaller::Repository::TestHook_SetExtractIconFromArpEntryResult_Override(&m_extractedIcons);
-        }
-
-        ~SetExtractIconFromArpEntryResult_Override()
-        {
-            AppInstaller::Repository::TestHook_SetExtractIconFromArpEntryResult_Override(nullptr);
-        }
-
-    private:
-        std::vector<AppInstaller::Repository::ExtractedIconInfo> m_extractedIcons;
-    };
-
-    struct SetEnableWindowsFeatureResult_Override
-    {
-        SetEnableWindowsFeatureResult_Override(DWORD result)
-        {
-            AppInstaller::CLI::Workflow::TestHook_SetEnableWindowsFeatureResult_Override(result);
-        }
-
-        ~SetEnableWindowsFeatureResult_Override()
-        {
-            AppInstaller::CLI::Workflow::TestHook_SetEnableWindowsFeatureResult_Override({});
-        }
-    };
-
-    struct SetDoesWindowsFeatureExistResult_Override
-    {
-        SetDoesWindowsFeatureExistResult_Override(DWORD result)
-        {
-            AppInstaller::CLI::Workflow::TestHook_SetDoesWindowsFeatureExistResult_Override(result);
-        }
-
-        ~SetDoesWindowsFeatureExistResult_Override()
-        {
-            AppInstaller::CLI::Workflow::TestHook_SetDoesWindowsFeatureExistResult_Override({});
-        }
-    };
-
-    struct SetInitiateRebootResult_Override
-    {
-        SetInitiateRebootResult_Override(bool status) : m_status(status)
-        {
-            AppInstaller::Reboot::TestHook_SetInitiateRebootResult_Override(&m_status);
-        }
-
-        ~SetInitiateRebootResult_Override()
-        {
-            AppInstaller::Reboot::TestHook_SetInitiateRebootResult_Override(nullptr);
-        }
-
-    private:
-        bool m_status;
-    };
-
-<<<<<<< HEAD
-    struct SetRegisterForRestartResult_Override
-    {
-        SetRegisterForRestartResult_Override(bool status) : m_status(status)
-        {
-            AppInstaller::Reboot::TestHook_SetRegisterForRestartResult_Override(&m_status);
-        }
-
-        ~SetRegisterForRestartResult_Override()
-        {
-            AppInstaller::Reboot::TestHook_SetRegisterForRestartResult_Override(nullptr);
-        }
-
-    private:
-        bool m_status;
-=======
-    struct SetGetARPKey_Override
-    {
-        SetGetARPKey_Override(std::function<AppInstaller::Registry::Key(AppInstaller::Manifest::ScopeEnum, AppInstaller::Utility::Architecture)> function)
-        {
-            AppInstaller::Repository::Microsoft::SetGetARPKeyOverride(function);
-        }
-
-        ~SetGetARPKey_Override()
-        {
-            AppInstaller::Repository::Microsoft::SetGetARPKeyOverride({});
-        }
-
-    private:
->>>>>>> 296a53db
-    };
+// Copyright (c) Microsoft Corporation.
+// Licensed under the MIT License.
+#pragma once
+#include <SourceFactory.h>
+#include <filesystem>
+#include <functional>
+#include <memory>
+#include <string>
+
+#include <AppInstallerTelemetry.h>
+#include <AppInstallerRuntime.h>
+#include <winget/UserSettings.h>
+#include <winget/Filesystem.h>
+#include <winget/IconExtraction.h>
+
+#ifdef AICLI_DISABLE_TEST_HOOKS
+static_assert(false, "Test hooks have been disabled");
+#endif
+
+namespace AppInstaller
+{
+    // Don't forget to clear the overrides after use!
+    // A good way is to create a helper struct that cleans when destroyed
+
+    namespace Runtime
+    {
+        void TestHook_SetPathOverride(PathName target, const std::filesystem::path& path);
+        void TestHook_SetPathOverride(PathName target, const PathDetails& details);
+        void TestHook_ClearPathOverrides();
+    }
+
+    namespace Repository
+    {
+        void TestHook_SetSourceFactoryOverride(const std::string& type, std::function<std::unique_ptr<ISourceFactory>()>&& factory);
+        void TestHook_ClearSourceFactoryOverrides();
+        void TestHook_SetExtractIconFromArpEntryResult_Override(std::vector<AppInstaller::Repository::ExtractedIconInfo>* result);
+    }
+
+    namespace Repository::Microsoft
+    {
+        void TestHook_SetPinningIndex_Override(std::optional<std::filesystem::path>&& indexPath);
+
+        using GetARPKeyFunc = std::function<Registry::Key(Manifest::ScopeEnum, Utility::Architecture)>;
+        void SetGetARPKeyOverride(GetARPKeyFunc value);
+    }
+
+    namespace Logging
+    {
+        void TestHook_SetTelemetryOverride(std::shared_ptr<TelemetryTraceLogger> ttl);
+    }
+
+    namespace Settings
+    {
+        void SetUserSettingsOverride(UserSettings* value);
+    }
+
+    namespace Filesystem
+    {
+        void TestHook_SetCreateSymlinkResult_Override(bool* status);
+    }
+
+    namespace Archive
+    {
+        void TestHook_SetScanArchiveResult_Override(bool* status);
+    }
+
+    namespace CLI::Workflow
+    {
+        void TestHook_SetEnableWindowsFeatureResult_Override(std::optional<DWORD>&& result);
+        void TestHook_SetDoesWindowsFeatureExistResult_Override(std::optional<DWORD>&& result);
+    }
+
+    namespace Reboot
+    {
+        void TestHook_SetInitiateRebootResult_Override(bool* status);
+        void TestHook_SetRegisterForRestartResult_Override(bool* status);
+    }
+}
+
+namespace TestHook
+{
+    struct SetCreateSymlinkResult_Override
+    {
+        SetCreateSymlinkResult_Override(bool status) : m_status(status)
+        {
+            AppInstaller::Filesystem::TestHook_SetCreateSymlinkResult_Override(&m_status);
+        }
+
+        ~SetCreateSymlinkResult_Override()
+        {
+            AppInstaller::Filesystem::TestHook_SetCreateSymlinkResult_Override(nullptr);
+        }
+
+    private:
+        bool m_status;
+    };
+
+    struct SetScanArchiveResult_Override
+    {
+        SetScanArchiveResult_Override(bool status) : m_status(status)
+        {
+            AppInstaller::Archive::TestHook_SetScanArchiveResult_Override(&m_status);
+        }
+
+        ~SetScanArchiveResult_Override()
+        {
+            AppInstaller::Archive::TestHook_SetScanArchiveResult_Override(nullptr);
+        }
+
+    private:
+        bool m_status;
+    };
+
+    struct SetPinningIndex_Override
+    {
+        SetPinningIndex_Override(const std::filesystem::path& indexPath)
+        {
+            AppInstaller::Repository::Microsoft::TestHook_SetPinningIndex_Override(indexPath);
+        }
+
+        ~SetPinningIndex_Override()
+        {
+            AppInstaller::Repository::Microsoft::TestHook_SetPinningIndex_Override({});
+        }
+    };
+
+    struct SetExtractIconFromArpEntryResult_Override
+    {
+        SetExtractIconFromArpEntryResult_Override(std::vector<AppInstaller::Repository::ExtractedIconInfo> extractedIcons) : m_extractedIcons(std::move(extractedIcons))
+        {
+            AppInstaller::Repository::TestHook_SetExtractIconFromArpEntryResult_Override(&m_extractedIcons);
+        }
+
+        ~SetExtractIconFromArpEntryResult_Override()
+        {
+            AppInstaller::Repository::TestHook_SetExtractIconFromArpEntryResult_Override(nullptr);
+        }
+
+    private:
+        std::vector<AppInstaller::Repository::ExtractedIconInfo> m_extractedIcons;
+    };
+
+    struct SetEnableWindowsFeatureResult_Override
+    {
+        SetEnableWindowsFeatureResult_Override(DWORD result)
+        {
+            AppInstaller::CLI::Workflow::TestHook_SetEnableWindowsFeatureResult_Override(result);
+        }
+
+        ~SetEnableWindowsFeatureResult_Override()
+        {
+            AppInstaller::CLI::Workflow::TestHook_SetEnableWindowsFeatureResult_Override({});
+        }
+    };
+
+    struct SetDoesWindowsFeatureExistResult_Override
+    {
+        SetDoesWindowsFeatureExistResult_Override(DWORD result)
+        {
+            AppInstaller::CLI::Workflow::TestHook_SetDoesWindowsFeatureExistResult_Override(result);
+        }
+
+        ~SetDoesWindowsFeatureExistResult_Override()
+        {
+            AppInstaller::CLI::Workflow::TestHook_SetDoesWindowsFeatureExistResult_Override({});
+        }
+    };
+
+    struct SetInitiateRebootResult_Override
+    {
+        SetInitiateRebootResult_Override(bool status) : m_status(status)
+        {
+            AppInstaller::Reboot::TestHook_SetInitiateRebootResult_Override(&m_status);
+        }
+
+        ~SetInitiateRebootResult_Override()
+        {
+            AppInstaller::Reboot::TestHook_SetInitiateRebootResult_Override(nullptr);
+        }
+
+    private:
+        bool m_status;
+    };
+
+    struct SetGetARPKey_Override
+    {
+        SetGetARPKey_Override(std::function<AppInstaller::Registry::Key(AppInstaller::Manifest::ScopeEnum, AppInstaller::Utility::Architecture)> function)
+        {
+            AppInstaller::Repository::Microsoft::SetGetARPKeyOverride(function);
+        }
+
+        ~SetGetARPKey_Override()
+        {
+            AppInstaller::Repository::Microsoft::SetGetARPKeyOverride({});
+        }
+
+    private:
+    };
+
+    struct SetRegisterForRestartResult_Override
+    {
+        SetRegisterForRestartResult_Override(bool status) : m_status(status)
+        {
+            AppInstaller::Reboot::TestHook_SetRegisterForRestartResult_Override(&m_status);
+        }
+
+        ~SetRegisterForRestartResult_Override()
+        {
+            AppInstaller::Reboot::TestHook_SetRegisterForRestartResult_Override(nullptr);
+        }
+
+    private:
+        bool m_status;
+    };
 }