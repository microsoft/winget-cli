// Copyright (c) Microsoft Corporation.
// Licensed under the MIT License.
#include "pch.h"
#include "TestCommon.h"
#include "AppInstallerLogging.h"
#include "Manifest/Manifest.h"
#include "AppInstallerDownloader.h"
#include "AppInstallerStrings.h"
#include "Workflows/InstallFlow.h"
#include "Workflows/ShowFlow.h"
#include "Workflows/ShellExecuteInstallerHandler.h"
#include "Workflows/MsixInstallerHandler.h"
#include "Public/AppInstallerRepositorySource.h"
#include "Public/AppInstallerRepositorySearch.h"

using namespace winrt::Windows::Foundation;
using namespace winrt::Windows::Management::Deployment;
using namespace TestCommon;
using namespace AppInstaller::CLI;
using namespace AppInstaller::Manifest;
using namespace AppInstaller::Repository;
using namespace AppInstaller::Utility;
using namespace AppInstaller::Workflow;

class MsixInstallerHandlerTest : public MsixInstallerHandler
{
public:
    MsixInstallerHandlerTest(
        const ManifestInstaller& manifestInstaller,
        Execution::Context& context) : MsixInstallerHandler(manifestInstaller, context) {};

protected:

    void ExecuteInstallerAsync(const Uri& uri) override
    {
        std::filesystem::path temp = std::filesystem::temp_directory_path();
        temp /= "TestMsixInstalled.txt";
        std::ofstream file(temp, std::ofstream::out);

        file << AppInstaller::Utility::ConvertToUTF8(uri.ToString());

        file.close();
    }
};

class ShellExecuteInstallerHandlerTest : public ShellExecuteInstallerHandler
{
public:
    ShellExecuteInstallerHandlerTest(
        const ManifestInstaller& manifestInstaller,
        Execution::Context& context) : ShellExecuteInstallerHandler(manifestInstaller, context) {};

    void Download() override
    {
        this->m_downloadedInstaller = TestDataFile("AppInstallerTestExeInstaller.exe");
    }

    void RenameDownloadedInstaller() override {};

    std::string TestInstallerArgs()
    {
        Download();
        return ShellExecuteInstallerHandler::GetInstallerArgs();
    }
};

struct TestSource : public ISource
{
    struct TestApplication : public IApplication
    {
        TestApplication(const Manifest manifest) : m_manifest(manifest) {}

        std::optional<Manifest> GetManifest(const NormalizedString&, const NormalizedString&) override
        {
            return m_manifest;
        }

        std::string GetId() override
        {
            return m_manifest.Id;
        }

        std::string GetName() override
        {
            return m_manifest.Name;
        }

        std::vector<VersionAndChannel> GetVersions() override
        {
            std::vector<VersionAndChannel> result;
            result.emplace_back(Version(m_manifest.Version), Channel(m_manifest.Channel));
            return result;
        }

        Manifest m_manifest;
    };

    SearchResult Search(const SearchRequest& request) override
    {
        SearchResult result;
        if (request.Query.has_value())
        {
            if (request.Query.value().Value == "TestQueryReturnOne")
            {
                auto manifest = Manifest::CreateFromPath(TestDataFile("InstallFlowTest_Exe.yaml"));
                result.Matches.emplace_back(
                    ResultMatch(
                        std::make_unique<TestApplication>(manifest),
                        ApplicationMatchFilter(ApplicationMatchField::Id, MatchType::Exact, "TestQueryReturnOne")));
            }
            else if (request.Query.value().Value == "TestQueryReturnTwo")
            {
                auto manifest = Manifest::CreateFromPath(TestDataFile("InstallFlowTest_Exe.yaml"));
                result.Matches.emplace_back(
                    ResultMatch(
                        std::make_unique<TestApplication>(manifest),
                        ApplicationMatchFilter(ApplicationMatchField::Id, MatchType::Exact, "TestQueryReturnTwo")));

                auto manifest2 = Manifest::CreateFromPath(TestDataFile("Manifest-Good.yaml"));
                result.Matches.emplace_back(
                    ResultMatch(
                        std::make_unique<TestApplication>(manifest2),
                        ApplicationMatchFilter(ApplicationMatchField::Id, MatchType::Exact, "TestQueryReturnTwo")));
            }
        }
        return result;
    }

    virtual const SourceDetails& GetDetails() const override { THROW_HR(E_NOTIMPL); }
};

class InstallFlowTest : public InstallFlow
{
public:
    InstallFlowTest(Execution::Context& context) : InstallFlow(context) {}

protected:
    std::unique_ptr<InstallerHandlerBase> GetInstallerHandler() override
    {
        switch (m_selectedInstaller.InstallerType)
        {
        case ManifestInstaller::InstallerTypeEnum::Exe:
            return std::make_unique<ShellExecuteInstallerHandlerTest>(m_selectedInstaller, m_contextRef);
        case ManifestInstaller::InstallerTypeEnum::Msix:
            return std::make_unique<MsixInstallerHandlerTest>(m_selectedInstaller, m_contextRef);
        default:
            THROW_HR(HRESULT_FROM_WIN32(ERROR_NOT_SUPPORTED));
        }
    }

    void OpenIndexSource() override
    {
        m_source = std::make_unique<TestSource>();
    }
};

class ShowFlowTest : public ShowFlow
{
public:
    ShowFlowTest(Execution::Context& context) : ShowFlow(context) {}

protected:

    void OpenIndexSource() override
    {
        m_source = std::make_unique<TestSource>();
    }
};

TEST_CASE("ExeInstallFlowWithTestManifest", "[InstallFlow]")
{
    TestCommon::TempFile installResultPath("TestExeInstalled.txt");

    std::ostringstream installOutput;
<<<<<<< HEAD
    ExecutionContext context{ installOutput, std::cin };
    context.Args.AddArg(ExecutionArgs::Type::Manifest, TestDataFile("InstallFlowTest_Exe.yaml").GetPath().u8string());
=======
    Execution::Context context{ installOutput, std::cin };
    context.Args.AddArg(Execution::Args::Type::Manifest, TestDataFile("InstallFlowTest_Exe.yml").GetPath().u8string());
>>>>>>> 0699598f
    InstallFlowTest testFlow(context);
    testFlow.Execute();
    INFO(installOutput.str());

    // Verify Installer is called and parameters are passed in.
    REQUIRE(std::filesystem::exists(installResultPath.GetPath()));
    std::ifstream installResultFile(installResultPath.GetPath());
    REQUIRE(installResultFile.is_open());
    std::string installResultStr;
    std::getline(installResultFile, installResultStr);
    REQUIRE(installResultStr.find("/custom") != std::string::npos);
    REQUIRE(installResultStr.find("/silentwithprogress") != std::string::npos);
}

TEST_CASE("InstallFlowWithNonApplicableArchitecture", "[InstallFlow]")
{
    TestCommon::TempFile installResultPath("TestExeInstalled.txt");

    std::ostringstream installOutput;
<<<<<<< HEAD
    ExecutionContext context{ installOutput, std::cin };
    context.Args.AddArg(ExecutionArgs::Type::Manifest, TestDataFile("InstallFlowTest_NoApplicableArchitecture.yaml").GetPath().u8string());
=======
    Execution::Context context{ installOutput, std::cin };
    context.Args.AddArg(Execution::Args::Type::Manifest, TestDataFile("InstallFlowTest_NoApplicableArchitecture.yml").GetPath().u8string());
>>>>>>> 0699598f
    InstallFlowTest testFlow(context);
    REQUIRE_THROWS_WITH(testFlow.Execute(), Catch::Contains("No installer with applicable architecture found."));
    INFO(installOutput.str());

    // Verify Installer is called and parameters are passed in.
    REQUIRE(!std::filesystem::exists(installResultPath.GetPath()));
}

TEST_CASE("MsixInstallFlow_DownloadFlow", "[InstallFlow]")
{
    TestCommon::TempFile installResultPath("TestMsixInstalled.txt");

    std::ostringstream installOutput;
    Execution::Context context{ installOutput, std::cin };
    // Todo: point to files from our repo when the repo goes public
<<<<<<< HEAD
    context.Args.AddArg(ExecutionArgs::Type::Manifest, TestDataFile("InstallFlowTest_Msix_DownloadFlow.yaml").GetPath().u8string());
=======
    context.Args.AddArg(Execution::Args::Type::Manifest, TestDataFile("InstallFlowTest_Msix_DownloadFlow.yml").GetPath().u8string());
>>>>>>> 0699598f
    InstallFlowTest testFlow(context);
    testFlow.Execute();
    INFO(installOutput.str());

    // Verify Installer is called and a local file is used as package Uri.
    REQUIRE(std::filesystem::exists(installResultPath.GetPath()));
    std::ifstream installResultFile(installResultPath.GetPath());
    REQUIRE(installResultFile.is_open());
    std::string installResultStr;
    std::getline(installResultFile, installResultStr);
    REQUIRE(installResultStr.find("file://") != std::string::npos);
}

TEST_CASE("MsixInstallFlow_StreamingFlow", "[InstallFlow]")
{
    TestCommon::TempFile installResultPath("TestMsixInstalled.txt");

    std::ostringstream installOutput;
    Execution::Context context{ installOutput, std::cin };
    // Todo: point to files from our repo when the repo goes public
<<<<<<< HEAD
    context.Args.AddArg(ExecutionArgs::Type::Manifest, TestDataFile("InstallFlowTest_Msix_StreamingFlow.yaml").GetPath().u8string());
=======
    context.Args.AddArg(Execution::Args::Type::Manifest, TestDataFile("InstallFlowTest_Msix_StreamingFlow.yml").GetPath().u8string());
>>>>>>> 0699598f
    InstallFlowTest testFlow(context);
    testFlow.Execute();
    INFO(installOutput.str());

    // Verify Installer is called and a http address is used as package Uri.
    REQUIRE(std::filesystem::exists(installResultPath.GetPath()));
    std::ifstream installResultFile(installResultPath.GetPath());
    REQUIRE(installResultFile.is_open());
    std::string installResultStr;
    std::getline(installResultFile, installResultStr);
    REQUIRE(installResultStr.find("https://") != std::string::npos);
}

TEST_CASE("ShellExecuteHandlerInstallerArgs", "[InstallFlow]")
{
    {
        std::ostringstream installOutput;
        Execution::Context context{ installOutput, std::cin };
        // Default Msi type with no args passed in, no switches specified in manifest
        auto manifest = Manifest::CreateFromPath(TestDataFile("InstallerArgTest_Msi_NoSwitches.yaml"));
        ShellExecuteInstallerHandlerTest testhandler(manifest.Installers.at(0), context);
        std::string installerArgs = testhandler.TestInstallerArgs();
        REQUIRE(installerArgs.find("/passive") != std::string::npos);
        REQUIRE(installerArgs.find("AppInstallerTestExeInstaller.exe.log") != std::string::npos);
    }

    {
        std::ostringstream installOutput;
        Execution::Context context{ installOutput, std::cin };
        // Msi type with /silent and /log and /custom and /installlocation, no switches specified in manifest
<<<<<<< HEAD
        auto manifest = Manifest::CreateFromPath(TestDataFile("InstallerArgTest_Msi_NoSwitches.yaml"));
        context.Args.AddArg(ExecutionArgs::Type::Silent);
        context.Args.AddArg(ExecutionArgs::Type::Log, "MyLog.log");
        context.Args.AddArg(ExecutionArgs::Type::InstallLocation, "MyDir");
=======
        auto manifest = Manifest::CreateFromPath(TestDataFile("InstallerArgTest_Msi_NoSwitches.yml"));
        context.Args.AddArg(Execution::Args::Type::Silent);
        context.Args.AddArg(Execution::Args::Type::Log, "MyLog.log");
        context.Args.AddArg(Execution::Args::Type::InstallLocation, "MyDir");
>>>>>>> 0699598f
        ShellExecuteInstallerHandlerTest testhandler(manifest.Installers.at(0), context);
        std::string installerArgs = testhandler.TestInstallerArgs();
        REQUIRE(installerArgs.find("/quiet") != std::string::npos);
        REQUIRE(installerArgs.find("/log \"MyLog.log\"") != std::string::npos);
        REQUIRE(installerArgs.find("TARGETDIR=\"MyDir\"") != std::string::npos);
    }

    {
        std::ostringstream installOutput;
        Execution::Context context{ installOutput, std::cin };
        // Msi type with /silent and /log and /custom and /installlocation, switches specified in manifest
<<<<<<< HEAD
        auto manifest = Manifest::CreateFromPath(TestDataFile("InstallerArgTest_Msi_WithSwitches.yaml"));
        context.Args.AddArg(ExecutionArgs::Type::Silent);
        context.Args.AddArg(ExecutionArgs::Type::Log, "MyLog.log");
        context.Args.AddArg(ExecutionArgs::Type::InstallLocation, "MyDir");
=======
        auto manifest = Manifest::CreateFromPath(TestDataFile("InstallerArgTest_Msi_WithSwitches.yml"));
        context.Args.AddArg(Execution::Args::Type::Silent);
        context.Args.AddArg(Execution::Args::Type::Log, "MyLog.log");
        context.Args.AddArg(Execution::Args::Type::InstallLocation, "MyDir");
>>>>>>> 0699598f
        ShellExecuteInstallerHandlerTest testhandler(manifest.Installers.at(0), context);
        std::string installerArgs = testhandler.TestInstallerArgs();
        REQUIRE(installerArgs.find("/mysilent") != std::string::npos); // Use declaration in manifest
        REQUIRE(installerArgs.find("/mylog=\"MyLog.log\"") != std::string::npos); // Use declaration in manifest
        REQUIRE(installerArgs.find("/mycustom") != std::string::npos); // Use declaration in manifest
        REQUIRE(installerArgs.find("/myinstalldir=\"MyDir\"") != std::string::npos); // Use declaration in manifest
    }

    {
        std::ostringstream installOutput;
        Execution::Context context{ installOutput, std::cin };
        // Default Inno type with no args passed in, no switches specified in manifest
        auto manifest = Manifest::CreateFromPath(TestDataFile("InstallerArgTest_Inno_NoSwitches.yaml"));
        ShellExecuteInstallerHandlerTest testhandler(manifest.Installers.at(0), context);
        std::string installerArgs = testhandler.TestInstallerArgs();
        REQUIRE(installerArgs.find("/SILENT") != std::string::npos);
        REQUIRE(installerArgs.find("AppInstallerTestExeInstaller.exe.log") != std::string::npos);
    }

    {
        std::ostringstream installOutput;
        Execution::Context context{ installOutput, std::cin };
        // Inno type with /silent and /log and /custom and /installlocation, no switches specified in manifest
<<<<<<< HEAD
        auto manifest = Manifest::CreateFromPath(TestDataFile("InstallerArgTest_Inno_NoSwitches.yaml"));
        context.Args.AddArg(ExecutionArgs::Type::Silent);
        context.Args.AddArg(ExecutionArgs::Type::Log, "MyLog.log");
        context.Args.AddArg(ExecutionArgs::Type::InstallLocation, "MyDir");
=======
        auto manifest = Manifest::CreateFromPath(TestDataFile("InstallerArgTest_Inno_NoSwitches.yml"));
        context.Args.AddArg(Execution::Args::Type::Silent);
        context.Args.AddArg(Execution::Args::Type::Log, "MyLog.log");
        context.Args.AddArg(Execution::Args::Type::InstallLocation, "MyDir");
>>>>>>> 0699598f
        ShellExecuteInstallerHandlerTest testhandler(manifest.Installers.at(0), context);
        std::string installerArgs = testhandler.TestInstallerArgs();
        REQUIRE(installerArgs.find("/VERYSILENT") != std::string::npos);
        REQUIRE(installerArgs.find("/LOG=\"MyLog.log\"") != std::string::npos);
        REQUIRE(installerArgs.find("/DIR=\"MyDir\"") != std::string::npos);
    }

    {
        std::ostringstream installOutput;
        Execution::Context context{ installOutput, std::cin };
        // Inno type with /silent and /log and /custom and /installlocation, switches specified in manifest
<<<<<<< HEAD
        auto manifest = Manifest::CreateFromPath(TestDataFile("InstallerArgTest_Inno_WithSwitches.yaml"));
        context.Args.AddArg(ExecutionArgs::Type::Silent);
        context.Args.AddArg(ExecutionArgs::Type::Log, "MyLog.log");
        context.Args.AddArg(ExecutionArgs::Type::InstallLocation, "MyDir");
=======
        auto manifest = Manifest::CreateFromPath(TestDataFile("InstallerArgTest_Inno_WithSwitches.yml"));
        context.Args.AddArg(Execution::Args::Type::Silent);
        context.Args.AddArg(Execution::Args::Type::Log, "MyLog.log");
        context.Args.AddArg(Execution::Args::Type::InstallLocation, "MyDir");
>>>>>>> 0699598f
        ShellExecuteInstallerHandlerTest testhandler(manifest.Installers.at(0), context);
        std::string installerArgs = testhandler.TestInstallerArgs();
        REQUIRE(installerArgs.find("/mysilent") != std::string::npos); // Use declaration in manifest
        REQUIRE(installerArgs.find("/mylog=\"MyLog.log\"") != std::string::npos); // Use declaration in manifest
        REQUIRE(installerArgs.find("/mycustom") != std::string::npos); // Use declaration in manifest
        REQUIRE(installerArgs.find("/myinstalldir=\"MyDir\"") != std::string::npos); // Use declaration in manifest
    }

    {
        std::ostringstream installOutput;
        Execution::Context context{ installOutput, std::cin };
        // Override switch specified. The whole arg passed to installer is overrided.
<<<<<<< HEAD
        auto manifest = Manifest::CreateFromPath(TestDataFile("InstallerArgTest_Inno_WithSwitches.yaml"));
        context.Args.AddArg(ExecutionArgs::Type::Silent);
        context.Args.AddArg(ExecutionArgs::Type::Log, "MyLog.log");
        context.Args.AddArg(ExecutionArgs::Type::InstallLocation, "MyDir");
        context.Args.AddArg(ExecutionArgs::Type::Override, "/OverrideEverything");
=======
        auto manifest = Manifest::CreateFromPath(TestDataFile("InstallerArgTest_Inno_WithSwitches.yml"));
        context.Args.AddArg(Execution::Args::Type::Silent);
        context.Args.AddArg(Execution::Args::Type::Log, "MyLog.log");
        context.Args.AddArg(Execution::Args::Type::InstallLocation, "MyDir");
        context.Args.AddArg(Execution::Args::Type::Override, "/OverrideEverything");
>>>>>>> 0699598f
        ShellExecuteInstallerHandlerTest testhandler(manifest.Installers.at(0), context);
        std::string installerArgs = testhandler.TestInstallerArgs();
        REQUIRE(installerArgs == "/OverrideEverything"); // Use value specified in override switch
    }
}

TEST_CASE("InstallFlow_SearchAndInstall", "[InstallFlow]")
{
    TestCommon::TempFile installResultPath("TestExeInstalled.txt");

    std::ostringstream installOutput;
    Execution::Context context{ installOutput, std::cin };
    context.Args.AddArg(Execution::Args::Type::Query, "TestQueryReturnOne");
    InstallFlowTest testFlow(context);
    testFlow.Execute();
    INFO(installOutput.str());

    // Verify Installer is called and parameters are passed in.
    REQUIRE(std::filesystem::exists(installResultPath.GetPath()));
    std::ifstream installResultFile(installResultPath.GetPath());
    REQUIRE(installResultFile.is_open());
    std::string installResultStr;
    std::getline(installResultFile, installResultStr);
    REQUIRE(installResultStr.find("/custom") != std::string::npos);
    REQUIRE(installResultStr.find("/silentwithprogress") != std::string::npos);
}

TEST_CASE("InstallFlow_SearchFoundNoApp", "[InstallFlow]")
{
    std::ostringstream installOutput;
    Execution::Context context{ installOutput, std::cin };
    context.Args.AddArg(Execution::Args::Type::Query, "TestQueryReturnZero");
    InstallFlowTest testFlow(context);
    testFlow.Execute();
    INFO(installOutput.str());

    // Verify proper message is printed
    REQUIRE(installOutput.str().find("No app found matching input criteria.") != std::string::npos);
}

TEST_CASE("InstallFlow_SearchFoundMultipleApp", "[InstallFlow]")
{
    std::ostringstream installOutput;
    Execution::Context context{ installOutput, std::cin };
    context.Args.AddArg(Execution::Args::Type::Query, "TestQueryReturnTwo");
    InstallFlowTest testFlow(context);
    testFlow.Execute();
    INFO(installOutput.str());

    // Verify proper message is printed
    REQUIRE(installOutput.str().find("Multiple apps found matching input criteria. Please refine the input.") != std::string::npos);
}

TEST_CASE("InstallFlow_SearchAndShowAppInfo", "[ShowFlow]")
{
    std::ostringstream showOutput;
    Execution::Context context{ showOutput, std::cin };
    context.Args.AddArg(Execution::Args::Type::Query, "TestQueryReturnOne");
    ShowFlowTest testFlow(context);
    testFlow.Execute();
    INFO(showOutput.str());

    // Verify AppInfo is printed
    REQUIRE(showOutput.str().find("Id: AppInstallerCliTest.TestInstaller") != std::string::npos);
    REQUIRE(showOutput.str().find("Name: AppInstaller Test Installer") != std::string::npos);
    REQUIRE(showOutput.str().find("Version: 1.0.0.0") != std::string::npos);
    REQUIRE(showOutput.str().find("--Installer Download Url: https://ThisIsNotUsed") != std::string::npos);
}

TEST_CASE("InstallFlow_SearchAndShowAppVersion", "[ShowFlow]")
{
    std::ostringstream showOutput;
    Execution::Context context{ showOutput, std::cin };
    context.Args.AddArg(Execution::Args::Type::Query, "TestQueryReturnOne");
    context.Args.AddArg(Execution::Args::Type::ListVersions);
    ShowFlowTest testFlow(context);
    testFlow.Execute();
    INFO(showOutput.str());

    // Verify App version is printed
    REQUIRE(showOutput.str().find("1.0.0.0") != std::string::npos);
    // No manifest info is printed
    REQUIRE(showOutput.str().find("--Installer Download Url: https://ThisIsNotUsed") == std::string::npos);
}<|MERGE_RESOLUTION|>--- conflicted
+++ resolved
@@ -1,480 +1,426 @@
-// Copyright (c) Microsoft Corporation.
-// Licensed under the MIT License.
-#include "pch.h"
-#include "TestCommon.h"
-#include "AppInstallerLogging.h"
-#include "Manifest/Manifest.h"
-#include "AppInstallerDownloader.h"
-#include "AppInstallerStrings.h"
-#include "Workflows/InstallFlow.h"
-#include "Workflows/ShowFlow.h"
-#include "Workflows/ShellExecuteInstallerHandler.h"
-#include "Workflows/MsixInstallerHandler.h"
-#include "Public/AppInstallerRepositorySource.h"
-#include "Public/AppInstallerRepositorySearch.h"
-
-using namespace winrt::Windows::Foundation;
-using namespace winrt::Windows::Management::Deployment;
-using namespace TestCommon;
-using namespace AppInstaller::CLI;
-using namespace AppInstaller::Manifest;
-using namespace AppInstaller::Repository;
-using namespace AppInstaller::Utility;
-using namespace AppInstaller::Workflow;
-
-class MsixInstallerHandlerTest : public MsixInstallerHandler
-{
-public:
-    MsixInstallerHandlerTest(
-        const ManifestInstaller& manifestInstaller,
-        Execution::Context& context) : MsixInstallerHandler(manifestInstaller, context) {};
-
-protected:
-
-    void ExecuteInstallerAsync(const Uri& uri) override
-    {
-        std::filesystem::path temp = std::filesystem::temp_directory_path();
-        temp /= "TestMsixInstalled.txt";
-        std::ofstream file(temp, std::ofstream::out);
-
-        file << AppInstaller::Utility::ConvertToUTF8(uri.ToString());
-
-        file.close();
-    }
-};
-
-class ShellExecuteInstallerHandlerTest : public ShellExecuteInstallerHandler
-{
-public:
-    ShellExecuteInstallerHandlerTest(
-        const ManifestInstaller& manifestInstaller,
-        Execution::Context& context) : ShellExecuteInstallerHandler(manifestInstaller, context) {};
-
-    void Download() override
-    {
-        this->m_downloadedInstaller = TestDataFile("AppInstallerTestExeInstaller.exe");
-    }
-
-    void RenameDownloadedInstaller() override {};
-
-    std::string TestInstallerArgs()
-    {
-        Download();
-        return ShellExecuteInstallerHandler::GetInstallerArgs();
-    }
-};
-
-struct TestSource : public ISource
-{
-    struct TestApplication : public IApplication
-    {
-        TestApplication(const Manifest manifest) : m_manifest(manifest) {}
-
-        std::optional<Manifest> GetManifest(const NormalizedString&, const NormalizedString&) override
-        {
-            return m_manifest;
-        }
-
-        std::string GetId() override
-        {
-            return m_manifest.Id;
-        }
-
-        std::string GetName() override
-        {
-            return m_manifest.Name;
-        }
-
-        std::vector<VersionAndChannel> GetVersions() override
-        {
-            std::vector<VersionAndChannel> result;
-            result.emplace_back(Version(m_manifest.Version), Channel(m_manifest.Channel));
-            return result;
-        }
-
-        Manifest m_manifest;
-    };
-
-    SearchResult Search(const SearchRequest& request) override
-    {
-        SearchResult result;
-        if (request.Query.has_value())
-        {
-            if (request.Query.value().Value == "TestQueryReturnOne")
-            {
-                auto manifest = Manifest::CreateFromPath(TestDataFile("InstallFlowTest_Exe.yaml"));
-                result.Matches.emplace_back(
-                    ResultMatch(
-                        std::make_unique<TestApplication>(manifest),
-                        ApplicationMatchFilter(ApplicationMatchField::Id, MatchType::Exact, "TestQueryReturnOne")));
-            }
-            else if (request.Query.value().Value == "TestQueryReturnTwo")
-            {
-                auto manifest = Manifest::CreateFromPath(TestDataFile("InstallFlowTest_Exe.yaml"));
-                result.Matches.emplace_back(
-                    ResultMatch(
-                        std::make_unique<TestApplication>(manifest),
-                        ApplicationMatchFilter(ApplicationMatchField::Id, MatchType::Exact, "TestQueryReturnTwo")));
-
-                auto manifest2 = Manifest::CreateFromPath(TestDataFile("Manifest-Good.yaml"));
-                result.Matches.emplace_back(
-                    ResultMatch(
-                        std::make_unique<TestApplication>(manifest2),
-                        ApplicationMatchFilter(ApplicationMatchField::Id, MatchType::Exact, "TestQueryReturnTwo")));
-            }
-        }
-        return result;
-    }
-
-    virtual const SourceDetails& GetDetails() const override { THROW_HR(E_NOTIMPL); }
-};
-
-class InstallFlowTest : public InstallFlow
-{
-public:
-    InstallFlowTest(Execution::Context& context) : InstallFlow(context) {}
-
-protected:
-    std::unique_ptr<InstallerHandlerBase> GetInstallerHandler() override
-    {
-        switch (m_selectedInstaller.InstallerType)
-        {
-        case ManifestInstaller::InstallerTypeEnum::Exe:
-            return std::make_unique<ShellExecuteInstallerHandlerTest>(m_selectedInstaller, m_contextRef);
-        case ManifestInstaller::InstallerTypeEnum::Msix:
-            return std::make_unique<MsixInstallerHandlerTest>(m_selectedInstaller, m_contextRef);
-        default:
-            THROW_HR(HRESULT_FROM_WIN32(ERROR_NOT_SUPPORTED));
-        }
-    }
-
-    void OpenIndexSource() override
-    {
-        m_source = std::make_unique<TestSource>();
-    }
-};
-
-class ShowFlowTest : public ShowFlow
-{
-public:
-    ShowFlowTest(Execution::Context& context) : ShowFlow(context) {}
-
-protected:
-
-    void OpenIndexSource() override
-    {
-        m_source = std::make_unique<TestSource>();
-    }
-};
-
-TEST_CASE("ExeInstallFlowWithTestManifest", "[InstallFlow]")
-{
-    TestCommon::TempFile installResultPath("TestExeInstalled.txt");
-
-    std::ostringstream installOutput;
-<<<<<<< HEAD
-    ExecutionContext context{ installOutput, std::cin };
-    context.Args.AddArg(ExecutionArgs::Type::Manifest, TestDataFile("InstallFlowTest_Exe.yaml").GetPath().u8string());
-=======
-    Execution::Context context{ installOutput, std::cin };
-    context.Args.AddArg(Execution::Args::Type::Manifest, TestDataFile("InstallFlowTest_Exe.yml").GetPath().u8string());
->>>>>>> 0699598f
-    InstallFlowTest testFlow(context);
-    testFlow.Execute();
-    INFO(installOutput.str());
-
-    // Verify Installer is called and parameters are passed in.
-    REQUIRE(std::filesystem::exists(installResultPath.GetPath()));
-    std::ifstream installResultFile(installResultPath.GetPath());
-    REQUIRE(installResultFile.is_open());
-    std::string installResultStr;
-    std::getline(installResultFile, installResultStr);
-    REQUIRE(installResultStr.find("/custom") != std::string::npos);
-    REQUIRE(installResultStr.find("/silentwithprogress") != std::string::npos);
-}
-
-TEST_CASE("InstallFlowWithNonApplicableArchitecture", "[InstallFlow]")
-{
-    TestCommon::TempFile installResultPath("TestExeInstalled.txt");
-
-    std::ostringstream installOutput;
-<<<<<<< HEAD
-    ExecutionContext context{ installOutput, std::cin };
-    context.Args.AddArg(ExecutionArgs::Type::Manifest, TestDataFile("InstallFlowTest_NoApplicableArchitecture.yaml").GetPath().u8string());
-=======
-    Execution::Context context{ installOutput, std::cin };
-    context.Args.AddArg(Execution::Args::Type::Manifest, TestDataFile("InstallFlowTest_NoApplicableArchitecture.yml").GetPath().u8string());
->>>>>>> 0699598f
-    InstallFlowTest testFlow(context);
-    REQUIRE_THROWS_WITH(testFlow.Execute(), Catch::Contains("No installer with applicable architecture found."));
-    INFO(installOutput.str());
-
-    // Verify Installer is called and parameters are passed in.
-    REQUIRE(!std::filesystem::exists(installResultPath.GetPath()));
-}
-
-TEST_CASE("MsixInstallFlow_DownloadFlow", "[InstallFlow]")
-{
-    TestCommon::TempFile installResultPath("TestMsixInstalled.txt");
-
-    std::ostringstream installOutput;
-    Execution::Context context{ installOutput, std::cin };
-    // Todo: point to files from our repo when the repo goes public
-<<<<<<< HEAD
-    context.Args.AddArg(ExecutionArgs::Type::Manifest, TestDataFile("InstallFlowTest_Msix_DownloadFlow.yaml").GetPath().u8string());
-=======
-    context.Args.AddArg(Execution::Args::Type::Manifest, TestDataFile("InstallFlowTest_Msix_DownloadFlow.yml").GetPath().u8string());
->>>>>>> 0699598f
-    InstallFlowTest testFlow(context);
-    testFlow.Execute();
-    INFO(installOutput.str());
-
-    // Verify Installer is called and a local file is used as package Uri.
-    REQUIRE(std::filesystem::exists(installResultPath.GetPath()));
-    std::ifstream installResultFile(installResultPath.GetPath());
-    REQUIRE(installResultFile.is_open());
-    std::string installResultStr;
-    std::getline(installResultFile, installResultStr);
-    REQUIRE(installResultStr.find("file://") != std::string::npos);
-}
-
-TEST_CASE("MsixInstallFlow_StreamingFlow", "[InstallFlow]")
-{
-    TestCommon::TempFile installResultPath("TestMsixInstalled.txt");
-
-    std::ostringstream installOutput;
-    Execution::Context context{ installOutput, std::cin };
-    // Todo: point to files from our repo when the repo goes public
-<<<<<<< HEAD
-    context.Args.AddArg(ExecutionArgs::Type::Manifest, TestDataFile("InstallFlowTest_Msix_StreamingFlow.yaml").GetPath().u8string());
-=======
-    context.Args.AddArg(Execution::Args::Type::Manifest, TestDataFile("InstallFlowTest_Msix_StreamingFlow.yml").GetPath().u8string());
->>>>>>> 0699598f
-    InstallFlowTest testFlow(context);
-    testFlow.Execute();
-    INFO(installOutput.str());
-
-    // Verify Installer is called and a http address is used as package Uri.
-    REQUIRE(std::filesystem::exists(installResultPath.GetPath()));
-    std::ifstream installResultFile(installResultPath.GetPath());
-    REQUIRE(installResultFile.is_open());
-    std::string installResultStr;
-    std::getline(installResultFile, installResultStr);
-    REQUIRE(installResultStr.find("https://") != std::string::npos);
-}
-
-TEST_CASE("ShellExecuteHandlerInstallerArgs", "[InstallFlow]")
-{
-    {
-        std::ostringstream installOutput;
-        Execution::Context context{ installOutput, std::cin };
-        // Default Msi type with no args passed in, no switches specified in manifest
-        auto manifest = Manifest::CreateFromPath(TestDataFile("InstallerArgTest_Msi_NoSwitches.yaml"));
-        ShellExecuteInstallerHandlerTest testhandler(manifest.Installers.at(0), context);
-        std::string installerArgs = testhandler.TestInstallerArgs();
-        REQUIRE(installerArgs.find("/passive") != std::string::npos);
-        REQUIRE(installerArgs.find("AppInstallerTestExeInstaller.exe.log") != std::string::npos);
-    }
-
-    {
-        std::ostringstream installOutput;
-        Execution::Context context{ installOutput, std::cin };
-        // Msi type with /silent and /log and /custom and /installlocation, no switches specified in manifest
-<<<<<<< HEAD
-        auto manifest = Manifest::CreateFromPath(TestDataFile("InstallerArgTest_Msi_NoSwitches.yaml"));
-        context.Args.AddArg(ExecutionArgs::Type::Silent);
-        context.Args.AddArg(ExecutionArgs::Type::Log, "MyLog.log");
-        context.Args.AddArg(ExecutionArgs::Type::InstallLocation, "MyDir");
-=======
-        auto manifest = Manifest::CreateFromPath(TestDataFile("InstallerArgTest_Msi_NoSwitches.yml"));
-        context.Args.AddArg(Execution::Args::Type::Silent);
-        context.Args.AddArg(Execution::Args::Type::Log, "MyLog.log");
-        context.Args.AddArg(Execution::Args::Type::InstallLocation, "MyDir");
->>>>>>> 0699598f
-        ShellExecuteInstallerHandlerTest testhandler(manifest.Installers.at(0), context);
-        std::string installerArgs = testhandler.TestInstallerArgs();
-        REQUIRE(installerArgs.find("/quiet") != std::string::npos);
-        REQUIRE(installerArgs.find("/log \"MyLog.log\"") != std::string::npos);
-        REQUIRE(installerArgs.find("TARGETDIR=\"MyDir\"") != std::string::npos);
-    }
-
-    {
-        std::ostringstream installOutput;
-        Execution::Context context{ installOutput, std::cin };
-        // Msi type with /silent and /log and /custom and /installlocation, switches specified in manifest
-<<<<<<< HEAD
-        auto manifest = Manifest::CreateFromPath(TestDataFile("InstallerArgTest_Msi_WithSwitches.yaml"));
-        context.Args.AddArg(ExecutionArgs::Type::Silent);
-        context.Args.AddArg(ExecutionArgs::Type::Log, "MyLog.log");
-        context.Args.AddArg(ExecutionArgs::Type::InstallLocation, "MyDir");
-=======
-        auto manifest = Manifest::CreateFromPath(TestDataFile("InstallerArgTest_Msi_WithSwitches.yml"));
-        context.Args.AddArg(Execution::Args::Type::Silent);
-        context.Args.AddArg(Execution::Args::Type::Log, "MyLog.log");
-        context.Args.AddArg(Execution::Args::Type::InstallLocation, "MyDir");
->>>>>>> 0699598f
-        ShellExecuteInstallerHandlerTest testhandler(manifest.Installers.at(0), context);
-        std::string installerArgs = testhandler.TestInstallerArgs();
-        REQUIRE(installerArgs.find("/mysilent") != std::string::npos); // Use declaration in manifest
-        REQUIRE(installerArgs.find("/mylog=\"MyLog.log\"") != std::string::npos); // Use declaration in manifest
-        REQUIRE(installerArgs.find("/mycustom") != std::string::npos); // Use declaration in manifest
-        REQUIRE(installerArgs.find("/myinstalldir=\"MyDir\"") != std::string::npos); // Use declaration in manifest
-    }
-
-    {
-        std::ostringstream installOutput;
-        Execution::Context context{ installOutput, std::cin };
-        // Default Inno type with no args passed in, no switches specified in manifest
-        auto manifest = Manifest::CreateFromPath(TestDataFile("InstallerArgTest_Inno_NoSwitches.yaml"));
-        ShellExecuteInstallerHandlerTest testhandler(manifest.Installers.at(0), context);
-        std::string installerArgs = testhandler.TestInstallerArgs();
-        REQUIRE(installerArgs.find("/SILENT") != std::string::npos);
-        REQUIRE(installerArgs.find("AppInstallerTestExeInstaller.exe.log") != std::string::npos);
-    }
-
-    {
-        std::ostringstream installOutput;
-        Execution::Context context{ installOutput, std::cin };
-        // Inno type with /silent and /log and /custom and /installlocation, no switches specified in manifest
-<<<<<<< HEAD
-        auto manifest = Manifest::CreateFromPath(TestDataFile("InstallerArgTest_Inno_NoSwitches.yaml"));
-        context.Args.AddArg(ExecutionArgs::Type::Silent);
-        context.Args.AddArg(ExecutionArgs::Type::Log, "MyLog.log");
-        context.Args.AddArg(ExecutionArgs::Type::InstallLocation, "MyDir");
-=======
-        auto manifest = Manifest::CreateFromPath(TestDataFile("InstallerArgTest_Inno_NoSwitches.yml"));
-        context.Args.AddArg(Execution::Args::Type::Silent);
-        context.Args.AddArg(Execution::Args::Type::Log, "MyLog.log");
-        context.Args.AddArg(Execution::Args::Type::InstallLocation, "MyDir");
->>>>>>> 0699598f
-        ShellExecuteInstallerHandlerTest testhandler(manifest.Installers.at(0), context);
-        std::string installerArgs = testhandler.TestInstallerArgs();
-        REQUIRE(installerArgs.find("/VERYSILENT") != std::string::npos);
-        REQUIRE(installerArgs.find("/LOG=\"MyLog.log\"") != std::string::npos);
-        REQUIRE(installerArgs.find("/DIR=\"MyDir\"") != std::string::npos);
-    }
-
-    {
-        std::ostringstream installOutput;
-        Execution::Context context{ installOutput, std::cin };
-        // Inno type with /silent and /log and /custom and /installlocation, switches specified in manifest
-<<<<<<< HEAD
-        auto manifest = Manifest::CreateFromPath(TestDataFile("InstallerArgTest_Inno_WithSwitches.yaml"));
-        context.Args.AddArg(ExecutionArgs::Type::Silent);
-        context.Args.AddArg(ExecutionArgs::Type::Log, "MyLog.log");
-        context.Args.AddArg(ExecutionArgs::Type::InstallLocation, "MyDir");
-=======
-        auto manifest = Manifest::CreateFromPath(TestDataFile("InstallerArgTest_Inno_WithSwitches.yml"));
-        context.Args.AddArg(Execution::Args::Type::Silent);
-        context.Args.AddArg(Execution::Args::Type::Log, "MyLog.log");
-        context.Args.AddArg(Execution::Args::Type::InstallLocation, "MyDir");
->>>>>>> 0699598f
-        ShellExecuteInstallerHandlerTest testhandler(manifest.Installers.at(0), context);
-        std::string installerArgs = testhandler.TestInstallerArgs();
-        REQUIRE(installerArgs.find("/mysilent") != std::string::npos); // Use declaration in manifest
-        REQUIRE(installerArgs.find("/mylog=\"MyLog.log\"") != std::string::npos); // Use declaration in manifest
-        REQUIRE(installerArgs.find("/mycustom") != std::string::npos); // Use declaration in manifest
-        REQUIRE(installerArgs.find("/myinstalldir=\"MyDir\"") != std::string::npos); // Use declaration in manifest
-    }
-
-    {
-        std::ostringstream installOutput;
-        Execution::Context context{ installOutput, std::cin };
-        // Override switch specified. The whole arg passed to installer is overrided.
-<<<<<<< HEAD
-        auto manifest = Manifest::CreateFromPath(TestDataFile("InstallerArgTest_Inno_WithSwitches.yaml"));
-        context.Args.AddArg(ExecutionArgs::Type::Silent);
-        context.Args.AddArg(ExecutionArgs::Type::Log, "MyLog.log");
-        context.Args.AddArg(ExecutionArgs::Type::InstallLocation, "MyDir");
-        context.Args.AddArg(ExecutionArgs::Type::Override, "/OverrideEverything");
-=======
-        auto manifest = Manifest::CreateFromPath(TestDataFile("InstallerArgTest_Inno_WithSwitches.yml"));
-        context.Args.AddArg(Execution::Args::Type::Silent);
-        context.Args.AddArg(Execution::Args::Type::Log, "MyLog.log");
-        context.Args.AddArg(Execution::Args::Type::InstallLocation, "MyDir");
-        context.Args.AddArg(Execution::Args::Type::Override, "/OverrideEverything");
->>>>>>> 0699598f
-        ShellExecuteInstallerHandlerTest testhandler(manifest.Installers.at(0), context);
-        std::string installerArgs = testhandler.TestInstallerArgs();
-        REQUIRE(installerArgs == "/OverrideEverything"); // Use value specified in override switch
-    }
-}
-
-TEST_CASE("InstallFlow_SearchAndInstall", "[InstallFlow]")
-{
-    TestCommon::TempFile installResultPath("TestExeInstalled.txt");
-
-    std::ostringstream installOutput;
-    Execution::Context context{ installOutput, std::cin };
-    context.Args.AddArg(Execution::Args::Type::Query, "TestQueryReturnOne");
-    InstallFlowTest testFlow(context);
-    testFlow.Execute();
-    INFO(installOutput.str());
-
-    // Verify Installer is called and parameters are passed in.
-    REQUIRE(std::filesystem::exists(installResultPath.GetPath()));
-    std::ifstream installResultFile(installResultPath.GetPath());
-    REQUIRE(installResultFile.is_open());
-    std::string installResultStr;
-    std::getline(installResultFile, installResultStr);
-    REQUIRE(installResultStr.find("/custom") != std::string::npos);
-    REQUIRE(installResultStr.find("/silentwithprogress") != std::string::npos);
-}
-
-TEST_CASE("InstallFlow_SearchFoundNoApp", "[InstallFlow]")
-{
-    std::ostringstream installOutput;
-    Execution::Context context{ installOutput, std::cin };
-    context.Args.AddArg(Execution::Args::Type::Query, "TestQueryReturnZero");
-    InstallFlowTest testFlow(context);
-    testFlow.Execute();
-    INFO(installOutput.str());
-
-    // Verify proper message is printed
-    REQUIRE(installOutput.str().find("No app found matching input criteria.") != std::string::npos);
-}
-
-TEST_CASE("InstallFlow_SearchFoundMultipleApp", "[InstallFlow]")
-{
-    std::ostringstream installOutput;
-    Execution::Context context{ installOutput, std::cin };
-    context.Args.AddArg(Execution::Args::Type::Query, "TestQueryReturnTwo");
-    InstallFlowTest testFlow(context);
-    testFlow.Execute();
-    INFO(installOutput.str());
-
-    // Verify proper message is printed
-    REQUIRE(installOutput.str().find("Multiple apps found matching input criteria. Please refine the input.") != std::string::npos);
-}
-
-TEST_CASE("InstallFlow_SearchAndShowAppInfo", "[ShowFlow]")
-{
-    std::ostringstream showOutput;
-    Execution::Context context{ showOutput, std::cin };
-    context.Args.AddArg(Execution::Args::Type::Query, "TestQueryReturnOne");
-    ShowFlowTest testFlow(context);
-    testFlow.Execute();
-    INFO(showOutput.str());
-
-    // Verify AppInfo is printed
-    REQUIRE(showOutput.str().find("Id: AppInstallerCliTest.TestInstaller") != std::string::npos);
-    REQUIRE(showOutput.str().find("Name: AppInstaller Test Installer") != std::string::npos);
-    REQUIRE(showOutput.str().find("Version: 1.0.0.0") != std::string::npos);
-    REQUIRE(showOutput.str().find("--Installer Download Url: https://ThisIsNotUsed") != std::string::npos);
-}
-
-TEST_CASE("InstallFlow_SearchAndShowAppVersion", "[ShowFlow]")
-{
-    std::ostringstream showOutput;
-    Execution::Context context{ showOutput, std::cin };
-    context.Args.AddArg(Execution::Args::Type::Query, "TestQueryReturnOne");
-    context.Args.AddArg(Execution::Args::Type::ListVersions);
-    ShowFlowTest testFlow(context);
-    testFlow.Execute();
-    INFO(showOutput.str());
-
-    // Verify App version is printed
-    REQUIRE(showOutput.str().find("1.0.0.0") != std::string::npos);
-    // No manifest info is printed
-    REQUIRE(showOutput.str().find("--Installer Download Url: https://ThisIsNotUsed") == std::string::npos);
+// Copyright (c) Microsoft Corporation.
+// Licensed under the MIT License.
+#include "pch.h"
+#include "TestCommon.h"
+#include "AppInstallerLogging.h"
+#include "Manifest/Manifest.h"
+#include "AppInstallerDownloader.h"
+#include "AppInstallerStrings.h"
+#include "Workflows/InstallFlow.h"
+#include "Workflows/ShowFlow.h"
+#include "Workflows/ShellExecuteInstallerHandler.h"
+#include "Workflows/MsixInstallerHandler.h"
+#include "Public/AppInstallerRepositorySource.h"
+#include "Public/AppInstallerRepositorySearch.h"
+
+using namespace winrt::Windows::Foundation;
+using namespace winrt::Windows::Management::Deployment;
+using namespace TestCommon;
+using namespace AppInstaller::CLI;
+using namespace AppInstaller::Manifest;
+using namespace AppInstaller::Repository;
+using namespace AppInstaller::Utility;
+using namespace AppInstaller::Workflow;
+
+class MsixInstallerHandlerTest : public MsixInstallerHandler
+{
+public:
+    MsixInstallerHandlerTest(
+        const ManifestInstaller& manifestInstaller,
+        Execution::Context& context) : MsixInstallerHandler(manifestInstaller, context) {};
+
+protected:
+
+    void ExecuteInstallerAsync(const Uri& uri) override
+    {
+        std::filesystem::path temp = std::filesystem::temp_directory_path();
+        temp /= "TestMsixInstalled.txt";
+        std::ofstream file(temp, std::ofstream::out);
+
+        file << AppInstaller::Utility::ConvertToUTF8(uri.ToString());
+
+        file.close();
+    }
+};
+
+class ShellExecuteInstallerHandlerTest : public ShellExecuteInstallerHandler
+{
+public:
+    ShellExecuteInstallerHandlerTest(
+        const ManifestInstaller& manifestInstaller,
+        Execution::Context& context) : ShellExecuteInstallerHandler(manifestInstaller, context) {};
+
+    void Download() override
+    {
+        this->m_downloadedInstaller = TestDataFile("AppInstallerTestExeInstaller.exe");
+    }
+
+    void RenameDownloadedInstaller() override {};
+
+    std::string TestInstallerArgs()
+    {
+        Download();
+        return ShellExecuteInstallerHandler::GetInstallerArgs();
+    }
+};
+
+struct TestSource : public ISource
+{
+    struct TestApplication : public IApplication
+    {
+        TestApplication(const Manifest manifest) : m_manifest(manifest) {}
+
+        std::optional<Manifest> GetManifest(const NormalizedString&, const NormalizedString&) override
+        {
+            return m_manifest;
+        }
+
+        std::string GetId() override
+        {
+            return m_manifest.Id;
+        }
+
+        std::string GetName() override
+        {
+            return m_manifest.Name;
+        }
+
+        std::vector<VersionAndChannel> GetVersions() override
+        {
+            std::vector<VersionAndChannel> result;
+            result.emplace_back(Version(m_manifest.Version), Channel(m_manifest.Channel));
+            return result;
+        }
+
+        Manifest m_manifest;
+    };
+
+    SearchResult Search(const SearchRequest& request) override
+    {
+        SearchResult result;
+        if (request.Query.has_value())
+        {
+            if (request.Query.value().Value == "TestQueryReturnOne")
+            {
+                auto manifest = Manifest::CreateFromPath(TestDataFile("InstallFlowTest_Exe.yaml"));
+                result.Matches.emplace_back(
+                    ResultMatch(
+                        std::make_unique<TestApplication>(manifest),
+                        ApplicationMatchFilter(ApplicationMatchField::Id, MatchType::Exact, "TestQueryReturnOne")));
+            }
+            else if (request.Query.value().Value == "TestQueryReturnTwo")
+            {
+                auto manifest = Manifest::CreateFromPath(TestDataFile("InstallFlowTest_Exe.yaml"));
+                result.Matches.emplace_back(
+                    ResultMatch(
+                        std::make_unique<TestApplication>(manifest),
+                        ApplicationMatchFilter(ApplicationMatchField::Id, MatchType::Exact, "TestQueryReturnTwo")));
+
+                auto manifest2 = Manifest::CreateFromPath(TestDataFile("Manifest-Good.yaml"));
+                result.Matches.emplace_back(
+                    ResultMatch(
+                        std::make_unique<TestApplication>(manifest2),
+                        ApplicationMatchFilter(ApplicationMatchField::Id, MatchType::Exact, "TestQueryReturnTwo")));
+            }
+        }
+        return result;
+    }
+
+    virtual const SourceDetails& GetDetails() const override { THROW_HR(E_NOTIMPL); }
+};
+
+class InstallFlowTest : public InstallFlow
+{
+public:
+    InstallFlowTest(Execution::Context& context) : InstallFlow(context) {}
+
+protected:
+    std::unique_ptr<InstallerHandlerBase> GetInstallerHandler() override
+    {
+        switch (m_selectedInstaller.InstallerType)
+        {
+        case ManifestInstaller::InstallerTypeEnum::Exe:
+            return std::make_unique<ShellExecuteInstallerHandlerTest>(m_selectedInstaller, m_contextRef);
+        case ManifestInstaller::InstallerTypeEnum::Msix:
+            return std::make_unique<MsixInstallerHandlerTest>(m_selectedInstaller, m_contextRef);
+        default:
+            THROW_HR(HRESULT_FROM_WIN32(ERROR_NOT_SUPPORTED));
+        }
+    }
+
+    void OpenIndexSource() override
+    {
+        m_source = std::make_unique<TestSource>();
+    }
+};
+
+class ShowFlowTest : public ShowFlow
+{
+public:
+    ShowFlowTest(Execution::Context& context) : ShowFlow(context) {}
+
+protected:
+
+    void OpenIndexSource() override
+    {
+        m_source = std::make_unique<TestSource>();
+    }
+};
+
+TEST_CASE("ExeInstallFlowWithTestManifest", "[InstallFlow]")
+{
+    TestCommon::TempFile installResultPath("TestExeInstalled.txt");
+
+    std::ostringstream installOutput;
+    Execution::Context context{ installOutput, std::cin };
+    context.Args.AddArg(Execution::Args::Type::Manifest, TestDataFile("InstallFlowTest_Exe.yaml").GetPath().u8string());
+    InstallFlowTest testFlow(context);
+    testFlow.Execute();
+    INFO(installOutput.str());
+
+    // Verify Installer is called and parameters are passed in.
+    REQUIRE(std::filesystem::exists(installResultPath.GetPath()));
+    std::ifstream installResultFile(installResultPath.GetPath());
+    REQUIRE(installResultFile.is_open());
+    std::string installResultStr;
+    std::getline(installResultFile, installResultStr);
+    REQUIRE(installResultStr.find("/custom") != std::string::npos);
+    REQUIRE(installResultStr.find("/silentwithprogress") != std::string::npos);
+}
+
+TEST_CASE("InstallFlowWithNonApplicableArchitecture", "[InstallFlow]")
+{
+    TestCommon::TempFile installResultPath("TestExeInstalled.txt");
+
+    std::ostringstream installOutput;
+    Execution::Context context{ installOutput, std::cin };
+    context.Args.AddArg(Execution::Args::Type::Manifest, TestDataFile("InstallFlowTest_NoApplicableArchitecture.yaml").GetPath().u8string());
+    InstallFlowTest testFlow(context);
+    REQUIRE_THROWS_WITH(testFlow.Execute(), Catch::Contains("No installer with applicable architecture found."));
+    INFO(installOutput.str());
+
+    // Verify Installer is called and parameters are passed in.
+    REQUIRE(!std::filesystem::exists(installResultPath.GetPath()));
+}
+
+TEST_CASE("MsixInstallFlow_DownloadFlow", "[InstallFlow]")
+{
+    TestCommon::TempFile installResultPath("TestMsixInstalled.txt");
+
+    std::ostringstream installOutput;
+    Execution::Context context{ installOutput, std::cin };
+    // Todo: point to files from our repo when the repo goes public
+    context.Args.AddArg(Execution::Args::Type::Manifest, TestDataFile("InstallFlowTest_Msix_DownloadFlow.yaml").GetPath().u8string());
+    InstallFlowTest testFlow(context);
+    testFlow.Execute();
+    INFO(installOutput.str());
+
+    // Verify Installer is called and a local file is used as package Uri.
+    REQUIRE(std::filesystem::exists(installResultPath.GetPath()));
+    std::ifstream installResultFile(installResultPath.GetPath());
+    REQUIRE(installResultFile.is_open());
+    std::string installResultStr;
+    std::getline(installResultFile, installResultStr);
+    REQUIRE(installResultStr.find("file://") != std::string::npos);
+}
+
+TEST_CASE("MsixInstallFlow_StreamingFlow", "[InstallFlow]")
+{
+    TestCommon::TempFile installResultPath("TestMsixInstalled.txt");
+
+    std::ostringstream installOutput;
+    Execution::Context context{ installOutput, std::cin };
+    // Todo: point to files from our repo when the repo goes public
+    context.Args.AddArg(Execution::Args::Type::Manifest, TestDataFile("InstallFlowTest_Msix_StreamingFlow.yaml").GetPath().u8string());
+    InstallFlowTest testFlow(context);
+    testFlow.Execute();
+    INFO(installOutput.str());
+
+    // Verify Installer is called and a http address is used as package Uri.
+    REQUIRE(std::filesystem::exists(installResultPath.GetPath()));
+    std::ifstream installResultFile(installResultPath.GetPath());
+    REQUIRE(installResultFile.is_open());
+    std::string installResultStr;
+    std::getline(installResultFile, installResultStr);
+    REQUIRE(installResultStr.find("https://") != std::string::npos);
+}
+
+TEST_CASE("ShellExecuteHandlerInstallerArgs", "[InstallFlow]")
+{
+    {
+        std::ostringstream installOutput;
+        Execution::Context context{ installOutput, std::cin };
+        // Default Msi type with no args passed in, no switches specified in manifest
+        auto manifest = Manifest::CreateFromPath(TestDataFile("InstallerArgTest_Msi_NoSwitches.yaml"));
+        ShellExecuteInstallerHandlerTest testhandler(manifest.Installers.at(0), context);
+        std::string installerArgs = testhandler.TestInstallerArgs();
+        REQUIRE(installerArgs.find("/passive") != std::string::npos);
+        REQUIRE(installerArgs.find("AppInstallerTestExeInstaller.exe.log") != std::string::npos);
+    }
+
+    {
+        std::ostringstream installOutput;
+        Execution::Context context{ installOutput, std::cin };
+        // Msi type with /silent and /log and /custom and /installlocation, no switches specified in manifest
+        auto manifest = Manifest::CreateFromPath(TestDataFile("InstallerArgTest_Msi_NoSwitches.yaml"));
+        context.Args.AddArg(Execution::Args::Type::Silent);
+        context.Args.AddArg(Execution::Args::Type::Log, "MyLog.log");
+        context.Args.AddArg(Execution::Args::Type::InstallLocation, "MyDir");
+        ShellExecuteInstallerHandlerTest testhandler(manifest.Installers.at(0), context);
+        std::string installerArgs = testhandler.TestInstallerArgs();
+        REQUIRE(installerArgs.find("/quiet") != std::string::npos);
+        REQUIRE(installerArgs.find("/log \"MyLog.log\"") != std::string::npos);
+        REQUIRE(installerArgs.find("TARGETDIR=\"MyDir\"") != std::string::npos);
+    }
+
+    {
+        std::ostringstream installOutput;
+        Execution::Context context{ installOutput, std::cin };
+        // Msi type with /silent and /log and /custom and /installlocation, switches specified in manifest
+        auto manifest = Manifest::CreateFromPath(TestDataFile("InstallerArgTest_Msi_WithSwitches.yaml"));
+        context.Args.AddArg(Execution::Args::Type::Silent);
+        context.Args.AddArg(Execution::Args::Type::Log, "MyLog.log");
+        context.Args.AddArg(Execution::Args::Type::InstallLocation, "MyDir");
+        ShellExecuteInstallerHandlerTest testhandler(manifest.Installers.at(0), context);
+        std::string installerArgs = testhandler.TestInstallerArgs();
+        REQUIRE(installerArgs.find("/mysilent") != std::string::npos); // Use declaration in manifest
+        REQUIRE(installerArgs.find("/mylog=\"MyLog.log\"") != std::string::npos); // Use declaration in manifest
+        REQUIRE(installerArgs.find("/mycustom") != std::string::npos); // Use declaration in manifest
+        REQUIRE(installerArgs.find("/myinstalldir=\"MyDir\"") != std::string::npos); // Use declaration in manifest
+    }
+
+    {
+        std::ostringstream installOutput;
+        Execution::Context context{ installOutput, std::cin };
+        // Default Inno type with no args passed in, no switches specified in manifest
+        auto manifest = Manifest::CreateFromPath(TestDataFile("InstallerArgTest_Inno_NoSwitches.yaml"));
+        ShellExecuteInstallerHandlerTest testhandler(manifest.Installers.at(0), context);
+        std::string installerArgs = testhandler.TestInstallerArgs();
+        REQUIRE(installerArgs.find("/SILENT") != std::string::npos);
+        REQUIRE(installerArgs.find("AppInstallerTestExeInstaller.exe.log") != std::string::npos);
+    }
+
+    {
+        std::ostringstream installOutput;
+        Execution::Context context{ installOutput, std::cin };
+        // Inno type with /silent and /log and /custom and /installlocation, no switches specified in manifest
+        auto manifest = Manifest::CreateFromPath(TestDataFile("InstallerArgTest_Inno_NoSwitches.yaml"));
+        context.Args.AddArg(Execution::Args::Type::Silent);
+        context.Args.AddArg(Execution::Args::Type::Log, "MyLog.log");
+        context.Args.AddArg(Execution::Args::Type::InstallLocation, "MyDir");
+        ShellExecuteInstallerHandlerTest testhandler(manifest.Installers.at(0), context);
+        std::string installerArgs = testhandler.TestInstallerArgs();
+        REQUIRE(installerArgs.find("/VERYSILENT") != std::string::npos);
+        REQUIRE(installerArgs.find("/LOG=\"MyLog.log\"") != std::string::npos);
+        REQUIRE(installerArgs.find("/DIR=\"MyDir\"") != std::string::npos);
+    }
+
+    {
+        std::ostringstream installOutput;
+        Execution::Context context{ installOutput, std::cin };
+        // Inno type with /silent and /log and /custom and /installlocation, switches specified in manifest
+        auto manifest = Manifest::CreateFromPath(TestDataFile("InstallerArgTest_Inno_WithSwitches.yaml"));
+        context.Args.AddArg(Execution::Args::Type::Silent);
+        context.Args.AddArg(Execution::Args::Type::Log, "MyLog.log");
+        context.Args.AddArg(Execution::Args::Type::InstallLocation, "MyDir");
+        ShellExecuteInstallerHandlerTest testhandler(manifest.Installers.at(0), context);
+        std::string installerArgs = testhandler.TestInstallerArgs();
+        REQUIRE(installerArgs.find("/mysilent") != std::string::npos); // Use declaration in manifest
+        REQUIRE(installerArgs.find("/mylog=\"MyLog.log\"") != std::string::npos); // Use declaration in manifest
+        REQUIRE(installerArgs.find("/mycustom") != std::string::npos); // Use declaration in manifest
+        REQUIRE(installerArgs.find("/myinstalldir=\"MyDir\"") != std::string::npos); // Use declaration in manifest
+    }
+
+    {
+        std::ostringstream installOutput;
+        Execution::Context context{ installOutput, std::cin };
+        // Override switch specified. The whole arg passed to installer is overrided.
+        auto manifest = Manifest::CreateFromPath(TestDataFile("InstallerArgTest_Inno_WithSwitches.yaml"));
+        context.Args.AddArg(Execution::Args::Type::Silent);
+        context.Args.AddArg(Execution::Args::Type::Log, "MyLog.log");
+        context.Args.AddArg(Execution::Args::Type::InstallLocation, "MyDir");
+        context.Args.AddArg(Execution::Args::Type::Override, "/OverrideEverything");
+        ShellExecuteInstallerHandlerTest testhandler(manifest.Installers.at(0), context);
+        std::string installerArgs = testhandler.TestInstallerArgs();
+        REQUIRE(installerArgs == "/OverrideEverything"); // Use value specified in override switch
+    }
+}
+
+TEST_CASE("InstallFlow_SearchAndInstall", "[InstallFlow]")
+{
+    TestCommon::TempFile installResultPath("TestExeInstalled.txt");
+
+    std::ostringstream installOutput;
+    Execution::Context context{ installOutput, std::cin };
+    context.Args.AddArg(Execution::Args::Type::Query, "TestQueryReturnOne");
+    InstallFlowTest testFlow(context);
+    testFlow.Execute();
+    INFO(installOutput.str());
+
+    // Verify Installer is called and parameters are passed in.
+    REQUIRE(std::filesystem::exists(installResultPath.GetPath()));
+    std::ifstream installResultFile(installResultPath.GetPath());
+    REQUIRE(installResultFile.is_open());
+    std::string installResultStr;
+    std::getline(installResultFile, installResultStr);
+    REQUIRE(installResultStr.find("/custom") != std::string::npos);
+    REQUIRE(installResultStr.find("/silentwithprogress") != std::string::npos);
+}
+
+TEST_CASE("InstallFlow_SearchFoundNoApp", "[InstallFlow]")
+{
+    std::ostringstream installOutput;
+    Execution::Context context{ installOutput, std::cin };
+    context.Args.AddArg(Execution::Args::Type::Query, "TestQueryReturnZero");
+    InstallFlowTest testFlow(context);
+    testFlow.Execute();
+    INFO(installOutput.str());
+
+    // Verify proper message is printed
+    REQUIRE(installOutput.str().find("No app found matching input criteria.") != std::string::npos);
+}
+
+TEST_CASE("InstallFlow_SearchFoundMultipleApp", "[InstallFlow]")
+{
+    std::ostringstream installOutput;
+    Execution::Context context{ installOutput, std::cin };
+    context.Args.AddArg(Execution::Args::Type::Query, "TestQueryReturnTwo");
+    InstallFlowTest testFlow(context);
+    testFlow.Execute();
+    INFO(installOutput.str());
+
+    // Verify proper message is printed
+    REQUIRE(installOutput.str().find("Multiple apps found matching input criteria. Please refine the input.") != std::string::npos);
+}
+
+TEST_CASE("InstallFlow_SearchAndShowAppInfo", "[ShowFlow]")
+{
+    std::ostringstream showOutput;
+    Execution::Context context{ showOutput, std::cin };
+    context.Args.AddArg(Execution::Args::Type::Query, "TestQueryReturnOne");
+    ShowFlowTest testFlow(context);
+    testFlow.Execute();
+    INFO(showOutput.str());
+
+    // Verify AppInfo is printed
+    REQUIRE(showOutput.str().find("Id: AppInstallerCliTest.TestInstaller") != std::string::npos);
+    REQUIRE(showOutput.str().find("Name: AppInstaller Test Installer") != std::string::npos);
+    REQUIRE(showOutput.str().find("Version: 1.0.0.0") != std::string::npos);
+    REQUIRE(showOutput.str().find("--Installer Download Url: https://ThisIsNotUsed") != std::string::npos);
+}
+
+TEST_CASE("InstallFlow_SearchAndShowAppVersion", "[ShowFlow]")
+{
+    std::ostringstream showOutput;
+    Execution::Context context{ showOutput, std::cin };
+    context.Args.AddArg(Execution::Args::Type::Query, "TestQueryReturnOne");
+    context.Args.AddArg(Execution::Args::Type::ListVersions);
+    ShowFlowTest testFlow(context);
+    testFlow.Execute();
+    INFO(showOutput.str());
+
+    // Verify App version is printed
+    REQUIRE(showOutput.str().find("1.0.0.0") != std::string::npos);
+    // No manifest info is printed
+    REQUIRE(showOutput.str().find("--Installer Download Url: https://ThisIsNotUsed") == std::string::npos);
 }