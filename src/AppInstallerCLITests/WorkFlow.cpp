--- conflicted
+++ resolved
@@ -1,2178 +1,2175 @@
-// Copyright (c) Microsoft Corporation.
-// Licensed under the MIT License.
-#include "pch.h"
-#include "TestCommon.h"
-#include "TestSource.h"
-#include "TestHooks.h"
-#include "TestSettings.h"
-#include <AppInstallerErrors.h>
-#include <AppInstallerLogging.h>
-#include <AppInstallerDownloader.h>
-#include <AppInstallerStrings.h>
-#include <Workflows/ImportExportFlow.h>
-#include <Workflows/InstallFlow.h>
-#include <Workflows/MsiInstallFlow.h>
-#include <Workflows/UninstallFlow.h>
-#include <Workflows/UpdateFlow.h>
-#include <Workflows/MSStoreInstallerHandler.h>
-#include <Workflows/ShowFlow.h>
-#include <Workflows/SourceFlow.h>
-#include <Workflows/ShellExecuteInstallerHandler.h>
-#include <Workflows/WorkflowBase.h>
-#include <Public/AppInstallerRepositorySource.h>
-#include <Public/AppInstallerRepositorySearch.h>
-#include <Commands/ExportCommand.h>
-#include <Commands/ImportCommand.h>
-#include <Commands/InstallCommand.h>
-#include <Commands/ShowCommand.h>
-#include <Commands/SearchCommand.h>
-#include <Commands/UninstallCommand.h>
-#include <Commands/UpgradeCommand.h>
-#include <Commands/SourceCommand.h>
-#include <winget/LocIndependent.h>
-#include <winget/ManifestYamlParser.h>
-#include <Resources.h>
-#include <AppInstallerFileLogger.h>
-#include <Commands/ValidateCommand.h>
-#include <winget/Settings.h>
-
-using namespace winrt::Windows::Foundation;
-using namespace winrt::Windows::Management::Deployment;
-using namespace TestCommon;
-using namespace AppInstaller::CLI;
-using namespace AppInstaller::CLI::Execution;
-using namespace AppInstaller::CLI::Workflow;
-using namespace AppInstaller::Logging;
-using namespace AppInstaller::Manifest;
-using namespace AppInstaller::Repository;
-using namespace AppInstaller::Settings;
-using namespace AppInstaller::Utility;
-using namespace AppInstaller::Settings;
-
-
-#define REQUIRE_TERMINATED_WITH(_context_,_hr_) \
-    REQUIRE(_context_.IsTerminated()); \
-    REQUIRE(_hr_ == _context_.GetTerminationHR())
-
-namespace
-{
-    struct WorkflowTestSource : public TestSource
-    {
-        SearchResult Search(const SearchRequest& request) const override
-        {
-            SearchResult result;
-
-            std::string input;
-
-            if (request.Query)
-            {
-                input = request.Query->Value;
-            }
-            else if (!request.Inclusions.empty())
-            {
-                input = request.Inclusions[0].Value;
-            }
-
-            if (input == "TestQueryReturnOne")
-            {
-                auto manifest = YamlParser::CreateFromPath(TestDataFile("InstallFlowTest_Exe.yaml"));
-                result.Matches.emplace_back(
-                    ResultMatch(
-                        TestPackage::Make(std::vector<Manifest>{ manifest }, this->shared_from_this()),
-                        PackageMatchFilter(PackageMatchField::Id, MatchType::Exact, "TestQueryReturnOne")));
-            }
-            else if (input == "TestQueryReturnTwo")
-            {
-                auto manifest = YamlParser::CreateFromPath(TestDataFile("InstallFlowTest_Exe.yaml"));
-                result.Matches.emplace_back(
-                    ResultMatch(
-                        TestPackage::Make(std::vector<Manifest>{ manifest }, this->shared_from_this()),
-                        PackageMatchFilter(PackageMatchField::Id, MatchType::Exact, "TestQueryReturnTwo")));
-
-                auto manifest2 = YamlParser::CreateFromPath(TestDataFile("Manifest-Good.yaml"));
-                result.Matches.emplace_back(
-                    ResultMatch(
-                        TestPackage::Make(std::vector<Manifest>{ manifest2 }, this->shared_from_this()),
-                        PackageMatchFilter(PackageMatchField::Id, MatchType::Exact, "TestQueryReturnTwo")));
-            }
-
-            return result;
-        }
-    };
-
-    struct WorkflowTestCompositeSource : public TestSource
-    {
-        WorkflowTestCompositeSource(bool upgradeUsesLicenses) : m_upgradeUsesLicenses(upgradeUsesLicenses) {}
-
-        SearchResult Search(const SearchRequest& request) const override
-        {
-            SearchResult result;
-
-            std::string input;
-
-            if (request.Query)
-            {
-                input = request.Query->Value;
-            }
-            else if (!request.Inclusions.empty())
-            {
-                input = request.Inclusions[0].Value;
-            }
-
-            // Empty query should return all exe, msix and msstore installer
-            if (input.empty() || input == "AppInstallerCliTest.TestExeInstaller")
-            {
-                auto manifest = YamlParser::CreateFromPath(TestDataFile("InstallFlowTest_Exe.yaml"));
-                auto manifest2 = YamlParser::CreateFromPath(TestDataFile("UpdateFlowTest_Exe.yaml"));
-                auto manifest3 = YamlParser::CreateFromPath(TestDataFile(m_upgradeUsesLicenses ? "UpdateFlowTest_Exe_2_LicenseAgreement.yaml" : "UpdateFlowTest_Exe_2.yaml"));
-                result.Matches.emplace_back(
-                    ResultMatch(
-                        TestPackage::Make(
-                            manifest,
-                            TestPackage::MetadataMap
-                            {
-                                { PackageVersionMetadata::InstalledType, "Exe" },
-                                { PackageVersionMetadata::StandardUninstallCommand, "C:\\uninstall.exe" },
-                                { PackageVersionMetadata::SilentUninstallCommand, "C:\\uninstall.exe /silence" },
-                            },
-                            std::vector<Manifest>{ manifest3, manifest2, manifest },
-                            this->shared_from_this()
-                        ),
-                        PackageMatchFilter(PackageMatchField::Id, MatchType::Exact, "AppInstallerCliTest.TestExeInstaller")));
-            }
-
-            if (input.empty() || input == "AppInstallerCliTest.TestMsixInstaller")
-            {
-                auto manifest = YamlParser::CreateFromPath(TestDataFile("InstallFlowTest_Msix_StreamingFlow.yaml"));
-                auto manifest2 = YamlParser::CreateFromPath(TestDataFile(m_upgradeUsesLicenses ? "UpdateFlowTest_Msix_LicenseAgreement.yaml" : "UpdateFlowTest_Msix.yaml"));
-                result.Matches.emplace_back(
-                    ResultMatch(
-                        TestPackage::Make(
-                            manifest,
-                            TestPackage::MetadataMap{ { PackageVersionMetadata::InstalledType, "Msix" } },
-                            std::vector<Manifest>{ manifest2, manifest },
-                            this->shared_from_this()
-                        ),
-                        PackageMatchFilter(PackageMatchField::Id, MatchType::Exact, "AppInstallerCliTest.TestMsixInstaller")));
-            }
-
-            if (input.empty() || input == "AppInstallerCliTest.TestMSStoreInstaller")
-            {
-                auto manifest = YamlParser::CreateFromPath(TestDataFile("InstallFlowTest_MSStore.yaml"));
-                result.Matches.emplace_back(
-                    ResultMatch(
-                        TestPackage::Make(
-                            manifest,
-                            TestPackage::MetadataMap{ { PackageVersionMetadata::InstalledType, "MSStore" } },
-                            std::vector<Manifest>{ manifest },
-                            this->shared_from_this()
-                        ),
-                        PackageMatchFilter(PackageMatchField::Id, MatchType::Exact, "AppInstallerCliTest.TestMSStoreInstaller")));
-            }
-
-            if (input == "TestExeInstallerWithLatestInstalled")
-            {
-                auto manifest = YamlParser::CreateFromPath(TestDataFile("InstallFlowTest_Exe.yaml"));
-                auto manifest2 = YamlParser::CreateFromPath(TestDataFile("UpdateFlowTest_Exe.yaml"));
-                result.Matches.emplace_back(
-                    ResultMatch(
-                        TestPackage::Make(
-                            manifest2,
-                            TestPackage::MetadataMap{ { PackageVersionMetadata::InstalledType, "Exe" } },
-                            std::vector<Manifest>{ manifest2, manifest },
-                            this->shared_from_this()
-                        ),
-                        PackageMatchFilter(PackageMatchField::Id, MatchType::Exact, "AppInstallerCliTest.TestExeInstaller")));
-            }
-
-            if (input == "TestExeInstallerWithIncompatibleInstallerType")
-            {
-                auto manifest = YamlParser::CreateFromPath(TestDataFile("InstallFlowTest_Exe.yaml"));
-                auto manifest2 = YamlParser::CreateFromPath(TestDataFile("UpdateFlowTest_Exe.yaml"));
-                result.Matches.emplace_back(
-                    ResultMatch(
-                        TestPackage::Make(
-                            manifest,
-                            TestPackage::MetadataMap{ { PackageVersionMetadata::InstalledType, "Msix" } },
-                            std::vector<Manifest>{ manifest2, manifest },
-                            this->shared_from_this()
-                        ),
-                        PackageMatchFilter(PackageMatchField::Id, MatchType::Exact, "AppInstallerCliTest.TestExeInstaller")));
-            }
-
-            if (input == "TestExeInstallerWithNothingInstalled")
-            {
-                auto manifest = YamlParser::CreateFromPath(TestDataFile("InstallFlowTest_Exe.yaml"));
-                result.Matches.emplace_back(
-                    ResultMatch(
-                        TestPackage::Make(
-                            std::vector<Manifest>{ manifest },
-                            this->shared_from_this()
-                        ),
-                        PackageMatchFilter(PackageMatchField::Id, MatchType::Exact, "AppInstallerCliTest.TestExeInstaller")));
-            }
-
-            if (input == "AppInstallerCliTest.TestExeInstaller.Dependencies")
-            {
-                auto manifest = YamlParser::CreateFromPath(TestDataFile("Installer_Exe_Dependencies.yaml"));
-                auto manifest2 = YamlParser::CreateFromPath(TestDataFile("UpdateFlowTest_ExeDependencies.yaml"));
-                result.Matches.emplace_back(
-                    ResultMatch(
-                        TestPackage::Make(
-                            manifest,
-                            TestPackage::MetadataMap
-                            {
-                                { PackageVersionMetadata::InstalledType, "Exe" },
-                                { PackageVersionMetadata::StandardUninstallCommand, "C:\\uninstall.exe" },
-                                { PackageVersionMetadata::SilentUninstallCommand, "C:\\uninstall.exe /silence" },
-                            },
-                            std::vector<Manifest>{ manifest2, manifest },
-                            this->shared_from_this()
-                            ),
-                        PackageMatchFilter(PackageMatchField::Id, MatchType::Exact, "AppInstallerCliTest.TestExeInstaller.Dependencies")));
-            }
-
-            if (input == "AppInstallerCliTest.TestMsixInstaller.WFDep")
-            {
-                auto manifest = YamlParser::CreateFromPath(TestDataFile("Installer_Msix_WFDependency.yaml"));
-                result.Matches.emplace_back(
-                    ResultMatch(
-                        TestPackage::Make(
-                            std::vector<Manifest>{ manifest },
-                            this->shared_from_this()
-                        ),
-                        PackageMatchFilter(PackageMatchField::Id, MatchType::Exact, "AppInstallerCliTest.TestMsixInstaller.WFDep")));
-            }
-
-            if (input == "TestInstallerWithLicenseAgreement")
-            {
-                auto manifest = YamlParser::CreateFromPath(TestDataFile("InstallFlowTest_LicenseAgreement.yaml"));
-                auto manifest2 = YamlParser::CreateFromPath(TestDataFile("UpdateFlowTest_Exe_2_LicenseAgreement.yaml"));
-                result.Matches.emplace_back(
-                    ResultMatch(
-                        TestPackage::Make(
-                            manifest,
-                            TestPackage::MetadataMap{ { PackageVersionMetadata::InstalledType, "Exe" } },
-                            std::vector<Manifest>{ manifest2, manifest },
-                            this->shared_from_this()
-                        ),
-                        PackageMatchFilter(PackageMatchField::Id, MatchType::Exact, "TestInstallerWithLicenseAgreement")));
-            }
-
-            return result;
-        }
-
-    private:
-        bool m_upgradeUsesLicenses;
-    };
-
-    struct TestContext;
-
-    struct WorkflowTaskOverride
-    {
-        WorkflowTaskOverride(WorkflowTask::Func f, const std::function<void(TestContext&)>& o) :
-            Target(f), Override(o) {}
-
-        WorkflowTaskOverride(std::string_view n, const std::function<void(TestContext&)>& o) :
-            Target(n), Override(o) {}
-
-        WorkflowTaskOverride(const WorkflowTask& t, const std::function<void(TestContext&)>& o) :
-            Target(t), Override(o) {}
-
-        bool Used = false;
-        WorkflowTask Target;
-        std::function<void(TestContext&)> Override;
-    };
-
-    // Enables overriding the behavior of specific workflow tasks.
-    struct TestContext : public Context
-    {
-        TestContext(std::ostream& out, std::istream& in) : m_out(out), m_in(in), Context(out, in)
-        {
-            m_overrides = std::make_shared<std::vector<WorkflowTaskOverride>>();
-
-            WorkflowTaskOverride wto
-            { RemoveInstaller, [](TestContext&)
-                {
-                    // Do nothing; we never want to remove the test files.
-            } };
-
-            // Mark this one as used so that it doesn't anger the destructor.
-            wto.Used = true;
-
-            Override(wto);
-        }
-
-        // For clone
-        TestContext(std::ostream& out, std::istream& in, std::shared_ptr<std::vector<WorkflowTaskOverride>> overrides) :
-            m_out(out), m_in(in), m_overrides(overrides), m_isClone(true), Context(out, in) {}
-
-        ~TestContext()
-        {
-            if (!m_isClone)
-            {
-                for (const auto& wto : *m_overrides)
-                {
-                    if (!wto.Used)
-                    {
-                        FAIL_CHECK("Unused override " + wto.Target.GetName());
-                    }
-                }
-            }
-        }
-
-        bool ShouldExecuteWorkflowTask(const Workflow::WorkflowTask& task) override
-        {
-            auto itr = std::find_if(m_overrides->begin(), m_overrides->end(), [&](const WorkflowTaskOverride& wto) { return wto.Target == task; });
-
-            if (itr == m_overrides->end())
-            {
-                return true;
-            }
-            else
-            {
-                itr->Used = true;
-                itr->Override(*this);
-                return false;
-            }
-        }
-
-        void Override(const WorkflowTaskOverride& wto)
-        {
-            m_overrides->emplace_back(wto);
-        }
-
-        std::unique_ptr<Context> Clone() override
-        {
-            auto clone = std::make_unique<TestContext>(m_out, m_in, m_overrides);
-            clone->SetFlags(this->GetFlags());
-            return clone;
-        }
-
-    private:
-        std::shared_ptr<std::vector<WorkflowTaskOverride>> m_overrides;
-        std::ostream& m_out;
-        std::istream& m_in;
-        bool m_isClone = false;
-    };
-}
-
-void OverrideForOpenSource(TestContext& context)
-{
-    context.Override({ Workflow::OpenSource, [](TestContext& context)
-    {
-        context.Add<Execution::Data::Source>(std::make_shared<WorkflowTestSource>());
-    } });
-}
-
-void OverrideForCompositeInstalledSource(TestContext& context, bool upgradeUsesLicenses = false)
-{
-    context.Override({ Workflow::OpenSource, [](TestContext&)
-    {
-    } });
-
-    context.Override({ "OpenCompositeSource", [=](TestContext& context)
-    {
-        context.Add<Execution::Data::Source>(std::make_shared<WorkflowTestCompositeSource>(upgradeUsesLicenses));
-    } });
-}
-
-void OverrideForImportSource(TestContext& context)
-{
-    context.Override({ "OpenPredefinedSource", [](TestContext& context)
-    {
-        context.Add<Execution::Data::Source>({});
-    } });
-
-    context.Override({ Workflow::OpenSourcesForImport, [](TestContext& context)
-    {
-        context.Add<Execution::Data::Sources>(std::vector<std::shared_ptr<ISource>>{ std::make_shared<WorkflowTestCompositeSource>(false) });
-    } });
-}
-
-void OverrideForUpdateInstallerMotw(TestContext& context)
-{
-    context.Override({ UpdateInstallerFileMotwIfApplicable, [](TestContext&)
-    {
-    } });
-}
-
-void OverrideForShellExecute(TestContext& context)
-{
-    context.Override({ DownloadInstallerFile, [](TestContext& context)
-    {
-        context.Add<Data::HashPair>({ {}, {} });
-        context.Add<Data::InstallerPath>(TestDataFile("AppInstallerTestExeInstaller.exe"));
-    } });
-
-    context.Override({ RenameDownloadedInstaller, [](TestContext&)
-    {
-    } });
-
-    OverrideForUpdateInstallerMotw(context);
-}
-
-void OverrideForDirectMsi(TestContext& context)
-{
-    context.Override({ DownloadInstallerFile, [](TestContext& context)
-    {
-        context.Add<Data::HashPair>({ {}, {} });
-        // We don't have an msi installer for tests, but we won't execute it anyway
-        context.Add<Data::InstallerPath>(TestDataFile("AppInstallerTestExeInstaller.exe"));
-    } });
-
-    context.Override({ RenameDownloadedInstaller, [](TestContext&)
-    {
-    } });
-
-    OverrideForUpdateInstallerMotw(context);
-
-    context.Override({ DirectMSIInstallImpl, [](TestContext& context)
-    {
-        // Write out the install command
-        std::filesystem::path temp = std::filesystem::temp_directory_path();
-        temp /= "TestMsiInstalled.txt";
-        std::ofstream file(temp, std::ofstream::out);
-        file << context.Get<Execution::Data::InstallerArgs>();
-        file.close();
-    } });
-}
-
-void OverrideForExeUninstall(TestContext& context)
-{
-    context.Override({ ShellExecuteUninstallImpl, [](TestContext& context)
-    {
-        // Write out the uninstall command
-        std::filesystem::path temp = std::filesystem::temp_directory_path();
-        temp /= "TestExeUninstalled.txt";
-        std::ofstream file(temp, std::ofstream::out);
-        file << context.Get<Execution::Data::UninstallString>();
-        file.close();
-    } });
-}
-
-void OverrideForMSIX(TestContext& context)
-{
-    context.Override({ MsixInstall, [](TestContext& context)
-    {
-        std::filesystem::path temp = std::filesystem::temp_directory_path();
-        temp /= "TestMsixInstalled.txt";
-        std::ofstream file(temp, std::ofstream::out);
-
-        if (context.Contains(Execution::Data::InstallerPath))
-        {
-            file << context.Get<Execution::Data::InstallerPath>().u8string();
-        }
-        else
-        {
-            file << context.Get<Execution::Data::Installer>()->Url;
-        }
-
-        file.close();
-    } });
-}
-
-void OverrideForMSIXUninstall(TestContext& context)
-{
-    context.Override({ MsixUninstall, [](TestContext& context)
-    {
-        // Write out the package full name
-        std::filesystem::path temp = std::filesystem::temp_directory_path();
-        temp /= "TestMsixUninstalled.txt";
-        std::ofstream file(temp, std::ofstream::out);
-        for (const auto& packageFamilyName : context.Get<Execution::Data::PackageFamilyNames>())
-        {
-            file << packageFamilyName << std::endl;
-        }
-
-        file.close();
-    } });
-}
-
-void OverrideForMSStore(TestContext& context, bool isUpdate)
-{
-    if (isUpdate)
-    {
-        context.Override({ MSStoreUpdate, [](TestContext& context)
-        {
-            std::filesystem::path temp = std::filesystem::temp_directory_path();
-            temp /= "TestMSStoreUpdated.txt";
-            std::ofstream file(temp, std::ofstream::out);
-            file << context.Get<Execution::Data::Installer>()->ProductId;
-            file.close();
-        } });
-    }
-    else
-    {
-        context.Override({ MSStoreInstall, [](TestContext& context)
-        {
-            std::filesystem::path temp = std::filesystem::temp_directory_path();
-            temp /= "TestMSStoreInstalled.txt";
-            std::ofstream file(temp, std::ofstream::out);
-            file << context.Get<Execution::Data::Installer>()->ProductId;
-            file.close();
-        } });
-    }
-
-    context.Override({ "EnsureFeatureEnabled", [](TestContext&)
-    {
-    } });
-
-    context.Override({ Workflow::EnsureStorePolicySatisfied, [](TestContext&)
-    {
-    } });
-}
-
-void OverrideForSourceAddWithAgreements(TestContext& context)
-{
-    context.Override({ EnsureRunningAsAdmin, [](TestContext&)
-    {
-    } });
-
-    context.Override({ AddSource, [](TestContext&)
-    {
-    } });
-
-    context.Override({ OpenSourceForSourceAdd, [](TestContext& context)
-    {
-        auto testSource = std::make_shared<TestSource>();
-        testSource->Details.Information.SourceAgreementIdentifier = "AgreementsIdentifier";
-        testSource->Details.Information.SourceAgreements.emplace_back("Agreement Label", "Agreement Text", "https://test");
-        testSource->Details.Information.RequiredPackageMatchFields.emplace_back("Market");
-        testSource->Details.Information.RequiredQueryParameters.emplace_back("Market");
-        context.Add<Execution::Data::Source>(std::move(testSource));
-    } });
-}
-
-TEST_CASE("ExeInstallFlowWithTestManifest", "[InstallFlow][workflow]")
-{
-    TestCommon::TempFile installResultPath("TestExeInstalled.txt");
-
-    std::ostringstream installOutput;
-    TestContext context{ installOutput, std::cin };
-    OverrideForShellExecute(context);
-    context.Args.AddArg(Execution::Args::Type::Manifest, TestDataFile("InstallFlowTest_Exe.yaml").GetPath().u8string());
-
-    InstallCommand install({});
-    install.Execute(context);
-    INFO(installOutput.str());
-
-    // Verify Installer is called and parameters are passed in.
-    REQUIRE(std::filesystem::exists(installResultPath.GetPath()));
-    std::ifstream installResultFile(installResultPath.GetPath());
-    REQUIRE(installResultFile.is_open());
-    std::string installResultStr;
-    std::getline(installResultFile, installResultStr);
-    REQUIRE(installResultStr.find("/custom") != std::string::npos);
-    REQUIRE(installResultStr.find("/silentwithprogress") != std::string::npos);
-}
-
-TEST_CASE("InstallFlowNonZeroExitCode", "[InstallFlow][workflow]")
-{
-    TestCommon::TempFile installResultPath("TestExeInstalled.txt");
-
-    std::ostringstream installOutput;
-    TestContext context{ installOutput, std::cin };
-    OverrideForShellExecute(context);
-    context.Args.AddArg(Execution::Args::Type::Manifest, TestDataFile("InstallFlowTest_NonZeroExitCode.yaml").GetPath().u8string());
-
-    InstallCommand install({});
-    install.Execute(context);
-    INFO(installOutput.str());
-
-    // Verify Installer is called and parameters are passed in.
-    REQUIRE(context.GetTerminationHR() == S_OK);
-    REQUIRE(std::filesystem::exists(installResultPath.GetPath()));
-    std::ifstream installResultFile(installResultPath.GetPath());
-    REQUIRE(installResultFile.is_open());
-    std::string installResultStr;
-    std::getline(installResultFile, installResultStr);
-    REQUIRE(installResultStr.find("/ExitCode 0x80070005") != std::string::npos);
-    REQUIRE(installResultStr.find("/silentwithprogress") != std::string::npos);
-}
-
-TEST_CASE("InstallFlowWithNonApplicableArchitecture", "[InstallFlow][workflow]")
-{
-    TestCommon::TempFile installResultPath("TestExeInstalled.txt");
-
-    std::ostringstream installOutput;
-    TestContext context{ installOutput, std::cin };
-    context.Args.AddArg(Execution::Args::Type::Manifest, TestDataFile("InstallFlowTest_NoApplicableArchitecture.yaml").GetPath().u8string());
-
-    InstallCommand install({});
-    install.Execute(context);
-    INFO(installOutput.str());
-
-    REQUIRE_TERMINATED_WITH(context, APPINSTALLER_CLI_ERROR_NO_APPLICABLE_INSTALLER);
-
-    // Verify Installer was not called
-    REQUIRE(!std::filesystem::exists(installResultPath.GetPath()));
-}
-
-TEST_CASE("MSStoreInstallFlowWithTestManifest", "[InstallFlow][workflow]")
-{
-    TestCommon::TempFile installResultPath("TestMSStoreInstalled.txt");
-
-    std::ostringstream installOutput;
-    TestContext context{ installOutput, std::cin };
-    OverrideForMSStore(context, false);
-    context.Args.AddArg(Execution::Args::Type::Manifest, TestDataFile("InstallFlowTest_MSStore.yaml").GetPath().u8string());
-
-    InstallCommand install({});
-    install.Execute(context);
-    INFO(installOutput.str());
-
-    // Verify Installer is called and parameters are passed in.
-    REQUIRE(std::filesystem::exists(installResultPath.GetPath()));
-    std::ifstream installResultFile(installResultPath.GetPath());
-    REQUIRE(installResultFile.is_open());
-    std::string installResultStr;
-    std::getline(installResultFile, installResultStr);
-    REQUIRE(installResultStr.find("9WZDNCRFJ364") != std::string::npos);
-}
-
-TEST_CASE("MsixInstallFlow_DownloadFlow", "[InstallFlow][workflow]")
-{
-    TestCommon::TempFile installResultPath("TestMsixInstalled.txt");
-
-    std::ostringstream installOutput;
-    TestContext context{ installOutput, std::cin };
-    OverrideForMSIX(context);
-    OverrideForUpdateInstallerMotw(context);
-    // Todo: point to files from our repo when the repo goes public
-    context.Args.AddArg(Execution::Args::Type::Manifest, TestDataFile("InstallFlowTest_Msix_DownloadFlow.yaml").GetPath().u8string());
-
-    InstallCommand install({});
-    install.Execute(context);
-    INFO(installOutput.str());
-
-    // Verify Installer is called and a local file is used as package Uri.
-    REQUIRE(std::filesystem::exists(installResultPath.GetPath()));
-    std::ifstream installResultFile(installResultPath.GetPath());
-    REQUIRE(installResultFile.is_open());
-    std::string installResultStr;
-    std::getline(installResultFile, installResultStr);
-    Uri uri = Uri(ConvertToUTF16(installResultStr));
-    REQUIRE(uri.SchemeName() == L"file");
-}
-
-TEST_CASE("MsixInstallFlow_StreamingFlow", "[InstallFlow][workflow]")
-{
-    TestCommon::TempFile installResultPath("TestMsixInstalled.txt");
-
-    std::ostringstream installOutput;
-    TestContext context{ installOutput, std::cin };
-    OverrideForMSIX(context);
-    // Todo: point to files from our repo when the repo goes public
-    context.Args.AddArg(Execution::Args::Type::Manifest, TestDataFile("InstallFlowTest_Msix_StreamingFlow.yaml").GetPath().u8string());
-
-    InstallCommand install({});
-    install.Execute(context);
-    INFO(installOutput.str());
-
-    // Verify Installer is called and a http address is used as package Uri.
-    REQUIRE(std::filesystem::exists(installResultPath.GetPath()));
-    std::ifstream installResultFile(installResultPath.GetPath());
-    REQUIRE(installResultFile.is_open());
-    std::string installResultStr;
-    std::getline(installResultFile, installResultStr);
-    Uri uri = Uri(ConvertToUTF16(installResultStr));
-    REQUIRE(uri.SchemeName() == L"https");
-}
-
-TEST_CASE("MsiInstallFlow_DirectMsi", "[InstallFlow][workflow]")
-{
-    TestCommon::TempFile installResultPath("TestMsiInstalled.txt");
-
-    TestCommon::TestUserSettings testSettings;
-    testSettings.Set<Setting::EFDirectMSI>(true);
-
-    std::ostringstream installOutput;
-    TestContext context{ installOutput, std::cin };
-    OverrideForDirectMsi(context);
-    context.Args.AddArg(Execution::Args::Type::Manifest, TestDataFile("InstallerArgTest_Msi_NoSwitches.yaml").GetPath().u8string());
-    context.Args.AddArg(Execution::Args::Type::Silent);
-
-    InstallCommand install({});
-    install.Execute(context);
-    INFO(installOutput.str());
-
-    // Verify Installer is called and parameters are passed in.
-    REQUIRE(std::filesystem::exists(installResultPath.GetPath()));
-    std::ifstream installResultFile(installResultPath.GetPath());
-    REQUIRE(installResultFile.is_open());
-    std::string installResultStr;
-    std::getline(installResultFile, installResultStr);
-    REQUIRE(installResultStr.find("/quiet") != std::string::npos);
-}
-
-TEST_CASE("ShellExecuteHandlerInstallerArgs", "[InstallFlow][workflow]")
-{
-    {
-        std::ostringstream installOutput;
-        TestContext context{ installOutput, std::cin };
-        // Default Msi type with no args passed in, no switches specified in manifest
-        auto manifest = YamlParser::CreateFromPath(TestDataFile("InstallerArgTest_Msi_NoSwitches.yaml"));
-        context.Add<Data::Manifest>(manifest);
-        context.Add<Data::Installer>(manifest.Installers.at(0));
-        context.Add<Data::InstallerPath>(TestDataFile("AppInstallerTestExeInstaller.exe"));
-        context << GetInstallerArgs;
-        std::string installerArgs = context.Get<Data::InstallerArgs>();
-        REQUIRE(installerArgs.find("/passive") != std::string::npos);
-        REQUIRE(installerArgs.find(FileLogger::DefaultPrefix()) != std::string::npos);
-        REQUIRE(installerArgs.find(manifest.Id) != std::string::npos);
-        REQUIRE(installerArgs.find(manifest.Version) != std::string::npos);
-    }
-
-    {
-        std::ostringstream installOutput;
-        TestContext context{ installOutput, std::cin };
-        // Msi type with /silent and /log and /custom and /installlocation, no switches specified in manifest
-        auto manifest = YamlParser::CreateFromPath(TestDataFile("InstallerArgTest_Msi_NoSwitches.yaml"));
-        context.Args.AddArg(Execution::Args::Type::Silent);
-        context.Args.AddArg(Execution::Args::Type::Log, "MyLog.log"sv);
-        context.Args.AddArg(Execution::Args::Type::InstallLocation, "MyDir"sv);
-        context.Add<Data::Manifest>(manifest);
-        context.Add<Data::Installer>(manifest.Installers.at(0));
-        context << GetInstallerArgs;
-        std::string installerArgs = context.Get<Data::InstallerArgs>();
-        REQUIRE(installerArgs.find("/quiet") != std::string::npos);
-        REQUIRE(installerArgs.find("/log \"MyLog.log\"") != std::string::npos);
-        REQUIRE(installerArgs.find("TARGETDIR=\"MyDir\"") != std::string::npos);
-    }
-
-    {
-        std::ostringstream installOutput;
-        TestContext context{ installOutput, std::cin };
-        // Msi type with /silent and /log and /custom and /installlocation, switches specified in manifest
-        auto manifest = YamlParser::CreateFromPath(TestDataFile("InstallerArgTest_Msi_WithSwitches.yaml"));
-        context.Args.AddArg(Execution::Args::Type::Silent);
-        context.Args.AddArg(Execution::Args::Type::Log, "MyLog.log"sv);
-        context.Args.AddArg(Execution::Args::Type::InstallLocation, "MyDir"sv);
-        context.Add<Data::Manifest>(manifest);
-        context.Add<Data::Installer>(manifest.Installers.at(0));
-        context << GetInstallerArgs;
-        std::string installerArgs = context.Get<Data::InstallerArgs>();
-        REQUIRE(installerArgs.find("/mysilent") != std::string::npos); // Use declaration in manifest
-        REQUIRE(installerArgs.find("/mylog=\"MyLog.log\"") != std::string::npos); // Use declaration in manifest
-        REQUIRE(installerArgs.find("/mycustom") != std::string::npos); // Use declaration in manifest
-        REQUIRE(installerArgs.find("/myinstalldir=\"MyDir\"") != std::string::npos); // Use declaration in manifest
-    }
-
-    {
-        std::ostringstream installOutput;
-        TestContext context{ installOutput, std::cin };
-        // Default Inno type with no args passed in, no switches specified in manifest
-        auto manifest = YamlParser::CreateFromPath(TestDataFile("InstallerArgTest_Inno_NoSwitches.yaml"));
-        context.Add<Data::Manifest>(manifest);
-        context.Add<Data::Installer>(manifest.Installers.at(0));
-        context.Add<Data::InstallerPath>(TestDataFile("AppInstallerTestExeInstaller.exe"));
-        context << GetInstallerArgs;
-        std::string installerArgs = context.Get<Data::InstallerArgs>();
-        REQUIRE(installerArgs.find("/SILENT") != std::string::npos);
-        REQUIRE(installerArgs.find(FileLogger::DefaultPrefix()) != std::string::npos);
-        REQUIRE(installerArgs.find(manifest.Id) != std::string::npos);
-        REQUIRE(installerArgs.find(manifest.Version) != std::string::npos);
-    }
-
-    {
-        std::ostringstream installOutput;
-        TestContext context{ installOutput, std::cin };
-        // Inno type with /silent and /log and /custom and /installlocation, no switches specified in manifest
-        auto manifest = YamlParser::CreateFromPath(TestDataFile("InstallerArgTest_Inno_NoSwitches.yaml"));
-        context.Args.AddArg(Execution::Args::Type::Silent);
-        context.Args.AddArg(Execution::Args::Type::Log, "MyLog.log"sv);
-        context.Args.AddArg(Execution::Args::Type::InstallLocation, "MyDir"sv);
-        context.Add<Data::Manifest>(manifest);
-        context.Add<Data::Installer>(manifest.Installers.at(0));
-        context << GetInstallerArgs;
-        std::string installerArgs = context.Get<Data::InstallerArgs>();
-        REQUIRE(installerArgs.find("/VERYSILENT") != std::string::npos);
-        REQUIRE(installerArgs.find("/LOG=\"MyLog.log\"") != std::string::npos);
-        REQUIRE(installerArgs.find("/DIR=\"MyDir\"") != std::string::npos);
-    }
-
-    {
-        std::ostringstream installOutput;
-        TestContext context{ installOutput, std::cin };
-        // Inno type with /silent and /log and /custom and /installlocation, switches specified in manifest
-        auto manifest = YamlParser::CreateFromPath(TestDataFile("InstallerArgTest_Inno_WithSwitches.yaml"));
-        context.Args.AddArg(Execution::Args::Type::Silent);
-        context.Args.AddArg(Execution::Args::Type::Log, "MyLog.log"sv);
-        context.Args.AddArg(Execution::Args::Type::InstallLocation, "MyDir"sv);
-        context.Add<Data::Manifest>(manifest);
-        context.Add<Data::Installer>(manifest.Installers.at(0));
-        context << GetInstallerArgs;
-        std::string installerArgs = context.Get<Data::InstallerArgs>();
-        REQUIRE(installerArgs.find("/mysilent") != std::string::npos); // Use declaration in manifest
-        REQUIRE(installerArgs.find("/mylog=\"MyLog.log\"") != std::string::npos); // Use declaration in manifest
-        REQUIRE(installerArgs.find("/mycustom") != std::string::npos); // Use declaration in manifest
-        REQUIRE(installerArgs.find("/myinstalldir=\"MyDir\"") != std::string::npos); // Use declaration in manifest
-    }
-
-    {
-        std::ostringstream installOutput;
-        TestContext context{ installOutput, std::cin };
-        // Override switch specified. The whole arg passed to installer is overridden.
-        auto manifest = YamlParser::CreateFromPath(TestDataFile("InstallerArgTest_Inno_WithSwitches.yaml"));
-        context.Args.AddArg(Execution::Args::Type::Silent);
-        context.Args.AddArg(Execution::Args::Type::Log, "MyLog.log"sv);
-        context.Args.AddArg(Execution::Args::Type::InstallLocation, "MyDir"sv);
-        context.Args.AddArg(Execution::Args::Type::Override, "/OverrideEverything"sv);
-        context.Add<Data::Manifest>(manifest);
-        context.Add<Data::Installer>(manifest.Installers.at(0));
-        context << GetInstallerArgs;
-        std::string installerArgs = context.Get<Data::InstallerArgs>();
-        REQUIRE(installerArgs == "/OverrideEverything"); // Use value specified in override switch
-    }
-}
-
-TEST_CASE("InstallFlow_SearchAndInstall", "[InstallFlow][workflow]")
-{
-    TestCommon::TempFile installResultPath("TestExeInstalled.txt");
-
-    std::ostringstream installOutput;
-    TestContext context{ installOutput, std::cin };
-    OverrideForOpenSource(context);
-    OverrideForShellExecute(context);
-    context.Args.AddArg(Execution::Args::Type::Query, "TestQueryReturnOne"sv);
-
-    InstallCommand install({});
-    install.Execute(context);
-    INFO(installOutput.str());
-
-    // Verify Installer is called and parameters are passed in.
-    REQUIRE(std::filesystem::exists(installResultPath.GetPath()));
-    std::ifstream installResultFile(installResultPath.GetPath());
-    REQUIRE(installResultFile.is_open());
-    std::string installResultStr;
-    std::getline(installResultFile, installResultStr);
-    REQUIRE(installResultStr.find("/custom") != std::string::npos);
-    REQUIRE(installResultStr.find("/silentwithprogress") != std::string::npos);
-}
-
-TEST_CASE("InstallFlow_SearchFoundNoApp", "[InstallFlow][workflow]")
-{
-    std::ostringstream installOutput;
-    TestContext context{ installOutput, std::cin };
-    OverrideForOpenSource(context);
-    context.Args.AddArg(Execution::Args::Type::Query, "TestQueryReturnZero"sv);
-
-    InstallCommand install({});
-    install.Execute(context);
-    INFO(installOutput.str());
-
-    // Verify proper message is printed
-    REQUIRE(installOutput.str().find(Resource::LocString(Resource::String::NoPackageFound).get()) != std::string::npos);
-}
-
-TEST_CASE("InstallFlow_SearchFoundMultipleApp", "[InstallFlow][workflow]")
-{
-    std::ostringstream installOutput;
-    TestContext context{ installOutput, std::cin };
-    OverrideForOpenSource(context);
-    context.Args.AddArg(Execution::Args::Type::Query, "TestQueryReturnTwo"sv);
-
-    InstallCommand install({});
-    install.Execute(context);
-    INFO(installOutput.str());
-
-    // Verify proper message is printed
-    REQUIRE(installOutput.str().find(Resource::LocString(Resource::String::MultiplePackagesFound).get()) != std::string::npos);
-}
-
-TEST_CASE("InstallFlow_LicenseAgreement", "[InstallFlow][workflow]")
-{
-    TestCommon::TempFile installResultPath("TestExeInstalled.txt");
-
-    std::ostringstream installOutput;
-    TestContext context{ installOutput, std::cin };
-    OverrideForShellExecute(context);
-    context.Args.AddArg(Execution::Args::Type::Manifest, TestDataFile("InstallFlowTest_LicenseAgreement.yaml").GetPath().u8string());
-    context.Args.AddArg(Execution::Args::Type::AcceptPackageAgreements);
-
-    InstallCommand install({});
-    install.Execute(context);
-    INFO(installOutput.str());
-
-    // Verify agreements are shown
-    REQUIRE(installOutput.str().find("Agreement with text") != std::string::npos);
-    REQUIRE(installOutput.str().find("This is the text of the agreement.") != std::string::npos);
-    REQUIRE(installOutput.str().find("Agreement with URL") != std::string::npos);
-    REQUIRE(installOutput.str().find("https://TestAgreementUrl") != std::string::npos);
-
-    // Verify Installer is called.
-    REQUIRE(std::filesystem::exists(installResultPath.GetPath()));
-}
-
-TEST_CASE("InstallFlow_LicenseAgreement_Prompt", "[InstallFlow][workflow]")
-{
-    TestCommon::TempFile installResultPath("TestExeInstalled.txt");
-
-    // Accept the agreements by saying "Yes" at the prompt
-    std::istringstream installInput{ "y" };
-
-    std::ostringstream installOutput;
-    TestContext context{ installOutput, installInput };
-    OverrideForShellExecute(context);
-    context.Args.AddArg(Execution::Args::Type::Manifest, TestDataFile("InstallFlowTest_LicenseAgreement.yaml").GetPath().u8string());
-
-    InstallCommand install({});
-    install.Execute(context);
-    INFO(installOutput.str());
-
-    // Verify prompt was shown
-    REQUIRE(installOutput.str().find(Resource::LocString(Resource::String::PackageAgreementsPrompt).get()) != std::string::npos);
-
-    // Verify agreements are shown
-    REQUIRE(installOutput.str().find("Agreement with text") != std::string::npos);
-    REQUIRE(installOutput.str().find("This is the text of the agreement.") != std::string::npos);
-    REQUIRE(installOutput.str().find("Agreement with URL") != std::string::npos);
-    REQUIRE(installOutput.str().find("https://TestAgreementUrl") != std::string::npos);
-
-    // Verify Installer is called.
-    REQUIRE(std::filesystem::exists(installResultPath.GetPath()));
-}
-
-TEST_CASE("InstallFlow_LicenseAgreement_NotAccepted", "[InstallFlow][workflow]")
-{
-    TestCommon::TempFile installResultPath("TestExeInstalled.txt");
-
-    // Say "No" at the agreements prompt
-    std::istringstream installInput{ "n" };
-
-    std::ostringstream installOutput;
-    TestContext context{ installOutput, installInput };
-    context.Args.AddArg(Execution::Args::Type::Manifest, TestDataFile("InstallFlowTest_LicenseAgreement.yaml").GetPath().u8string());
-
-    InstallCommand install({});
-    install.Execute(context);
-    INFO(installOutput.str());
-
-    // Verify agreements are shown
-    REQUIRE(installOutput.str().find("Agreement with text") != std::string::npos);
-    REQUIRE(installOutput.str().find("This is the text of the agreement.") != std::string::npos);
-    REQUIRE(installOutput.str().find("Agreement with URL") != std::string::npos);
-    REQUIRE(installOutput.str().find("https://TestAgreementUrl") != std::string::npos);
-
-    // Verify installation failed
-    REQUIRE_TERMINATED_WITH(context, APPINSTALLER_CLI_ERROR_PACKAGE_AGREEMENTS_NOT_ACCEPTED);
-    REQUIRE_FALSE(std::filesystem::exists(installResultPath.GetPath()));
-    REQUIRE(installOutput.str().find(Resource::LocString(Resource::String::PackageAgreementsNotAgreedTo).get()) != std::string::npos);
-}
-
-TEST_CASE("ShowFlow_SearchAndShowAppInfo", "[ShowFlow][workflow]")
-{
-    std::ostringstream showOutput;
-    TestContext context{ showOutput, std::cin };
-    OverrideForOpenSource(context);
-    context.Args.AddArg(Execution::Args::Type::Query, "TestQueryReturnOne"sv);
-
-    ShowCommand show({});
-    show.Execute(context);
-    INFO(showOutput.str());
-
-    // Verify AppInfo is printed
-    REQUIRE(showOutput.str().find("AppInstallerCliTest.TestExeInstaller") != std::string::npos);
-    REQUIRE(showOutput.str().find("AppInstaller Test Exe Installer") != std::string::npos);
-    REQUIRE(showOutput.str().find("1.0.0.0") != std::string::npos);
-    REQUIRE(showOutput.str().find("https://ThisIsNotUsed") != std::string::npos);
-}
-
-TEST_CASE("ShowFlow_SearchAndShowAppVersion", "[ShowFlow][workflow]")
-{
-    std::ostringstream showOutput;
-    TestContext context{ showOutput, std::cin };
-    OverrideForOpenSource(context);
-    context.Args.AddArg(Execution::Args::Type::Query, "TestQueryReturnOne"sv);
-    context.Args.AddArg(Execution::Args::Type::ListVersions);
-
-    ShowCommand show({});
-    show.Execute(context);
-    INFO(showOutput.str());
-
-    // Verify App version is printed
-    REQUIRE(showOutput.str().find("1.0.0.0") != std::string::npos);
-    // No manifest info is printed
-    REQUIRE(showOutput.str().find("  Download Url: https://ThisIsNotUsed") == std::string::npos);
-}
-
-TEST_CASE("ShowFlow_Dependencies", "[ShowFlow][workflow][dependencies]")
-{
-    std::ostringstream showOutput;
-    TestContext context{ showOutput, std::cin };
-    context.Args.AddArg(Execution::Args::Type::Manifest, TestDataFile("Manifest-Good-AllDependencyTypes.yaml").GetPath().u8string());
-
-    TestUserSettings settings;
-    settings.Set<AppInstaller::Settings::Setting::EFDependencies>({true});
-
-    ShowCommand show({});
-    show.Execute(context);
-    INFO(showOutput.str());
-
-    // Verify all types of dependencies are printed
-    REQUIRE(showOutput.str().find("Dependencies") != std::string::npos);
-    REQUIRE(showOutput.str().find("WindowsFeaturesDep") != std::string::npos);
-    REQUIRE(showOutput.str().find("WindowsLibrariesDep") != std::string::npos);
-    // PackageDep1 has minimum version (1.0), PackageDep2 doesn't (shouldn't show [>=...])
-    REQUIRE(showOutput.str().find("Package.Dep1-x64 [>= 1.0]") != std::string::npos);
-    REQUIRE(showOutput.str().find("Package.Dep2-x64") != std::string::npos);
-    REQUIRE(showOutput.str().find("Package.Dep2-x64 [") == std::string::npos);
-    REQUIRE(showOutput.str().find("ExternalDep") != std::string::npos);
-}
-
-TEST_CASE("UpdateFlow_UpdateWithManifest", "[UpdateFlow][workflow]")
-{
-    TestCommon::TempFile updateResultPath("TestExeInstalled.txt");
-
-    std::ostringstream updateOutput;
-    TestContext context{ updateOutput, std::cin };
-    OverrideForCompositeInstalledSource(context);
-    OverrideForShellExecute(context);
-    context.Args.AddArg(Execution::Args::Type::Manifest, TestDataFile("UpdateFlowTest_Exe.yaml").GetPath().u8string());
-
-    UpgradeCommand update({});
-    update.Execute(context);
-    INFO(updateOutput.str());
-
-    // Verify Installer is called and parameters are passed in.
-    REQUIRE(std::filesystem::exists(updateResultPath.GetPath()));
-    std::ifstream updateResultFile(updateResultPath.GetPath());
-    REQUIRE(updateResultFile.is_open());
-    std::string updateResultStr;
-    std::getline(updateResultFile, updateResultStr);
-    REQUIRE(updateResultStr.find("/update") != std::string::npos);
-    REQUIRE(updateResultStr.find("/silentwithprogress") != std::string::npos);
-}
-
-TEST_CASE("UpdateFlow_UpdateWithManifestMSStore", "[UpdateFlow][workflow]")
-{
-    TestCommon::TempFile updateResultPath("TestMSStoreUpdated.txt");
-
-    std::ostringstream updateOutput;
-    TestContext context{ updateOutput, std::cin };
-    OverrideForCompositeInstalledSource(context);
-    OverrideForMSStore(context, true);
-    context.Args.AddArg(Execution::Args::Type::Manifest, TestDataFile("InstallFlowTest_MSStore.yaml").GetPath().u8string());
-
-    UpgradeCommand update({});
-    update.Execute(context);
-    INFO(updateOutput.str());
-
-    // Verify Installer is called and parameters are passed in.
-    REQUIRE(std::filesystem::exists(updateResultPath.GetPath()));
-    std::ifstream updateResultFile(updateResultPath.GetPath());
-    REQUIRE(updateResultFile.is_open());
-    std::string updateResultStr;
-    std::getline(updateResultFile, updateResultStr);
-    REQUIRE(updateResultStr.find("9WZDNCRFJ364") != std::string::npos);
-}
-
-TEST_CASE("UpdateFlow_UpdateWithManifestAppNotInstalled", "[UpdateFlow][workflow]")
-{
-    TestCommon::TempFile updateResultPath("TestExeInstalled.txt");
-
-    std::ostringstream updateOutput;
-    TestContext context{ updateOutput, std::cin };
-    OverrideForCompositeInstalledSource(context);
-    context.Args.AddArg(Execution::Args::Type::Manifest, TestDataFile("InstallerArgTest_Inno_NoSwitches.yaml").GetPath().u8string());
-
-    UpgradeCommand update({});
-    update.Execute(context);
-    INFO(updateOutput.str());
-
-    // Verify Installer is not called.
-    REQUIRE(!std::filesystem::exists(updateResultPath.GetPath()));
-    REQUIRE(updateOutput.str().find(Resource::LocString(Resource::String::NoInstalledPackageFound).get()) != std::string::npos);
-    REQUIRE(context.GetTerminationHR() == APPINSTALLER_CLI_ERROR_NO_APPLICATIONS_FOUND);
-}
-
-TEST_CASE("UpdateFlow_UpdateWithManifestVersionAlreadyInstalled", "[UpdateFlow][workflow]")
-{
-    TestCommon::TempFile updateResultPath("TestExeInstalled.txt");
-
-    std::ostringstream updateOutput;
-    TestContext context{ updateOutput, std::cin };
-    OverrideForCompositeInstalledSource(context);
-    context.Args.AddArg(Execution::Args::Type::Manifest, TestDataFile("InstallFlowTest_Exe.yaml").GetPath().u8string());
-
-    UpgradeCommand update({});
-    update.Execute(context);
-    INFO(updateOutput.str());
-
-    // Verify Installer is not called.
-    REQUIRE(!std::filesystem::exists(updateResultPath.GetPath()));
-    REQUIRE(updateOutput.str().find(Resource::LocString(Resource::String::UpdateNotApplicable).get()) != std::string::npos);
-    REQUIRE(context.GetTerminationHR() == APPINSTALLER_CLI_ERROR_UPDATE_NOT_APPLICABLE);
-}
-
-TEST_CASE("UpdateFlow_UpdateExe", "[UpdateFlow][workflow]")
-{
-    TestCommon::TempFile updateResultPath("TestExeInstalled.txt");
-
-    std::ostringstream updateOutput;
-    TestContext context{ updateOutput, std::cin };
-    OverrideForCompositeInstalledSource(context);
-    OverrideForShellExecute(context);
-    context.Args.AddArg(Execution::Args::Type::Query, "AppInstallerCliTest.TestExeInstaller"sv);
-    context.Args.AddArg(Execution::Args::Type::Silent);
-
-    UpgradeCommand update({});
-    update.Execute(context);
-    INFO(updateOutput.str());
-
-    // Verify Installer is called and parameters are passed in.
-    REQUIRE(std::filesystem::exists(updateResultPath.GetPath()));
-    std::ifstream updateResultFile(updateResultPath.GetPath());
-    REQUIRE(updateResultFile.is_open());
-    std::string updateResultStr;
-    std::getline(updateResultFile, updateResultStr);
-    REQUIRE(updateResultStr.find("/update") != std::string::npos);
-    REQUIRE(updateResultStr.find("/silence") != std::string::npos);
-    REQUIRE(updateResultStr.find("/ver3.0.0.0") != std::string::npos);
-}
-
-TEST_CASE("UpdateFlow_UpdateMsix", "[UpdateFlow][workflow]")
-{
-    TestCommon::TempFile updateResultPath("TestMsixInstalled.txt");
-
-    std::ostringstream updateOutput;
-    TestContext context{ updateOutput, std::cin };
-    OverrideForCompositeInstalledSource(context);
-    OverrideForMSIX(context);
-    context.Args.AddArg(Execution::Args::Type::Query, "AppInstallerCliTest.TestMsixInstaller"sv);
-
-    UpgradeCommand update({});
-    update.Execute(context);
-    INFO(updateOutput.str());
-
-    // Verify Installer is called.
-    REQUIRE(std::filesystem::exists(updateResultPath.GetPath()));
-}
-
-TEST_CASE("UpdateFlow_UpdateMSStore", "[UpdateFlow][workflow]")
-{
-    TestCommon::TempFile updateResultPath("TestMSStoreUpdated.txt");
-
-    std::ostringstream updateOutput;
-    TestContext context{ updateOutput, std::cin };
-    OverrideForCompositeInstalledSource(context);
-    OverrideForMSStore(context, true);
-    context.Args.AddArg(Execution::Args::Type::Query, "AppInstallerCliTest.TestMSStoreInstaller"sv);
-
-    UpgradeCommand update({});
-    update.Execute(context);
-    INFO(updateOutput.str());
-
-    // Verify Installer is called.
-    REQUIRE(std::filesystem::exists(updateResultPath.GetPath()));
-    std::ifstream updateResultFile(updateResultPath.GetPath());
-    REQUIRE(updateResultFile.is_open());
-    std::string updateResultStr;
-    std::getline(updateResultFile, updateResultStr);
-    REQUIRE(updateResultStr.find("9WZDNCRFJ364") != std::string::npos);
-}
-
-TEST_CASE("UpdateFlow_UpdateExeLatestAlreadyInstalled", "[UpdateFlow][workflow]")
-{
-    TestCommon::TempFile updateResultPath("TestExeInstalled.txt");
-
-    std::ostringstream updateOutput;
-    TestContext context{ updateOutput, std::cin };
-    OverrideForCompositeInstalledSource(context);
-    context.Args.AddArg(Execution::Args::Type::Query, "TestExeInstallerWithLatestInstalled"sv);
-
-    UpgradeCommand update({});
-    update.Execute(context);
-    INFO(updateOutput.str());
-
-    // Verify Installer is not called.
-    REQUIRE(!std::filesystem::exists(updateResultPath.GetPath()));
-    REQUIRE(updateOutput.str().find(Resource::LocString(Resource::String::UpdateNotApplicable).get()) != std::string::npos);
-    REQUIRE(context.GetTerminationHR() == APPINSTALLER_CLI_ERROR_UPDATE_NOT_APPLICABLE);
-}
-
-TEST_CASE("UpdateFlow_UpdateExeInstallerTypeNotApplicable", "[UpdateFlow][workflow]")
-{
-    TestCommon::TempFile updateResultPath("TestExeInstalled.txt");
-
-    std::ostringstream updateOutput;
-    TestContext context{ updateOutput, std::cin };
-    OverrideForCompositeInstalledSource(context);
-    context.Args.AddArg(Execution::Args::Type::Query, "TestExeInstallerWithIncompatibleInstallerType"sv);
-
-    UpgradeCommand update({});
-    update.Execute(context);
-    INFO(updateOutput.str());
-
-    // Verify Installer is not called.
-    REQUIRE(!std::filesystem::exists(updateResultPath.GetPath()));
-    REQUIRE(updateOutput.str().find(Resource::LocString(Resource::String::UpdateNotApplicable).get()) != std::string::npos);
-    REQUIRE(context.GetTerminationHR() == APPINSTALLER_CLI_ERROR_UPDATE_NOT_APPLICABLE);
-}
-
-TEST_CASE("UpdateFlow_UpdateExeSpecificVersionNotFound", "[UpdateFlow][workflow]")
-{
-    TestCommon::TempFile updateResultPath("TestExeInstalled.txt");
-
-    std::ostringstream updateOutput;
-    TestContext context{ updateOutput, std::cin };
-    OverrideForCompositeInstalledSource(context);
-    context.Args.AddArg(Execution::Args::Type::Query, "AppInstallerCliTest.TestExeInstaller"sv);
-    context.Args.AddArg(Execution::Args::Type::Version, "1.2.3.4"sv);
-
-    UpgradeCommand update({});
-    update.Execute(context);
-    INFO(updateOutput.str());
-
-    // Verify Installer is not called.
-    REQUIRE(!std::filesystem::exists(updateResultPath.GetPath()));
-    REQUIRE(updateOutput.str().find(Resource::LocString(Resource::String::GetManifestResultVersionNotFound).get()) != std::string::npos);
-    REQUIRE(context.GetTerminationHR() == APPINSTALLER_CLI_ERROR_NO_MANIFEST_FOUND);
-}
-
-TEST_CASE("UpdateFlow_UpdateExeSpecificVersionNotApplicable", "[UpdateFlow][workflow]")
-{
-    TestCommon::TempFile updateResultPath("TestExeInstalled.txt");
-
-    std::ostringstream updateOutput;
-    TestContext context{ updateOutput, std::cin };
-    OverrideForCompositeInstalledSource(context);
-    context.Args.AddArg(Execution::Args::Type::Query, "TestExeInstallerWithIncompatibleInstallerType"sv);
-    context.Args.AddArg(Execution::Args::Type::Version, "1.0.0.0"sv);
-
-    UpgradeCommand update({});
-    update.Execute(context);
-    INFO(updateOutput.str());
-
-    // Verify Installer is not called.
-    REQUIRE(!std::filesystem::exists(updateResultPath.GetPath()));
-    REQUIRE(updateOutput.str().find(Resource::LocString(Resource::String::UpdateNotApplicable).get()) != std::string::npos);
-    REQUIRE(context.GetTerminationHR() == APPINSTALLER_CLI_ERROR_UPDATE_NOT_APPLICABLE);
-}
-
-TEST_CASE("UpdateFlow_UpdateAllApplicable", "[UpdateFlow][workflow]")
-{
-    TestCommon::TempFile updateExeResultPath("TestExeInstalled.txt");
-    TestCommon::TempFile updateMsixResultPath("TestMsixInstalled.txt");
-    TestCommon::TempFile updateMSStoreResultPath("TestMSStoreUpdated.txt");
-
-    std::ostringstream updateOutput;
-    TestContext context{ updateOutput, std::cin };
-    OverrideForCompositeInstalledSource(context);
-    OverrideForShellExecute(context);
-    OverrideForMSIX(context);
-    OverrideForMSStore(context, true);
-    context.Args.AddArg(Execution::Args::Type::All);
-
-    UpgradeCommand update({});
-    update.Execute(context);
-    INFO(updateOutput.str());
-
-    // Verify installers are called.
-    REQUIRE(std::filesystem::exists(updateExeResultPath.GetPath()));
-    REQUIRE(std::filesystem::exists(updateMsixResultPath.GetPath()));
-    REQUIRE(std::filesystem::exists(updateMSStoreResultPath.GetPath()));
-}
-
-TEST_CASE("UpdateFlow_Dependencies", "[UpdateFlow][workflow][dependencies]")
-{
-    TestCommon::TempFile updateResultPath("TestExeInstalled.txt");
-
-    std::ostringstream updateOutput;
-    TestContext context{ updateOutput, std::cin };
-    OverrideForCompositeInstalledSource(context);
-    OverrideForShellExecute(context);
-    context.Args.AddArg(Execution::Args::Type::Query, "AppInstallerCliTest.TestExeInstaller.Dependencies"sv);
-
-    TestUserSettings settings;
-    settings.Set<AppInstaller::Settings::Setting::EFDependencies>({ true });
-
-    UpgradeCommand update({});
-    update.Execute(context);
-    INFO(updateOutput.str());
-
-    std::string updateResultStr = updateOutput.str();
-
-    // Verify dependencies are informed
-    REQUIRE(updateResultStr.find(Resource::LocString(Resource::String::InstallAndUpgradeCommandsReportDependencies).get()) != std::string::npos);
-    REQUIRE(updateResultStr.find("PreviewIIS") != std::string::npos);
-    REQUIRE(updateResultStr.find("Preview VC Runtime") != std::string::npos);
-}
-
-TEST_CASE("UpdateFlow_LicenseAgreement", "[UpdateFlow][workflow]")
-{
-    TestCommon::TempFile updateResultPath("TestExeInstalled.txt");
-
-    std::ostringstream updateOutput;
-    TestContext context{ updateOutput, std::cin };
-    OverrideForCompositeInstalledSource(context);
-    OverrideForShellExecute(context);
-    context.Args.AddArg(Execution::Args::Type::Query, "TestInstallerWithLicenseAgreement"sv);
-    context.Args.AddArg(Execution::Args::Type::AcceptPackageAgreements);
-
-    UpgradeCommand update({});
-    update.Execute(context);
-    INFO(updateOutput.str());
-
-    // Verify agreements are shown
-    REQUIRE(updateOutput.str().find("Agreement for EXE") != std::string::npos);
-    REQUIRE(updateOutput.str().find("This is the agreement for the EXE") != std::string::npos);
-
-    // Verify Installer is called.
-    REQUIRE(std::filesystem::exists(updateResultPath.GetPath()));
-}
-
-TEST_CASE("UpdateFlow_LicenseAgreement_NotAccepted", "[UpdateFlow][workflow]")
-{
-    TestCommon::TempFile updateResultPath("TestExeInstalled.txt");
-
-    // Say "No" at the agreements prompt
-    std::istringstream updateInput{ "n" };
-
-    std::ostringstream updateOutput;
-    TestContext context{ updateOutput, updateInput };
-    OverrideForCompositeInstalledSource(context);
-    context.Args.AddArg(Execution::Args::Type::Query, "TestInstallerWithLicenseAgreement"sv);
-
-    UpgradeCommand update({});
-    update.Execute(context);
-    INFO(updateOutput.str());
-
-    // Verify agreements are shown
-    REQUIRE(updateOutput.str().find("Agreement for EXE") != std::string::npos);
-    REQUIRE(updateOutput.str().find("This is the agreement for the EXE") != std::string::npos);
-
-    // Verify Installer is not called.
-    REQUIRE_TERMINATED_WITH(context, APPINSTALLER_CLI_ERROR_PACKAGE_AGREEMENTS_NOT_ACCEPTED);
-    REQUIRE_FALSE(std::filesystem::exists(updateResultPath.GetPath()));
-    REQUIRE(updateOutput.str().find(Resource::LocString(Resource::String::PackageAgreementsNotAgreedTo).get()) != std::string::npos);
-}
-
-TEST_CASE("UpdateFlow_All_LicenseAgreement", "[UpdateFlow][workflow]")
-{
-    TestCommon::TempFile updateExeResultPath("TestExeInstalled.txt");
-    TestCommon::TempFile updateMsixResultPath("TestMsixInstalled.txt");
-    TestCommon::TempFile updateMSStoreResultPath("TestMSStoreUpdated.txt");
-
-    std::ostringstream updateOutput;
-    TestContext context{ updateOutput, std::cin };
-    OverrideForCompositeInstalledSource(context, /* upgradeUsesLicenses */ true);
-    OverrideForShellExecute(context);
-    OverrideForMSIX(context);
-    OverrideForMSStore(context, true);
-    context.Args.AddArg(Execution::Args::Type::All);
-    context.Args.AddArg(Execution::Args::Type::AcceptPackageAgreements);
-
-    UpgradeCommand update({});
-    update.Execute(context);
-    INFO(updateOutput.str());
-
-    // Verify agreements are shown
-    REQUIRE(updateOutput.str().find("Agreement for EXE") != std::string::npos);
-    REQUIRE(updateOutput.str().find("This is the agreement for the EXE") != std::string::npos);
-    REQUIRE(updateOutput.str().find("Agreement for MSIX") != std::string::npos);
-    REQUIRE(updateOutput.str().find("This is the agreement for the MSIX") != std::string::npos);
-
-    // Verify installers are called.
-    REQUIRE(std::filesystem::exists(updateExeResultPath.GetPath()));
-    REQUIRE(std::filesystem::exists(updateMsixResultPath.GetPath()));
-    REQUIRE(std::filesystem::exists(updateMSStoreResultPath.GetPath()));
-}
-
-TEST_CASE("UpdateFlow_All_LicenseAgreement_NotAccepted", "[UpdateFlow][workflow]")
-{
-    TestCommon::TempFile updateExeResultPath("TestExeInstalled.txt");
-    TestCommon::TempFile updateMsixResultPath("TestMsixInstalled.txt");
-    TestCommon::TempFile updateMSStoreResultPath("TestMSStoreUpdated.txt");
-
-    // Say "No" at the agreements prompt
-    std::istringstream updateInput{ "n" };
-
-    std::ostringstream updateOutput;
-    TestContext context{ updateOutput, updateInput };
-    OverrideForCompositeInstalledSource(context, /* upgradeUsesLicenses */ true);
-    context.Args.AddArg(Execution::Args::Type::All);
-
-    UpgradeCommand update({});
-    update.Execute(context);
-    INFO(updateOutput.str());
-
-    // Verify agreements are shown
-    REQUIRE(updateOutput.str().find("Agreement for EXE") != std::string::npos);
-    REQUIRE(updateOutput.str().find("This is the agreement for the EXE") != std::string::npos);
-    REQUIRE(updateOutput.str().find("Agreement for MSIX") != std::string::npos);
-    REQUIRE(updateOutput.str().find("This is the agreement for the MSIX") != std::string::npos);
-
-    // Verify installers are not called.
-    REQUIRE_TERMINATED_WITH(context, APPINSTALLER_CLI_ERROR_PACKAGE_AGREEMENTS_NOT_ACCEPTED);
-    REQUIRE_FALSE(std::filesystem::exists(updateExeResultPath.GetPath()));
-    REQUIRE_FALSE(std::filesystem::exists(updateMsixResultPath.GetPath()));
-    REQUIRE_FALSE(std::filesystem::exists(updateMSStoreResultPath.GetPath()));
-}
-
-TEST_CASE("UninstallFlow_UninstallExe", "[UninstallFlow][workflow]")
-{
-    TestCommon::TempFile uninstallResultPath("TestExeUninstalled.txt");
-
-    std::ostringstream uninstallOutput;
-    TestContext context{ uninstallOutput, std::cin };
-    OverrideForCompositeInstalledSource(context);
-    OverrideForExeUninstall(context);
-    context.Args.AddArg(Execution::Args::Type::Query, "AppInstallerCliTest.TestExeInstaller"sv);
-    context.Args.AddArg(Execution::Args::Type::Silent);
-
-    UninstallCommand uninstall({});
-    uninstall.Execute(context);
-    INFO(uninstallOutput.str());
-
-    // Verify Uninstaller is called and parameters are passed in.
-    REQUIRE(std::filesystem::exists(uninstallResultPath.GetPath()));
-    std::ifstream uninstallResultFile(uninstallResultPath.GetPath());
-    REQUIRE(uninstallResultFile.is_open());
-    std::string uninstallResultStr;
-    std::getline(uninstallResultFile, uninstallResultStr);
-    REQUIRE(uninstallResultStr.find("uninstall.exe") != std::string::npos);
-    REQUIRE(uninstallResultStr.find("/silence") != std::string::npos);
-}
-
-TEST_CASE("UninstallFlow_UninstallMsix", "[UninstallFlow][workflow]")
-{
-    TestCommon::TempFile uninstallResultPath("TestMsixUninstalled.txt");
-
-    std::ostringstream uninstallOutput;
-    TestContext context{ uninstallOutput, std::cin };
-    OverrideForCompositeInstalledSource(context);
-    OverrideForMSIXUninstall(context);
-    context.Args.AddArg(Execution::Args::Type::Query, "AppInstallerCliTest.TestMsixInstaller"sv);
-
-    UninstallCommand uninstall({});
-    uninstall.Execute(context);
-    INFO(uninstallOutput.str());
-
-    // Verify Uninstaller is called with the package full name.
-    REQUIRE(std::filesystem::exists(uninstallResultPath.GetPath()));
-    std::ifstream uninstallResultFile(uninstallResultPath.GetPath());
-    REQUIRE(uninstallResultFile.is_open());
-    std::string uninstallResultStr;
-    std::getline(uninstallResultFile, uninstallResultStr);
-    REQUIRE(uninstallResultStr.find("20477fca-282d-49fb-b03e-371dca074f0f_8wekyb3d8bbwe") != std::string::npos);
-}
-
-TEST_CASE("UninstallFlow_UninstallMSStore", "[UninstallFlow][workflow]")
-{
-    TestCommon::TempFile uninstallResultPath("TestMsixUninstalled.txt");
-
-    std::ostringstream uninstallOutput;
-    TestContext context{ uninstallOutput, std::cin };
-    OverrideForCompositeInstalledSource(context);
-    OverrideForMSIXUninstall(context);
-    context.Args.AddArg(Execution::Args::Type::Query, "AppInstallerCliTest.TestMSStoreInstaller"sv);
-
-    UninstallCommand uninstall({});
-    uninstall.Execute(context);
-    INFO(uninstallOutput.str());
-
-    // Verify Uninstaller is called with the package full name
-    REQUIRE(std::filesystem::exists(uninstallResultPath.GetPath()));
-    std::ifstream uninstallResultFile(uninstallResultPath.GetPath());
-    REQUIRE(uninstallResultFile.is_open());
-    std::string uninstallResultStr;
-    std::getline(uninstallResultFile, uninstallResultStr);
-    REQUIRE(uninstallResultStr.find("microsoft.skypeapp_kzf8qxf38zg5c") != std::string::npos);
-}
-
-TEST_CASE("UninstallFlow_UninstallExeNotFound", "[UninstallFlow][workflow]")
-{
-    TestCommon::TempFile uninstallResultPath("TestExeUninstalled.txt");
-
-    std::ostringstream uninstallOutput;
-    TestContext context{ uninstallOutput, std::cin };
-    OverrideForCompositeInstalledSource(context);
-    context.Args.AddArg(Execution::Args::Type::Query, "AppInstallerCliTest.MissingApp"sv);
-    context.Args.AddArg(Execution::Args::Type::Silent);
-
-    UninstallCommand uninstall({});
-    uninstall.Execute(context);
-    INFO(uninstallOutput.str());
-
-    // Verify Uninstaller is not called.
-    REQUIRE(!std::filesystem::exists(uninstallResultPath.GetPath()));
-    REQUIRE(uninstallOutput.str().find(Resource::LocString(Resource::String::NoInstalledPackageFound).get()) != std::string::npos);
-    REQUIRE(context.GetTerminationHR() == APPINSTALLER_CLI_ERROR_NO_APPLICATIONS_FOUND);
-}
-
-TEST_CASE("ExportFlow_ExportAll", "[ExportFlow][workflow]")
-{
-    TestCommon::TempFile exportResultPath("TestExport.json");
-
-    std::ostringstream exportOutput;
-    TestContext context{ exportOutput, std::cin };
-    OverrideForCompositeInstalledSource(context);
-    context.Args.AddArg(Execution::Args::Type::OutputFile, exportResultPath);
-
-    ExportCommand exportCommand({});
-    exportCommand.Execute(context);
-    INFO(exportOutput.str());
-
-    // Verify contents of exported collection
-    const auto& exportedCollection = context.Get<Execution::Data::PackageCollection>();
-    REQUIRE(exportedCollection.Sources.size() == 1);
-    REQUIRE(exportedCollection.Sources[0].Details.Identifier == "*TestSource");
-
-    const auto& exportedPackages = exportedCollection.Sources[0].Packages;
-    REQUIRE(exportedPackages.size() == 3);
-    REQUIRE(exportedPackages.end() != std::find_if(exportedPackages.begin(), exportedPackages.end(), [](const auto& p)
-        {
-            return p.Id == "AppInstallerCliTest.TestExeInstaller" && p.VersionAndChannel.GetVersion().ToString().empty();
-        }));
-    REQUIRE(exportedPackages.end() != std::find_if(exportedPackages.begin(), exportedPackages.end(), [](const auto& p)
-        {
-            return p.Id == "AppInstallerCliTest.TestMsixInstaller" && p.VersionAndChannel.GetVersion().ToString().empty();
-        }));
-    REQUIRE(exportedPackages.end() != std::find_if(exportedPackages.begin(), exportedPackages.end(), [](const auto& p)
-        {
-            return p.Id == "AppInstallerCliTest.TestMSStoreInstaller" && p.VersionAndChannel.GetVersion().ToString().empty();
-        }));
-}
-
-TEST_CASE("ExportFlow_ExportAll_WithVersions", "[ExportFlow][workflow]")
-{
-    TestCommon::TempFile exportResultPath("TestExport.json");
-
-    std::ostringstream exportOutput;
-    TestContext context{ exportOutput, std::cin };
-    OverrideForCompositeInstalledSource(context);
-    context.Args.AddArg(Execution::Args::Type::OutputFile, exportResultPath);
-    context.Args.AddArg(Execution::Args::Type::IncludeVersions);
-
-    ExportCommand exportCommand({});
-    exportCommand.Execute(context);
-    INFO(exportOutput.str());
-
-    // Verify contents of exported collection
-    const auto& exportedCollection = context.Get<Execution::Data::PackageCollection>();
-    REQUIRE(exportedCollection.Sources.size() == 1);
-    REQUIRE(exportedCollection.Sources[0].Details.Identifier == "*TestSource");
-
-    const auto& exportedPackages = exportedCollection.Sources[0].Packages;
-    REQUIRE(exportedPackages.size() == 3);
-    REQUIRE(exportedPackages.end() != std::find_if(exportedPackages.begin(), exportedPackages.end(), [](const auto& p)
-        {
-            return p.Id == "AppInstallerCliTest.TestExeInstaller" && p.VersionAndChannel.GetVersion().ToString() == "1.0.0.0";
-        }));
-    REQUIRE(exportedPackages.end() != std::find_if(exportedPackages.begin(), exportedPackages.end(), [](const auto& p)
-        {
-            return p.Id == "AppInstallerCliTest.TestMsixInstaller" && p.VersionAndChannel.GetVersion().ToString() == "1.0.0.0";
-        }));
-    REQUIRE(exportedPackages.end() != std::find_if(exportedPackages.begin(), exportedPackages.end(), [](const auto& p)
-        {
-            return p.Id == "AppInstallerCliTest.TestMSStoreInstaller" && p.VersionAndChannel.GetVersion().ToString() == "Latest";
-        }));
-}
-
-TEST_CASE("ImportFlow_Successful", "[ImportFlow][workflow]")
-{
-    TestCommon::TempFile exeInstallResultPath("TestExeInstalled.txt");
-    TestCommon::TempFile msixInstallResultPath("TestMsixInstalled.txt");
-
-    std::ostringstream importOutput;
-    TestContext context{ importOutput, std::cin };
-    OverrideForImportSource(context);
-    OverrideForMSIX(context);
-    OverrideForShellExecute(context);
-    context.Args.AddArg(Execution::Args::Type::ImportFile, TestDataFile("ImportFile-Good.json").GetPath().string());
-
-    ImportCommand importCommand({});
-    importCommand.Execute(context);
-    INFO(importOutput.str());
-
-    // Verify all packages were installed
-    REQUIRE(std::filesystem::exists(exeInstallResultPath.GetPath()));
-    REQUIRE(std::filesystem::exists(msixInstallResultPath.GetPath()));
-}
-
-TEST_CASE("ImportFlow_PackageAlreadyInstalled", "[ImportFlow][workflow]")
-{
-    TestCommon::TempFile exeInstallResultPath("TestExeInstalled.txt");
-
-    std::ostringstream importOutput;
-    TestContext context{ importOutput, std::cin };
-    OverrideForImportSource(context);
-    context.Args.AddArg(Execution::Args::Type::ImportFile, TestDataFile("ImportFile-Good-AlreadyInstalled.json").GetPath().string());
-
-    ImportCommand importCommand({});
-    importCommand.Execute(context);
-    INFO(importOutput.str());
-
-    // Exe should not have been installed again
-    REQUIRE(!std::filesystem::exists(exeInstallResultPath.GetPath()));
-    REQUIRE(importOutput.str().find(Resource::LocString(Resource::String::ImportPackageAlreadyInstalled).get()) != std::string::npos);
-}
-
-TEST_CASE("ImportFlow_IgnoreVersions", "[ImportFlow][workflow]")
-{
-    TestCommon::TempFile exeInstallResultPath("TestExeInstalled.txt");
-
-    std::ostringstream importOutput;
-    TestContext context{ importOutput, std::cin };
-    OverrideForImportSource(context);
-    OverrideForShellExecute(context);
-    context.Args.AddArg(Execution::Args::Type::ImportFile, TestDataFile("ImportFile-Good-AlreadyInstalled.json").GetPath().string());
-    context.Args.AddArg(Execution::Args::Type::IgnoreVersions);
-
-    ImportCommand importCommand({});
-    importCommand.Execute(context);
-    INFO(importOutput.str());
-
-    // Specified version is already installed. It should have been updated since we ignored the version.
-    REQUIRE(std::filesystem::exists(exeInstallResultPath.GetPath()));
-}
-
-TEST_CASE("ImportFlow_MissingSource", "[ImportFlow][workflow]")
-{
-    TestCommon::TempFile exeInstallResultPath("TestExeInstalled.txt");
-
-    std::ostringstream importOutput;
-    TestContext context{ importOutput, std::cin };
-    context.Args.AddArg(Execution::Args::Type::ImportFile, TestDataFile("ImportFile-Bad-UnknownSource.json").GetPath().string());
-
-    ImportCommand importCommand({});
-    importCommand.Execute(context);
-    INFO(importOutput.str());
-
-    // Installer should not be called
-    REQUIRE(!std::filesystem::exists(exeInstallResultPath.GetPath()));
-    REQUIRE(importOutput.str().find(Resource::LocString(Resource::String::ImportSourceNotInstalled).get()) != std::string::npos);
-    REQUIRE_TERMINATED_WITH(context, APPINSTALLER_CLI_ERROR_SOURCE_NAME_DOES_NOT_EXIST);
-}
-
-TEST_CASE("ImportFlow_MissingPackage", "[ImportFlow][workflow]")
-{
-    TestCommon::TempFile exeInstallResultPath("TestExeInstalled.txt");
-
-    std::ostringstream importOutput;
-    TestContext context{ importOutput, std::cin };
-    OverrideForImportSource(context);
-    context.Args.AddArg(Execution::Args::Type::ImportFile, TestDataFile("ImportFile-Bad-UnknownPackage.json").GetPath().string());
-
-    ImportCommand importCommand({});
-    importCommand.Execute(context);
-    INFO(importOutput.str());
-
-    // Installer should not be called
-    REQUIRE(!std::filesystem::exists(exeInstallResultPath.GetPath()));
-    REQUIRE(importOutput.str().find(Resource::LocString(Resource::String::ImportSearchFailed).get()) != std::string::npos);
-    REQUIRE_TERMINATED_WITH(context, APPINSTALLER_CLI_ERROR_NOT_ALL_PACKAGES_FOUND);
-}
-
-TEST_CASE("ImportFlow_IgnoreMissingPackage", "[ImportFlow][workflow]")
-{
-    TestCommon::TempFile exeInstallResultPath("TestExeInstalled.txt");
-
-    std::ostringstream importOutput;
-    TestContext context{ importOutput, std::cin };
-    OverrideForImportSource(context);
-    OverrideForShellExecute(context);
-    context.Args.AddArg(Execution::Args::Type::ImportFile, TestDataFile("ImportFile-Bad-UnknownPackage.json").GetPath().string());
-    context.Args.AddArg(Execution::Args::Type::IgnoreUnavailable);
-
-    ImportCommand importCommand({});
-    importCommand.Execute(context);
-    INFO(importOutput.str());
-
-    // Verify installer was called for the package that was available.
-    REQUIRE(std::filesystem::exists(exeInstallResultPath.GetPath()));
-    REQUIRE(importOutput.str().find(Resource::LocString(Resource::String::ImportSearchFailed).get()) != std::string::npos);
-}
-
-TEST_CASE("ImportFlow_MissingVersion", "[ImportFlow][workflow]")
-{
-    TestCommon::TempFile exeInstallResultPath("TestExeInstalled.txt");
-
-    std::ostringstream importOutput;
-    TestContext context{ importOutput, std::cin };
-    OverrideForImportSource(context);
-    context.Args.AddArg(Execution::Args::Type::ImportFile, TestDataFile("ImportFile-Bad-UnknownPackageVersion.json").GetPath().string());
-
-    ImportCommand importCommand({});
-    importCommand.Execute(context);
-    INFO(importOutput.str());
-
-    // Installer should not be called
-    REQUIRE(!std::filesystem::exists(exeInstallResultPath.GetPath()));
-    REQUIRE(importOutput.str().find(Resource::LocString(Resource::String::ImportSearchFailed).get()) != std::string::npos);
-    REQUIRE_TERMINATED_WITH(context, APPINSTALLER_CLI_ERROR_NOT_ALL_PACKAGES_FOUND);
-}
-
-TEST_CASE("ImportFlow_MalformedJsonFile", "[ImportFlow][workflow]")
-{
-    std::ostringstream importOutput;
-    TestContext context{ importOutput, std::cin };
-    context.Args.AddArg(Execution::Args::Type::ImportFile, TestDataFile("ImportFile-Bad-Malformed.json").GetPath().string());
-
-    ImportCommand importCommand({});
-    importCommand.Execute(context);
-    INFO(importOutput.str());
-
-    // Command should have failed
-    REQUIRE_TERMINATED_WITH(context, APPINSTALLER_CLI_ERROR_JSON_INVALID_FILE);
-}
-
-TEST_CASE("ImportFlow_InvalidJsonFile", "[ImportFlow][workflow]")
-{
-    std::ostringstream importOutput;
-    TestContext context{ importOutput, std::cin };
-    context.Args.AddArg(Execution::Args::Type::ImportFile, TestDataFile("ImportFile-Bad-Invalid.json").GetPath().string());
-
-    ImportCommand importCommand({});
-    importCommand.Execute(context);
-    INFO(importOutput.str());
-
-    // Command should have failed
-    REQUIRE_TERMINATED_WITH(context, APPINSTALLER_CLI_ERROR_JSON_INVALID_FILE);
-}
-
-TEST_CASE("ImportFlow_MachineScope", "[ImportFlow][workflow]")
-{
-    TestCommon::TempFile exeInstallResultPath("TestExeInstalled.txt");
-
-    std::ostringstream importOutput;
-    TestContext context{ importOutput, std::cin };
-    OverrideForImportSource(context);
-    OverrideForShellExecute(context);
-    context.Args.AddArg(Execution::Args::Type::ImportFile, TestDataFile("ImportFile-Good-MachineScope.json").GetPath().string());
-
-    ImportCommand importCommand({});
-    importCommand.Execute(context);
-    INFO(importOutput.str());
-
-    // Verify all packages were installed
-    REQUIRE(std::filesystem::exists(exeInstallResultPath.GetPath()));
-    std::ifstream installResultFile(exeInstallResultPath.GetPath());
-    REQUIRE(installResultFile.is_open());
-    std::string installResultStr;
-    std::getline(installResultFile, installResultStr);
-    REQUIRE(installResultStr.find("/scope=machine") != std::string::npos);
-}
-
-TEST_CASE("ImportFlow_Dependencies", "[ImportFlow][workflow][dependencies]")
-{
-    TestCommon::TempFile exeInstallResultPath("TestExeInstalled.txt");
-    TestCommon::TempFile msixInstallResultPath("TestMsixInstalled.txt");
-
-    std::ostringstream importOutput;
-    TestContext context{ importOutput, std::cin };
-    OverrideForImportSource(context);
-    OverrideForMSIX(context);
-    OverrideForShellExecute(context);
-    context.Args.AddArg(Execution::Args::Type::ImportFile, TestDataFile("ImportFile-Good-Dependencies.json").GetPath().string());
-
-    TestUserSettings settings;
-    settings.Set<AppInstaller::Settings::Setting::EFDependencies>({ true });
-
-    ImportCommand importCommand({});
-    importCommand.Execute(context);
-    INFO(importOutput.str());
-    
-    // Verify dependencies for all packages are informed
-    REQUIRE(importOutput.str().find(Resource::LocString(Resource::String::ImportCommandReportDependencies).get()) != std::string::npos);
-    REQUIRE(importOutput.str().find("PreviewIIS") != std::string::npos);
-    REQUIRE(importOutput.str().find("Preview VC Runtime") != std::string::npos);
-    REQUIRE(importOutput.str().find("Hyper-V") != std::string::npos);
-}
-
-TEST_CASE("ImportFlow_LicenseAgreement", "[ImportFlow][workflow]")
-{
-    TestCommon::TempFile exeInstallResultPath("TestExeInstalled.txt");
-
-    std::ostringstream importOutput;
-    TestContext context{ importOutput, std::cin };
-    OverrideForImportSource(context);
-    OverrideForShellExecute(context);
-    context.Args.AddArg(Execution::Args::Type::ImportFile, TestDataFile("ImportFile-Good-WithLicenseAgreement.json").GetPath().string());
-    context.Args.AddArg(Execution::Args::Type::AcceptPackageAgreements);
-
-    ImportCommand importCommand({});
-    importCommand.Execute(context);
-    INFO(importOutput.str());
-
-    // Verify agreements are shown
-    REQUIRE(importOutput.str().find("Agreement for EXE") != std::string::npos);
-    REQUIRE(importOutput.str().find("This is the agreement for the EXE") != std::string::npos);
-
-    // Verify all packages were installed
-    REQUIRE(std::filesystem::exists(exeInstallResultPath.GetPath()));
-}
-
-TEST_CASE("ImportFlow_LicenseAgreement_NotAccepted", "[ImportFlow][workflow]")
-{
-    // Say "No" at the agreements prompt
-    std::istringstream importInput{ "n" };
-
-    std::ostringstream importOutput;
-    TestContext context{ importOutput, importInput };
-    OverrideForImportSource(context);
-    context.Args.AddArg(Execution::Args::Type::ImportFile, TestDataFile("ImportFile-Good-WithLicenseAgreement.json").GetPath().string());
-
-    ImportCommand importCommand({});
-    importCommand.Execute(context);
-    INFO(importOutput.str());
-
-    // Verify agreements are shown
-    REQUIRE(importOutput.str().find("Agreement for EXE") != std::string::npos);
-    REQUIRE(importOutput.str().find("This is the agreement for the EXE") != std::string::npos);
-
-    // Command should have failed
-    REQUIRE_TERMINATED_WITH(context, APPINSTALLER_CLI_ERROR_PACKAGE_AGREEMENTS_NOT_ACCEPTED);
-}
-
-void VerifyMotw(const std::filesystem::path& testFile, DWORD zone)
-{
-    std::filesystem::path motwFile(testFile);
-    motwFile += ":Zone.Identifier:$data";
-    std::ifstream motwStream(motwFile);
-    std::stringstream motwContent;
-    motwContent << motwStream.rdbuf();
-    std::string motwContentStr = motwContent.str();
-    motwStream.close();
-    REQUIRE(motwContentStr.find("ZoneId=" + std::to_string(zone)) != std::string::npos);
-}
-
-TEST_CASE("VerifyInstallerTrustLevelAndUpdateInstallerFileMotw", "[DownloadInstaller][workflow]")
-{
-    TestCommon::TempFile testInstallerPath("TestInstaller.txt");
-
-    std::ofstream ofile(testInstallerPath, std::ofstream::out);
-    ofile << "test";
-    ofile.close();
-
-    ApplyMotwIfApplicable(testInstallerPath, URLZONE_INTERNET);
-    VerifyMotw(testInstallerPath, 3);
-
-    std::ostringstream updateMotwOutput;
-    TestContext context{ updateMotwOutput, std::cin };
-    context.Add<Data::HashPair>({ {}, {} });
-    context.Add<Data::InstallerPath>(testInstallerPath);
-    auto packageVersion = std::make_shared<TestPackageVersion>(Manifest{});
-    auto testSource = std::make_shared<TestSource>();
-    testSource->Details.TrustLevel = SourceTrustLevel::Trusted;
-    packageVersion->Source = testSource;
-    context.Add<Data::PackageVersion>(packageVersion);
-    ManifestInstaller installer;
-    installer.Url = "http://NotTrusted.com";
-    context.Add<Data::Installer>(std::move(installer));
-
-    context << VerifyInstallerHash << UpdateInstallerFileMotwIfApplicable;
-    REQUIRE(WI_IsFlagSet(context.GetFlags(), ContextFlag::InstallerTrusted));
-    VerifyMotw(testInstallerPath, 2);
-
-    testSource->Details.TrustLevel = SourceTrustLevel::None;
-    context.ClearFlags(ContextFlag::InstallerTrusted);
-    context << VerifyInstallerHash << UpdateInstallerFileMotwIfApplicable;
-    REQUIRE_FALSE(WI_IsFlagSet(context.GetFlags(), ContextFlag::InstallerTrusted));
-    VerifyMotw(testInstallerPath, 3);
-
-    INFO(updateMotwOutput.str());
-}
-
-TEST_CASE("InstallFlowMultiLocale_RequirementNotSatisfied", "[InstallFlow][workflow]")
-{
-    TestCommon::TempFile installResultPath("TestExeInstalled.txt");
-
-    std::ostringstream installOutput;
-    TestContext context{ installOutput, std::cin };
-    context.Args.AddArg(Execution::Args::Type::Manifest, TestDataFile("Manifest-Good-MultiLocale.yaml").GetPath().u8string());
-    context.Args.AddArg(Execution::Args::Type::Locale, "en-US"sv);
-
-    InstallCommand install({});
-    install.Execute(context);
-    INFO(installOutput.str());
-
-    REQUIRE_TERMINATED_WITH(context, APPINSTALLER_CLI_ERROR_NO_APPLICABLE_INSTALLER);
-
-    // Verify Installer was not called
-    REQUIRE(!std::filesystem::exists(installResultPath.GetPath()));
-}
-
-TEST_CASE("InstallFlowMultiLocale_RequirementSatisfied", "[InstallFlow][workflow]")
-{
-    TestCommon::TempFile installResultPath("TestExeInstalled.txt");
-
-    std::ostringstream installOutput;
-    TestContext context{ installOutput, std::cin };
-    OverrideForShellExecute(context);
-    context.Args.AddArg(Execution::Args::Type::Manifest, TestDataFile("Manifest-Good-MultiLocale.yaml").GetPath().u8string());
-    context.Args.AddArg(Execution::Args::Type::Locale, "fr-FR"sv);
-
-    InstallCommand install({});
-    install.Execute(context);
-    INFO(installOutput.str());
-
-    // Verify Installer is called and parameters are passed in.
-    REQUIRE(std::filesystem::exists(installResultPath.GetPath()));
-    std::ifstream installResultFile(installResultPath.GetPath());
-    REQUIRE(installResultFile.is_open());
-    std::string installResultStr;
-    std::getline(installResultFile, installResultStr);
-    REQUIRE(installResultStr.find("/fr-FR") != std::string::npos);
-}
-
-TEST_CASE("InstallFlowMultiLocale_PreferenceNoBetterLocale", "[InstallFlow][workflow]")
-{
-    TestCommon::TempFile installResultPath("TestExeInstalled.txt");
-
-    std::ostringstream installOutput;
-    TestContext context{ installOutput, std::cin };
-    OverrideForShellExecute(context);
-    context.Args.AddArg(Execution::Args::Type::Manifest, TestDataFile("Manifest-Good-MultiLocale.yaml").GetPath().u8string());
-
-    TestUserSettings settings;
-    settings.Set<AppInstaller::Settings::Setting::InstallLocalePreference>({ "zh-CN" });
-
-    InstallCommand install({});
-    install.Execute(context);
-    INFO(installOutput.str());
-
-    // Verify Installer is called and parameters are passed in.
-    REQUIRE(std::filesystem::exists(installResultPath.GetPath()));
-    std::ifstream installResultFile(installResultPath.GetPath());
-    REQUIRE(installResultFile.is_open());
-    std::string installResultStr;
-    std::getline(installResultFile, installResultStr);
-    REQUIRE(installResultStr.find("/unknown") != std::string::npos);
-}
-
-TEST_CASE("InstallFlowMultiLocale_PreferenceWithBetterLocale", "[InstallFlow][workflow]")
-{
-    TestCommon::TempFile installResultPath("TestExeInstalled.txt");
-
-    std::ostringstream installOutput;
-    TestContext context{ installOutput, std::cin };
-    OverrideForShellExecute(context);
-    context.Args.AddArg(Execution::Args::Type::Manifest, TestDataFile("Manifest-Good-MultiLocale.yaml").GetPath().u8string());
-
-    TestUserSettings settings;
-    settings.Set<AppInstaller::Settings::Setting::InstallLocalePreference>({ "en-US" });
-
-    InstallCommand install({});
-    install.Execute(context);
-    INFO(installOutput.str());
-
-    // Verify Installer is called and parameters are passed in.
-    REQUIRE(std::filesystem::exists(installResultPath.GetPath()));
-    std::ifstream installResultFile(installResultPath.GetPath());
-    REQUIRE(installResultFile.is_open());
-    std::string installResultStr;
-    std::getline(installResultFile, installResultStr);
-    REQUIRE(installResultStr.find("/en-GB") != std::string::npos);
-}
-
-TEST_CASE("InstallFlow_Dependencies", "[InstallFlow][workflow][dependencies]")
-{
-    TestCommon::TempFile installResultPath("TestExeInstalled.txt");
-
-    std::ostringstream installOutput;
-    TestContext context{ installOutput, std::cin };
-    OverrideForShellExecute(context);
-
-    context.Args.AddArg(Execution::Args::Type::Manifest, TestDataFile("Installer_Exe_Dependencies.yaml").GetPath().u8string());
-
-    TestUserSettings settings;
-    settings.Set<AppInstaller::Settings::Setting::EFDependencies>({ true });
-
-    InstallCommand install({});
-    install.Execute(context);
-    INFO(installOutput.str());
-
-    // Verify all types of dependencies are printed
-    REQUIRE(installOutput.str().find(Resource::LocString(Resource::String::InstallAndUpgradeCommandsReportDependencies).get()) != std::string::npos);
-    REQUIRE(installOutput.str().find("PreviewIIS") != std::string::npos);
-}
-
-TEST_CASE("ValidateCommand_Dependencies", "[workflow][dependencies]")
-{
-    std::ostringstream validateOutput;
-    TestContext context{ validateOutput, std::cin };
-    context.Args.AddArg(Execution::Args::Type::ValidateManifest, TestDataFile("Manifest-Good-AllDependencyTypes.yaml").GetPath().u8string());
-
-    TestUserSettings settings;
-    settings.Set<AppInstaller::Settings::Setting::EFDependencies>({ true });
-
-    ValidateCommand validate({});
-    validate.Execute(context);
-    INFO(validateOutput.str());
-
-    // Verify all types of dependencies are printed
-    REQUIRE(validateOutput.str().find(Resource::LocString(Resource::String::ValidateCommandReportDependencies).get()) != std::string::npos);
-    REQUIRE(validateOutput.str().find("WindowsFeaturesDep") != std::string::npos);
-    REQUIRE(validateOutput.str().find("WindowsLibrariesDep") != std::string::npos);
-    // PackageDep1 has minimum version (1.0), PackageDep2 doesn't (shouldn't show [>=...])
-    REQUIRE(validateOutput.str().find("Package.Dep1-x64 [>= 1.0]") != std::string::npos);
-    REQUIRE(validateOutput.str().find("Package.Dep2-x64") != std::string::npos);
-    REQUIRE(validateOutput.str().find("Package.Dep2-x64 [") == std::string::npos);
-    REQUIRE(validateOutput.str().find("ExternalDep") != std::string::npos);
-}
-
-TEST_CASE("DependenciesMultideclaration_InstallerDependenciesPreference", "[dependencies]")
-{
-    TestCommon::TempFile installResultPath("TestExeInstalled.txt");
-
-    std::ostringstream installOutput;
-    TestContext context{ installOutput, std::cin };
-    OverrideForShellExecute(context);
-
-    context.Args.AddArg(Execution::Args::Type::Manifest, TestDataFile("Installer_Exe_DependenciesMultideclaration.yaml").GetPath().u8string());
-
-    TestUserSettings settings;
-    settings.Set<AppInstaller::Settings::Setting::EFDependencies>({ true });
-
-    InstallCommand install({});
-    install.Execute(context);
-    INFO(installOutput.str());
-
-    // Verify installer dependencies are shown
-    REQUIRE(installOutput.str().find(Resource::LocString(Resource::String::InstallAndUpgradeCommandsReportDependencies).get()) != std::string::npos);
-    REQUIRE(installOutput.str().find("PreviewIIS") != std::string::npos);
-    // and root dependencies are not
-    REQUIRE(installOutput.str().find("PreviewIISOnRoot") == std::string::npos);
-}
-
-TEST_CASE("InstallerWithoutDependencies_RootDependenciesAreUsed", "[dependencies]")
-{
-    TestCommon::TempFile installResultPath("TestExeInstalled.txt");
-
-    std::ostringstream installOutput;
-    TestContext context{ installOutput, std::cin };
-    OverrideForShellExecute(context);
-
-    context.Args.AddArg(Execution::Args::Type::Manifest, TestDataFile("Installer_Exe_DependenciesOnRoot.yaml").GetPath().u8string());
-
-    TestUserSettings settings;
-    settings.Set<AppInstaller::Settings::Setting::EFDependencies>({ true });
-
-    InstallCommand install({});
-    install.Execute(context);
-    INFO(installOutput.str());
-
-    // Verify root dependencies are shown
-    REQUIRE(installOutput.str().find(Resource::LocString(Resource::String::InstallAndUpgradeCommandsReportDependencies).get()) != std::string::npos);
-    REQUIRE(installOutput.str().find("PreviewIISOnRoot") != std::string::npos);
-}
-
-<<<<<<< HEAD
-TEST_CASE("SourceAddFlow_Agreement", "[SourceAddFlow][workflow]")
-{
-    std::ostringstream sourceAddOutput;
-    TestContext context{ sourceAddOutput, std::cin };
-    OverrideForSourceAddWithAgreements(context);
-    context.Args.AddArg(Execution::Args::Type::SourceName, "TestSource"sv);
-    context.Args.AddArg(Execution::Args::Type::SourceType, "Microsoft.Test"sv);
-    context.Args.AddArg(Execution::Args::Type::SourceArg, "TestArg"sv);
-    context.Args.AddArg(Execution::Args::Type::AcceptSourceAgreements);
-
-    SourceAddCommand sourceAdd({});
-    sourceAdd.Execute(context);
-    INFO(sourceAddOutput.str());
-
-    // Verify agreements are shown
-    REQUIRE(sourceAddOutput.str().find("Agreement Label") != std::string::npos);
-    REQUIRE(sourceAddOutput.str().find("Agreement Text") != std::string::npos);
-    REQUIRE(sourceAddOutput.str().find("https://test") != std::string::npos);
-    REQUIRE(sourceAddOutput.str().find(Resource::LocString(Resource::String::SourceAgreementsMarketMessage).get()) != std::string::npos);
-
-    // Verify Installer is called.
-    REQUIRE(context.GetTerminationHR() == S_OK);
-}
-
-TEST_CASE("SourceAddFlow_Agreement_Prompt_Yes", "[SourceAddFlow][workflow]")
-{
-    // Accept the agreements by saying "Yes" at the prompt
-    std::istringstream sourceAddInput{ "y" };
-    std::ostringstream sourceAddOutput;
-    TestContext context{ sourceAddOutput, sourceAddInput };
-    OverrideForSourceAddWithAgreements(context);
-    context.Args.AddArg(Execution::Args::Type::SourceName, "TestSource"sv);
-    context.Args.AddArg(Execution::Args::Type::SourceType, "Microsoft.Test"sv);
-    context.Args.AddArg(Execution::Args::Type::SourceArg, "TestArg"sv);
-
-    SourceAddCommand sourceAdd({});
-    sourceAdd.Execute(context);
-    INFO(sourceAddOutput.str());
-
-    // Verify agreements are shown
-    REQUIRE(sourceAddOutput.str().find("Agreement Label") != std::string::npos);
-    REQUIRE(sourceAddOutput.str().find("Agreement Text") != std::string::npos);
-    REQUIRE(sourceAddOutput.str().find("https://test") != std::string::npos);
-    REQUIRE(sourceAddOutput.str().find(Resource::LocString(Resource::String::SourceAgreementsMarketMessage).get()) != std::string::npos);
-
-    // Verify Installer is called.
-    REQUIRE(context.GetTerminationHR() == S_OK);
-}
-
-TEST_CASE("SourceAddFlow_Agreement_Prompt_No", "[SourceAddFlow][workflow]")
-{
-    // Accept the agreements by saying "No" at the prompt
-    std::istringstream sourceAddInput{ "n" };
-    std::ostringstream sourceAddOutput;
-    TestContext context{ sourceAddOutput, sourceAddInput };
-    OverrideForSourceAddWithAgreements(context);
-    // This tests RemoveSource is called after agreement is not accepted. If they are not called, the test fails with unused override.
-    context.Override({ GetSourceListWithFilter, [](TestContext&)
-    {
-    } });
-    context.Override({ RemoveSources, [](TestContext&)
-    {
-    } });
-    context.Args.AddArg(Execution::Args::Type::SourceName, "TestSource"sv);
-    context.Args.AddArg(Execution::Args::Type::SourceType, "Microsoft.Test"sv);
-    context.Args.AddArg(Execution::Args::Type::SourceArg, "TestArg"sv);
-
-    SourceAddCommand sourceAdd({});
-    sourceAdd.Execute(context);
-    INFO(sourceAddOutput.str());
-
-    // Verify agreements are shown
-    REQUIRE(sourceAddOutput.str().find("Agreement Label") != std::string::npos);
-    REQUIRE(sourceAddOutput.str().find("Agreement Text") != std::string::npos);
-    REQUIRE(sourceAddOutput.str().find("https://test") != std::string::npos);
-    REQUIRE(sourceAddOutput.str().find(Resource::LocString(Resource::String::SourceAgreementsMarketMessage).get()) != std::string::npos);
-
-    // Verify Installer is called.
-    REQUIRE(context.GetTerminationHR() == APPINSTALLER_CLI_ERROR_SOURCE_AGREEMENTS_NOT_ACCEPTED);
-}
-=======
-TEST_CASE("OpenSource_WithCustomHeader", "[OpenSource][CustomHeader]")
-{
-    SetSetting(Streams::UserSources, R"(Sources:)"sv);
-    TestHook_ClearSourceFactoryOverrides();
-
-    SourceDetails details;
-    details.Name = "restsource";
-    details.Type = "Microsoft.Rest";
-    details.Arg = "thisIsTheArg";
-    details.Data = "thisIsTheData";
-    details.CustomHeader = "CustomHeader";
-
-    bool receivedCustomHeader = false;
-    TestSourceFactory factory { [&](const SourceDetails& sd) { return std::shared_ptr<ISource>(new TestSource(sd)); } };
-    factory.OnAdd = [&](SourceDetails& sd) { receivedCustomHeader = details.CustomHeader.value().compare(sd.CustomHeader.value()) == 0; };
-    TestHook_SetSourceFactoryOverride(details.Type, factory);
-
-    TestProgress progress;
-    AddSource(details, progress);
-
-    std::ostringstream output;
-    TestContext context{ output, std::cin };
-    context.Args.AddArg(Execution::Args::Type::Query, "TestQuery"sv);
-
-    std::string customHeader2 = "Test custom header in Open source Flow";
-    context.Args.AddArg(Execution::Args::Type::CustomHeader, customHeader2);
-    context.Args.AddArg(Execution::Args::Type::Source, details.Name);
-
-    OpenSource(context);
-    auto source = context.Get<Execution::Data::Source>();
-    REQUIRE(source.get()->GetDetails().CustomHeader.value_or("").compare(customHeader2) == 0);
-}
-
->>>>>>> f66d3cf0
+// Copyright (c) Microsoft Corporation.
+// Licensed under the MIT License.
+#include "pch.h"
+#include "TestCommon.h"
+#include "TestSource.h"
+#include "TestHooks.h"
+#include "TestSettings.h"
+#include <AppInstallerErrors.h>
+#include <AppInstallerLogging.h>
+#include <AppInstallerDownloader.h>
+#include <AppInstallerStrings.h>
+#include <Workflows/ImportExportFlow.h>
+#include <Workflows/InstallFlow.h>
+#include <Workflows/MsiInstallFlow.h>
+#include <Workflows/UninstallFlow.h>
+#include <Workflows/UpdateFlow.h>
+#include <Workflows/MSStoreInstallerHandler.h>
+#include <Workflows/ShowFlow.h>
+#include <Workflows/SourceFlow.h>
+#include <Workflows/ShellExecuteInstallerHandler.h>
+#include <Workflows/WorkflowBase.h>
+#include <Public/AppInstallerRepositorySource.h>
+#include <Public/AppInstallerRepositorySearch.h>
+#include <Commands/ExportCommand.h>
+#include <Commands/ImportCommand.h>
+#include <Commands/InstallCommand.h>
+#include <Commands/ShowCommand.h>
+#include <Commands/SearchCommand.h>
+#include <Commands/UninstallCommand.h>
+#include <Commands/UpgradeCommand.h>
+#include <Commands/SourceCommand.h>
+#include <winget/LocIndependent.h>
+#include <winget/ManifestYamlParser.h>
+#include <Resources.h>
+#include <AppInstallerFileLogger.h>
+#include <Commands/ValidateCommand.h>
+#include <winget/Settings.h>
+
+using namespace winrt::Windows::Foundation;
+using namespace winrt::Windows::Management::Deployment;
+using namespace TestCommon;
+using namespace AppInstaller::CLI;
+using namespace AppInstaller::CLI::Execution;
+using namespace AppInstaller::CLI::Workflow;
+using namespace AppInstaller::Logging;
+using namespace AppInstaller::Manifest;
+using namespace AppInstaller::Repository;
+using namespace AppInstaller::Settings;
+using namespace AppInstaller::Utility;
+using namespace AppInstaller::Settings;
+
+
+#define REQUIRE_TERMINATED_WITH(_context_,_hr_) \
+    REQUIRE(_context_.IsTerminated()); \
+    REQUIRE(_hr_ == _context_.GetTerminationHR())
+
+namespace
+{
+    struct WorkflowTestSource : public TestSource
+    {
+        SearchResult Search(const SearchRequest& request) const override
+        {
+            SearchResult result;
+
+            std::string input;
+
+            if (request.Query)
+            {
+                input = request.Query->Value;
+            }
+            else if (!request.Inclusions.empty())
+            {
+                input = request.Inclusions[0].Value;
+            }
+
+            if (input == "TestQueryReturnOne")
+            {
+                auto manifest = YamlParser::CreateFromPath(TestDataFile("InstallFlowTest_Exe.yaml"));
+                result.Matches.emplace_back(
+                    ResultMatch(
+                        TestPackage::Make(std::vector<Manifest>{ manifest }, this->shared_from_this()),
+                        PackageMatchFilter(PackageMatchField::Id, MatchType::Exact, "TestQueryReturnOne")));
+            }
+            else if (input == "TestQueryReturnTwo")
+            {
+                auto manifest = YamlParser::CreateFromPath(TestDataFile("InstallFlowTest_Exe.yaml"));
+                result.Matches.emplace_back(
+                    ResultMatch(
+                        TestPackage::Make(std::vector<Manifest>{ manifest }, this->shared_from_this()),
+                        PackageMatchFilter(PackageMatchField::Id, MatchType::Exact, "TestQueryReturnTwo")));
+
+                auto manifest2 = YamlParser::CreateFromPath(TestDataFile("Manifest-Good.yaml"));
+                result.Matches.emplace_back(
+                    ResultMatch(
+                        TestPackage::Make(std::vector<Manifest>{ manifest2 }, this->shared_from_this()),
+                        PackageMatchFilter(PackageMatchField::Id, MatchType::Exact, "TestQueryReturnTwo")));
+            }
+
+            return result;
+        }
+    };
+
+    struct WorkflowTestCompositeSource : public TestSource
+    {
+        WorkflowTestCompositeSource(bool upgradeUsesLicenses) : m_upgradeUsesLicenses(upgradeUsesLicenses) {}
+
+        SearchResult Search(const SearchRequest& request) const override
+        {
+            SearchResult result;
+
+            std::string input;
+
+            if (request.Query)
+            {
+                input = request.Query->Value;
+            }
+            else if (!request.Inclusions.empty())
+            {
+                input = request.Inclusions[0].Value;
+            }
+
+            // Empty query should return all exe, msix and msstore installer
+            if (input.empty() || input == "AppInstallerCliTest.TestExeInstaller")
+            {
+                auto manifest = YamlParser::CreateFromPath(TestDataFile("InstallFlowTest_Exe.yaml"));
+                auto manifest2 = YamlParser::CreateFromPath(TestDataFile("UpdateFlowTest_Exe.yaml"));
+                auto manifest3 = YamlParser::CreateFromPath(TestDataFile(m_upgradeUsesLicenses ? "UpdateFlowTest_Exe_2_LicenseAgreement.yaml" : "UpdateFlowTest_Exe_2.yaml"));
+                result.Matches.emplace_back(
+                    ResultMatch(
+                        TestPackage::Make(
+                            manifest,
+                            TestPackage::MetadataMap
+                            {
+                                { PackageVersionMetadata::InstalledType, "Exe" },
+                                { PackageVersionMetadata::StandardUninstallCommand, "C:\\uninstall.exe" },
+                                { PackageVersionMetadata::SilentUninstallCommand, "C:\\uninstall.exe /silence" },
+                            },
+                            std::vector<Manifest>{ manifest3, manifest2, manifest },
+                            this->shared_from_this()
+                        ),
+                        PackageMatchFilter(PackageMatchField::Id, MatchType::Exact, "AppInstallerCliTest.TestExeInstaller")));
+            }
+
+            if (input.empty() || input == "AppInstallerCliTest.TestMsixInstaller")
+            {
+                auto manifest = YamlParser::CreateFromPath(TestDataFile("InstallFlowTest_Msix_StreamingFlow.yaml"));
+                auto manifest2 = YamlParser::CreateFromPath(TestDataFile(m_upgradeUsesLicenses ? "UpdateFlowTest_Msix_LicenseAgreement.yaml" : "UpdateFlowTest_Msix.yaml"));
+                result.Matches.emplace_back(
+                    ResultMatch(
+                        TestPackage::Make(
+                            manifest,
+                            TestPackage::MetadataMap{ { PackageVersionMetadata::InstalledType, "Msix" } },
+                            std::vector<Manifest>{ manifest2, manifest },
+                            this->shared_from_this()
+                        ),
+                        PackageMatchFilter(PackageMatchField::Id, MatchType::Exact, "AppInstallerCliTest.TestMsixInstaller")));
+            }
+
+            if (input.empty() || input == "AppInstallerCliTest.TestMSStoreInstaller")
+            {
+                auto manifest = YamlParser::CreateFromPath(TestDataFile("InstallFlowTest_MSStore.yaml"));
+                result.Matches.emplace_back(
+                    ResultMatch(
+                        TestPackage::Make(
+                            manifest,
+                            TestPackage::MetadataMap{ { PackageVersionMetadata::InstalledType, "MSStore" } },
+                            std::vector<Manifest>{ manifest },
+                            this->shared_from_this()
+                        ),
+                        PackageMatchFilter(PackageMatchField::Id, MatchType::Exact, "AppInstallerCliTest.TestMSStoreInstaller")));
+            }
+
+            if (input == "TestExeInstallerWithLatestInstalled")
+            {
+                auto manifest = YamlParser::CreateFromPath(TestDataFile("InstallFlowTest_Exe.yaml"));
+                auto manifest2 = YamlParser::CreateFromPath(TestDataFile("UpdateFlowTest_Exe.yaml"));
+                result.Matches.emplace_back(
+                    ResultMatch(
+                        TestPackage::Make(
+                            manifest2,
+                            TestPackage::MetadataMap{ { PackageVersionMetadata::InstalledType, "Exe" } },
+                            std::vector<Manifest>{ manifest2, manifest },
+                            this->shared_from_this()
+                        ),
+                        PackageMatchFilter(PackageMatchField::Id, MatchType::Exact, "AppInstallerCliTest.TestExeInstaller")));
+            }
+
+            if (input == "TestExeInstallerWithIncompatibleInstallerType")
+            {
+                auto manifest = YamlParser::CreateFromPath(TestDataFile("InstallFlowTest_Exe.yaml"));
+                auto manifest2 = YamlParser::CreateFromPath(TestDataFile("UpdateFlowTest_Exe.yaml"));
+                result.Matches.emplace_back(
+                    ResultMatch(
+                        TestPackage::Make(
+                            manifest,
+                            TestPackage::MetadataMap{ { PackageVersionMetadata::InstalledType, "Msix" } },
+                            std::vector<Manifest>{ manifest2, manifest },
+                            this->shared_from_this()
+                        ),
+                        PackageMatchFilter(PackageMatchField::Id, MatchType::Exact, "AppInstallerCliTest.TestExeInstaller")));
+            }
+
+            if (input == "TestExeInstallerWithNothingInstalled")
+            {
+                auto manifest = YamlParser::CreateFromPath(TestDataFile("InstallFlowTest_Exe.yaml"));
+                result.Matches.emplace_back(
+                    ResultMatch(
+                        TestPackage::Make(
+                            std::vector<Manifest>{ manifest },
+                            this->shared_from_this()
+                        ),
+                        PackageMatchFilter(PackageMatchField::Id, MatchType::Exact, "AppInstallerCliTest.TestExeInstaller")));
+            }
+
+            if (input == "AppInstallerCliTest.TestExeInstaller.Dependencies")
+            {
+                auto manifest = YamlParser::CreateFromPath(TestDataFile("Installer_Exe_Dependencies.yaml"));
+                auto manifest2 = YamlParser::CreateFromPath(TestDataFile("UpdateFlowTest_ExeDependencies.yaml"));
+                result.Matches.emplace_back(
+                    ResultMatch(
+                        TestPackage::Make(
+                            manifest,
+                            TestPackage::MetadataMap
+                            {
+                                { PackageVersionMetadata::InstalledType, "Exe" },
+                                { PackageVersionMetadata::StandardUninstallCommand, "C:\\uninstall.exe" },
+                                { PackageVersionMetadata::SilentUninstallCommand, "C:\\uninstall.exe /silence" },
+                            },
+                            std::vector<Manifest>{ manifest2, manifest },
+                            this->shared_from_this()
+                            ),
+                        PackageMatchFilter(PackageMatchField::Id, MatchType::Exact, "AppInstallerCliTest.TestExeInstaller.Dependencies")));
+            }
+
+            if (input == "AppInstallerCliTest.TestMsixInstaller.WFDep")
+            {
+                auto manifest = YamlParser::CreateFromPath(TestDataFile("Installer_Msix_WFDependency.yaml"));
+                result.Matches.emplace_back(
+                    ResultMatch(
+                        TestPackage::Make(
+                            std::vector<Manifest>{ manifest },
+                            this->shared_from_this()
+                        ),
+                        PackageMatchFilter(PackageMatchField::Id, MatchType::Exact, "AppInstallerCliTest.TestMsixInstaller.WFDep")));
+            }
+
+            if (input == "TestInstallerWithLicenseAgreement")
+            {
+                auto manifest = YamlParser::CreateFromPath(TestDataFile("InstallFlowTest_LicenseAgreement.yaml"));
+                auto manifest2 = YamlParser::CreateFromPath(TestDataFile("UpdateFlowTest_Exe_2_LicenseAgreement.yaml"));
+                result.Matches.emplace_back(
+                    ResultMatch(
+                        TestPackage::Make(
+                            manifest,
+                            TestPackage::MetadataMap{ { PackageVersionMetadata::InstalledType, "Exe" } },
+                            std::vector<Manifest>{ manifest2, manifest },
+                            this->shared_from_this()
+                        ),
+                        PackageMatchFilter(PackageMatchField::Id, MatchType::Exact, "TestInstallerWithLicenseAgreement")));
+            }
+
+            return result;
+        }
+
+    private:
+        bool m_upgradeUsesLicenses;
+    };
+
+    struct TestContext;
+
+    struct WorkflowTaskOverride
+    {
+        WorkflowTaskOverride(WorkflowTask::Func f, const std::function<void(TestContext&)>& o) :
+            Target(f), Override(o) {}
+
+        WorkflowTaskOverride(std::string_view n, const std::function<void(TestContext&)>& o) :
+            Target(n), Override(o) {}
+
+        WorkflowTaskOverride(const WorkflowTask& t, const std::function<void(TestContext&)>& o) :
+            Target(t), Override(o) {}
+
+        bool Used = false;
+        WorkflowTask Target;
+        std::function<void(TestContext&)> Override;
+    };
+
+    // Enables overriding the behavior of specific workflow tasks.
+    struct TestContext : public Context
+    {
+        TestContext(std::ostream& out, std::istream& in) : m_out(out), m_in(in), Context(out, in)
+        {
+            m_overrides = std::make_shared<std::vector<WorkflowTaskOverride>>();
+
+            WorkflowTaskOverride wto
+            { RemoveInstaller, [](TestContext&)
+                {
+                    // Do nothing; we never want to remove the test files.
+            } };
+
+            // Mark this one as used so that it doesn't anger the destructor.
+            wto.Used = true;
+
+            Override(wto);
+        }
+
+        // For clone
+        TestContext(std::ostream& out, std::istream& in, std::shared_ptr<std::vector<WorkflowTaskOverride>> overrides) :
+            m_out(out), m_in(in), m_overrides(overrides), m_isClone(true), Context(out, in) {}
+
+        ~TestContext()
+        {
+            if (!m_isClone)
+            {
+                for (const auto& wto : *m_overrides)
+                {
+                    if (!wto.Used)
+                    {
+                        FAIL_CHECK("Unused override " + wto.Target.GetName());
+                    }
+                }
+            }
+        }
+
+        bool ShouldExecuteWorkflowTask(const Workflow::WorkflowTask& task) override
+        {
+            auto itr = std::find_if(m_overrides->begin(), m_overrides->end(), [&](const WorkflowTaskOverride& wto) { return wto.Target == task; });
+
+            if (itr == m_overrides->end())
+            {
+                return true;
+            }
+            else
+            {
+                itr->Used = true;
+                itr->Override(*this);
+                return false;
+            }
+        }
+
+        void Override(const WorkflowTaskOverride& wto)
+        {
+            m_overrides->emplace_back(wto);
+        }
+
+        std::unique_ptr<Context> Clone() override
+        {
+            auto clone = std::make_unique<TestContext>(m_out, m_in, m_overrides);
+            clone->SetFlags(this->GetFlags());
+            return clone;
+        }
+
+    private:
+        std::shared_ptr<std::vector<WorkflowTaskOverride>> m_overrides;
+        std::ostream& m_out;
+        std::istream& m_in;
+        bool m_isClone = false;
+    };
+}
+
+void OverrideForOpenSource(TestContext& context)
+{
+    context.Override({ Workflow::OpenSource, [](TestContext& context)
+    {
+        context.Add<Execution::Data::Source>(std::make_shared<WorkflowTestSource>());
+    } });
+}
+
+void OverrideForCompositeInstalledSource(TestContext& context, bool upgradeUsesLicenses = false)
+{
+    context.Override({ Workflow::OpenSource, [](TestContext&)
+    {
+    } });
+
+    context.Override({ "OpenCompositeSource", [=](TestContext& context)
+    {
+        context.Add<Execution::Data::Source>(std::make_shared<WorkflowTestCompositeSource>(upgradeUsesLicenses));
+    } });
+}
+
+void OverrideForImportSource(TestContext& context)
+{
+    context.Override({ "OpenPredefinedSource", [](TestContext& context)
+    {
+        context.Add<Execution::Data::Source>({});
+    } });
+
+    context.Override({ Workflow::OpenSourcesForImport, [](TestContext& context)
+    {
+        context.Add<Execution::Data::Sources>(std::vector<std::shared_ptr<ISource>>{ std::make_shared<WorkflowTestCompositeSource>(false) });
+    } });
+}
+
+void OverrideForUpdateInstallerMotw(TestContext& context)
+{
+    context.Override({ UpdateInstallerFileMotwIfApplicable, [](TestContext&)
+    {
+    } });
+}
+
+void OverrideForShellExecute(TestContext& context)
+{
+    context.Override({ DownloadInstallerFile, [](TestContext& context)
+    {
+        context.Add<Data::HashPair>({ {}, {} });
+        context.Add<Data::InstallerPath>(TestDataFile("AppInstallerTestExeInstaller.exe"));
+    } });
+
+    context.Override({ RenameDownloadedInstaller, [](TestContext&)
+    {
+    } });
+
+    OverrideForUpdateInstallerMotw(context);
+}
+
+void OverrideForDirectMsi(TestContext& context)
+{
+    context.Override({ DownloadInstallerFile, [](TestContext& context)
+    {
+        context.Add<Data::HashPair>({ {}, {} });
+        // We don't have an msi installer for tests, but we won't execute it anyway
+        context.Add<Data::InstallerPath>(TestDataFile("AppInstallerTestExeInstaller.exe"));
+    } });
+
+    context.Override({ RenameDownloadedInstaller, [](TestContext&)
+    {
+    } });
+
+    OverrideForUpdateInstallerMotw(context);
+
+    context.Override({ DirectMSIInstallImpl, [](TestContext& context)
+    {
+        // Write out the install command
+        std::filesystem::path temp = std::filesystem::temp_directory_path();
+        temp /= "TestMsiInstalled.txt";
+        std::ofstream file(temp, std::ofstream::out);
+        file << context.Get<Execution::Data::InstallerArgs>();
+        file.close();
+    } });
+}
+
+void OverrideForExeUninstall(TestContext& context)
+{
+    context.Override({ ShellExecuteUninstallImpl, [](TestContext& context)
+    {
+        // Write out the uninstall command
+        std::filesystem::path temp = std::filesystem::temp_directory_path();
+        temp /= "TestExeUninstalled.txt";
+        std::ofstream file(temp, std::ofstream::out);
+        file << context.Get<Execution::Data::UninstallString>();
+        file.close();
+    } });
+}
+
+void OverrideForMSIX(TestContext& context)
+{
+    context.Override({ MsixInstall, [](TestContext& context)
+    {
+        std::filesystem::path temp = std::filesystem::temp_directory_path();
+        temp /= "TestMsixInstalled.txt";
+        std::ofstream file(temp, std::ofstream::out);
+
+        if (context.Contains(Execution::Data::InstallerPath))
+        {
+            file << context.Get<Execution::Data::InstallerPath>().u8string();
+        }
+        else
+        {
+            file << context.Get<Execution::Data::Installer>()->Url;
+        }
+
+        file.close();
+    } });
+}
+
+void OverrideForMSIXUninstall(TestContext& context)
+{
+    context.Override({ MsixUninstall, [](TestContext& context)
+    {
+        // Write out the package full name
+        std::filesystem::path temp = std::filesystem::temp_directory_path();
+        temp /= "TestMsixUninstalled.txt";
+        std::ofstream file(temp, std::ofstream::out);
+        for (const auto& packageFamilyName : context.Get<Execution::Data::PackageFamilyNames>())
+        {
+            file << packageFamilyName << std::endl;
+        }
+
+        file.close();
+    } });
+}
+
+void OverrideForMSStore(TestContext& context, bool isUpdate)
+{
+    if (isUpdate)
+    {
+        context.Override({ MSStoreUpdate, [](TestContext& context)
+        {
+            std::filesystem::path temp = std::filesystem::temp_directory_path();
+            temp /= "TestMSStoreUpdated.txt";
+            std::ofstream file(temp, std::ofstream::out);
+            file << context.Get<Execution::Data::Installer>()->ProductId;
+            file.close();
+        } });
+    }
+    else
+    {
+        context.Override({ MSStoreInstall, [](TestContext& context)
+        {
+            std::filesystem::path temp = std::filesystem::temp_directory_path();
+            temp /= "TestMSStoreInstalled.txt";
+            std::ofstream file(temp, std::ofstream::out);
+            file << context.Get<Execution::Data::Installer>()->ProductId;
+            file.close();
+        } });
+    }
+
+    context.Override({ "EnsureFeatureEnabled", [](TestContext&)
+    {
+    } });
+
+    context.Override({ Workflow::EnsureStorePolicySatisfied, [](TestContext&)
+    {
+    } });
+}
+
+void OverrideForSourceAddWithAgreements(TestContext& context)
+{
+    context.Override({ EnsureRunningAsAdmin, [](TestContext&)
+    {
+    } });
+
+    context.Override({ AddSource, [](TestContext&)
+    {
+    } });
+
+    context.Override({ OpenSourceForSourceAdd, [](TestContext& context)
+    {
+        auto testSource = std::make_shared<TestSource>();
+        testSource->Details.Information.SourceAgreementIdentifier = "AgreementsIdentifier";
+        testSource->Details.Information.SourceAgreements.emplace_back("Agreement Label", "Agreement Text", "https://test");
+        testSource->Details.Information.RequiredPackageMatchFields.emplace_back("Market");
+        testSource->Details.Information.RequiredQueryParameters.emplace_back("Market");
+        context.Add<Execution::Data::Source>(std::move(testSource));
+    } });
+}
+
+TEST_CASE("ExeInstallFlowWithTestManifest", "[InstallFlow][workflow]")
+{
+    TestCommon::TempFile installResultPath("TestExeInstalled.txt");
+
+    std::ostringstream installOutput;
+    TestContext context{ installOutput, std::cin };
+    OverrideForShellExecute(context);
+    context.Args.AddArg(Execution::Args::Type::Manifest, TestDataFile("InstallFlowTest_Exe.yaml").GetPath().u8string());
+
+    InstallCommand install({});
+    install.Execute(context);
+    INFO(installOutput.str());
+
+    // Verify Installer is called and parameters are passed in.
+    REQUIRE(std::filesystem::exists(installResultPath.GetPath()));
+    std::ifstream installResultFile(installResultPath.GetPath());
+    REQUIRE(installResultFile.is_open());
+    std::string installResultStr;
+    std::getline(installResultFile, installResultStr);
+    REQUIRE(installResultStr.find("/custom") != std::string::npos);
+    REQUIRE(installResultStr.find("/silentwithprogress") != std::string::npos);
+}
+
+TEST_CASE("InstallFlowNonZeroExitCode", "[InstallFlow][workflow]")
+{
+    TestCommon::TempFile installResultPath("TestExeInstalled.txt");
+
+    std::ostringstream installOutput;
+    TestContext context{ installOutput, std::cin };
+    OverrideForShellExecute(context);
+    context.Args.AddArg(Execution::Args::Type::Manifest, TestDataFile("InstallFlowTest_NonZeroExitCode.yaml").GetPath().u8string());
+
+    InstallCommand install({});
+    install.Execute(context);
+    INFO(installOutput.str());
+
+    // Verify Installer is called and parameters are passed in.
+    REQUIRE(context.GetTerminationHR() == S_OK);
+    REQUIRE(std::filesystem::exists(installResultPath.GetPath()));
+    std::ifstream installResultFile(installResultPath.GetPath());
+    REQUIRE(installResultFile.is_open());
+    std::string installResultStr;
+    std::getline(installResultFile, installResultStr);
+    REQUIRE(installResultStr.find("/ExitCode 0x80070005") != std::string::npos);
+    REQUIRE(installResultStr.find("/silentwithprogress") != std::string::npos);
+}
+
+TEST_CASE("InstallFlowWithNonApplicableArchitecture", "[InstallFlow][workflow]")
+{
+    TestCommon::TempFile installResultPath("TestExeInstalled.txt");
+
+    std::ostringstream installOutput;
+    TestContext context{ installOutput, std::cin };
+    context.Args.AddArg(Execution::Args::Type::Manifest, TestDataFile("InstallFlowTest_NoApplicableArchitecture.yaml").GetPath().u8string());
+
+    InstallCommand install({});
+    install.Execute(context);
+    INFO(installOutput.str());
+
+    REQUIRE_TERMINATED_WITH(context, APPINSTALLER_CLI_ERROR_NO_APPLICABLE_INSTALLER);
+
+    // Verify Installer was not called
+    REQUIRE(!std::filesystem::exists(installResultPath.GetPath()));
+}
+
+TEST_CASE("MSStoreInstallFlowWithTestManifest", "[InstallFlow][workflow]")
+{
+    TestCommon::TempFile installResultPath("TestMSStoreInstalled.txt");
+
+    std::ostringstream installOutput;
+    TestContext context{ installOutput, std::cin };
+    OverrideForMSStore(context, false);
+    context.Args.AddArg(Execution::Args::Type::Manifest, TestDataFile("InstallFlowTest_MSStore.yaml").GetPath().u8string());
+
+    InstallCommand install({});
+    install.Execute(context);
+    INFO(installOutput.str());
+
+    // Verify Installer is called and parameters are passed in.
+    REQUIRE(std::filesystem::exists(installResultPath.GetPath()));
+    std::ifstream installResultFile(installResultPath.GetPath());
+    REQUIRE(installResultFile.is_open());
+    std::string installResultStr;
+    std::getline(installResultFile, installResultStr);
+    REQUIRE(installResultStr.find("9WZDNCRFJ364") != std::string::npos);
+}
+
+TEST_CASE("MsixInstallFlow_DownloadFlow", "[InstallFlow][workflow]")
+{
+    TestCommon::TempFile installResultPath("TestMsixInstalled.txt");
+
+    std::ostringstream installOutput;
+    TestContext context{ installOutput, std::cin };
+    OverrideForMSIX(context);
+    OverrideForUpdateInstallerMotw(context);
+    // Todo: point to files from our repo when the repo goes public
+    context.Args.AddArg(Execution::Args::Type::Manifest, TestDataFile("InstallFlowTest_Msix_DownloadFlow.yaml").GetPath().u8string());
+
+    InstallCommand install({});
+    install.Execute(context);
+    INFO(installOutput.str());
+
+    // Verify Installer is called and a local file is used as package Uri.
+    REQUIRE(std::filesystem::exists(installResultPath.GetPath()));
+    std::ifstream installResultFile(installResultPath.GetPath());
+    REQUIRE(installResultFile.is_open());
+    std::string installResultStr;
+    std::getline(installResultFile, installResultStr);
+    Uri uri = Uri(ConvertToUTF16(installResultStr));
+    REQUIRE(uri.SchemeName() == L"file");
+}
+
+TEST_CASE("MsixInstallFlow_StreamingFlow", "[InstallFlow][workflow]")
+{
+    TestCommon::TempFile installResultPath("TestMsixInstalled.txt");
+
+    std::ostringstream installOutput;
+    TestContext context{ installOutput, std::cin };
+    OverrideForMSIX(context);
+    // Todo: point to files from our repo when the repo goes public
+    context.Args.AddArg(Execution::Args::Type::Manifest, TestDataFile("InstallFlowTest_Msix_StreamingFlow.yaml").GetPath().u8string());
+
+    InstallCommand install({});
+    install.Execute(context);
+    INFO(installOutput.str());
+
+    // Verify Installer is called and a http address is used as package Uri.
+    REQUIRE(std::filesystem::exists(installResultPath.GetPath()));
+    std::ifstream installResultFile(installResultPath.GetPath());
+    REQUIRE(installResultFile.is_open());
+    std::string installResultStr;
+    std::getline(installResultFile, installResultStr);
+    Uri uri = Uri(ConvertToUTF16(installResultStr));
+    REQUIRE(uri.SchemeName() == L"https");
+}
+
+TEST_CASE("MsiInstallFlow_DirectMsi", "[InstallFlow][workflow]")
+{
+    TestCommon::TempFile installResultPath("TestMsiInstalled.txt");
+
+    TestCommon::TestUserSettings testSettings;
+    testSettings.Set<Setting::EFDirectMSI>(true);
+
+    std::ostringstream installOutput;
+    TestContext context{ installOutput, std::cin };
+    OverrideForDirectMsi(context);
+    context.Args.AddArg(Execution::Args::Type::Manifest, TestDataFile("InstallerArgTest_Msi_NoSwitches.yaml").GetPath().u8string());
+    context.Args.AddArg(Execution::Args::Type::Silent);
+
+    InstallCommand install({});
+    install.Execute(context);
+    INFO(installOutput.str());
+
+    // Verify Installer is called and parameters are passed in.
+    REQUIRE(std::filesystem::exists(installResultPath.GetPath()));
+    std::ifstream installResultFile(installResultPath.GetPath());
+    REQUIRE(installResultFile.is_open());
+    std::string installResultStr;
+    std::getline(installResultFile, installResultStr);
+    REQUIRE(installResultStr.find("/quiet") != std::string::npos);
+}
+
+TEST_CASE("ShellExecuteHandlerInstallerArgs", "[InstallFlow][workflow]")
+{
+    {
+        std::ostringstream installOutput;
+        TestContext context{ installOutput, std::cin };
+        // Default Msi type with no args passed in, no switches specified in manifest
+        auto manifest = YamlParser::CreateFromPath(TestDataFile("InstallerArgTest_Msi_NoSwitches.yaml"));
+        context.Add<Data::Manifest>(manifest);
+        context.Add<Data::Installer>(manifest.Installers.at(0));
+        context.Add<Data::InstallerPath>(TestDataFile("AppInstallerTestExeInstaller.exe"));
+        context << GetInstallerArgs;
+        std::string installerArgs = context.Get<Data::InstallerArgs>();
+        REQUIRE(installerArgs.find("/passive") != std::string::npos);
+        REQUIRE(installerArgs.find(FileLogger::DefaultPrefix()) != std::string::npos);
+        REQUIRE(installerArgs.find(manifest.Id) != std::string::npos);
+        REQUIRE(installerArgs.find(manifest.Version) != std::string::npos);
+    }
+
+    {
+        std::ostringstream installOutput;
+        TestContext context{ installOutput, std::cin };
+        // Msi type with /silent and /log and /custom and /installlocation, no switches specified in manifest
+        auto manifest = YamlParser::CreateFromPath(TestDataFile("InstallerArgTest_Msi_NoSwitches.yaml"));
+        context.Args.AddArg(Execution::Args::Type::Silent);
+        context.Args.AddArg(Execution::Args::Type::Log, "MyLog.log"sv);
+        context.Args.AddArg(Execution::Args::Type::InstallLocation, "MyDir"sv);
+        context.Add<Data::Manifest>(manifest);
+        context.Add<Data::Installer>(manifest.Installers.at(0));
+        context << GetInstallerArgs;
+        std::string installerArgs = context.Get<Data::InstallerArgs>();
+        REQUIRE(installerArgs.find("/quiet") != std::string::npos);
+        REQUIRE(installerArgs.find("/log \"MyLog.log\"") != std::string::npos);
+        REQUIRE(installerArgs.find("TARGETDIR=\"MyDir\"") != std::string::npos);
+    }
+
+    {
+        std::ostringstream installOutput;
+        TestContext context{ installOutput, std::cin };
+        // Msi type with /silent and /log and /custom and /installlocation, switches specified in manifest
+        auto manifest = YamlParser::CreateFromPath(TestDataFile("InstallerArgTest_Msi_WithSwitches.yaml"));
+        context.Args.AddArg(Execution::Args::Type::Silent);
+        context.Args.AddArg(Execution::Args::Type::Log, "MyLog.log"sv);
+        context.Args.AddArg(Execution::Args::Type::InstallLocation, "MyDir"sv);
+        context.Add<Data::Manifest>(manifest);
+        context.Add<Data::Installer>(manifest.Installers.at(0));
+        context << GetInstallerArgs;
+        std::string installerArgs = context.Get<Data::InstallerArgs>();
+        REQUIRE(installerArgs.find("/mysilent") != std::string::npos); // Use declaration in manifest
+        REQUIRE(installerArgs.find("/mylog=\"MyLog.log\"") != std::string::npos); // Use declaration in manifest
+        REQUIRE(installerArgs.find("/mycustom") != std::string::npos); // Use declaration in manifest
+        REQUIRE(installerArgs.find("/myinstalldir=\"MyDir\"") != std::string::npos); // Use declaration in manifest
+    }
+
+    {
+        std::ostringstream installOutput;
+        TestContext context{ installOutput, std::cin };
+        // Default Inno type with no args passed in, no switches specified in manifest
+        auto manifest = YamlParser::CreateFromPath(TestDataFile("InstallerArgTest_Inno_NoSwitches.yaml"));
+        context.Add<Data::Manifest>(manifest);
+        context.Add<Data::Installer>(manifest.Installers.at(0));
+        context.Add<Data::InstallerPath>(TestDataFile("AppInstallerTestExeInstaller.exe"));
+        context << GetInstallerArgs;
+        std::string installerArgs = context.Get<Data::InstallerArgs>();
+        REQUIRE(installerArgs.find("/SILENT") != std::string::npos);
+        REQUIRE(installerArgs.find(FileLogger::DefaultPrefix()) != std::string::npos);
+        REQUIRE(installerArgs.find(manifest.Id) != std::string::npos);
+        REQUIRE(installerArgs.find(manifest.Version) != std::string::npos);
+    }
+
+    {
+        std::ostringstream installOutput;
+        TestContext context{ installOutput, std::cin };
+        // Inno type with /silent and /log and /custom and /installlocation, no switches specified in manifest
+        auto manifest = YamlParser::CreateFromPath(TestDataFile("InstallerArgTest_Inno_NoSwitches.yaml"));
+        context.Args.AddArg(Execution::Args::Type::Silent);
+        context.Args.AddArg(Execution::Args::Type::Log, "MyLog.log"sv);
+        context.Args.AddArg(Execution::Args::Type::InstallLocation, "MyDir"sv);
+        context.Add<Data::Manifest>(manifest);
+        context.Add<Data::Installer>(manifest.Installers.at(0));
+        context << GetInstallerArgs;
+        std::string installerArgs = context.Get<Data::InstallerArgs>();
+        REQUIRE(installerArgs.find("/VERYSILENT") != std::string::npos);
+        REQUIRE(installerArgs.find("/LOG=\"MyLog.log\"") != std::string::npos);
+        REQUIRE(installerArgs.find("/DIR=\"MyDir\"") != std::string::npos);
+    }
+
+    {
+        std::ostringstream installOutput;
+        TestContext context{ installOutput, std::cin };
+        // Inno type with /silent and /log and /custom and /installlocation, switches specified in manifest
+        auto manifest = YamlParser::CreateFromPath(TestDataFile("InstallerArgTest_Inno_WithSwitches.yaml"));
+        context.Args.AddArg(Execution::Args::Type::Silent);
+        context.Args.AddArg(Execution::Args::Type::Log, "MyLog.log"sv);
+        context.Args.AddArg(Execution::Args::Type::InstallLocation, "MyDir"sv);
+        context.Add<Data::Manifest>(manifest);
+        context.Add<Data::Installer>(manifest.Installers.at(0));
+        context << GetInstallerArgs;
+        std::string installerArgs = context.Get<Data::InstallerArgs>();
+        REQUIRE(installerArgs.find("/mysilent") != std::string::npos); // Use declaration in manifest
+        REQUIRE(installerArgs.find("/mylog=\"MyLog.log\"") != std::string::npos); // Use declaration in manifest
+        REQUIRE(installerArgs.find("/mycustom") != std::string::npos); // Use declaration in manifest
+        REQUIRE(installerArgs.find("/myinstalldir=\"MyDir\"") != std::string::npos); // Use declaration in manifest
+    }
+
+    {
+        std::ostringstream installOutput;
+        TestContext context{ installOutput, std::cin };
+        // Override switch specified. The whole arg passed to installer is overridden.
+        auto manifest = YamlParser::CreateFromPath(TestDataFile("InstallerArgTest_Inno_WithSwitches.yaml"));
+        context.Args.AddArg(Execution::Args::Type::Silent);
+        context.Args.AddArg(Execution::Args::Type::Log, "MyLog.log"sv);
+        context.Args.AddArg(Execution::Args::Type::InstallLocation, "MyDir"sv);
+        context.Args.AddArg(Execution::Args::Type::Override, "/OverrideEverything"sv);
+        context.Add<Data::Manifest>(manifest);
+        context.Add<Data::Installer>(manifest.Installers.at(0));
+        context << GetInstallerArgs;
+        std::string installerArgs = context.Get<Data::InstallerArgs>();
+        REQUIRE(installerArgs == "/OverrideEverything"); // Use value specified in override switch
+    }
+}
+
+TEST_CASE("InstallFlow_SearchAndInstall", "[InstallFlow][workflow]")
+{
+    TestCommon::TempFile installResultPath("TestExeInstalled.txt");
+
+    std::ostringstream installOutput;
+    TestContext context{ installOutput, std::cin };
+    OverrideForOpenSource(context);
+    OverrideForShellExecute(context);
+    context.Args.AddArg(Execution::Args::Type::Query, "TestQueryReturnOne"sv);
+
+    InstallCommand install({});
+    install.Execute(context);
+    INFO(installOutput.str());
+
+    // Verify Installer is called and parameters are passed in.
+    REQUIRE(std::filesystem::exists(installResultPath.GetPath()));
+    std::ifstream installResultFile(installResultPath.GetPath());
+    REQUIRE(installResultFile.is_open());
+    std::string installResultStr;
+    std::getline(installResultFile, installResultStr);
+    REQUIRE(installResultStr.find("/custom") != std::string::npos);
+    REQUIRE(installResultStr.find("/silentwithprogress") != std::string::npos);
+}
+
+TEST_CASE("InstallFlow_SearchFoundNoApp", "[InstallFlow][workflow]")
+{
+    std::ostringstream installOutput;
+    TestContext context{ installOutput, std::cin };
+    OverrideForOpenSource(context);
+    context.Args.AddArg(Execution::Args::Type::Query, "TestQueryReturnZero"sv);
+
+    InstallCommand install({});
+    install.Execute(context);
+    INFO(installOutput.str());
+
+    // Verify proper message is printed
+    REQUIRE(installOutput.str().find(Resource::LocString(Resource::String::NoPackageFound).get()) != std::string::npos);
+}
+
+TEST_CASE("InstallFlow_SearchFoundMultipleApp", "[InstallFlow][workflow]")
+{
+    std::ostringstream installOutput;
+    TestContext context{ installOutput, std::cin };
+    OverrideForOpenSource(context);
+    context.Args.AddArg(Execution::Args::Type::Query, "TestQueryReturnTwo"sv);
+
+    InstallCommand install({});
+    install.Execute(context);
+    INFO(installOutput.str());
+
+    // Verify proper message is printed
+    REQUIRE(installOutput.str().find(Resource::LocString(Resource::String::MultiplePackagesFound).get()) != std::string::npos);
+}
+
+TEST_CASE("InstallFlow_LicenseAgreement", "[InstallFlow][workflow]")
+{
+    TestCommon::TempFile installResultPath("TestExeInstalled.txt");
+
+    std::ostringstream installOutput;
+    TestContext context{ installOutput, std::cin };
+    OverrideForShellExecute(context);
+    context.Args.AddArg(Execution::Args::Type::Manifest, TestDataFile("InstallFlowTest_LicenseAgreement.yaml").GetPath().u8string());
+    context.Args.AddArg(Execution::Args::Type::AcceptPackageAgreements);
+
+    InstallCommand install({});
+    install.Execute(context);
+    INFO(installOutput.str());
+
+    // Verify agreements are shown
+    REQUIRE(installOutput.str().find("Agreement with text") != std::string::npos);
+    REQUIRE(installOutput.str().find("This is the text of the agreement.") != std::string::npos);
+    REQUIRE(installOutput.str().find("Agreement with URL") != std::string::npos);
+    REQUIRE(installOutput.str().find("https://TestAgreementUrl") != std::string::npos);
+
+    // Verify Installer is called.
+    REQUIRE(std::filesystem::exists(installResultPath.GetPath()));
+}
+
+TEST_CASE("InstallFlow_LicenseAgreement_Prompt", "[InstallFlow][workflow]")
+{
+    TestCommon::TempFile installResultPath("TestExeInstalled.txt");
+
+    // Accept the agreements by saying "Yes" at the prompt
+    std::istringstream installInput{ "y" };
+
+    std::ostringstream installOutput;
+    TestContext context{ installOutput, installInput };
+    OverrideForShellExecute(context);
+    context.Args.AddArg(Execution::Args::Type::Manifest, TestDataFile("InstallFlowTest_LicenseAgreement.yaml").GetPath().u8string());
+
+    InstallCommand install({});
+    install.Execute(context);
+    INFO(installOutput.str());
+
+    // Verify prompt was shown
+    REQUIRE(installOutput.str().find(Resource::LocString(Resource::String::PackageAgreementsPrompt).get()) != std::string::npos);
+
+    // Verify agreements are shown
+    REQUIRE(installOutput.str().find("Agreement with text") != std::string::npos);
+    REQUIRE(installOutput.str().find("This is the text of the agreement.") != std::string::npos);
+    REQUIRE(installOutput.str().find("Agreement with URL") != std::string::npos);
+    REQUIRE(installOutput.str().find("https://TestAgreementUrl") != std::string::npos);
+
+    // Verify Installer is called.
+    REQUIRE(std::filesystem::exists(installResultPath.GetPath()));
+}
+
+TEST_CASE("InstallFlow_LicenseAgreement_NotAccepted", "[InstallFlow][workflow]")
+{
+    TestCommon::TempFile installResultPath("TestExeInstalled.txt");
+
+    // Say "No" at the agreements prompt
+    std::istringstream installInput{ "n" };
+
+    std::ostringstream installOutput;
+    TestContext context{ installOutput, installInput };
+    context.Args.AddArg(Execution::Args::Type::Manifest, TestDataFile("InstallFlowTest_LicenseAgreement.yaml").GetPath().u8string());
+
+    InstallCommand install({});
+    install.Execute(context);
+    INFO(installOutput.str());
+
+    // Verify agreements are shown
+    REQUIRE(installOutput.str().find("Agreement with text") != std::string::npos);
+    REQUIRE(installOutput.str().find("This is the text of the agreement.") != std::string::npos);
+    REQUIRE(installOutput.str().find("Agreement with URL") != std::string::npos);
+    REQUIRE(installOutput.str().find("https://TestAgreementUrl") != std::string::npos);
+
+    // Verify installation failed
+    REQUIRE_TERMINATED_WITH(context, APPINSTALLER_CLI_ERROR_PACKAGE_AGREEMENTS_NOT_ACCEPTED);
+    REQUIRE_FALSE(std::filesystem::exists(installResultPath.GetPath()));
+    REQUIRE(installOutput.str().find(Resource::LocString(Resource::String::PackageAgreementsNotAgreedTo).get()) != std::string::npos);
+}
+
+TEST_CASE("ShowFlow_SearchAndShowAppInfo", "[ShowFlow][workflow]")
+{
+    std::ostringstream showOutput;
+    TestContext context{ showOutput, std::cin };
+    OverrideForOpenSource(context);
+    context.Args.AddArg(Execution::Args::Type::Query, "TestQueryReturnOne"sv);
+
+    ShowCommand show({});
+    show.Execute(context);
+    INFO(showOutput.str());
+
+    // Verify AppInfo is printed
+    REQUIRE(showOutput.str().find("AppInstallerCliTest.TestExeInstaller") != std::string::npos);
+    REQUIRE(showOutput.str().find("AppInstaller Test Exe Installer") != std::string::npos);
+    REQUIRE(showOutput.str().find("1.0.0.0") != std::string::npos);
+    REQUIRE(showOutput.str().find("https://ThisIsNotUsed") != std::string::npos);
+}
+
+TEST_CASE("ShowFlow_SearchAndShowAppVersion", "[ShowFlow][workflow]")
+{
+    std::ostringstream showOutput;
+    TestContext context{ showOutput, std::cin };
+    OverrideForOpenSource(context);
+    context.Args.AddArg(Execution::Args::Type::Query, "TestQueryReturnOne"sv);
+    context.Args.AddArg(Execution::Args::Type::ListVersions);
+
+    ShowCommand show({});
+    show.Execute(context);
+    INFO(showOutput.str());
+
+    // Verify App version is printed
+    REQUIRE(showOutput.str().find("1.0.0.0") != std::string::npos);
+    // No manifest info is printed
+    REQUIRE(showOutput.str().find("  Download Url: https://ThisIsNotUsed") == std::string::npos);
+}
+
+TEST_CASE("ShowFlow_Dependencies", "[ShowFlow][workflow][dependencies]")
+{
+    std::ostringstream showOutput;
+    TestContext context{ showOutput, std::cin };
+    context.Args.AddArg(Execution::Args::Type::Manifest, TestDataFile("Manifest-Good-AllDependencyTypes.yaml").GetPath().u8string());
+
+    TestUserSettings settings;
+    settings.Set<AppInstaller::Settings::Setting::EFDependencies>({true});
+
+    ShowCommand show({});
+    show.Execute(context);
+    INFO(showOutput.str());
+
+    // Verify all types of dependencies are printed
+    REQUIRE(showOutput.str().find("Dependencies") != std::string::npos);
+    REQUIRE(showOutput.str().find("WindowsFeaturesDep") != std::string::npos);
+    REQUIRE(showOutput.str().find("WindowsLibrariesDep") != std::string::npos);
+    // PackageDep1 has minimum version (1.0), PackageDep2 doesn't (shouldn't show [>=...])
+    REQUIRE(showOutput.str().find("Package.Dep1-x64 [>= 1.0]") != std::string::npos);
+    REQUIRE(showOutput.str().find("Package.Dep2-x64") != std::string::npos);
+    REQUIRE(showOutput.str().find("Package.Dep2-x64 [") == std::string::npos);
+    REQUIRE(showOutput.str().find("ExternalDep") != std::string::npos);
+}
+
+TEST_CASE("UpdateFlow_UpdateWithManifest", "[UpdateFlow][workflow]")
+{
+    TestCommon::TempFile updateResultPath("TestExeInstalled.txt");
+
+    std::ostringstream updateOutput;
+    TestContext context{ updateOutput, std::cin };
+    OverrideForCompositeInstalledSource(context);
+    OverrideForShellExecute(context);
+    context.Args.AddArg(Execution::Args::Type::Manifest, TestDataFile("UpdateFlowTest_Exe.yaml").GetPath().u8string());
+
+    UpgradeCommand update({});
+    update.Execute(context);
+    INFO(updateOutput.str());
+
+    // Verify Installer is called and parameters are passed in.
+    REQUIRE(std::filesystem::exists(updateResultPath.GetPath()));
+    std::ifstream updateResultFile(updateResultPath.GetPath());
+    REQUIRE(updateResultFile.is_open());
+    std::string updateResultStr;
+    std::getline(updateResultFile, updateResultStr);
+    REQUIRE(updateResultStr.find("/update") != std::string::npos);
+    REQUIRE(updateResultStr.find("/silentwithprogress") != std::string::npos);
+}
+
+TEST_CASE("UpdateFlow_UpdateWithManifestMSStore", "[UpdateFlow][workflow]")
+{
+    TestCommon::TempFile updateResultPath("TestMSStoreUpdated.txt");
+
+    std::ostringstream updateOutput;
+    TestContext context{ updateOutput, std::cin };
+    OverrideForCompositeInstalledSource(context);
+    OverrideForMSStore(context, true);
+    context.Args.AddArg(Execution::Args::Type::Manifest, TestDataFile("InstallFlowTest_MSStore.yaml").GetPath().u8string());
+
+    UpgradeCommand update({});
+    update.Execute(context);
+    INFO(updateOutput.str());
+
+    // Verify Installer is called and parameters are passed in.
+    REQUIRE(std::filesystem::exists(updateResultPath.GetPath()));
+    std::ifstream updateResultFile(updateResultPath.GetPath());
+    REQUIRE(updateResultFile.is_open());
+    std::string updateResultStr;
+    std::getline(updateResultFile, updateResultStr);
+    REQUIRE(updateResultStr.find("9WZDNCRFJ364") != std::string::npos);
+}
+
+TEST_CASE("UpdateFlow_UpdateWithManifestAppNotInstalled", "[UpdateFlow][workflow]")
+{
+    TestCommon::TempFile updateResultPath("TestExeInstalled.txt");
+
+    std::ostringstream updateOutput;
+    TestContext context{ updateOutput, std::cin };
+    OverrideForCompositeInstalledSource(context);
+    context.Args.AddArg(Execution::Args::Type::Manifest, TestDataFile("InstallerArgTest_Inno_NoSwitches.yaml").GetPath().u8string());
+
+    UpgradeCommand update({});
+    update.Execute(context);
+    INFO(updateOutput.str());
+
+    // Verify Installer is not called.
+    REQUIRE(!std::filesystem::exists(updateResultPath.GetPath()));
+    REQUIRE(updateOutput.str().find(Resource::LocString(Resource::String::NoInstalledPackageFound).get()) != std::string::npos);
+    REQUIRE(context.GetTerminationHR() == APPINSTALLER_CLI_ERROR_NO_APPLICATIONS_FOUND);
+}
+
+TEST_CASE("UpdateFlow_UpdateWithManifestVersionAlreadyInstalled", "[UpdateFlow][workflow]")
+{
+    TestCommon::TempFile updateResultPath("TestExeInstalled.txt");
+
+    std::ostringstream updateOutput;
+    TestContext context{ updateOutput, std::cin };
+    OverrideForCompositeInstalledSource(context);
+    context.Args.AddArg(Execution::Args::Type::Manifest, TestDataFile("InstallFlowTest_Exe.yaml").GetPath().u8string());
+
+    UpgradeCommand update({});
+    update.Execute(context);
+    INFO(updateOutput.str());
+
+    // Verify Installer is not called.
+    REQUIRE(!std::filesystem::exists(updateResultPath.GetPath()));
+    REQUIRE(updateOutput.str().find(Resource::LocString(Resource::String::UpdateNotApplicable).get()) != std::string::npos);
+    REQUIRE(context.GetTerminationHR() == APPINSTALLER_CLI_ERROR_UPDATE_NOT_APPLICABLE);
+}
+
+TEST_CASE("UpdateFlow_UpdateExe", "[UpdateFlow][workflow]")
+{
+    TestCommon::TempFile updateResultPath("TestExeInstalled.txt");
+
+    std::ostringstream updateOutput;
+    TestContext context{ updateOutput, std::cin };
+    OverrideForCompositeInstalledSource(context);
+    OverrideForShellExecute(context);
+    context.Args.AddArg(Execution::Args::Type::Query, "AppInstallerCliTest.TestExeInstaller"sv);
+    context.Args.AddArg(Execution::Args::Type::Silent);
+
+    UpgradeCommand update({});
+    update.Execute(context);
+    INFO(updateOutput.str());
+
+    // Verify Installer is called and parameters are passed in.
+    REQUIRE(std::filesystem::exists(updateResultPath.GetPath()));
+    std::ifstream updateResultFile(updateResultPath.GetPath());
+    REQUIRE(updateResultFile.is_open());
+    std::string updateResultStr;
+    std::getline(updateResultFile, updateResultStr);
+    REQUIRE(updateResultStr.find("/update") != std::string::npos);
+    REQUIRE(updateResultStr.find("/silence") != std::string::npos);
+    REQUIRE(updateResultStr.find("/ver3.0.0.0") != std::string::npos);
+}
+
+TEST_CASE("UpdateFlow_UpdateMsix", "[UpdateFlow][workflow]")
+{
+    TestCommon::TempFile updateResultPath("TestMsixInstalled.txt");
+
+    std::ostringstream updateOutput;
+    TestContext context{ updateOutput, std::cin };
+    OverrideForCompositeInstalledSource(context);
+    OverrideForMSIX(context);
+    context.Args.AddArg(Execution::Args::Type::Query, "AppInstallerCliTest.TestMsixInstaller"sv);
+
+    UpgradeCommand update({});
+    update.Execute(context);
+    INFO(updateOutput.str());
+
+    // Verify Installer is called.
+    REQUIRE(std::filesystem::exists(updateResultPath.GetPath()));
+}
+
+TEST_CASE("UpdateFlow_UpdateMSStore", "[UpdateFlow][workflow]")
+{
+    TestCommon::TempFile updateResultPath("TestMSStoreUpdated.txt");
+
+    std::ostringstream updateOutput;
+    TestContext context{ updateOutput, std::cin };
+    OverrideForCompositeInstalledSource(context);
+    OverrideForMSStore(context, true);
+    context.Args.AddArg(Execution::Args::Type::Query, "AppInstallerCliTest.TestMSStoreInstaller"sv);
+
+    UpgradeCommand update({});
+    update.Execute(context);
+    INFO(updateOutput.str());
+
+    // Verify Installer is called.
+    REQUIRE(std::filesystem::exists(updateResultPath.GetPath()));
+    std::ifstream updateResultFile(updateResultPath.GetPath());
+    REQUIRE(updateResultFile.is_open());
+    std::string updateResultStr;
+    std::getline(updateResultFile, updateResultStr);
+    REQUIRE(updateResultStr.find("9WZDNCRFJ364") != std::string::npos);
+}
+
+TEST_CASE("UpdateFlow_UpdateExeLatestAlreadyInstalled", "[UpdateFlow][workflow]")
+{
+    TestCommon::TempFile updateResultPath("TestExeInstalled.txt");
+
+    std::ostringstream updateOutput;
+    TestContext context{ updateOutput, std::cin };
+    OverrideForCompositeInstalledSource(context);
+    context.Args.AddArg(Execution::Args::Type::Query, "TestExeInstallerWithLatestInstalled"sv);
+
+    UpgradeCommand update({});
+    update.Execute(context);
+    INFO(updateOutput.str());
+
+    // Verify Installer is not called.
+    REQUIRE(!std::filesystem::exists(updateResultPath.GetPath()));
+    REQUIRE(updateOutput.str().find(Resource::LocString(Resource::String::UpdateNotApplicable).get()) != std::string::npos);
+    REQUIRE(context.GetTerminationHR() == APPINSTALLER_CLI_ERROR_UPDATE_NOT_APPLICABLE);
+}
+
+TEST_CASE("UpdateFlow_UpdateExeInstallerTypeNotApplicable", "[UpdateFlow][workflow]")
+{
+    TestCommon::TempFile updateResultPath("TestExeInstalled.txt");
+
+    std::ostringstream updateOutput;
+    TestContext context{ updateOutput, std::cin };
+    OverrideForCompositeInstalledSource(context);
+    context.Args.AddArg(Execution::Args::Type::Query, "TestExeInstallerWithIncompatibleInstallerType"sv);
+
+    UpgradeCommand update({});
+    update.Execute(context);
+    INFO(updateOutput.str());
+
+    // Verify Installer is not called.
+    REQUIRE(!std::filesystem::exists(updateResultPath.GetPath()));
+    REQUIRE(updateOutput.str().find(Resource::LocString(Resource::String::UpdateNotApplicable).get()) != std::string::npos);
+    REQUIRE(context.GetTerminationHR() == APPINSTALLER_CLI_ERROR_UPDATE_NOT_APPLICABLE);
+}
+
+TEST_CASE("UpdateFlow_UpdateExeSpecificVersionNotFound", "[UpdateFlow][workflow]")
+{
+    TestCommon::TempFile updateResultPath("TestExeInstalled.txt");
+
+    std::ostringstream updateOutput;
+    TestContext context{ updateOutput, std::cin };
+    OverrideForCompositeInstalledSource(context);
+    context.Args.AddArg(Execution::Args::Type::Query, "AppInstallerCliTest.TestExeInstaller"sv);
+    context.Args.AddArg(Execution::Args::Type::Version, "1.2.3.4"sv);
+
+    UpgradeCommand update({});
+    update.Execute(context);
+    INFO(updateOutput.str());
+
+    // Verify Installer is not called.
+    REQUIRE(!std::filesystem::exists(updateResultPath.GetPath()));
+    REQUIRE(updateOutput.str().find(Resource::LocString(Resource::String::GetManifestResultVersionNotFound).get()) != std::string::npos);
+    REQUIRE(context.GetTerminationHR() == APPINSTALLER_CLI_ERROR_NO_MANIFEST_FOUND);
+}
+
+TEST_CASE("UpdateFlow_UpdateExeSpecificVersionNotApplicable", "[UpdateFlow][workflow]")
+{
+    TestCommon::TempFile updateResultPath("TestExeInstalled.txt");
+
+    std::ostringstream updateOutput;
+    TestContext context{ updateOutput, std::cin };
+    OverrideForCompositeInstalledSource(context);
+    context.Args.AddArg(Execution::Args::Type::Query, "TestExeInstallerWithIncompatibleInstallerType"sv);
+    context.Args.AddArg(Execution::Args::Type::Version, "1.0.0.0"sv);
+
+    UpgradeCommand update({});
+    update.Execute(context);
+    INFO(updateOutput.str());
+
+    // Verify Installer is not called.
+    REQUIRE(!std::filesystem::exists(updateResultPath.GetPath()));
+    REQUIRE(updateOutput.str().find(Resource::LocString(Resource::String::UpdateNotApplicable).get()) != std::string::npos);
+    REQUIRE(context.GetTerminationHR() == APPINSTALLER_CLI_ERROR_UPDATE_NOT_APPLICABLE);
+}
+
+TEST_CASE("UpdateFlow_UpdateAllApplicable", "[UpdateFlow][workflow]")
+{
+    TestCommon::TempFile updateExeResultPath("TestExeInstalled.txt");
+    TestCommon::TempFile updateMsixResultPath("TestMsixInstalled.txt");
+    TestCommon::TempFile updateMSStoreResultPath("TestMSStoreUpdated.txt");
+
+    std::ostringstream updateOutput;
+    TestContext context{ updateOutput, std::cin };
+    OverrideForCompositeInstalledSource(context);
+    OverrideForShellExecute(context);
+    OverrideForMSIX(context);
+    OverrideForMSStore(context, true);
+    context.Args.AddArg(Execution::Args::Type::All);
+
+    UpgradeCommand update({});
+    update.Execute(context);
+    INFO(updateOutput.str());
+
+    // Verify installers are called.
+    REQUIRE(std::filesystem::exists(updateExeResultPath.GetPath()));
+    REQUIRE(std::filesystem::exists(updateMsixResultPath.GetPath()));
+    REQUIRE(std::filesystem::exists(updateMSStoreResultPath.GetPath()));
+}
+
+TEST_CASE("UpdateFlow_Dependencies", "[UpdateFlow][workflow][dependencies]")
+{
+    TestCommon::TempFile updateResultPath("TestExeInstalled.txt");
+
+    std::ostringstream updateOutput;
+    TestContext context{ updateOutput, std::cin };
+    OverrideForCompositeInstalledSource(context);
+    OverrideForShellExecute(context);
+    context.Args.AddArg(Execution::Args::Type::Query, "AppInstallerCliTest.TestExeInstaller.Dependencies"sv);
+
+    TestUserSettings settings;
+    settings.Set<AppInstaller::Settings::Setting::EFDependencies>({ true });
+
+    UpgradeCommand update({});
+    update.Execute(context);
+    INFO(updateOutput.str());
+
+    std::string updateResultStr = updateOutput.str();
+
+    // Verify dependencies are informed
+    REQUIRE(updateResultStr.find(Resource::LocString(Resource::String::InstallAndUpgradeCommandsReportDependencies).get()) != std::string::npos);
+    REQUIRE(updateResultStr.find("PreviewIIS") != std::string::npos);
+    REQUIRE(updateResultStr.find("Preview VC Runtime") != std::string::npos);
+}
+
+TEST_CASE("UpdateFlow_LicenseAgreement", "[UpdateFlow][workflow]")
+{
+    TestCommon::TempFile updateResultPath("TestExeInstalled.txt");
+
+    std::ostringstream updateOutput;
+    TestContext context{ updateOutput, std::cin };
+    OverrideForCompositeInstalledSource(context);
+    OverrideForShellExecute(context);
+    context.Args.AddArg(Execution::Args::Type::Query, "TestInstallerWithLicenseAgreement"sv);
+    context.Args.AddArg(Execution::Args::Type::AcceptPackageAgreements);
+
+    UpgradeCommand update({});
+    update.Execute(context);
+    INFO(updateOutput.str());
+
+    // Verify agreements are shown
+    REQUIRE(updateOutput.str().find("Agreement for EXE") != std::string::npos);
+    REQUIRE(updateOutput.str().find("This is the agreement for the EXE") != std::string::npos);
+
+    // Verify Installer is called.
+    REQUIRE(std::filesystem::exists(updateResultPath.GetPath()));
+}
+
+TEST_CASE("UpdateFlow_LicenseAgreement_NotAccepted", "[UpdateFlow][workflow]")
+{
+    TestCommon::TempFile updateResultPath("TestExeInstalled.txt");
+
+    // Say "No" at the agreements prompt
+    std::istringstream updateInput{ "n" };
+
+    std::ostringstream updateOutput;
+    TestContext context{ updateOutput, updateInput };
+    OverrideForCompositeInstalledSource(context);
+    context.Args.AddArg(Execution::Args::Type::Query, "TestInstallerWithLicenseAgreement"sv);
+
+    UpgradeCommand update({});
+    update.Execute(context);
+    INFO(updateOutput.str());
+
+    // Verify agreements are shown
+    REQUIRE(updateOutput.str().find("Agreement for EXE") != std::string::npos);
+    REQUIRE(updateOutput.str().find("This is the agreement for the EXE") != std::string::npos);
+
+    // Verify Installer is not called.
+    REQUIRE_TERMINATED_WITH(context, APPINSTALLER_CLI_ERROR_PACKAGE_AGREEMENTS_NOT_ACCEPTED);
+    REQUIRE_FALSE(std::filesystem::exists(updateResultPath.GetPath()));
+    REQUIRE(updateOutput.str().find(Resource::LocString(Resource::String::PackageAgreementsNotAgreedTo).get()) != std::string::npos);
+}
+
+TEST_CASE("UpdateFlow_All_LicenseAgreement", "[UpdateFlow][workflow]")
+{
+    TestCommon::TempFile updateExeResultPath("TestExeInstalled.txt");
+    TestCommon::TempFile updateMsixResultPath("TestMsixInstalled.txt");
+    TestCommon::TempFile updateMSStoreResultPath("TestMSStoreUpdated.txt");
+
+    std::ostringstream updateOutput;
+    TestContext context{ updateOutput, std::cin };
+    OverrideForCompositeInstalledSource(context, /* upgradeUsesLicenses */ true);
+    OverrideForShellExecute(context);
+    OverrideForMSIX(context);
+    OverrideForMSStore(context, true);
+    context.Args.AddArg(Execution::Args::Type::All);
+    context.Args.AddArg(Execution::Args::Type::AcceptPackageAgreements);
+
+    UpgradeCommand update({});
+    update.Execute(context);
+    INFO(updateOutput.str());
+
+    // Verify agreements are shown
+    REQUIRE(updateOutput.str().find("Agreement for EXE") != std::string::npos);
+    REQUIRE(updateOutput.str().find("This is the agreement for the EXE") != std::string::npos);
+    REQUIRE(updateOutput.str().find("Agreement for MSIX") != std::string::npos);
+    REQUIRE(updateOutput.str().find("This is the agreement for the MSIX") != std::string::npos);
+
+    // Verify installers are called.
+    REQUIRE(std::filesystem::exists(updateExeResultPath.GetPath()));
+    REQUIRE(std::filesystem::exists(updateMsixResultPath.GetPath()));
+    REQUIRE(std::filesystem::exists(updateMSStoreResultPath.GetPath()));
+}
+
+TEST_CASE("UpdateFlow_All_LicenseAgreement_NotAccepted", "[UpdateFlow][workflow]")
+{
+    TestCommon::TempFile updateExeResultPath("TestExeInstalled.txt");
+    TestCommon::TempFile updateMsixResultPath("TestMsixInstalled.txt");
+    TestCommon::TempFile updateMSStoreResultPath("TestMSStoreUpdated.txt");
+
+    // Say "No" at the agreements prompt
+    std::istringstream updateInput{ "n" };
+
+    std::ostringstream updateOutput;
+    TestContext context{ updateOutput, updateInput };
+    OverrideForCompositeInstalledSource(context, /* upgradeUsesLicenses */ true);
+    context.Args.AddArg(Execution::Args::Type::All);
+
+    UpgradeCommand update({});
+    update.Execute(context);
+    INFO(updateOutput.str());
+
+    // Verify agreements are shown
+    REQUIRE(updateOutput.str().find("Agreement for EXE") != std::string::npos);
+    REQUIRE(updateOutput.str().find("This is the agreement for the EXE") != std::string::npos);
+    REQUIRE(updateOutput.str().find("Agreement for MSIX") != std::string::npos);
+    REQUIRE(updateOutput.str().find("This is the agreement for the MSIX") != std::string::npos);
+
+    // Verify installers are not called.
+    REQUIRE_TERMINATED_WITH(context, APPINSTALLER_CLI_ERROR_PACKAGE_AGREEMENTS_NOT_ACCEPTED);
+    REQUIRE_FALSE(std::filesystem::exists(updateExeResultPath.GetPath()));
+    REQUIRE_FALSE(std::filesystem::exists(updateMsixResultPath.GetPath()));
+    REQUIRE_FALSE(std::filesystem::exists(updateMSStoreResultPath.GetPath()));
+}
+
+TEST_CASE("UninstallFlow_UninstallExe", "[UninstallFlow][workflow]")
+{
+    TestCommon::TempFile uninstallResultPath("TestExeUninstalled.txt");
+
+    std::ostringstream uninstallOutput;
+    TestContext context{ uninstallOutput, std::cin };
+    OverrideForCompositeInstalledSource(context);
+    OverrideForExeUninstall(context);
+    context.Args.AddArg(Execution::Args::Type::Query, "AppInstallerCliTest.TestExeInstaller"sv);
+    context.Args.AddArg(Execution::Args::Type::Silent);
+
+    UninstallCommand uninstall({});
+    uninstall.Execute(context);
+    INFO(uninstallOutput.str());
+
+    // Verify Uninstaller is called and parameters are passed in.
+    REQUIRE(std::filesystem::exists(uninstallResultPath.GetPath()));
+    std::ifstream uninstallResultFile(uninstallResultPath.GetPath());
+    REQUIRE(uninstallResultFile.is_open());
+    std::string uninstallResultStr;
+    std::getline(uninstallResultFile, uninstallResultStr);
+    REQUIRE(uninstallResultStr.find("uninstall.exe") != std::string::npos);
+    REQUIRE(uninstallResultStr.find("/silence") != std::string::npos);
+}
+
+TEST_CASE("UninstallFlow_UninstallMsix", "[UninstallFlow][workflow]")
+{
+    TestCommon::TempFile uninstallResultPath("TestMsixUninstalled.txt");
+
+    std::ostringstream uninstallOutput;
+    TestContext context{ uninstallOutput, std::cin };
+    OverrideForCompositeInstalledSource(context);
+    OverrideForMSIXUninstall(context);
+    context.Args.AddArg(Execution::Args::Type::Query, "AppInstallerCliTest.TestMsixInstaller"sv);
+
+    UninstallCommand uninstall({});
+    uninstall.Execute(context);
+    INFO(uninstallOutput.str());
+
+    // Verify Uninstaller is called with the package full name.
+    REQUIRE(std::filesystem::exists(uninstallResultPath.GetPath()));
+    std::ifstream uninstallResultFile(uninstallResultPath.GetPath());
+    REQUIRE(uninstallResultFile.is_open());
+    std::string uninstallResultStr;
+    std::getline(uninstallResultFile, uninstallResultStr);
+    REQUIRE(uninstallResultStr.find("20477fca-282d-49fb-b03e-371dca074f0f_8wekyb3d8bbwe") != std::string::npos);
+}
+
+TEST_CASE("UninstallFlow_UninstallMSStore", "[UninstallFlow][workflow]")
+{
+    TestCommon::TempFile uninstallResultPath("TestMsixUninstalled.txt");
+
+    std::ostringstream uninstallOutput;
+    TestContext context{ uninstallOutput, std::cin };
+    OverrideForCompositeInstalledSource(context);
+    OverrideForMSIXUninstall(context);
+    context.Args.AddArg(Execution::Args::Type::Query, "AppInstallerCliTest.TestMSStoreInstaller"sv);
+
+    UninstallCommand uninstall({});
+    uninstall.Execute(context);
+    INFO(uninstallOutput.str());
+
+    // Verify Uninstaller is called with the package full name
+    REQUIRE(std::filesystem::exists(uninstallResultPath.GetPath()));
+    std::ifstream uninstallResultFile(uninstallResultPath.GetPath());
+    REQUIRE(uninstallResultFile.is_open());
+    std::string uninstallResultStr;
+    std::getline(uninstallResultFile, uninstallResultStr);
+    REQUIRE(uninstallResultStr.find("microsoft.skypeapp_kzf8qxf38zg5c") != std::string::npos);
+}
+
+TEST_CASE("UninstallFlow_UninstallExeNotFound", "[UninstallFlow][workflow]")
+{
+    TestCommon::TempFile uninstallResultPath("TestExeUninstalled.txt");
+
+    std::ostringstream uninstallOutput;
+    TestContext context{ uninstallOutput, std::cin };
+    OverrideForCompositeInstalledSource(context);
+    context.Args.AddArg(Execution::Args::Type::Query, "AppInstallerCliTest.MissingApp"sv);
+    context.Args.AddArg(Execution::Args::Type::Silent);
+
+    UninstallCommand uninstall({});
+    uninstall.Execute(context);
+    INFO(uninstallOutput.str());
+
+    // Verify Uninstaller is not called.
+    REQUIRE(!std::filesystem::exists(uninstallResultPath.GetPath()));
+    REQUIRE(uninstallOutput.str().find(Resource::LocString(Resource::String::NoInstalledPackageFound).get()) != std::string::npos);
+    REQUIRE(context.GetTerminationHR() == APPINSTALLER_CLI_ERROR_NO_APPLICATIONS_FOUND);
+}
+
+TEST_CASE("ExportFlow_ExportAll", "[ExportFlow][workflow]")
+{
+    TestCommon::TempFile exportResultPath("TestExport.json");
+
+    std::ostringstream exportOutput;
+    TestContext context{ exportOutput, std::cin };
+    OverrideForCompositeInstalledSource(context);
+    context.Args.AddArg(Execution::Args::Type::OutputFile, exportResultPath);
+
+    ExportCommand exportCommand({});
+    exportCommand.Execute(context);
+    INFO(exportOutput.str());
+
+    // Verify contents of exported collection
+    const auto& exportedCollection = context.Get<Execution::Data::PackageCollection>();
+    REQUIRE(exportedCollection.Sources.size() == 1);
+    REQUIRE(exportedCollection.Sources[0].Details.Identifier == "*TestSource");
+
+    const auto& exportedPackages = exportedCollection.Sources[0].Packages;
+    REQUIRE(exportedPackages.size() == 3);
+    REQUIRE(exportedPackages.end() != std::find_if(exportedPackages.begin(), exportedPackages.end(), [](const auto& p)
+        {
+            return p.Id == "AppInstallerCliTest.TestExeInstaller" && p.VersionAndChannel.GetVersion().ToString().empty();
+        }));
+    REQUIRE(exportedPackages.end() != std::find_if(exportedPackages.begin(), exportedPackages.end(), [](const auto& p)
+        {
+            return p.Id == "AppInstallerCliTest.TestMsixInstaller" && p.VersionAndChannel.GetVersion().ToString().empty();
+        }));
+    REQUIRE(exportedPackages.end() != std::find_if(exportedPackages.begin(), exportedPackages.end(), [](const auto& p)
+        {
+            return p.Id == "AppInstallerCliTest.TestMSStoreInstaller" && p.VersionAndChannel.GetVersion().ToString().empty();
+        }));
+}
+
+TEST_CASE("ExportFlow_ExportAll_WithVersions", "[ExportFlow][workflow]")
+{
+    TestCommon::TempFile exportResultPath("TestExport.json");
+
+    std::ostringstream exportOutput;
+    TestContext context{ exportOutput, std::cin };
+    OverrideForCompositeInstalledSource(context);
+    context.Args.AddArg(Execution::Args::Type::OutputFile, exportResultPath);
+    context.Args.AddArg(Execution::Args::Type::IncludeVersions);
+
+    ExportCommand exportCommand({});
+    exportCommand.Execute(context);
+    INFO(exportOutput.str());
+
+    // Verify contents of exported collection
+    const auto& exportedCollection = context.Get<Execution::Data::PackageCollection>();
+    REQUIRE(exportedCollection.Sources.size() == 1);
+    REQUIRE(exportedCollection.Sources[0].Details.Identifier == "*TestSource");
+
+    const auto& exportedPackages = exportedCollection.Sources[0].Packages;
+    REQUIRE(exportedPackages.size() == 3);
+    REQUIRE(exportedPackages.end() != std::find_if(exportedPackages.begin(), exportedPackages.end(), [](const auto& p)
+        {
+            return p.Id == "AppInstallerCliTest.TestExeInstaller" && p.VersionAndChannel.GetVersion().ToString() == "1.0.0.0";
+        }));
+    REQUIRE(exportedPackages.end() != std::find_if(exportedPackages.begin(), exportedPackages.end(), [](const auto& p)
+        {
+            return p.Id == "AppInstallerCliTest.TestMsixInstaller" && p.VersionAndChannel.GetVersion().ToString() == "1.0.0.0";
+        }));
+    REQUIRE(exportedPackages.end() != std::find_if(exportedPackages.begin(), exportedPackages.end(), [](const auto& p)
+        {
+            return p.Id == "AppInstallerCliTest.TestMSStoreInstaller" && p.VersionAndChannel.GetVersion().ToString() == "Latest";
+        }));
+}
+
+TEST_CASE("ImportFlow_Successful", "[ImportFlow][workflow]")
+{
+    TestCommon::TempFile exeInstallResultPath("TestExeInstalled.txt");
+    TestCommon::TempFile msixInstallResultPath("TestMsixInstalled.txt");
+
+    std::ostringstream importOutput;
+    TestContext context{ importOutput, std::cin };
+    OverrideForImportSource(context);
+    OverrideForMSIX(context);
+    OverrideForShellExecute(context);
+    context.Args.AddArg(Execution::Args::Type::ImportFile, TestDataFile("ImportFile-Good.json").GetPath().string());
+
+    ImportCommand importCommand({});
+    importCommand.Execute(context);
+    INFO(importOutput.str());
+
+    // Verify all packages were installed
+    REQUIRE(std::filesystem::exists(exeInstallResultPath.GetPath()));
+    REQUIRE(std::filesystem::exists(msixInstallResultPath.GetPath()));
+}
+
+TEST_CASE("ImportFlow_PackageAlreadyInstalled", "[ImportFlow][workflow]")
+{
+    TestCommon::TempFile exeInstallResultPath("TestExeInstalled.txt");
+
+    std::ostringstream importOutput;
+    TestContext context{ importOutput, std::cin };
+    OverrideForImportSource(context);
+    context.Args.AddArg(Execution::Args::Type::ImportFile, TestDataFile("ImportFile-Good-AlreadyInstalled.json").GetPath().string());
+
+    ImportCommand importCommand({});
+    importCommand.Execute(context);
+    INFO(importOutput.str());
+
+    // Exe should not have been installed again
+    REQUIRE(!std::filesystem::exists(exeInstallResultPath.GetPath()));
+    REQUIRE(importOutput.str().find(Resource::LocString(Resource::String::ImportPackageAlreadyInstalled).get()) != std::string::npos);
+}
+
+TEST_CASE("ImportFlow_IgnoreVersions", "[ImportFlow][workflow]")
+{
+    TestCommon::TempFile exeInstallResultPath("TestExeInstalled.txt");
+
+    std::ostringstream importOutput;
+    TestContext context{ importOutput, std::cin };
+    OverrideForImportSource(context);
+    OverrideForShellExecute(context);
+    context.Args.AddArg(Execution::Args::Type::ImportFile, TestDataFile("ImportFile-Good-AlreadyInstalled.json").GetPath().string());
+    context.Args.AddArg(Execution::Args::Type::IgnoreVersions);
+
+    ImportCommand importCommand({});
+    importCommand.Execute(context);
+    INFO(importOutput.str());
+
+    // Specified version is already installed. It should have been updated since we ignored the version.
+    REQUIRE(std::filesystem::exists(exeInstallResultPath.GetPath()));
+}
+
+TEST_CASE("ImportFlow_MissingSource", "[ImportFlow][workflow]")
+{
+    TestCommon::TempFile exeInstallResultPath("TestExeInstalled.txt");
+
+    std::ostringstream importOutput;
+    TestContext context{ importOutput, std::cin };
+    context.Args.AddArg(Execution::Args::Type::ImportFile, TestDataFile("ImportFile-Bad-UnknownSource.json").GetPath().string());
+
+    ImportCommand importCommand({});
+    importCommand.Execute(context);
+    INFO(importOutput.str());
+
+    // Installer should not be called
+    REQUIRE(!std::filesystem::exists(exeInstallResultPath.GetPath()));
+    REQUIRE(importOutput.str().find(Resource::LocString(Resource::String::ImportSourceNotInstalled).get()) != std::string::npos);
+    REQUIRE_TERMINATED_WITH(context, APPINSTALLER_CLI_ERROR_SOURCE_NAME_DOES_NOT_EXIST);
+}
+
+TEST_CASE("ImportFlow_MissingPackage", "[ImportFlow][workflow]")
+{
+    TestCommon::TempFile exeInstallResultPath("TestExeInstalled.txt");
+
+    std::ostringstream importOutput;
+    TestContext context{ importOutput, std::cin };
+    OverrideForImportSource(context);
+    context.Args.AddArg(Execution::Args::Type::ImportFile, TestDataFile("ImportFile-Bad-UnknownPackage.json").GetPath().string());
+
+    ImportCommand importCommand({});
+    importCommand.Execute(context);
+    INFO(importOutput.str());
+
+    // Installer should not be called
+    REQUIRE(!std::filesystem::exists(exeInstallResultPath.GetPath()));
+    REQUIRE(importOutput.str().find(Resource::LocString(Resource::String::ImportSearchFailed).get()) != std::string::npos);
+    REQUIRE_TERMINATED_WITH(context, APPINSTALLER_CLI_ERROR_NOT_ALL_PACKAGES_FOUND);
+}
+
+TEST_CASE("ImportFlow_IgnoreMissingPackage", "[ImportFlow][workflow]")
+{
+    TestCommon::TempFile exeInstallResultPath("TestExeInstalled.txt");
+
+    std::ostringstream importOutput;
+    TestContext context{ importOutput, std::cin };
+    OverrideForImportSource(context);
+    OverrideForShellExecute(context);
+    context.Args.AddArg(Execution::Args::Type::ImportFile, TestDataFile("ImportFile-Bad-UnknownPackage.json").GetPath().string());
+    context.Args.AddArg(Execution::Args::Type::IgnoreUnavailable);
+
+    ImportCommand importCommand({});
+    importCommand.Execute(context);
+    INFO(importOutput.str());
+
+    // Verify installer was called for the package that was available.
+    REQUIRE(std::filesystem::exists(exeInstallResultPath.GetPath()));
+    REQUIRE(importOutput.str().find(Resource::LocString(Resource::String::ImportSearchFailed).get()) != std::string::npos);
+}
+
+TEST_CASE("ImportFlow_MissingVersion", "[ImportFlow][workflow]")
+{
+    TestCommon::TempFile exeInstallResultPath("TestExeInstalled.txt");
+
+    std::ostringstream importOutput;
+    TestContext context{ importOutput, std::cin };
+    OverrideForImportSource(context);
+    context.Args.AddArg(Execution::Args::Type::ImportFile, TestDataFile("ImportFile-Bad-UnknownPackageVersion.json").GetPath().string());
+
+    ImportCommand importCommand({});
+    importCommand.Execute(context);
+    INFO(importOutput.str());
+
+    // Installer should not be called
+    REQUIRE(!std::filesystem::exists(exeInstallResultPath.GetPath()));
+    REQUIRE(importOutput.str().find(Resource::LocString(Resource::String::ImportSearchFailed).get()) != std::string::npos);
+    REQUIRE_TERMINATED_WITH(context, APPINSTALLER_CLI_ERROR_NOT_ALL_PACKAGES_FOUND);
+}
+
+TEST_CASE("ImportFlow_MalformedJsonFile", "[ImportFlow][workflow]")
+{
+    std::ostringstream importOutput;
+    TestContext context{ importOutput, std::cin };
+    context.Args.AddArg(Execution::Args::Type::ImportFile, TestDataFile("ImportFile-Bad-Malformed.json").GetPath().string());
+
+    ImportCommand importCommand({});
+    importCommand.Execute(context);
+    INFO(importOutput.str());
+
+    // Command should have failed
+    REQUIRE_TERMINATED_WITH(context, APPINSTALLER_CLI_ERROR_JSON_INVALID_FILE);
+}
+
+TEST_CASE("ImportFlow_InvalidJsonFile", "[ImportFlow][workflow]")
+{
+    std::ostringstream importOutput;
+    TestContext context{ importOutput, std::cin };
+    context.Args.AddArg(Execution::Args::Type::ImportFile, TestDataFile("ImportFile-Bad-Invalid.json").GetPath().string());
+
+    ImportCommand importCommand({});
+    importCommand.Execute(context);
+    INFO(importOutput.str());
+
+    // Command should have failed
+    REQUIRE_TERMINATED_WITH(context, APPINSTALLER_CLI_ERROR_JSON_INVALID_FILE);
+}
+
+TEST_CASE("ImportFlow_MachineScope", "[ImportFlow][workflow]")
+{
+    TestCommon::TempFile exeInstallResultPath("TestExeInstalled.txt");
+
+    std::ostringstream importOutput;
+    TestContext context{ importOutput, std::cin };
+    OverrideForImportSource(context);
+    OverrideForShellExecute(context);
+    context.Args.AddArg(Execution::Args::Type::ImportFile, TestDataFile("ImportFile-Good-MachineScope.json").GetPath().string());
+
+    ImportCommand importCommand({});
+    importCommand.Execute(context);
+    INFO(importOutput.str());
+
+    // Verify all packages were installed
+    REQUIRE(std::filesystem::exists(exeInstallResultPath.GetPath()));
+    std::ifstream installResultFile(exeInstallResultPath.GetPath());
+    REQUIRE(installResultFile.is_open());
+    std::string installResultStr;
+    std::getline(installResultFile, installResultStr);
+    REQUIRE(installResultStr.find("/scope=machine") != std::string::npos);
+}
+
+TEST_CASE("ImportFlow_Dependencies", "[ImportFlow][workflow][dependencies]")
+{
+    TestCommon::TempFile exeInstallResultPath("TestExeInstalled.txt");
+    TestCommon::TempFile msixInstallResultPath("TestMsixInstalled.txt");
+
+    std::ostringstream importOutput;
+    TestContext context{ importOutput, std::cin };
+    OverrideForImportSource(context);
+    OverrideForMSIX(context);
+    OverrideForShellExecute(context);
+    context.Args.AddArg(Execution::Args::Type::ImportFile, TestDataFile("ImportFile-Good-Dependencies.json").GetPath().string());
+
+    TestUserSettings settings;
+    settings.Set<AppInstaller::Settings::Setting::EFDependencies>({ true });
+
+    ImportCommand importCommand({});
+    importCommand.Execute(context);
+    INFO(importOutput.str());
+    
+    // Verify dependencies for all packages are informed
+    REQUIRE(importOutput.str().find(Resource::LocString(Resource::String::ImportCommandReportDependencies).get()) != std::string::npos);
+    REQUIRE(importOutput.str().find("PreviewIIS") != std::string::npos);
+    REQUIRE(importOutput.str().find("Preview VC Runtime") != std::string::npos);
+    REQUIRE(importOutput.str().find("Hyper-V") != std::string::npos);
+}
+
+TEST_CASE("ImportFlow_LicenseAgreement", "[ImportFlow][workflow]")
+{
+    TestCommon::TempFile exeInstallResultPath("TestExeInstalled.txt");
+
+    std::ostringstream importOutput;
+    TestContext context{ importOutput, std::cin };
+    OverrideForImportSource(context);
+    OverrideForShellExecute(context);
+    context.Args.AddArg(Execution::Args::Type::ImportFile, TestDataFile("ImportFile-Good-WithLicenseAgreement.json").GetPath().string());
+    context.Args.AddArg(Execution::Args::Type::AcceptPackageAgreements);
+
+    ImportCommand importCommand({});
+    importCommand.Execute(context);
+    INFO(importOutput.str());
+
+    // Verify agreements are shown
+    REQUIRE(importOutput.str().find("Agreement for EXE") != std::string::npos);
+    REQUIRE(importOutput.str().find("This is the agreement for the EXE") != std::string::npos);
+
+    // Verify all packages were installed
+    REQUIRE(std::filesystem::exists(exeInstallResultPath.GetPath()));
+}
+
+TEST_CASE("ImportFlow_LicenseAgreement_NotAccepted", "[ImportFlow][workflow]")
+{
+    // Say "No" at the agreements prompt
+    std::istringstream importInput{ "n" };
+
+    std::ostringstream importOutput;
+    TestContext context{ importOutput, importInput };
+    OverrideForImportSource(context);
+    context.Args.AddArg(Execution::Args::Type::ImportFile, TestDataFile("ImportFile-Good-WithLicenseAgreement.json").GetPath().string());
+
+    ImportCommand importCommand({});
+    importCommand.Execute(context);
+    INFO(importOutput.str());
+
+    // Verify agreements are shown
+    REQUIRE(importOutput.str().find("Agreement for EXE") != std::string::npos);
+    REQUIRE(importOutput.str().find("This is the agreement for the EXE") != std::string::npos);
+
+    // Command should have failed
+    REQUIRE_TERMINATED_WITH(context, APPINSTALLER_CLI_ERROR_PACKAGE_AGREEMENTS_NOT_ACCEPTED);
+}
+
+void VerifyMotw(const std::filesystem::path& testFile, DWORD zone)
+{
+    std::filesystem::path motwFile(testFile);
+    motwFile += ":Zone.Identifier:$data";
+    std::ifstream motwStream(motwFile);
+    std::stringstream motwContent;
+    motwContent << motwStream.rdbuf();
+    std::string motwContentStr = motwContent.str();
+    motwStream.close();
+    REQUIRE(motwContentStr.find("ZoneId=" + std::to_string(zone)) != std::string::npos);
+}
+
+TEST_CASE("VerifyInstallerTrustLevelAndUpdateInstallerFileMotw", "[DownloadInstaller][workflow]")
+{
+    TestCommon::TempFile testInstallerPath("TestInstaller.txt");
+
+    std::ofstream ofile(testInstallerPath, std::ofstream::out);
+    ofile << "test";
+    ofile.close();
+
+    ApplyMotwIfApplicable(testInstallerPath, URLZONE_INTERNET);
+    VerifyMotw(testInstallerPath, 3);
+
+    std::ostringstream updateMotwOutput;
+    TestContext context{ updateMotwOutput, std::cin };
+    context.Add<Data::HashPair>({ {}, {} });
+    context.Add<Data::InstallerPath>(testInstallerPath);
+    auto packageVersion = std::make_shared<TestPackageVersion>(Manifest{});
+    auto testSource = std::make_shared<TestSource>();
+    testSource->Details.TrustLevel = SourceTrustLevel::Trusted;
+    packageVersion->Source = testSource;
+    context.Add<Data::PackageVersion>(packageVersion);
+    ManifestInstaller installer;
+    installer.Url = "http://NotTrusted.com";
+    context.Add<Data::Installer>(std::move(installer));
+
+    context << VerifyInstallerHash << UpdateInstallerFileMotwIfApplicable;
+    REQUIRE(WI_IsFlagSet(context.GetFlags(), ContextFlag::InstallerTrusted));
+    VerifyMotw(testInstallerPath, 2);
+
+    testSource->Details.TrustLevel = SourceTrustLevel::None;
+    context.ClearFlags(ContextFlag::InstallerTrusted);
+    context << VerifyInstallerHash << UpdateInstallerFileMotwIfApplicable;
+    REQUIRE_FALSE(WI_IsFlagSet(context.GetFlags(), ContextFlag::InstallerTrusted));
+    VerifyMotw(testInstallerPath, 3);
+
+    INFO(updateMotwOutput.str());
+}
+
+TEST_CASE("InstallFlowMultiLocale_RequirementNotSatisfied", "[InstallFlow][workflow]")
+{
+    TestCommon::TempFile installResultPath("TestExeInstalled.txt");
+
+    std::ostringstream installOutput;
+    TestContext context{ installOutput, std::cin };
+    context.Args.AddArg(Execution::Args::Type::Manifest, TestDataFile("Manifest-Good-MultiLocale.yaml").GetPath().u8string());
+    context.Args.AddArg(Execution::Args::Type::Locale, "en-US"sv);
+
+    InstallCommand install({});
+    install.Execute(context);
+    INFO(installOutput.str());
+
+    REQUIRE_TERMINATED_WITH(context, APPINSTALLER_CLI_ERROR_NO_APPLICABLE_INSTALLER);
+
+    // Verify Installer was not called
+    REQUIRE(!std::filesystem::exists(installResultPath.GetPath()));
+}
+
+TEST_CASE("InstallFlowMultiLocale_RequirementSatisfied", "[InstallFlow][workflow]")
+{
+    TestCommon::TempFile installResultPath("TestExeInstalled.txt");
+
+    std::ostringstream installOutput;
+    TestContext context{ installOutput, std::cin };
+    OverrideForShellExecute(context);
+    context.Args.AddArg(Execution::Args::Type::Manifest, TestDataFile("Manifest-Good-MultiLocale.yaml").GetPath().u8string());
+    context.Args.AddArg(Execution::Args::Type::Locale, "fr-FR"sv);
+
+    InstallCommand install({});
+    install.Execute(context);
+    INFO(installOutput.str());
+
+    // Verify Installer is called and parameters are passed in.
+    REQUIRE(std::filesystem::exists(installResultPath.GetPath()));
+    std::ifstream installResultFile(installResultPath.GetPath());
+    REQUIRE(installResultFile.is_open());
+    std::string installResultStr;
+    std::getline(installResultFile, installResultStr);
+    REQUIRE(installResultStr.find("/fr-FR") != std::string::npos);
+}
+
+TEST_CASE("InstallFlowMultiLocale_PreferenceNoBetterLocale", "[InstallFlow][workflow]")
+{
+    TestCommon::TempFile installResultPath("TestExeInstalled.txt");
+
+    std::ostringstream installOutput;
+    TestContext context{ installOutput, std::cin };
+    OverrideForShellExecute(context);
+    context.Args.AddArg(Execution::Args::Type::Manifest, TestDataFile("Manifest-Good-MultiLocale.yaml").GetPath().u8string());
+
+    TestUserSettings settings;
+    settings.Set<AppInstaller::Settings::Setting::InstallLocalePreference>({ "zh-CN" });
+
+    InstallCommand install({});
+    install.Execute(context);
+    INFO(installOutput.str());
+
+    // Verify Installer is called and parameters are passed in.
+    REQUIRE(std::filesystem::exists(installResultPath.GetPath()));
+    std::ifstream installResultFile(installResultPath.GetPath());
+    REQUIRE(installResultFile.is_open());
+    std::string installResultStr;
+    std::getline(installResultFile, installResultStr);
+    REQUIRE(installResultStr.find("/unknown") != std::string::npos);
+}
+
+TEST_CASE("InstallFlowMultiLocale_PreferenceWithBetterLocale", "[InstallFlow][workflow]")
+{
+    TestCommon::TempFile installResultPath("TestExeInstalled.txt");
+
+    std::ostringstream installOutput;
+    TestContext context{ installOutput, std::cin };
+    OverrideForShellExecute(context);
+    context.Args.AddArg(Execution::Args::Type::Manifest, TestDataFile("Manifest-Good-MultiLocale.yaml").GetPath().u8string());
+
+    TestUserSettings settings;
+    settings.Set<AppInstaller::Settings::Setting::InstallLocalePreference>({ "en-US" });
+
+    InstallCommand install({});
+    install.Execute(context);
+    INFO(installOutput.str());
+
+    // Verify Installer is called and parameters are passed in.
+    REQUIRE(std::filesystem::exists(installResultPath.GetPath()));
+    std::ifstream installResultFile(installResultPath.GetPath());
+    REQUIRE(installResultFile.is_open());
+    std::string installResultStr;
+    std::getline(installResultFile, installResultStr);
+    REQUIRE(installResultStr.find("/en-GB") != std::string::npos);
+}
+
+TEST_CASE("InstallFlow_Dependencies", "[InstallFlow][workflow][dependencies]")
+{
+    TestCommon::TempFile installResultPath("TestExeInstalled.txt");
+
+    std::ostringstream installOutput;
+    TestContext context{ installOutput, std::cin };
+    OverrideForShellExecute(context);
+
+    context.Args.AddArg(Execution::Args::Type::Manifest, TestDataFile("Installer_Exe_Dependencies.yaml").GetPath().u8string());
+
+    TestUserSettings settings;
+    settings.Set<AppInstaller::Settings::Setting::EFDependencies>({ true });
+
+    InstallCommand install({});
+    install.Execute(context);
+    INFO(installOutput.str());
+
+    // Verify all types of dependencies are printed
+    REQUIRE(installOutput.str().find(Resource::LocString(Resource::String::InstallAndUpgradeCommandsReportDependencies).get()) != std::string::npos);
+    REQUIRE(installOutput.str().find("PreviewIIS") != std::string::npos);
+}
+
+TEST_CASE("ValidateCommand_Dependencies", "[workflow][dependencies]")
+{
+    std::ostringstream validateOutput;
+    TestContext context{ validateOutput, std::cin };
+    context.Args.AddArg(Execution::Args::Type::ValidateManifest, TestDataFile("Manifest-Good-AllDependencyTypes.yaml").GetPath().u8string());
+
+    TestUserSettings settings;
+    settings.Set<AppInstaller::Settings::Setting::EFDependencies>({ true });
+
+    ValidateCommand validate({});
+    validate.Execute(context);
+    INFO(validateOutput.str());
+
+    // Verify all types of dependencies are printed
+    REQUIRE(validateOutput.str().find(Resource::LocString(Resource::String::ValidateCommandReportDependencies).get()) != std::string::npos);
+    REQUIRE(validateOutput.str().find("WindowsFeaturesDep") != std::string::npos);
+    REQUIRE(validateOutput.str().find("WindowsLibrariesDep") != std::string::npos);
+    // PackageDep1 has minimum version (1.0), PackageDep2 doesn't (shouldn't show [>=...])
+    REQUIRE(validateOutput.str().find("Package.Dep1-x64 [>= 1.0]") != std::string::npos);
+    REQUIRE(validateOutput.str().find("Package.Dep2-x64") != std::string::npos);
+    REQUIRE(validateOutput.str().find("Package.Dep2-x64 [") == std::string::npos);
+    REQUIRE(validateOutput.str().find("ExternalDep") != std::string::npos);
+}
+
+TEST_CASE("DependenciesMultideclaration_InstallerDependenciesPreference", "[dependencies]")
+{
+    TestCommon::TempFile installResultPath("TestExeInstalled.txt");
+
+    std::ostringstream installOutput;
+    TestContext context{ installOutput, std::cin };
+    OverrideForShellExecute(context);
+
+    context.Args.AddArg(Execution::Args::Type::Manifest, TestDataFile("Installer_Exe_DependenciesMultideclaration.yaml").GetPath().u8string());
+
+    TestUserSettings settings;
+    settings.Set<AppInstaller::Settings::Setting::EFDependencies>({ true });
+
+    InstallCommand install({});
+    install.Execute(context);
+    INFO(installOutput.str());
+
+    // Verify installer dependencies are shown
+    REQUIRE(installOutput.str().find(Resource::LocString(Resource::String::InstallAndUpgradeCommandsReportDependencies).get()) != std::string::npos);
+    REQUIRE(installOutput.str().find("PreviewIIS") != std::string::npos);
+    // and root dependencies are not
+    REQUIRE(installOutput.str().find("PreviewIISOnRoot") == std::string::npos);
+}
+
+TEST_CASE("InstallerWithoutDependencies_RootDependenciesAreUsed", "[dependencies]")
+{
+    TestCommon::TempFile installResultPath("TestExeInstalled.txt");
+
+    std::ostringstream installOutput;
+    TestContext context{ installOutput, std::cin };
+    OverrideForShellExecute(context);
+
+    context.Args.AddArg(Execution::Args::Type::Manifest, TestDataFile("Installer_Exe_DependenciesOnRoot.yaml").GetPath().u8string());
+
+    TestUserSettings settings;
+    settings.Set<AppInstaller::Settings::Setting::EFDependencies>({ true });
+
+    InstallCommand install({});
+    install.Execute(context);
+    INFO(installOutput.str());
+
+    // Verify root dependencies are shown
+    REQUIRE(installOutput.str().find(Resource::LocString(Resource::String::InstallAndUpgradeCommandsReportDependencies).get()) != std::string::npos);
+    REQUIRE(installOutput.str().find("PreviewIISOnRoot") != std::string::npos);
+}
+
+TEST_CASE("SourceAddFlow_Agreement", "[SourceAddFlow][workflow]")
+{
+    std::ostringstream sourceAddOutput;
+    TestContext context{ sourceAddOutput, std::cin };
+    OverrideForSourceAddWithAgreements(context);
+    context.Args.AddArg(Execution::Args::Type::SourceName, "TestSource"sv);
+    context.Args.AddArg(Execution::Args::Type::SourceType, "Microsoft.Test"sv);
+    context.Args.AddArg(Execution::Args::Type::SourceArg, "TestArg"sv);
+    context.Args.AddArg(Execution::Args::Type::AcceptSourceAgreements);
+
+    SourceAddCommand sourceAdd({});
+    sourceAdd.Execute(context);
+    INFO(sourceAddOutput.str());
+
+    // Verify agreements are shown
+    REQUIRE(sourceAddOutput.str().find("Agreement Label") != std::string::npos);
+    REQUIRE(sourceAddOutput.str().find("Agreement Text") != std::string::npos);
+    REQUIRE(sourceAddOutput.str().find("https://test") != std::string::npos);
+    REQUIRE(sourceAddOutput.str().find(Resource::LocString(Resource::String::SourceAgreementsMarketMessage).get()) != std::string::npos);
+
+    // Verify Installer is called.
+    REQUIRE(context.GetTerminationHR() == S_OK);
+}
+
+TEST_CASE("SourceAddFlow_Agreement_Prompt_Yes", "[SourceAddFlow][workflow]")
+{
+    // Accept the agreements by saying "Yes" at the prompt
+    std::istringstream sourceAddInput{ "y" };
+    std::ostringstream sourceAddOutput;
+    TestContext context{ sourceAddOutput, sourceAddInput };
+    OverrideForSourceAddWithAgreements(context);
+    context.Args.AddArg(Execution::Args::Type::SourceName, "TestSource"sv);
+    context.Args.AddArg(Execution::Args::Type::SourceType, "Microsoft.Test"sv);
+    context.Args.AddArg(Execution::Args::Type::SourceArg, "TestArg"sv);
+
+    SourceAddCommand sourceAdd({});
+    sourceAdd.Execute(context);
+    INFO(sourceAddOutput.str());
+
+    // Verify agreements are shown
+    REQUIRE(sourceAddOutput.str().find("Agreement Label") != std::string::npos);
+    REQUIRE(sourceAddOutput.str().find("Agreement Text") != std::string::npos);
+    REQUIRE(sourceAddOutput.str().find("https://test") != std::string::npos);
+    REQUIRE(sourceAddOutput.str().find(Resource::LocString(Resource::String::SourceAgreementsMarketMessage).get()) != std::string::npos);
+
+    // Verify Installer is called.
+    REQUIRE(context.GetTerminationHR() == S_OK);
+}
+
+TEST_CASE("SourceAddFlow_Agreement_Prompt_No", "[SourceAddFlow][workflow]")
+{
+    // Accept the agreements by saying "No" at the prompt
+    std::istringstream sourceAddInput{ "n" };
+    std::ostringstream sourceAddOutput;
+    TestContext context{ sourceAddOutput, sourceAddInput };
+    OverrideForSourceAddWithAgreements(context);
+    // This tests RemoveSource is called after agreement is not accepted. If they are not called, the test fails with unused override.
+    context.Override({ GetSourceListWithFilter, [](TestContext&)
+    {
+    } });
+    context.Override({ RemoveSources, [](TestContext&)
+    {
+    } });
+    context.Args.AddArg(Execution::Args::Type::SourceName, "TestSource"sv);
+    context.Args.AddArg(Execution::Args::Type::SourceType, "Microsoft.Test"sv);
+    context.Args.AddArg(Execution::Args::Type::SourceArg, "TestArg"sv);
+
+    SourceAddCommand sourceAdd({});
+    sourceAdd.Execute(context);
+    INFO(sourceAddOutput.str());
+
+    // Verify agreements are shown
+    REQUIRE(sourceAddOutput.str().find("Agreement Label") != std::string::npos);
+    REQUIRE(sourceAddOutput.str().find("Agreement Text") != std::string::npos);
+    REQUIRE(sourceAddOutput.str().find("https://test") != std::string::npos);
+    REQUIRE(sourceAddOutput.str().find(Resource::LocString(Resource::String::SourceAgreementsMarketMessage).get()) != std::string::npos);
+
+    // Verify Installer is called.
+    REQUIRE(context.GetTerminationHR() == APPINSTALLER_CLI_ERROR_SOURCE_AGREEMENTS_NOT_ACCEPTED);
+}
+
+TEST_CASE("OpenSource_WithCustomHeader", "[OpenSource][CustomHeader]")
+{
+    SetSetting(Streams::UserSources, R"(Sources:)"sv);
+    TestHook_ClearSourceFactoryOverrides();
+
+    SourceDetails details;
+    details.Name = "restsource";
+    details.Type = "Microsoft.Rest";
+    details.Arg = "thisIsTheArg";
+    details.Data = "thisIsTheData";
+    details.CustomHeader = "CustomHeader";
+
+    bool receivedCustomHeader = false;
+    TestSourceFactory factory { [&](const SourceDetails& sd) { return std::shared_ptr<ISource>(new TestSource(sd)); } };
+    factory.OnAdd = [&](SourceDetails& sd) { receivedCustomHeader = details.CustomHeader.value().compare(sd.CustomHeader.value()) == 0; };
+    TestHook_SetSourceFactoryOverride(details.Type, factory);
+
+    TestProgress progress;
+    AddSource(details, progress);
+
+    std::ostringstream output;
+    TestContext context{ output, std::cin };
+    context.Args.AddArg(Execution::Args::Type::Query, "TestQuery"sv);
+
+    std::string customHeader2 = "Test custom header in Open source Flow";
+    context.Args.AddArg(Execution::Args::Type::CustomHeader, customHeader2);
+    context.Args.AddArg(Execution::Args::Type::Source, details.Name);
+
+    OpenSource(context);
+    auto source = context.Get<Execution::Data::Source>();
+    REQUIRE(source.get()->GetDetails().CustomHeader.value_or("").compare(customHeader2) == 0);
+}