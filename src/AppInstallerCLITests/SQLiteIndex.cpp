// Copyright (c) Microsoft Corporation.
// Licensed under the MIT License.
#include "pch.h"
#include "TestCommon.h"
#include <winget/SQLiteWrapper.h>
#include <PackageDependenciesValidation.h>
#include <ArpVersionValidation.h>
#include <Microsoft/SQLiteIndex.h>
#include <winget/Manifest.h>
#include <AppInstallerStrings.h>
#include <winget/SQLiteMetadataTable.h>
#include <winget/PackageVersionDataManifest.h>

#include <Microsoft/Schema/1_0/IdTable.h>
#include <Microsoft/Schema/1_0/NameTable.h>
#include <Microsoft/Schema/1_0/MonikerTable.h>
#include <Microsoft/Schema/1_0/VersionTable.h>
#include <Microsoft/Schema/1_0/ChannelTable.h>
#include <Microsoft/Schema/1_0/PathPartTable.h>
#include <Microsoft/Schema/1_0/ManifestTable.h>
#include <Microsoft/Schema/1_0/TagsTable.h>
#include <Microsoft/Schema/1_0/CommandsTable.h>
#include <Microsoft/Schema/1_0/SearchResultsTable.h>
#include <Microsoft/Schema/1_4/DependenciesTable.h>
#include <Microsoft/Schema/2_0/Interface.h>
#include <Microsoft/Schema/2_0/PackageUpdateTrackingTable.h>

using namespace std::string_literals;
using namespace std::string_view_literals;
using namespace TestCommon;
using namespace AppInstaller::Manifest;
using namespace AppInstaller::Repository;
using namespace AppInstaller::Repository::Microsoft;
using namespace AppInstaller::SQLite;
using namespace AppInstaller::Utility;

using UtilityVersion = AppInstaller::Utility::Version;
using SQLiteVersion = AppInstaller::SQLite::Version;

SQLiteIndex CreateTestIndex(const std::string& filePath, std::optional<SQLiteVersion> version = {})
{
    // If no specific version requested, then use generator to run against the last 3 versions.
    if (!version)
    {
        SQLiteVersion latestVersion{ 2, 0 };
        SQLiteVersion versionMinus1 = SQLiteVersion{ 1, 7 };
        SQLiteVersion versionMinus2 = SQLiteVersion{ 1, 6 };

        version = GENERATE_COPY(SQLiteVersion{ versionMinus2 }, SQLiteVersion{ versionMinus1 }, SQLiteVersion{ latestVersion });
    }

    return SQLiteIndex::CreateNew(filePath, version.value());
}

SQLiteVersion TestPrepareForRead(SQLiteIndex& index)
{
    SQLiteVersion latestVersion{ 2, 0 };
    SQLiteVersion versionMinus1 = SQLiteVersion{ 1, 7 };
    SQLiteVersion versionMinus2 = SQLiteVersion{ 1, 6 };

    index.PrepareForPackaging();

    if (index.GetVersion() == versionMinus2)
    {
        // Degenerate case where we don't need to do anything
    }
    else if (index.GetVersion() == versionMinus1)
    {
        SQLiteVersion version = GENERATE_COPY(SQLiteVersion{ versionMinus2 }, SQLiteVersion{ versionMinus1 });

        if (version != versionMinus1)
        {
            index.ForceVersion(version);
            return version;
        }
    }
    else if (index.GetVersion() == latestVersion)
    {
        // This crosses major versions, so leave it at 2.0 always
    }

    return index.GetVersion();
}

std::string GetPathFromManifest(Manifest& manifest)
{
    auto publisher = manifest.Id;
    AppInstaller::Utility::FindAndReplace(publisher, ".", "/");
    
    return AppInstaller::Utility::ToLower(publisher).append("/").append(manifest.Version);
}

void CreateFakeManifest(Manifest& manifest, string_t publisher, string_t version = "1.0.0")
{
    manifest.Installers.push_back({});
    manifest.Id = publisher.append(".").append("Id");
    manifest.DefaultLocalization.Add<Localization::PackageName>(publisher.append(" Name"));
    manifest.Moniker = "testmoniker";
    manifest.Version = version;
    manifest.Channel = "test";
    manifest.DefaultLocalization.Add<Localization::Tags>({ "t1", "t2" });
    manifest.Installers[0].Commands = { "test1", "test2" };
}

SQLiteIndex SimpleTestSetup(const std::string& filePath, Manifest& manifest, std::optional<SQLiteVersion> version = {})
{
    SQLiteIndex index = CreateTestIndex(filePath, version);

    string_t publisher = "Test";
    CreateFakeManifest(manifest, publisher);

    auto relativePath = GetPathFromManifest(manifest);

    index.AddManifest(manifest, relativePath);

    return index;
}

struct IndexFields
{
    IndexFields(
        std::string id,
        std::string name,
        std::string moniker,
        std::string version,
        std::string channel,
        std::vector<NormalizedString> tags,
        std::vector<NormalizedString> commands,
        std::string path
    ) :
        Id(std::move(id)),
        Name(std::move(name)),
        Moniker(std::move(moniker)),
        Version(std::move(version)),
        Channel(std::move(channel)),
        Tags(std::move(tags)),
        Commands(std::move(commands)),
        Path(std::move(path))
    {}

    IndexFields(
        std::string id,
        std::string name,
        std::string moniker,
        std::string version,
        std::string channel,
        std::vector<NormalizedString> tags,
        std::vector<NormalizedString> commands,
        std::string path,
        std::vector<NormalizedString> packageFamilyNames,
        std::vector<NormalizedString> productCodes
    ) :
        Id(std::move(id)),
        Name(std::move(name)),
        Moniker(std::move(moniker)),
        Version(std::move(version)),
        Channel(std::move(channel)),
        Tags(std::move(tags)),
        Commands(std::move(commands)),
        Path(std::move(path)),
        PackageFamilyNames(std::move(packageFamilyNames)),
        ProductCodes(std::move(productCodes))
    {}

    IndexFields(
        std::string id,
        std::string name,
        std::string publisher,
        std::string moniker,
        std::string version,
        std::string channel,
        std::vector<NormalizedString> tags,
        std::vector<NormalizedString> commands,
        std::string path,
        std::vector<NormalizedString> packageFamilyNames,
        std::vector<NormalizedString> productCodes
    ) :
        Id(std::move(id)),
        Name(std::move(name)),
        Publisher(std::move(publisher)),
        Moniker(std::move(moniker)),
        Version(std::move(version)),
        Channel(std::move(channel)),
        Tags(std::move(tags)),
        Commands(std::move(commands)),
        Path(std::move(path)),
        PackageFamilyNames(std::move(packageFamilyNames)),
        ProductCodes(std::move(productCodes))
    {}

    IndexFields(
        std::string id,
        std::string name,
        std::string publisher,
        std::string moniker,
        std::string version,
        std::string channel,
        std::vector<NormalizedString> tags,
        std::vector<NormalizedString> commands,
        std::string path,
        std::vector<NormalizedString> packageFamilyNames,
        std::vector<NormalizedString> productCodes,
        std::string arpName,
        std::string arpPublisher
    ) :
        Id(std::move(id)),
        Name(std::move(name)),
        Publisher(std::move(publisher)),
        Moniker(std::move(moniker)),
        Version(std::move(version)),
        Channel(std::move(channel)),
        Tags(std::move(tags)),
        Commands(std::move(commands)),
        Path(std::move(path)),
        PackageFamilyNames(std::move(packageFamilyNames)),
        ProductCodes(std::move(productCodes)),
        ArpName(std::move(arpName)),
        ArpPublisher(std::move(arpPublisher))
    {}

    std::string Id;
    std::string Name;
    std::string Publisher;
    std::string Moniker;
    std::string Version;
    std::string Channel;
    std::vector<NormalizedString> Tags;
    std::vector<NormalizedString> Commands;
    std::string Path;
    std::vector<NormalizedString> PackageFamilyNames;
    std::vector<NormalizedString> ProductCodes;
    std::string ArpName;
    std::string ArpPublisher;
};

SQLiteIndex SearchTestSetup(const std::string& filePath, std::initializer_list<IndexFields> data = {}, std::optional<SQLiteVersion> version = {})
{
    SQLiteIndex index = CreateTestIndex(filePath, version);

    Manifest manifest;

    auto addFunc = [&](const IndexFields& d)
    {
        manifest.Id = d.Id;
        manifest.DefaultLocalization.Add<Localization::PackageName>(d.Name);
        manifest.DefaultLocalization.Add<Localization::Publisher>(d.Publisher);
        manifest.Moniker = d.Moniker;
        manifest.Version = d.Version;
        manifest.DefaultLocalization.Add<Localization::Tags>(d.Tags);

        manifest.Installers.resize(std::max(d.PackageFamilyNames.size(), d.ProductCodes.size()));

        if (manifest.Installers.size() == 0)
        {
            manifest.Installers.push_back({});
        }

        manifest.Channel = d.Channel;
        manifest.Installers[0].Commands = d.Commands;

        for (size_t i = 0; i < d.PackageFamilyNames.size(); ++i)
        {
            manifest.Installers[i].PackageFamilyName = d.PackageFamilyNames[i];
        }

        for (size_t i = 0; i < d.ProductCodes.size(); ++i)
        {
            manifest.Installers[i].ProductCode = d.ProductCodes[i];
        }

        if (!d.ArpName.empty() || !d.ArpPublisher.empty())
        {
            manifest.Installers[0].AppsAndFeaturesEntries.push_back({});
            manifest.Installers[0].AppsAndFeaturesEntries[0].DisplayName = d.ArpName;
            manifest.Installers[0].AppsAndFeaturesEntries[0].Publisher = d.ArpPublisher;
        }

        index.AddManifest(manifest, d.Path);
    };

    for (const auto& d : data)
    {
        addFunc(d);
    }

    return index;
}

bool ArePackageFamilyNameAndProductCodeSupported(const SQLiteIndex& index, const SQLiteVersion& testVersion)
{
    UNSCOPED_INFO("Index " << index.GetVersion() << " | Test " << testVersion);
    return (index.GetVersion() >= SQLiteVersion{ 1, 1 } && testVersion >= SQLiteVersion{ 1, 1 });
}

bool AreNormalizedNameAndPublisherSupported(const SQLiteIndex& index, const SQLiteVersion& testVersion)
{
    UNSCOPED_INFO("Index " << index.GetVersion() << " | Test " << testVersion);
    return (index.GetVersion() >= SQLiteVersion{ 1, 2 } && testVersion >= SQLiteVersion{ 1, 2 });
}

bool IsManifestMetadataSupported(const SQLiteIndex& index, const SQLiteVersion& testVersion)
{
    UNSCOPED_INFO("Index " << index.GetVersion() << " | Test " << testVersion);
    return (index.GetVersion() >= SQLiteVersion{ 1, 1 } && testVersion >= SQLiteVersion{ 1, 1 });
}

bool AreManifestHashesSupported(const SQLiteIndex& index, const SQLiteVersion& testVersion)
{
    UNSCOPED_INFO("Index " << index.GetVersion() << " | Test " << testVersion);
    return (index.GetVersion() >= SQLiteVersion{ 1, 3 } && testVersion >= SQLiteVersion{ 1, 3 } && index.GetVersion() < SQLiteVersion{ 2, 0 });
}

bool AreArpVersionsSupported(const SQLiteIndex& index, const SQLiteVersion& testVersion)
{
    UNSCOPED_INFO("Index " << index.GetVersion() << " | Test " << testVersion);
    return (index.GetVersion() >= SQLiteVersion{ 1, 5 } && testVersion >= SQLiteVersion{ 1, 5 });
}

bool AreArpVersionsNullable(const SQLiteIndex& index)
{
    UNSCOPED_INFO("Index " << index.GetVersion());
    return (index.GetVersion() >= SQLiteVersion{ 2, 0 });
}

bool IsMapDataFoldingSupported(const SQLiteIndex& index, const SQLiteVersion& testVersion)
{
    UNSCOPED_INFO("Index " << index.GetVersion() << " | Test " << testVersion);
    return (index.GetVersion() >= SQLiteVersion{ 1, 7 } && testVersion >= SQLiteVersion{ 1, 7 });
}

bool IsMapDataFolded(const SQLiteIndex& index)
{
    UNSCOPED_INFO("Index " << index.GetVersion());
    return (index.GetVersion() >= SQLiteVersion{ 1, 7 });
}

bool AreVersionKeysSupported(const SQLiteIndex& index)
{
    UNSCOPED_INFO("Index " << index.GetVersion());
    return (index.GetVersion() < SQLiteVersion{ 2, 0 });
}

bool AreChannelsSupported(const SQLiteIndex& index)
{
    UNSCOPED_INFO("Index " << index.GetVersion());
    return (index.GetVersion() < SQLiteVersion{ 2, 0 });
}

bool AreManifestPathsSupported(const SQLiteIndex& index)
{
    UNSCOPED_INFO("Index " << index.GetVersion());
    return (index.GetVersion() < SQLiteVersion{ 2, 0 });
}

std::string GetPropertyStringByKey(const SQLiteIndex& index, rowid_t primaryId, PackageVersionProperty property)
{
    auto result = index.GetPropertyByPrimaryId(primaryId, property);
    REQUIRE(result);
    return result.value();
}

std::string GetPropertyStringByKey(const SQLiteIndex& index, rowid_t id, PackageVersionProperty property, std::string_view version, std::string_view channel)
{
    if (AreVersionKeysSupported(index))
    {
        auto manifestId = index.GetManifestIdByKey(id, version, channel);
        REQUIRE(manifestId);
        auto result = index.GetPropertyByPrimaryId(manifestId.value(), property);
        REQUIRE(result);
        return result.value();
    }
    else
    {
        return GetPropertyStringByKey(index, id, property);
    }
}

std::string GetPropertyStringById(const SQLiteIndex& index, rowid_t id, PackageVersionProperty property)
{
    if (AreVersionKeysSupported(index))
    {
        auto versions = index.GetVersionKeysById(id);
        REQUIRE(!versions.empty());
        return GetPropertyStringByKey(index, versions[0].ManifestId, property);
    }
    else
    {
        return GetPropertyStringByKey(index, id, property);
    }
}

std::string GetIdStringById(const SQLiteIndex& index, rowid_t id)
{
    return GetPropertyStringById(index, id, PackageVersionProperty::Id);
}

std::string GetNameStringById(const SQLiteIndex& index, rowid_t id)
{
    return GetPropertyStringById(index, id, PackageVersionProperty::Name);
}

std::string GetPathStringByKey(const SQLiteIndex& index, rowid_t id, std::string_view version, std::string_view channel)
{
    return GetPropertyStringByKey(index, id, PackageVersionProperty::RelativePath, version, channel);
}

TEST_CASE("SQLiteIndexCreateLatestAndReopen", "[sqliteindex]")
{
    TempFile tempFile{ "repolibtest_tempdb"s, ".db"s };
    INFO("Using temporary file named: " << tempFile.GetPath());

    SQLiteVersion versionCreated;

    // Create the index
    {
        SQLiteIndex index = SQLiteIndex::CreateNew(tempFile, SQLiteVersion::Latest());
        versionCreated = index.GetVersion();
    }

    // Reopen the index for read only
    {
        INFO("Trying with Read");
        SQLiteIndex index = SQLiteIndex::Open(tempFile, SQLiteStorageBase::OpenDisposition::Read);
        SQLiteVersion versionRead = index.GetVersion();
        REQUIRE(versionRead == versionCreated);
    }

    // Reopen the index for read/write
    {
        INFO("Trying with ReadWrite");
        SQLiteIndex index = SQLiteIndex::Open(tempFile, SQLiteStorageBase::OpenDisposition::ReadWrite);
        SQLiteVersion versionRead = index.GetVersion();
        REQUIRE(versionRead == versionCreated);
    }

    // Reopen the index for immutable read
    {
        INFO("Trying with Immutable");
        SQLiteIndex index = SQLiteIndex::Open(tempFile, SQLiteStorageBase::OpenDisposition::Immutable);
        SQLiteVersion versionRead = index.GetVersion();
        REQUIRE(versionRead == versionCreated);
    }
}

TEST_CASE("SQLiteIndexCreateAndAddManifest", "[sqliteindex]")
{
    TempFile tempFile{ "repolibtest_tempdb"s, ".db"s };
    INFO("Using temporary file named: " << tempFile.GetPath());

    Manifest manifest;
    std::string relativePath = "test/id/1.0.0.yaml";

    SQLiteIndex index = SimpleTestSetup(tempFile, manifest, SQLiteVersion::Latest());
}

TEST_CASE("SQLiteIndexCreateAndAddManifestFile", "[sqliteindex]")
{
    TempFile tempFile{ "repolibtest_tempdb"s, ".db"s };
    INFO("Using temporary file named: " << tempFile.GetPath());

    SQLiteIndex index = CreateTestIndex(tempFile);

    TestDataFile manifestFile{ "Manifest-Good.yaml" };
    std::filesystem::path manifestPath{ "microsoft/msixsdk/microsoft.msixsdk-1.7.32.yaml" };

    index.AddManifest(manifestFile, manifestPath);
}

TEST_CASE("SQLiteIndexCreateAndAddManifestDuplicate", "[sqliteindex]")
{
    TempFile tempFile{ "repolibtest_tempdb"s, ".db"s };
    INFO("Using temporary file named: " << tempFile.GetPath());

    Manifest manifest;

    SQLiteIndex index = SimpleTestSetup(tempFile, manifest);
    auto relativePath = GetPathFromManifest(manifest);

    // Attempting to add the same manifest at a different path should fail.
    REQUIRE_THROWS_HR(index.AddManifest(manifest, "differentpath.yaml"), HRESULT_FROM_WIN32(ERROR_ALREADY_EXISTS));

    // Attempting to add the same manifest with a differently cased Id at a different path should fail.
    manifest.Id = ToLower(manifest.Id);
    REQUIRE_THROWS_HR(index.AddManifest(manifest, "differentpath.yaml"), HRESULT_FROM_WIN32(ERROR_ALREADY_EXISTS));

    // Attempting to add a different manifest at the same path should fail.
    manifest.Id += "-new";
    REQUIRE_THROWS_HR(index.AddManifest(manifest, relativePath), HRESULT_FROM_WIN32(ERROR_ALREADY_EXISTS));
}

TEST_CASE("SQLiteIndex_VersionReferencedByDependenciesClearsUnusedVersionAndKeepUsedVersion", "[sqliteindex][V1_4]")
{
    TempFile tempFile{ "repolibtest_tempdb"s, ".db"s };
    INFO("Using temporary file named: " << tempFile.GetPath());

    Manifest dependencyManifest1, dependencyManifest2, manifest, isolatedManifest;
    SQLiteIndex index = SimpleTestSetup(tempFile, dependencyManifest1, SQLiteVersion::Latest());

    auto& publisher2 = "Test2";
    CreateFakeManifest(dependencyManifest2, publisher2);
    index.AddManifest(dependencyManifest2, GetPathFromManifest(dependencyManifest2));

    auto& publisher3 = "Test3";
    CreateFakeManifest(manifest, publisher3);
    std::string dependencyOnlyVersion = "0.0.5";
    manifest.Installers[0].Dependencies.Add(Dependency(DependencyType::Package, dependencyManifest1.Id, "1.0.0"));
    manifest.Installers[0].Dependencies.Add(Dependency(DependencyType::Package, dependencyManifest2.Id, dependencyOnlyVersion));

    index.AddManifest(manifest, GetPathFromManifest(manifest));
    
    // Create a new manifest that depends on v0.0.5
    auto& publisher4 = "Test4";
    CreateFakeManifest(isolatedManifest, publisher4);
    isolatedManifest.Version = dependencyOnlyVersion;
    index.AddManifest(isolatedManifest);

    index.RemoveManifest(isolatedManifest);
    // After deletion that the version(v0.0.5) must be present because it still referenced via dependencies table.
    {
        Connection connection = Connection::Create(tempFile, Connection::OpenDisposition::ReadOnly);
        REQUIRE(Schema::V1_0::VersionTable::SelectIdByValue(connection, dependencyOnlyVersion).has_value());
    }

    index.RemoveManifest(manifest);
    // Now, that we've deleted the manifest depending on version(v0.0.5), it should be absent.
    {
        Connection connection = Connection::Create(tempFile, Connection::OpenDisposition::ReadOnly);
        REQUIRE(!Schema::V1_0::VersionTable::SelectIdByValue(connection, dependencyOnlyVersion).has_value());
    }
    index.RemoveManifest(dependencyManifest1);
    index.RemoveManifest(dependencyManifest2);
    
    // Final sanity check, nothing should be in the version table.
    {
        Connection connection = Connection::Create(tempFile, Connection::OpenDisposition::ReadOnly);
        REQUIRE(Schema::V1_0::VersionTable::IsEmpty(connection));
    }
}

TEST_CASE("SQLiteIndex_AddUpdateRemoveManifestWithDependencies", "[sqliteindex][V1_4]")
{
    TempFile tempFile{ "repolibtest_tempdb"s, ".db"s };
    INFO("Using temporary file named: " << tempFile.GetPath());

    Manifest dependencyManifest1, dependencyManifest2, manifest;
    SQLiteIndex index = SimpleTestSetup(tempFile, dependencyManifest1, SQLiteVersion::Latest());

    auto& publisher2 = "Test2";
    CreateFakeManifest(dependencyManifest2, publisher2);
    index.AddManifest(dependencyManifest2, GetPathFromManifest(dependencyManifest2));

    auto& publisher3 = "Test3";
    CreateFakeManifest(manifest, publisher3);
    manifest.Installers[0].Dependencies.Add(Dependency(DependencyType::Package, dependencyManifest1.Id, "1.0.0"));
    manifest.Installers[0].Dependencies.Add(Dependency(DependencyType::Package, dependencyManifest2.Id, "1.0.0"));

    index.AddManifest(manifest, GetPathFromManifest(manifest));
    index.UpdateManifest(manifest, GetPathFromManifest(manifest));
    index.RemoveManifest(manifest);
}

TEST_CASE("SQLiteIndex_AddManifestWithDependencies_MissingPackage", "[sqliteindex][V1_4]")
{
    TempFile tempFile{ "repolibtest_tempdb"s, ".db"s };
    INFO("Using temporary file named: " << tempFile.GetPath());

    Manifest dependencyManifest1, dependencyManifest2, manifest;
    SQLiteIndex index = SimpleTestSetup(tempFile, dependencyManifest1, SQLiteVersion::Latest());

    // Publisher2 is not present
    auto& publisher2 = "Test2";
    CreateFakeManifest(dependencyManifest2, publisher2);

    auto& publisher3 = "Test3";
    CreateFakeManifest(manifest, publisher3);
    manifest.Installers[0].Dependencies.Add(Dependency(DependencyType::Package, dependencyManifest1.Id, "1.0.0"));
    manifest.Installers[0].Dependencies.Add(Dependency(DependencyType::Package, dependencyManifest2.Id, "1.0.0"));

    REQUIRE_THROWS_HR(index.AddManifest(manifest, GetPathFromManifest(manifest)), APPINSTALLER_CLI_ERROR_MISSING_PACKAGE);
}

TEST_CASE("SQLiteIndex_AddUpdateRemoveManifestWithDependencies_MissingVersion", "[sqliteindex][V1_4]")
{
    TempFile tempFile{ "repolibtest_tempdb"s, ".db"s };
    INFO("Using temporary file named: " << tempFile.GetPath());

    Manifest dependencyManifest1, dependencyManifest2, manifest;
    SQLiteIndex index = SimpleTestSetup(tempFile, dependencyManifest1, SQLiteVersion::Latest());

    auto& publisher2 = "Test2";
    CreateFakeManifest(dependencyManifest2, publisher2);
    index.AddManifest(dependencyManifest2, GetPathFromManifest(dependencyManifest2));

    auto& publisher3 = "Test3";
    CreateFakeManifest(manifest, publisher3);
    manifest.Installers[0].Dependencies.Add(Dependency(DependencyType::Package, dependencyManifest1.Id, "0.0.1"));
    manifest.Installers[0].Dependencies.Add(Dependency(DependencyType::Package, dependencyManifest2.Id, "0.0.2"));

    index.AddManifest(manifest, GetPathFromManifest(manifest));
    index.UpdateManifest(manifest, GetPathFromManifest(manifest));
    index.RemoveManifest(manifest);
}

TEST_CASE("SQLiteIndex_AddUpdateRemoveManifestWithDependencies_EmptyManifestVersion", "[sqliteindex][V1_4]")
{
    TempFile tempFile{ "repolibtest_tempdb"s, ".db"s };
    INFO("Using temporary file named: " << tempFile.GetPath());

    Manifest dependencyManifest1, dependencyManifest2, manifest;
    SQLiteIndex index = SimpleTestSetup(tempFile, dependencyManifest1, SQLiteVersion::Latest());

    auto& publisher2 = "Test2";
    CreateFakeManifest(dependencyManifest2, publisher2);
    index.AddManifest(dependencyManifest2, GetPathFromManifest(dependencyManifest2));

    auto& publisher3 = "Test3";
    CreateFakeManifest(manifest, publisher3);
    manifest.Installers[0].Dependencies.Add(Dependency(DependencyType::Package, dependencyManifest1.Id));
    manifest.Installers[0].Dependencies.Add(Dependency(DependencyType::Package, dependencyManifest2.Id));

    index.AddManifest(manifest, GetPathFromManifest(manifest));
    index.UpdateManifest(manifest, GetPathFromManifest(manifest));
    index.RemoveManifest(manifest);
}

TEST_CASE("SQLiteIndex_DependenciesTable_CheckConsistency", "[sqliteindex][V1_4]")
{
    TempFile tempFile{ "repolibtest_tempdb"s, ".db"s };
    INFO("Using temporary file named: " << tempFile.GetPath());
    
    {
        Manifest levelOneManifest, levelTwoManifest, levelThreeManifest, topLevelManifest;
        SQLiteIndex index = SimpleTestSetup(tempFile, levelThreeManifest, SQLiteVersion::Latest());

        constexpr std::string_view levelTwoManifestPublisher = "LevelTwoManifest";
        CreateFakeManifest(levelTwoManifest, levelTwoManifestPublisher);

        levelTwoManifest.Installers[0].Dependencies.Add(Dependency(DependencyType::Package, levelThreeManifest.Id, "1.0.0"));
        index.AddManifest(levelTwoManifest, GetPathFromManifest(levelTwoManifest));

        constexpr std::string_view levelOneManifestPublisher = "LevelOneManifest";
        CreateFakeManifest(levelOneManifest, levelOneManifestPublisher);
        levelOneManifest.Installers[0].Dependencies.Add(Dependency(DependencyType::Package, levelTwoManifest.Id, "1.0.0"));
        index.AddManifest(levelOneManifest, GetPathFromManifest(levelOneManifest));

        constexpr std::string_view topLevelManifestPublisher = "TopLevelManifest";
        CreateFakeManifest(topLevelManifest, topLevelManifestPublisher);
        topLevelManifest.Installers[0].Dependencies.Add(Dependency(DependencyType::Package, levelOneManifest.Id, "1.0.0"));
    }

    {
        // Open it directly to modify the table
        Connection connection = Connection::Create(tempFile, Connection::OpenDisposition::ReadWrite);
        rowid_t nonExistentRowId = 40;
        rowid_t nonExistentManifest = 41;
        rowid_t nonExistentVersion = 42;
        rowid_t nonExistentPackageId = 43;

        Builder::StatementBuilder builder;
        builder.InsertInto(Schema::V1_4::DependenciesTable::TableName())
            .Values(nonExistentRowId, nonExistentManifest, nonExistentVersion, nonExistentPackageId);
        builder.Execute(connection);
    }

    {
        SQLiteIndex index = SQLiteIndex::Open(tempFile, SQLiteStorageBase::OpenDisposition::ReadWrite);

        REQUIRE(!index.CheckConsistency(true));
    }

    TempFile tempFile2{ "repolibtest_tempdb"s, ".db"s };
    INFO("Using temporary file named: " << tempFile2.GetPath());

    {
        SQLiteIndex index = CreateTestIndex(tempFile2, SQLiteVersion::Latest());

        Manifest manifest;
        manifest.Id = "Foo";
        manifest.Version = "10.0";

        index.AddManifest(manifest, "path");

        REQUIRE(index.CheckConsistency(true));

        // Add dependency that does not require min version
        Manifest manifestWithDependency1;
        manifestWithDependency1.Id = "Bar1";
        manifestWithDependency1.Version = "10.0";
        manifestWithDependency1.Installers.push_back({});
        manifestWithDependency1.Installers[0].Dependencies.Add(Dependency(DependencyType::Package, manifest.Id));

        index.AddManifest(manifestWithDependency1, "path1");

        REQUIRE(index.CheckConsistency(true));

        // Add dependency with min version satisfied
        Manifest manifestWithDependency2;
        manifestWithDependency2.Id = "Bar2";
        manifestWithDependency2.Version = "10.0";
        manifestWithDependency2.Installers.push_back({});
        manifestWithDependency2.Installers[0].Dependencies.Add(Dependency(DependencyType::Package, manifest.Id, "1.0"));

        index.AddManifest(manifestWithDependency2, "path2");

        REQUIRE(index.CheckConsistency(true));

        // Add dependency with min version not satisfied
        Manifest manifestWithDependency3;
        manifestWithDependency3.Id = "Bar3";
        manifestWithDependency3.Version = "10.0";
        manifestWithDependency3.Installers.push_back({});
        manifestWithDependency3.Installers[0].Dependencies.Add(Dependency(DependencyType::Package, manifest.Id, "11.0"));

        index.AddManifest(manifestWithDependency3, "path3");

        REQUIRE_FALSE(index.CheckConsistency(true));
    }
}

TEST_CASE("SQLiteIndex_RemoveManifestFile_NotPresent", "[sqliteindex]")
{
    SQLiteIndex index = CreateTestIndex(SQLITE_MEMORY_DB_CONNECTION_TARGET);

    TestDataFile manifestFile{ "Manifest-Good.yaml" };
    std::filesystem::path manifestPath{ "microsoft/msixsdk/microsoft.msixsdk-1.7.32.yaml" };

    REQUIRE_THROWS_HR(index.RemoveManifest(manifestFile, manifestPath), E_NOT_SET);
}

TEST_CASE("SQLiteIndex_RemoveManifest", "[sqliteindex][V1_0]")
{
    TempFile tempFile{ "repolibtest_tempdb"s, ".db"s };
    INFO("Using temporary file named: " << tempFile.GetPath());

    std::string manifest1Path = "test/id/test.id-1.0.0.yaml";
    Manifest manifest1;
    manifest1.Installers.push_back({});
    manifest1.Id = "test.id";
    manifest1.DefaultLocalization.Add<Localization::PackageName>("Test Name");
    manifest1.Moniker = "testmoniker";
    manifest1.Version = "1.0.0";
    manifest1.Channel = "test";
    manifest1.DefaultLocalization.Add<Localization::Tags>({ "t1", "t2" });
    manifest1.Installers[0].Commands = { "test1", "test2" };

    std::string manifest2Path = "test/woah/test.id-1.0.0.yaml";
    Manifest manifest2;
    manifest2.Installers.push_back({});
    manifest2.Id = "test.woah";
    manifest2.DefaultLocalization.Add<Localization::PackageName>("Test Name WOAH");
    manifest2.Moniker = "testmoniker";
    manifest2.Version = "1.0.0";
    manifest2.Channel = "test";
    manifest2.DefaultLocalization.Add<Localization::Tags>({});
    manifest2.Installers[0].Commands = { "test1", "test2", "test3" };

    {
        SQLiteIndex index = SQLiteIndex::CreateNew(tempFile, { 1, 0 });

        index.AddManifest(manifest1, manifest1Path);
        index.AddManifest(manifest2, manifest2Path);

        // Now remove manifest1
        index.RemoveManifest(manifest1, manifest1Path);
    }

    {
        // Open it directly to directly test table state
        Connection connection = Connection::Create(tempFile, Connection::OpenDisposition::ReadWrite);

        REQUIRE(!Schema::V1_0::ManifestTable::IsEmpty(connection));
        REQUIRE(!Schema::V1_0::IdTable::IsEmpty(connection));
        REQUIRE(!Schema::V1_0::NameTable::IsEmpty(connection));
        REQUIRE(!Schema::V1_0::MonikerTable::IsEmpty(connection));
        REQUIRE(!Schema::V1_0::VersionTable::IsEmpty(connection));
        REQUIRE(!Schema::V1_0::ChannelTable::IsEmpty(connection));
        REQUIRE(!Schema::V1_0::PathPartTable::IsEmpty(connection));
        // Because manifest2 had no tags
        REQUIRE(Schema::V1_0::TagsTable::IsEmpty(connection));
        REQUIRE(!Schema::V1_0::CommandsTable::IsEmpty(connection));
    }

    {
        SQLiteIndex index = SQLiteIndex::Open(tempFile, SQLiteStorageBase::OpenDisposition::ReadWrite);

        // Now remove manifest2
        index.RemoveManifest(manifest2, manifest2Path);
    }

    // Open it directly to directly test table state
    Connection connection = Connection::Create(tempFile, Connection::OpenDisposition::ReadWrite);

    REQUIRE(Schema::V1_0::ManifestTable::IsEmpty(connection));
    REQUIRE(Schema::V1_0::IdTable::IsEmpty(connection));
    REQUIRE(Schema::V1_0::NameTable::IsEmpty(connection));
    REQUIRE(Schema::V1_0::MonikerTable::IsEmpty(connection));
    REQUIRE(Schema::V1_0::VersionTable::IsEmpty(connection));
    REQUIRE(Schema::V1_0::ChannelTable::IsEmpty(connection));
    REQUIRE(Schema::V1_0::PathPartTable::IsEmpty(connection));
    REQUIRE(Schema::V1_0::TagsTable::IsEmpty(connection));
    REQUIRE(Schema::V1_0::CommandsTable::IsEmpty(connection));
}

TEST_CASE("SQLiteIndex_RemoveManifestWithDependencies", "[sqliteindex][V1_4]")
{
    TempFile tempFile{ "repolibtest_tempdb"s, ".db"s };
    INFO("Using temporary file named: " << tempFile.GetPath());

    Manifest dependencyManifest1, dependencyManifest2, manifest;
    SQLiteIndex index = SimpleTestSetup(tempFile, dependencyManifest1, SQLiteVersion::Latest());

    auto& publisher2 = "Test2";
    CreateFakeManifest(dependencyManifest2, publisher2);
    index.AddManifest(dependencyManifest2, GetPathFromManifest(dependencyManifest2));

    auto& publisher3 = "Test3";
    CreateFakeManifest(manifest, publisher3);
    manifest.Installers[0].Dependencies.Add(Dependency(DependencyType::Package, dependencyManifest1.Id, "1.0.0"));
    manifest.Installers[0].Dependencies.Add(Dependency(DependencyType::Package, dependencyManifest2.Id, "1.0.0"));

    index.AddManifest(manifest, GetPathFromManifest(manifest));

    index.RemoveManifest(manifest, GetPathFromManifest(manifest));
}

TEST_CASE("SQLiteIndex_ValidateManifestWithDependencies", "[sqliteindex][V1_4]")
{
    TempFile tempFile{ "repolibtest_tempdb"s, ".db"s };
    INFO("Using temporary file named: " << tempFile.GetPath());

    Manifest levelOneManifest, levelTwoManifest, levelThreeManifest, topLevelManifest;
    SQLiteIndex index = SimpleTestSetup(tempFile, levelThreeManifest, SQLiteVersion::Latest());

    constexpr std::string_view levelTwoManifestPublisher = "LevelTwoManifest";
    CreateFakeManifest(levelTwoManifest, levelTwoManifestPublisher);

    levelTwoManifest.Installers[0].Dependencies.Add(Dependency(DependencyType::Package, levelThreeManifest.Id, "1.0.0"));
    index.AddManifest(levelTwoManifest, GetPathFromManifest(levelTwoManifest));

    constexpr std::string_view levelOneManifestPublisher = "LevelOneManifest";
    CreateFakeManifest(levelOneManifest, levelOneManifestPublisher);
    levelOneManifest.Installers[0].Dependencies.Add(Dependency(DependencyType::Package, levelTwoManifest.Id, "1.0.0"));
    index.AddManifest(levelOneManifest, GetPathFromManifest(levelOneManifest));

    constexpr std::string_view topLevelManifestPublisher = "TopLevelManifest";
    CreateFakeManifest(topLevelManifest, topLevelManifestPublisher);
    topLevelManifest.Installers[0].Dependencies.Add(Dependency(DependencyType::Package, levelOneManifest.Id, "1.0.0"));
    REQUIRE(PackageDependenciesValidation::ValidateManifestDependencies(&index, topLevelManifest));
}

TEST_CASE("SQLiteIndex_ValidateManifestWithDependenciesHasLoops", "[sqliteindex][V1_4]")
{
    TempFile tempFile{ "repolibtest_tempdb"s, ".db"s };
    INFO("Using temporary file named: " << tempFile.GetPath());

    Manifest levelOneManifest, levelTwoManifest, levelThreeManifest, topLevelManifest;
    SQLiteIndex index = SimpleTestSetup(tempFile, levelThreeManifest, SQLiteVersion::Latest());

    constexpr std::string_view levelTwoManifestPublisher = "LevelTwoManifest";
    CreateFakeManifest(levelTwoManifest, levelTwoManifestPublisher);

    levelTwoManifest.Installers[0].Dependencies.Add(Dependency(DependencyType::Package, levelThreeManifest.Id, "1.0.0"));
    index.AddManifest(levelTwoManifest, GetPathFromManifest(levelTwoManifest));

    constexpr std::string_view levelOneManifestPublisher = "LevelOneManifest";
    CreateFakeManifest(levelOneManifest, levelOneManifestPublisher);
    levelOneManifest.Installers[0].Dependencies.Add(Dependency(DependencyType::Package, levelTwoManifest.Id, "1.0.0"));
    index.AddManifest(levelOneManifest, GetPathFromManifest(levelOneManifest));

    constexpr std::string_view topLevelManifestPublisher = "TopLevelManifest";
    CreateFakeManifest(topLevelManifest, topLevelManifestPublisher);
    topLevelManifest.Installers[0].Dependencies.Add(Dependency(DependencyType::Package, levelOneManifest.Id, "1.0.0"));
    index.AddManifest(topLevelManifest, GetPathFromManifest(topLevelManifest));

    levelThreeManifest.Installers.push_back(ManifestInstaller{});
    levelThreeManifest.Installers[1].Dependencies.Add(Dependency(DependencyType::Package, topLevelManifest.Id, "1.0.0"));
    REQUIRE_THROWS_HR(
        PackageDependenciesValidation::ValidateManifestDependencies(&index, levelThreeManifest),
        APPINSTALLER_CLI_ERROR_DEPENDENCIES_VALIDATION_FAILED);
}

TEST_CASE("SQLiteIndex_ValidateManifestWithDependenciesMissingNode", "[sqliteindex][V1_4]")
{
    TempFile tempFile{ "repolibtest_tempdb"s, ".db"s };
    INFO("Using temporary file named: " << tempFile.GetPath());

    Manifest levelOneManifest, levelTwoManifest, levelThreeManifest, topLevelManifest;
    SQLiteIndex index = SimpleTestSetup(tempFile, levelThreeManifest, SQLiteVersion::Latest());

    constexpr std::string_view levelTwoManifestPublisher = "LevelTwoManifest";
    CreateFakeManifest(levelTwoManifest, levelTwoManifestPublisher);

    levelTwoManifest.Installers[0].Dependencies.Add(Dependency(DependencyType::Package, levelThreeManifest.Id, "1.0.0"));
    index.AddManifest(levelTwoManifest, GetPathFromManifest(levelTwoManifest));

    // This node is missing, because it's not in the index.
    constexpr std::string_view levelOneManifestPublisher = "LevelOneManifest";
    CreateFakeManifest(levelOneManifest, levelOneManifestPublisher);
    levelOneManifest.Installers[0].Dependencies.Add(Dependency(DependencyType::Package, levelTwoManifest.Id, "1.0.0"));

    constexpr std::string_view topLevelManifestPublisher = "TopLevelManifest";
    CreateFakeManifest(topLevelManifest, topLevelManifestPublisher);
    topLevelManifest.Installers[0].Dependencies.Add(Dependency(DependencyType::Package, levelOneManifest.Id, "1.0.0"));
    REQUIRE_THROWS_HR(
        PackageDependenciesValidation::ValidateManifestDependencies(&index, topLevelManifest),
        APPINSTALLER_CLI_ERROR_DEPENDENCIES_VALIDATION_FAILED);
}

TEST_CASE("SQLiteIndex_ValidateManifestWithDependenciesNoSuitableMinVersion", "[sqliteindex][V1_4]")
{
    TempFile tempFile{ "repolibtest_tempdb"s, ".db"s };
    INFO("Using temporary file named: " << tempFile.GetPath());

    Manifest levelOneManifest, levelTwoManifest, levelThreeManifest, topLevelManifest;
    SQLiteIndex index = SimpleTestSetup(tempFile, levelThreeManifest, SQLiteVersion::Latest());

    constexpr std::string_view levelTwoManifestPublisher = "LevelTwoManifest";
    CreateFakeManifest(levelTwoManifest, levelTwoManifestPublisher);

    levelTwoManifest.Installers[0].Dependencies.Add(Dependency(DependencyType::Package, levelThreeManifest.Id, "1.0.0"));
    index.AddManifest(levelTwoManifest, GetPathFromManifest(levelTwoManifest));

    constexpr std::string_view levelOneManifestPublisher = "LevelOneManifest";
    CreateFakeManifest(levelOneManifest, levelOneManifestPublisher);
    levelOneManifest.Installers[0].Dependencies.Add(Dependency(DependencyType::Package, levelTwoManifest.Id, "1.0.0"));
    index.AddManifest(levelOneManifest, GetPathFromManifest(levelOneManifest));

    constexpr std::string_view topLevelManifestPublisher = "TopLevelManifest";
    CreateFakeManifest(topLevelManifest, topLevelManifestPublisher);
    topLevelManifest.Installers[0].Dependencies.Add(Dependency(DependencyType::Package, levelOneManifest.Id, "2.0.0"));

    REQUIRE_THROWS_HR(
        PackageDependenciesValidation::ValidateManifestDependencies(&index, topLevelManifest),
        APPINSTALLER_CLI_ERROR_DEPENDENCIES_VALIDATION_FAILED);
}

TEST_CASE("SQLiteIndex_ValidateManifestWhenManifestIsDependency_StructureBroken", "[sqliteindex][V1_4]")
{
    TempFile tempFile{ "repolibtest_tempdb"s, ".db"s };
    INFO("Using temporary file named: " << tempFile.GetPath());

    Manifest levelOneManifest, levelTwoManifest, levelThreeManifest, topLevelManifest;
    SQLiteIndex index = SimpleTestSetup(tempFile, levelThreeManifest, SQLiteVersion::Latest());

    constexpr std::string_view levelTwoManifestPublisher = "LevelTwoManifest";
    CreateFakeManifest(levelTwoManifest, levelTwoManifestPublisher);

    levelTwoManifest.Installers[0].Dependencies.Add(Dependency(DependencyType::Package, levelThreeManifest.Id, "1.0.0"));
    index.AddManifest(levelTwoManifest, GetPathFromManifest(levelTwoManifest));

    constexpr std::string_view levelOneManifestPublisher = "LevelOneManifest";
    CreateFakeManifest(levelOneManifest, levelOneManifestPublisher);
    levelOneManifest.Installers[0].Dependencies.Add(Dependency(DependencyType::Package, levelTwoManifest.Id, "1.0.0"));
    index.AddManifest(levelOneManifest, GetPathFromManifest(levelOneManifest));

    constexpr std::string_view topLevelManifestPublisher = "TopLevelManifest";
    CreateFakeManifest(topLevelManifest, topLevelManifestPublisher);
    topLevelManifest.Installers[0].Dependencies.Add(Dependency(DependencyType::Package, levelOneManifest.Id, "1.0.0"));
    index.AddManifest(topLevelManifest, GetPathFromManifest(topLevelManifest));

    REQUIRE_THROWS_HR(
        PackageDependenciesValidation::VerifyDependenciesStructureForManifestDelete(&index, levelThreeManifest),
        APPINSTALLER_CLI_ERROR_DEPENDENCIES_VALIDATION_FAILED);
}

TEST_CASE("SQLiteIndex_ValidateManifestWhenManifestIsDependency_StructureNotBroken", "[sqliteindex][V1_4]")
{
    TempFile tempFile{ "repolibtest_tempdb"s, ".db"s };
    INFO("Using temporary file named: " << tempFile.GetPath());

    Manifest levelOneManifest, levelTwoManifest, levelThreeManifest, topLevelManifest, levelThreeManifestV2;
    SQLiteIndex index = SimpleTestSetup(tempFile, levelThreeManifest, SQLiteVersion::Latest());

    constexpr std::string_view levelTwoManifestPublisher = "LevelTwoManifest";
    CreateFakeManifest(levelTwoManifest, levelTwoManifestPublisher);

    levelTwoManifest.Installers[0].Dependencies.Add(Dependency(DependencyType::Package, levelThreeManifest.Id, "1.0.0"));
    index.AddManifest(levelTwoManifest, GetPathFromManifest(levelTwoManifest));

    constexpr std::string_view levelOneManifestPublisher = "LevelOneManifest";
    CreateFakeManifest(levelOneManifest, levelOneManifestPublisher);
    levelOneManifest.Installers[0].Dependencies.Add(Dependency(DependencyType::Package, levelTwoManifest.Id, "1.0.0"));
    index.AddManifest(levelOneManifest, GetPathFromManifest(levelOneManifest));

    constexpr std::string_view topLevelManifestPublisher = "TopLevelManifest";
    CreateFakeManifest(topLevelManifest, topLevelManifestPublisher);
    topLevelManifest.Installers[0].Dependencies.Add(Dependency(DependencyType::Package, levelOneManifest.Id, "1.0.0"));
    index.AddManifest(topLevelManifest, GetPathFromManifest(topLevelManifest));

    constexpr std::string_view levelThreeManifestV2Publisher = "Test";
    CreateFakeManifest(levelThreeManifestV2, levelThreeManifestV2Publisher, "2.0.0");
    index.AddManifest(levelThreeManifestV2, GetPathFromManifest(levelThreeManifestV2));

    REQUIRE(PackageDependenciesValidation::VerifyDependenciesStructureForManifestDelete(&index, levelThreeManifest));
}

TEST_CASE("SQLiteIndex_ValidateManifestWhenManifestIsDependency_StructureBroken_NoSuitableOldManifest", "[sqliteindex][V1_4]")
{
    TempFile tempFile{ "repolibtest_tempdb"s, ".db"s };
    INFO("Using temporary file named: " << tempFile.GetPath());

    Manifest levelOneManifest, levelTwoManifest, levelThreeManifest, topLevelManifest, levelThreeManifestV2;
    SQLiteIndex index = SimpleTestSetup(tempFile, levelThreeManifest, SQLiteVersion::Latest());

    constexpr std::string_view levelThreeManifestV2Publisher = "Test";
    CreateFakeManifest(levelThreeManifestV2, levelThreeManifestV2Publisher, "2.0.0");
    index.AddManifest(levelThreeManifestV2, GetPathFromManifest(levelThreeManifestV2));

    constexpr std::string_view levelTwoManifestPublisher = "LevelTwoManifest";
    CreateFakeManifest(levelTwoManifest, levelTwoManifestPublisher);

    levelTwoManifest.Installers[0].Dependencies.Add(Dependency(DependencyType::Package, levelThreeManifest.Id, "2.0.0"));
    index.AddManifest(levelTwoManifest, GetPathFromManifest(levelTwoManifest));

    constexpr std::string_view levelOneManifestPublisher = "LevelOneManifest";
    CreateFakeManifest(levelOneManifest, levelOneManifestPublisher);
    levelOneManifest.Installers[0].Dependencies.Add(Dependency(DependencyType::Package, levelTwoManifest.Id, "1.0.0"));
    index.AddManifest(levelOneManifest, GetPathFromManifest(levelOneManifest));

    constexpr std::string_view topLevelManifestPublisher = "TopLevelManifest";
    CreateFakeManifest(topLevelManifest, topLevelManifestPublisher);
    topLevelManifest.Installers[0].Dependencies.Add(Dependency(DependencyType::Package, levelOneManifest.Id, "1.0.0"));
    index.AddManifest(topLevelManifest, GetPathFromManifest(topLevelManifest)); 

    REQUIRE_THROWS(
        PackageDependenciesValidation::VerifyDependenciesStructureForManifestDelete(&index, levelThreeManifestV2),
        APPINSTALLER_CLI_ERROR_DEPENDENCIES_VALIDATION_FAILED);
}

TEST_CASE("SQLiteIndex_RemoveManifest_EnsureConsistentRowId", "[sqliteindex][V1_7]")
{
    TempFile tempFile{ "repolibtest_tempdb"s, ".db"s };
    INFO("Using temporary file named: " << tempFile.GetPath());

    std::string manifest1Path = "test/id/test.id-1.0.0.yaml";
    Manifest manifest1;
    manifest1.Installers.push_back({});
    manifest1.Id = "test.id";
    manifest1.DefaultLocalization.Add<Localization::PackageName>("Test Name");
    manifest1.Moniker = "testmoniker";
    manifest1.Version = "1.0.0";
    manifest1.Channel = "test";
    manifest1.DefaultLocalization.Add<Localization::Tags>({ "t1", "t2" });
    manifest1.Installers[0].Commands = { "test1", "test2" };

    std::string manifest2Path = "test/woah/test.id-1.0.0.yaml";
    Manifest manifest2;
    manifest2.Installers.push_back({});
    manifest2.Id = "test.woah";
    manifest2.DefaultLocalization.Add<Localization::PackageName>("Test Name WOAH");
    manifest2.Moniker = "testmoniker";
    manifest2.Version = "1.0.0";
    manifest2.Channel = "test";
    manifest2.DefaultLocalization.Add<Localization::Tags>({});
    manifest2.Installers[0].Commands = { "test1", "test2", "test3" };

    SQLiteIndex index = CreateTestIndex(tempFile, SQLiteVersion{ 1, 7 });

    index.AddManifest(manifest1, manifest1Path);
    index.AddManifest(manifest2, manifest2Path);

    // Get the second manifest's id for validating consistency
    SearchRequest request;
    request.Inclusions.emplace_back(PackageMatchFilter(PackageMatchField::Id, MatchType::Exact, manifest2.Id));
    auto result = index.Search(request);

    REQUIRE(result.Matches.size() == 1);
    auto manifest2IdRowId = result.Matches[0].first;

    auto rowId = index.GetManifestIdByKey(manifest2IdRowId, {}, {});
    REQUIRE(rowId);
    auto manifest2RowId = rowId.value();

    // Now remove manifest1 and prepare
    index.RemoveManifest(manifest1, manifest1Path);
    index.PrepareForPackaging();

    // Checking consistency will also uncover issues, but not potentially the same ones as below.
    REQUIRE(index.CheckConsistency(true));

    // Repeat search to ensure consistent ids
    result = index.Search(request);
    REQUIRE(result.Matches.size() == 1);
    REQUIRE(result.Matches[0].first == manifest2IdRowId);

    rowId = index.GetManifestIdByKey(manifest2IdRowId, {}, {});
    REQUIRE(rowId);
    REQUIRE(rowId.value() == manifest2RowId);

    REQUIRE(manifest2.Id == index.GetPropertyByPrimaryId(manifest2RowId, PackageVersionProperty::Id));
    REQUIRE(manifest2.DefaultLocalization.Get<Localization::PackageName>() == index.GetPropertyByPrimaryId(manifest2RowId, PackageVersionProperty::Name));
    REQUIRE(manifest2.Moniker == index.GetPropertyByPrimaryId(manifest2RowId, PackageVersionProperty::Moniker));
    REQUIRE(manifest2.Version == index.GetPropertyByPrimaryId(manifest2RowId, PackageVersionProperty::Version));
    REQUIRE(manifest2.Channel == index.GetPropertyByPrimaryId(manifest2RowId, PackageVersionProperty::Channel));
    REQUIRE(manifest2Path == index.GetPropertyByPrimaryId(manifest2RowId, PackageVersionProperty::RelativePath));
}

TEST_CASE("SQLiteIndex_RemoveManifestFile", "[sqliteindex][V1_0]")
{
    TempFile tempFile{ "repolibtest_tempdb"s, ".db"s };
    INFO("Using temporary file named: " << tempFile.GetPath());

    {
        SQLiteIndex index = SQLiteIndex::CreateNew(tempFile, { 1, 0 });

        TestDataFile manifestFile{ "Manifest-Good.yaml" };
        std::filesystem::path manifestPath{ "microsoft/msixsdk/microsoft.msixsdk-1.7.32.yaml" };

        index.AddManifest(manifestFile, manifestPath);

        // Now remove that manifest
        index.RemoveManifest(manifestFile, manifestPath);
    }

    // Open it directly to directly test table state
    Connection connection = Connection::Create(tempFile, Connection::OpenDisposition::ReadWrite);

    REQUIRE(Schema::V1_0::ManifestTable::IsEmpty(connection));
    REQUIRE(Schema::V1_0::IdTable::IsEmpty(connection));
    REQUIRE(Schema::V1_0::NameTable::IsEmpty(connection));
    REQUIRE(Schema::V1_0::MonikerTable::IsEmpty(connection));
    REQUIRE(Schema::V1_0::VersionTable::IsEmpty(connection));
    REQUIRE(Schema::V1_0::ChannelTable::IsEmpty(connection));
    REQUIRE(Schema::V1_0::PathPartTable::IsEmpty(connection));
    REQUIRE(Schema::V1_0::TagsTable::IsEmpty(connection));
    REQUIRE(Schema::V1_0::CommandsTable::IsEmpty(connection));
}

TEST_CASE("SQLiteIndex_UpdateManifest", "[sqliteindex][V1_4]")
{
    TempFile tempFile{ "repolibtest_tempdb"s, ".db"s };
    INFO("Using temporary file named: " << tempFile.GetPath());

    std::string manifestPath = "test/id/test.id-1.0.0.yaml";
    Manifest manifest;
    manifest.Installers.push_back({});
    manifest.Id = "test.id";
    manifest.DefaultLocalization.Add < Localization::PackageName>("Test Name");
    manifest.Moniker = "testmoniker";
    manifest.Version = "1.0.0";
    manifest.Channel = "test";
    manifest.DefaultLocalization.Add<Localization::Tags>({ "t1", "t2" });
    manifest.Installers[0].Commands = { "test1", "test2" };

    
    {
        auto version = GENERATE(SQLiteVersion{ 1, 0 }, SQLiteVersion::Latest());
        SQLiteIndex index = SQLiteIndex::CreateNew(tempFile, version);

        index.AddManifest(manifest, manifestPath);
    }

    {
        // Open it directly to directly test table state
        Connection connection = Connection::Create(tempFile, Connection::OpenDisposition::ReadWrite);

        REQUIRE(!Schema::V1_0::ManifestTable::IsEmpty(connection));
        REQUIRE(!Schema::V1_0::IdTable::IsEmpty(connection));
        REQUIRE(!Schema::V1_0::NameTable::IsEmpty(connection));
        REQUIRE(!Schema::V1_0::MonikerTable::IsEmpty(connection));
        REQUIRE(!Schema::V1_0::VersionTable::IsEmpty(connection));
        REQUIRE(!Schema::V1_0::ChannelTable::IsEmpty(connection));
        REQUIRE(!Schema::V1_0::PathPartTable::IsEmpty(connection));
        REQUIRE(!Schema::V1_0::TagsTable::IsEmpty(connection));
        REQUIRE(!Schema::V1_0::CommandsTable::IsEmpty(connection));
    }

    {
        SQLiteIndex index = SQLiteIndex::Open(tempFile, SQLiteStorageBase::OpenDisposition::ReadWrite);

        // Update with no updates should return false
        REQUIRE(!index.UpdateManifest(manifest, manifestPath));

        manifest.DefaultLocalization.Add<Localization::Description>("description2");

        // Update with no indexed updates should return false
        REQUIRE(!index.UpdateManifest(manifest, manifestPath));

        // Update with indexed changes
        manifest.DefaultLocalization.Add<Localization::PackageName>("Test Name2");
        manifest.Moniker = "testmoniker2";
        manifest.DefaultLocalization.Add<Localization::Tags>({ "t1", "t2", "t3" });
        manifest.Installers[0].Commands = {};

        REQUIRE(index.UpdateManifest(manifest, manifestPath));
    }

    {
        // Open it directly to directly test table state
        Connection connection = Connection::Create(tempFile, Connection::OpenDisposition::ReadWrite);

        REQUIRE(!Schema::V1_0::ManifestTable::IsEmpty(connection));
        REQUIRE(!Schema::V1_0::IdTable::IsEmpty(connection));
        REQUIRE(!Schema::V1_0::NameTable::IsEmpty(connection));
        REQUIRE(!Schema::V1_0::MonikerTable::IsEmpty(connection));
        REQUIRE(!Schema::V1_0::VersionTable::IsEmpty(connection));
        REQUIRE(!Schema::V1_0::ChannelTable::IsEmpty(connection));
        REQUIRE(!Schema::V1_0::PathPartTable::IsEmpty(connection));
        REQUIRE(!Schema::V1_0::TagsTable::IsEmpty(connection));
        // The update removed all commands
        REQUIRE(Schema::V1_0::CommandsTable::IsEmpty(connection));
    }

    {
        SQLiteIndex index = SQLiteIndex::Open(tempFile, SQLiteStorageBase::OpenDisposition::ReadWrite);

        // Now remove manifest2
        index.RemoveManifest(manifest, manifestPath);
    }

    // Open it directly to directly test table state
    Connection connection = Connection::Create(tempFile, Connection::OpenDisposition::ReadWrite);

    REQUIRE(Schema::V1_0::ManifestTable::IsEmpty(connection));
    REQUIRE(Schema::V1_0::IdTable::IsEmpty(connection));
    REQUIRE(Schema::V1_0::NameTable::IsEmpty(connection));
    REQUIRE(Schema::V1_0::MonikerTable::IsEmpty(connection));
    REQUIRE(Schema::V1_0::VersionTable::IsEmpty(connection));
    REQUIRE(Schema::V1_0::ChannelTable::IsEmpty(connection));
    REQUIRE(Schema::V1_0::PathPartTable::IsEmpty(connection));
    REQUIRE(Schema::V1_0::TagsTable::IsEmpty(connection));
    REQUIRE(Schema::V1_0::CommandsTable::IsEmpty(connection));
}

TEST_CASE("SQLiteIndex_UpdateManifestWithDependencies", "[sqliteindex][V1_4]")
{
    TempFile tempFile{ "repolibtest_tempdb"s, ".db"s };
    INFO("Using temporary file named: " << tempFile.GetPath());

    Manifest dependencyManifest1, dependencyManifest2, manifest, updateManifest;
    SQLiteIndex index = SimpleTestSetup(tempFile, dependencyManifest1, SQLiteVersion::Latest());

    auto& publisher2 = "Test2";
    CreateFakeManifest(dependencyManifest2, publisher2);
    index.AddManifest(dependencyManifest2, GetPathFromManifest(dependencyManifest2));

    auto& publisher3 = "Test3";
    CreateFakeManifest(manifest, publisher3);
    const std::string dependencyPath3 = GetPathFromManifest(manifest);

    manifest.Installers[0].Dependencies.Add(Dependency(DependencyType::Package, dependencyManifest1.Id, "1.0.0"));
    manifest.Installers[0].Dependencies.Add(Dependency(DependencyType::Package, dependencyManifest2.Id, "1.0.0"));

    index.AddManifest(manifest, dependencyPath3);

    auto& publisher4 = "Test4";
    CreateFakeManifest(updateManifest, publisher4);
    index.AddManifest(updateManifest, GetPathFromManifest(updateManifest));
    manifest.Installers[0].Dependencies.Add(Dependency(DependencyType::Package, updateManifest.Id, "1.0.0"));

    REQUIRE(index.UpdateManifest(manifest, dependencyPath3));
}

TEST_CASE("SQLiteIndex_UpdateManifestWithDependenciesDeleteAndAdd", "[sqliteindex][V1_4]")
{
    TempFile tempFile{ "repolibtest_tempdb"s, ".db"s };
    INFO("Using temporary file named: " << tempFile.GetPath());

    Manifest dependencyManifest1, dependencyManifest2, manifest, updateManifest;
    SQLiteIndex index = SimpleTestSetup(tempFile, dependencyManifest1, SQLiteVersion::Latest());

    auto& publisher2 = "Test2";
    CreateFakeManifest(dependencyManifest2, publisher2);
    index.AddManifest(dependencyManifest2, GetPathFromManifest(dependencyManifest2));

    auto& publisher3 = "Test3";
    CreateFakeManifest(manifest, publisher3);
    const std::string dependencyPath3 = GetPathFromManifest(manifest);

    manifest.Installers[0].Dependencies.Add(Dependency(DependencyType::Package, dependencyManifest1.Id, "1.0.0"));
    manifest.Installers[0].Dependencies.Add(Dependency(DependencyType::Package, dependencyManifest2.Id, "1.0.0"));

    index.AddManifest(manifest, dependencyPath3);

    manifest.Installers[0].Dependencies.Clear();

    auto& publisher4 = "Test4";
    CreateFakeManifest(updateManifest, publisher4);
    index.AddManifest(updateManifest, GetPathFromManifest(updateManifest));
    manifest.Installers[0].Dependencies.Add(Dependency(DependencyType::Package, updateManifest.Id, "1.0.0"));

    REQUIRE(index.UpdateManifest(manifest, dependencyPath3));
}

TEST_CASE("SQLiteIndex_UpdateManifestChangePath", "[sqliteindex][V1_0]")
{
    TempFile tempFile{ "repolibtest_tempdb"s, ".db"s };
    INFO("Using temporary file named: " << tempFile.GetPath());

    std::string manifestPath = "test/id/test.id-1.0.0.yaml";
    Manifest manifest;
    manifest.Installers.push_back({});
    manifest.Id = "test.id";
    manifest.DefaultLocalization.Add<Localization::PackageName>("Test Name");
    manifest.Moniker = "testmoniker";
    manifest.Version = "1.0.0";
    manifest.Channel = "test";
    manifest.DefaultLocalization.Add<Localization::Tags>({ "t1", "t2" });
    manifest.Installers[0].Commands = { "test1", "test2" };

    {
        SQLiteIndex index = SQLiteIndex::CreateNew(tempFile, { 1, 0 });

        index.AddManifest(manifest, manifestPath);
    }

    {
        // Open it directly to directly test table state
        Connection connection = Connection::Create(tempFile, Connection::OpenDisposition::ReadWrite);

        REQUIRE(!Schema::V1_0::ManifestTable::IsEmpty(connection));
        REQUIRE(!Schema::V1_0::IdTable::IsEmpty(connection));
        REQUIRE(!Schema::V1_0::NameTable::IsEmpty(connection));
        REQUIRE(!Schema::V1_0::MonikerTable::IsEmpty(connection));
        REQUIRE(!Schema::V1_0::VersionTable::IsEmpty(connection));
        REQUIRE(!Schema::V1_0::ChannelTable::IsEmpty(connection));
        REQUIRE(!Schema::V1_0::PathPartTable::IsEmpty(connection));
        REQUIRE(!Schema::V1_0::TagsTable::IsEmpty(connection));
        REQUIRE(!Schema::V1_0::CommandsTable::IsEmpty(connection));
    }

    {
        SQLiteIndex index = SQLiteIndex::Open(tempFile, SQLiteStorageBase::OpenDisposition::ReadWrite);

        manifestPath = "test/newid/test.newid-1.0.0.yaml";

        // Update with path update should indicate change
        REQUIRE(index.UpdateManifest(manifest, manifestPath));
    }

    {
        // Open it directly to directly test table state
        Connection connection = Connection::Create(tempFile, Connection::OpenDisposition::ReadWrite);

        REQUIRE(!Schema::V1_0::ManifestTable::IsEmpty(connection));
        REQUIRE(!Schema::V1_0::IdTable::IsEmpty(connection));
        REQUIRE(!Schema::V1_0::NameTable::IsEmpty(connection));
        REQUIRE(!Schema::V1_0::MonikerTable::IsEmpty(connection));
        REQUIRE(!Schema::V1_0::VersionTable::IsEmpty(connection));
        REQUIRE(!Schema::V1_0::ChannelTable::IsEmpty(connection));
        REQUIRE(!Schema::V1_0::PathPartTable::IsEmpty(connection));
        REQUIRE(!Schema::V1_0::TagsTable::IsEmpty(connection));
        REQUIRE(!Schema::V1_0::CommandsTable::IsEmpty(connection));
    }

    {
        SQLiteIndex index = SQLiteIndex::Open(tempFile, SQLiteStorageBase::OpenDisposition::ReadWrite);

        // Now remove manifest, with unknown path
        index.RemoveManifest(manifest, "");
    }

    // Open it directly to directly test table state
    Connection connection = Connection::Create(tempFile, Connection::OpenDisposition::ReadWrite);

    REQUIRE(Schema::V1_0::ManifestTable::IsEmpty(connection));
    REQUIRE(Schema::V1_0::IdTable::IsEmpty(connection));
    REQUIRE(Schema::V1_0::NameTable::IsEmpty(connection));
    REQUIRE(Schema::V1_0::MonikerTable::IsEmpty(connection));
    REQUIRE(Schema::V1_0::VersionTable::IsEmpty(connection));
    REQUIRE(Schema::V1_0::ChannelTable::IsEmpty(connection));
    REQUIRE(Schema::V1_0::PathPartTable::IsEmpty(connection));
    REQUIRE(Schema::V1_0::TagsTable::IsEmpty(connection));
    REQUIRE(Schema::V1_0::CommandsTable::IsEmpty(connection));
}

TEST_CASE("SQLiteIndex_UpdateManifest_Pathless", "[sqliteindex][V1_0]")
{
    TempFile tempFile{ "repolibtest_tempdb"s, ".db"s };
    INFO("Using temporary file named: " << tempFile.GetPath());

    Manifest manifest;
    manifest.Installers.push_back({});
    manifest.Id = "test.id";
    manifest.DefaultLocalization.Add < Localization::PackageName>("Test Name");
    manifest.Moniker = "testmoniker";
    manifest.Version = "1.0.0";
    manifest.Channel = "test";
    manifest.DefaultLocalization.Add<Localization::Tags>({ "t1", "t2" });
    manifest.Installers[0].Commands = { "test1", "test2" };

    {
        SQLiteIndex index = SQLiteIndex::CreateNew(tempFile, { 1, 0 });

        index.AddManifest(manifest);
    }

    {
        // Open it directly to directly test table state
        Connection connection = Connection::Create(tempFile, Connection::OpenDisposition::ReadWrite);

        REQUIRE(!Schema::V1_0::ManifestTable::IsEmpty(connection));
        REQUIRE(!Schema::V1_0::IdTable::IsEmpty(connection));
        REQUIRE(!Schema::V1_0::NameTable::IsEmpty(connection));
        REQUIRE(!Schema::V1_0::MonikerTable::IsEmpty(connection));
        REQUIRE(!Schema::V1_0::VersionTable::IsEmpty(connection));
        REQUIRE(!Schema::V1_0::ChannelTable::IsEmpty(connection));
        REQUIRE(!Schema::V1_0::PathPartTable::IsEmpty(connection));
        REQUIRE(!Schema::V1_0::TagsTable::IsEmpty(connection));
        REQUIRE(!Schema::V1_0::CommandsTable::IsEmpty(connection));
    }

    {
        SQLiteIndex index = SQLiteIndex::Open(tempFile, SQLiteStorageBase::OpenDisposition::ReadWrite);

        // Update with no updates should return false
        REQUIRE(!index.UpdateManifest(manifest));

        manifest.DefaultLocalization.Add<Localization::Description>("description2");

        // Update with no indexed updates should return false
        REQUIRE(!index.UpdateManifest(manifest));

        // Update with indexed changes
        manifest.DefaultLocalization.Add<Localization::PackageName>("Test Name2");
        manifest.Moniker = "testmoniker2";
        manifest.DefaultLocalization.Add<Localization::Tags>({ "t1", "t2", "t3" });
        manifest.Installers[0].Commands = {};

        REQUIRE(index.UpdateManifest(manifest));
    }

    {
        // Open it directly to directly test table state
        Connection connection = Connection::Create(tempFile, Connection::OpenDisposition::ReadWrite);

        REQUIRE(!Schema::V1_0::ManifestTable::IsEmpty(connection));
        REQUIRE(!Schema::V1_0::IdTable::IsEmpty(connection));
        REQUIRE(!Schema::V1_0::NameTable::IsEmpty(connection));
        REQUIRE(!Schema::V1_0::MonikerTable::IsEmpty(connection));
        REQUIRE(!Schema::V1_0::VersionTable::IsEmpty(connection));
        REQUIRE(!Schema::V1_0::ChannelTable::IsEmpty(connection));
        REQUIRE(!Schema::V1_0::PathPartTable::IsEmpty(connection));
        REQUIRE(!Schema::V1_0::TagsTable::IsEmpty(connection));
        // The update removed all commands
        REQUIRE(Schema::V1_0::CommandsTable::IsEmpty(connection));
    }

    {
        SQLiteIndex index = SQLiteIndex::Open(tempFile, SQLiteStorageBase::OpenDisposition::ReadWrite);

        // Now remove manifest2
        index.RemoveManifest(manifest);
    }

    // Open it directly to directly test table state
    Connection connection = Connection::Create(tempFile, Connection::OpenDisposition::ReadWrite);

    REQUIRE(Schema::V1_0::ManifestTable::IsEmpty(connection));
    REQUIRE(Schema::V1_0::IdTable::IsEmpty(connection));
    REQUIRE(Schema::V1_0::NameTable::IsEmpty(connection));
    REQUIRE(Schema::V1_0::MonikerTable::IsEmpty(connection));
    REQUIRE(Schema::V1_0::VersionTable::IsEmpty(connection));
    REQUIRE(Schema::V1_0::ChannelTable::IsEmpty(connection));
    REQUIRE(Schema::V1_0::TagsTable::IsEmpty(connection));
    REQUIRE(Schema::V1_0::CommandsTable::IsEmpty(connection));
}

TEST_CASE("SQLiteIndex_UpdateManifestChangeCase", "[sqliteindex][V1_0]")
{
    TempFile tempFile{ "repolibtest_tempdb"s, ".db"s };
    INFO("Using temporary file named: " << tempFile.GetPath());

    std::string manifestPath = "test/id/test.id-1.0.0.yaml";
    Manifest manifest;
    manifest.Installers.push_back({});
    manifest.Id = "test.id";
    manifest.DefaultLocalization.Add<Localization::PackageName>("Test Name");
    manifest.Moniker = "testmoniker";
    manifest.Version = "1.0.0-test";
    manifest.Channel = "test";
    manifest.DefaultLocalization.Add<Localization::Tags>({ "t1", "t2" });
    manifest.Installers[0].Commands = { "test1", "test2" };

    {
        SQLiteIndex index = SQLiteIndex::CreateNew(tempFile, { 1, 0 });

        index.AddManifest(manifest, manifestPath);
    }

    {
        SQLiteIndex index = SQLiteIndex::Open(tempFile, SQLiteStorageBase::OpenDisposition::ReadWrite);

        manifest.Id = "Test.Id";

        // Update with path update should indicate change
        REQUIRE(index.UpdateManifest(manifest, manifestPath));
    }

    {
        SQLiteIndex index = SQLiteIndex::Open(tempFile, SQLiteStorageBase::OpenDisposition::ReadWrite);

        manifest.Version = "1.0.0-Test";

        // Update with path update should indicate change
        REQUIRE(index.UpdateManifest(manifest, manifestPath));
    }

    {
        SQLiteIndex index = SQLiteIndex::Open(tempFile, SQLiteStorageBase::OpenDisposition::ReadWrite);

        manifest.Channel = "Test";

        // Update with path update should indicate change
        REQUIRE(index.UpdateManifest(manifest, manifestPath));
    }

    {
        SQLiteIndex index = SQLiteIndex::Open(tempFile, SQLiteStorageBase::OpenDisposition::ReadWrite);

        manifest.DefaultLocalization.Add<Localization::PackageName>("test name");

        // Update with path update should indicate change
        REQUIRE(index.UpdateManifest(manifest, manifestPath));
    }

    {
        SQLiteIndex index = SQLiteIndex::Open(tempFile, SQLiteStorageBase::OpenDisposition::ReadWrite);

        // Now remove manifest, with unknown path
        index.RemoveManifest(manifest, "");
    }

    // Open it directly to directly test table state
    Connection connection = Connection::Create(tempFile, Connection::OpenDisposition::ReadWrite);

    REQUIRE(Schema::V1_0::ManifestTable::IsEmpty(connection));
    REQUIRE(Schema::V1_0::IdTable::IsEmpty(connection));
    REQUIRE(Schema::V1_0::NameTable::IsEmpty(connection));
    REQUIRE(Schema::V1_0::MonikerTable::IsEmpty(connection));
    REQUIRE(Schema::V1_0::VersionTable::IsEmpty(connection));
    REQUIRE(Schema::V1_0::ChannelTable::IsEmpty(connection));
    REQUIRE(Schema::V1_0::PathPartTable::IsEmpty(connection));
    REQUIRE(Schema::V1_0::TagsTable::IsEmpty(connection));
    REQUIRE(Schema::V1_0::CommandsTable::IsEmpty(connection));
}

TEST_CASE("SQLiteIndex_IdCaseInsensitivity", "[sqliteindex][V1_0]")
{
    TempFile tempFile{ "repolibtest_tempdb"s, ".db"s };
    INFO("Using temporary file named: " << tempFile.GetPath());

    std::string manifest1Path = "test/id/test.id-1.0.0.yaml";
    Manifest manifest1;
    manifest1.Installers.push_back({});
    manifest1.Id = "test.id";
    manifest1.DefaultLocalization.Add<Localization::PackageName>("Test Name");
    manifest1.Moniker = "testmoniker";
    manifest1.Version = "1.0.0";
    manifest1.DefaultLocalization.Add<Localization::Tags>({ "t1", "t2" });
    manifest1.Installers[0].Commands = { "test1", "test2" };

    std::string manifest2Path = "test/id/test.id-2.0.0.yaml";
    Manifest manifest2 = manifest1;
    manifest2.Id = "Test.Id";
    manifest1.Version = "2.0.0";

    {
        SQLiteIndex index = SQLiteIndex::CreateNew(tempFile, { 1, 0 });

        index.AddManifest(manifest1, manifest1Path);

        auto results = index.Search({});
        REQUIRE(results.Matches.size() == 1);
        REQUIRE(manifest1.Id == GetIdStringById(index, results.Matches[0].first));
    }

    {
        SQLiteIndex index = SQLiteIndex::Open(tempFile, SQLiteStorageBase::OpenDisposition::ReadWrite);

        index.AddManifest(manifest2, manifest2Path);

        auto results = index.Search({});
        REQUIRE(results.Matches.size() == 1);
        REQUIRE(manifest2.Id == GetIdStringById(index, results.Matches[0].first));
    }

    {
        SQLiteIndex index = SQLiteIndex::Open(tempFile, SQLiteStorageBase::OpenDisposition::ReadWrite);

        manifest1.Id = "TEST.ID";

        REQUIRE(index.UpdateManifest(manifest1, manifest1Path));

        auto results = index.Search({});
        REQUIRE(results.Matches.size() == 1);
        REQUIRE(manifest1.Id == GetIdStringById(index, results.Matches[0].first));
    }

    {
        SQLiteIndex index = SQLiteIndex::Open(tempFile, SQLiteStorageBase::OpenDisposition::ReadWrite);

        index.RemoveManifest(manifest1, manifest1Path);

        auto results = index.Search({});
        REQUIRE(results.Matches.size() == 1);
        REQUIRE(manifest1.Id == GetIdStringById(index, results.Matches[0].first));
    }

    {
        SQLiteIndex index = SQLiteIndex::Open(tempFile, SQLiteStorageBase::OpenDisposition::ReadWrite);

        index.RemoveManifest(manifest2, manifest2Path);

        auto results = index.Search({});
        REQUIRE(results.Matches.empty());
    }

    // Open it directly to directly test table state
    Connection connection = Connection::Create(tempFile, Connection::OpenDisposition::ReadWrite);

    REQUIRE(Schema::V1_0::ManifestTable::IsEmpty(connection));
    REQUIRE(Schema::V1_0::IdTable::IsEmpty(connection));
    REQUIRE(Schema::V1_0::NameTable::IsEmpty(connection));
    REQUIRE(Schema::V1_0::MonikerTable::IsEmpty(connection));
    REQUIRE(Schema::V1_0::VersionTable::IsEmpty(connection));
    REQUIRE(Schema::V1_0::ChannelTable::IsEmpty(connection));
    REQUIRE(Schema::V1_0::PathPartTable::IsEmpty(connection));
    REQUIRE(Schema::V1_0::TagsTable::IsEmpty(connection));
    REQUIRE(Schema::V1_0::CommandsTable::IsEmpty(connection));
}

TEST_CASE("PathPartTable_EnsurePathExists_Negative_Paths", "[sqliteindex][V1_0]")
{
    // Open it directly to directly test pathpart table
    Connection connection = Connection::Create(SQLITE_MEMORY_DB_CONNECTION_TARGET, Connection::OpenDisposition::Create);

    REQUIRE_THROWS_HR(Schema::V1_0::PathPartTable::EnsurePathExists(connection, R"()", false), E_INVALIDARG);
    REQUIRE_THROWS_HR(Schema::V1_0::PathPartTable::EnsurePathExists(connection, R"(\)", false), E_INVALIDARG);
    REQUIRE_THROWS_HR(Schema::V1_0::PathPartTable::EnsurePathExists(connection, R"(/)", false), E_INVALIDARG);
    REQUIRE_THROWS_HR(Schema::V1_0::PathPartTable::EnsurePathExists(connection, R"(C:)", false), E_INVALIDARG);
    REQUIRE_THROWS_HR(Schema::V1_0::PathPartTable::EnsurePathExists(connection, R"(C:\\)", false), E_INVALIDARG);
    REQUIRE_THROWS_HR(Schema::V1_0::PathPartTable::EnsurePathExists(connection, R"(C:\temp\path\file.txt)", false), E_INVALIDARG);
    REQUIRE_THROWS_HR(Schema::V1_0::PathPartTable::EnsurePathExists(connection, R"(\temp\path\file.txt)", false), E_INVALIDARG);
}

TEST_CASE("PathPartTable_EnsurePathExists", "[sqliteindex][V1_0]")
{
    TempFile tempFile{ "repolibtest_tempdb"s, ".db"s };
    INFO("Using temporary file named: " << tempFile.GetPath());

    // Create the index
    {
        SQLiteIndex index = SQLiteIndex::CreateNew(tempFile, { 1, 0 });
        SQLiteVersion versionCreated = index.GetVersion();
        REQUIRE(versionCreated == SQLiteVersion{ 1, 0 });
    }

    // Open it directly to directly test pathpart table
    Connection connection = Connection::Create(tempFile, Connection::OpenDisposition::ReadWrite);

    // attempt to find path that doesn't exist
    auto result0 = Schema::V1_0::PathPartTable::EnsurePathExists(connection, R"(a\b\c.txt)", false);
    REQUIRE(!std::get<0>(result0));

    // add path
    auto result1 = Schema::V1_0::PathPartTable::EnsurePathExists(connection, R"(a\b\c.txt)", true);
    REQUIRE(std::get<0>(result1));

    // Second time trying to create should return false and same id
    auto result2 = Schema::V1_0::PathPartTable::EnsurePathExists(connection, R"(a\b\c.txt)", true);
    REQUIRE(!std::get<0>(result2));
    REQUIRE(std::get<1>(result1) == std::get<1>(result2));

    // Trying to find but not create should return true because it exists
    auto result3 = Schema::V1_0::PathPartTable::EnsurePathExists(connection, R"(a\b\c.txt)", false);
    REQUIRE(std::get<0>(result3));
    REQUIRE(std::get<1>(result1) == std::get<1>(result3));

    // attempt to find a different file
    auto result4 = Schema::V1_0::PathPartTable::EnsurePathExists(connection, R"(a\b\d.txt)", false);
    REQUIRE(!std::get<0>(result4));

    // add a different file
    auto result5 = Schema::V1_0::PathPartTable::EnsurePathExists(connection, R"(a\b\d.txt)", true);
    REQUIRE(std::get<0>(result5));
    REQUIRE(std::get<1>(result1) != std::get<1>(result5));

    // add the same file but deeper
    auto result6 = Schema::V1_0::PathPartTable::EnsurePathExists(connection, R"(a\b\d\c.txt)", true);
    REQUIRE(std::get<0>(result6));
    REQUIRE(std::get<1>(result1) != std::get<1>(result6));

    // get the deeper file with extra separators
    auto result7 = Schema::V1_0::PathPartTable::EnsurePathExists(connection, R"(a\\b\d\\c.txt)", true);
    REQUIRE(!std::get<0>(result7));
    REQUIRE(std::get<1>(result6) == std::get<1>(result7));
}

TEST_CASE("SQLiteIndex_PrepareForPackaging", "[sqliteindex]")
{
    TempFile tempFile{ "repolibtest_tempdb"s, ".db"s };
    INFO("Using temporary file named: " << tempFile.GetPath());

    SQLiteIndex index = CreateTestIndex(tempFile);

    TestDataFile manifestFile{ "Manifest-Good.yaml" };
    std::filesystem::path manifestPath{ "microsoft/msixsdk/microsoft.msixsdk-1.7.32.yaml" };

    index.AddManifest(manifestFile, manifestPath);

    index.PrepareForPackaging();
}

TEST_CASE("SQLiteIndex_Search_IdExactMatch", "[sqliteindex]")
{
    TempFile tempFile{ "repolibtest_tempdb"s, ".db"s };
    INFO("Using temporary file named: " << tempFile.GetPath());

    Manifest manifest;
    std::string relativePath = "test/id/1.0.0.yaml";
    SQLiteIndex index = SimpleTestSetup(tempFile, manifest);

    TestPrepareForRead(index);

    SearchRequest request;
    request.Query = RequestMatch(MatchType::Exact, manifest.Id);

    auto results = index.Search(request);
    REQUIRE(results.Matches.size() == 1);
    REQUIRE(results.Matches[0].second.Field == PackageMatchField::Id);
    REQUIRE(results.Matches[0].second.Type == MatchType::Exact);
    REQUIRE(results.Matches[0].second.Value == manifest.Id);
}

TEST_CASE("SQLiteIndex_Search_MultipleMatch", "[sqliteindex]")
{
    TempFile tempFile{ "repolibtest_tempdb"s, ".db"s };
    INFO("Using temporary file named: " << tempFile.GetPath());

    Manifest manifest;
    std::string relativePath = "test/id/1.0.0.yaml";
    SQLiteIndex index = SimpleTestSetup(tempFile, manifest);

    manifest.Version = "2.0.0";
    index.AddManifest(manifest, relativePath + "2");

    TestPrepareForRead(index);

    SearchRequest request;
    request.Query = RequestMatch(MatchType::Exact, manifest.Id);

    auto results = index.Search(request);
    REQUIRE(results.Matches.size() == 1);

    if (AreVersionKeysSupported(index))
    {
        auto result = index.GetVersionKeysById(results.Matches[0].first);
        REQUIRE(result.size() == 2);
    }
    else
    {
        REQUIRE_THROWS_HR(index.GetVersionKeysById(results.Matches[0].first), E_NOT_VALID_STATE);
    }
}

TEST_CASE("SQLiteIndex_Search_NoMatch", "[sqliteindex]")
{
    TempFile tempFile{ "repolibtest_tempdb"s, ".db"s };
    INFO("Using temporary file named: " << tempFile.GetPath());

    Manifest manifest;
    SQLiteIndex index = SimpleTestSetup(tempFile, manifest);

    TestPrepareForRead(index);

    SearchRequest request;
    request.Query = RequestMatch(MatchType::Exact, "THIS DOES NOT MATCH ANYTHING!");

    auto results = index.Search(request);
    REQUIRE(results.Matches.size() == 0);
}

TEST_CASE("SQLiteIndex_IdString", "[sqliteindex]")
{
    TempFile tempFile{ "repolibtest_tempdb"s, ".db"s };
    INFO("Using temporary file named: " << tempFile.GetPath());

    Manifest manifest;
    SQLiteIndex index = SimpleTestSetup(tempFile, manifest);

    TestPrepareForRead(index);

    SearchRequest request;
    request.Query = RequestMatch(MatchType::Exact, manifest.Id);

    auto results = index.Search(request);
    REQUIRE(results.Matches.size() == 1);

    auto result = GetIdStringById(index, results.Matches[0].first);
    REQUIRE(result == manifest.Id);
}

TEST_CASE("SQLiteIndex_NameString", "[sqliteindex]")
{
    TempFile tempFile{ "repolibtest_tempdb"s, ".db"s };
    INFO("Using temporary file named: " << tempFile.GetPath());

    Manifest manifest;
    SQLiteIndex index = SimpleTestSetup(tempFile, manifest);

    TestPrepareForRead(index);

    SearchRequest request;
    request.Query = RequestMatch(MatchType::Exact, manifest.Id);

    auto results = index.Search(request);
    REQUIRE(results.Matches.size() == 1);

    auto result = GetNameStringById(index, results.Matches[0].first);
    REQUIRE(result == manifest.DefaultLocalization.Get<Localization::PackageName>());
}

TEST_CASE("SQLiteIndex_PathString", "[sqliteindex]")
{
    TempFile tempFile{ "repolibtest_tempdb"s, ".db"s };
    INFO("Using temporary file named: " << tempFile.GetPath());

    Manifest manifest;
    SQLiteIndex index = SimpleTestSetup(tempFile, manifest);
    auto relativePath = GetPathFromManifest(manifest);

    TestPrepareForRead(index);

    if (!AreManifestPathsSupported(index))
    {
        return;
    }

    SearchRequest request;
    request.Query = RequestMatch(MatchType::Exact, manifest.Id);

    auto results = index.Search(request);
    REQUIRE(results.Matches.size() == 1);

    auto specificResult = GetPathStringByKey(index, results.Matches[0].first, manifest.Version, manifest.Channel);
    REQUIRE(specificResult == relativePath);

    auto latestResult = GetPathStringByKey(index, results.Matches[0].first, "", manifest.Channel);
    REQUIRE(latestResult == relativePath);
}

TEST_CASE("SQLiteIndex_PathlessString", "[sqliteindex]")
{
    TempFile tempFile{ "repolibtest_tempdb"s, ".db"s };
    INFO("Using temporary file named: " << tempFile.GetPath());

    Manifest manifest;
    std::string relativePath;

    SQLiteIndex index = CreateTestIndex(tempFile);
    CreateFakeManifest(manifest, "Test");
    index.AddManifest(manifest);

    TestPrepareForRead(index);

    if (!AreManifestPathsSupported(index))
    {
        return;
    }

    SearchRequest request;
    request.Query = RequestMatch(MatchType::Exact, manifest.Id);

    auto results = index.Search(request);
    REQUIRE(results.Matches.size() == 1);

    auto specificResult = GetPathStringByKey(index, results.Matches[0].first, manifest.Version, manifest.Channel);
    REQUIRE(specificResult == relativePath);

    auto latestResult = GetPathStringByKey(index, results.Matches[0].first, "", manifest.Channel);
    REQUIRE(latestResult == relativePath);
}

TEST_CASE("SQLiteIndex_Versions", "[sqliteindex]")
{
    TempFile tempFile{ "repolibtest_tempdb"s, ".db"s };
    INFO("Using temporary file named: " << tempFile.GetPath());

    Manifest manifest;
    std::string relativePath = "test/id/1.0.0.yaml";
    SQLiteIndex index = SimpleTestSetup(tempFile, manifest);

    TestPrepareForRead(index);

    SearchRequest request;
    request.Query = RequestMatch(MatchType::Exact, manifest.Id);

    auto results = index.Search(request);
    REQUIRE(results.Matches.size() == 1);

    if (AreVersionKeysSupported(index))
    {
        auto result = index.GetVersionKeysById(results.Matches[0].first);
        REQUIRE(result.size() == 1);
        REQUIRE(result[0].VersionAndChannel.GetVersion().ToString() == manifest.Version);
        REQUIRE(result[0].VersionAndChannel.GetChannel().ToString() == manifest.Channel);
    }
    else
    {
        REQUIRE_THROWS_HR(index.GetVersionKeysById(results.Matches[0].first), E_NOT_VALID_STATE);
    }
}

TEST_CASE("SQLiteIndex_Search_VersionSorting", "[sqliteindex]")
{
    TempFile tempFile{ "repolibtest_tempdb"s, ".db"s };
    INFO("Using temporary file named: " << tempFile.GetPath());

    std::vector<VersionAndChannel> sortedList =
    {
        { UtilityVersion("15.0.0"), Channel("") },
        { UtilityVersion("14.0.0"), Channel("") },
        { UtilityVersion("13.2.0-bugfix"), Channel("") },
        { UtilityVersion("13.2.0"), Channel("") },
        { UtilityVersion("13.0.0"), Channel("") },
        { UtilityVersion("16.0.0"), Channel("alpha") },
        { UtilityVersion("15.8.0"), Channel("alpha") },
        { UtilityVersion("15.1.0"), Channel("beta") },
    };

    SQLiteIndex index = SearchTestSetup(tempFile, {
        { "Id", "Name", "Moniker", "14.0.0", "", { "foot" }, { "com34" }, "Path1" },
        { "Id", "Name", "Moniker", "16.0.0", "alpha", { "floor" }, { "com3" }, "Path2" },
        { "Id", "Name", "Moniker", "15.0.0", "", {}, { "Command" }, "Path3" },
        { "Id", "Name", "Moniker", "13.2.0", "", {}, { "Command" }, "Path4" },
        { "Id", "Name", "Moniker", "15.1.0", "beta", { "foo" }, { "com3" }, "Path5" },
        { "Id", "Name", "Moniker", "15.8.0", "alpha", { "foo" }, { "com3" }, "Path6" },
        { "Id", "Name", "Moniker", "13.2.0-bugfix", "", { "foo" }, { "com3" }, "Path7" },
        { "Id", "Name", "Moniker", "13.0.0", "", { "foo" }, { "com3" }, "Path8" },
        });

    TestPrepareForRead(index);

    if (!AreChannelsSupported(index))
    {
        return;
    }

    SearchRequest request;
    request.Filters.emplace_back(PackageMatchField::Id, MatchType::Exact, "Id");

    auto results = index.Search(request);
    REQUIRE(results.Matches.size() == 1);

    auto result = index.GetVersionKeysById(results.Matches[0].first);
    REQUIRE(result.size() == sortedList.size());

    for (size_t i = 0; i < result.size(); ++i)
    {
        const VersionAndChannel& sortedVAC = sortedList[i];
        const VersionAndChannel& resultVAC = result[i].VersionAndChannel;

        INFO(i);
        REQUIRE(sortedVAC.GetVersion().ToString() == resultVAC.GetVersion().ToString());
        REQUIRE(sortedVAC.GetChannel().ToString() == resultVAC.GetChannel().ToString());
    }
}

TEST_CASE("SQLiteIndex_PathString_VersionSorting", "[sqliteindex]")
{
    TempFile tempFile{ "repolibtest_tempdb"s, ".db"s };
    INFO("Using temporary file named: " << tempFile.GetPath());

    std::vector<VersionAndChannel> sortedList =
    {
        { UtilityVersion("15.0.0"), Channel("") },
        { UtilityVersion("14.0.0"), Channel("") },
        { UtilityVersion("13.2.0-bugfix"), Channel("") },
        { UtilityVersion("13.2.0"), Channel("") },
        { UtilityVersion("13.0.0"), Channel("") },
        { UtilityVersion("16.0.0"), Channel("alpha") },
        { UtilityVersion("15.8.0"), Channel("alpha") },
        { UtilityVersion("15.1.0"), Channel("beta") },
    };

    SQLiteIndex index = SearchTestSetup(tempFile, {
        { "Id", "Name", "Moniker", "14.0.0", "", { "foot" }, { "com34" }, "Path1" },
        { "Id", "Name", "Moniker", "16.0.0", "alpha", { "floor" }, { "com3" }, "Path2" },
        { "Id", "Name", "Moniker", "15.0.0", "", {}, { "Command" }, "Path3" },
        { "Id", "Name", "Moniker", "13.2.0", "", {}, { "Command" }, "Path4" },
        { "Id", "Name", "Moniker", "15.1.0", "beta", { "foo" }, { "com3" }, "Path5" },
        { "Id", "Name", "Moniker", "15.8.0", "alpha", { "foo" }, { "com3" }, "Path6" },
        { "Id", "Name", "Moniker", "13.2.0-bugfix", "", { "foo" }, { "com3" }, "Path7" },
        { "Id", "Name", "Moniker", "13.0.0", "", { "foo" }, { "com3" }, "Path8" },
        });

    TestPrepareForRead(index);

    if (!AreChannelsSupported(index))
    {
        return;
    }

    SearchRequest request;
    request.Filters.emplace_back(PackageMatchField::Id, MatchType::Exact, "Id");

    auto results = index.Search(request);
    REQUIRE(results.Matches.size() == 1);

    auto result = GetPathStringByKey(index, results.Matches[0].first, "", "");
    REQUIRE(result == "Path3");

    result = GetPathStringByKey(index, results.Matches[0].first, "", "alpha");
    REQUIRE(result == "Path2");

    result = GetPathStringByKey(index, results.Matches[0].first, "", "beta");
    REQUIRE(result == "Path5");

    auto nonResult = index.GetManifestIdByKey(results.Matches[0].first, "", "gamma");
    REQUIRE(!nonResult.has_value());
}

TEST_CASE("SQLiteIndex_PathString_CaseInsensitive", "[sqliteindex]")
{
    TempFile tempFile{ "repolibtest_tempdb"s, ".db"s };
    INFO("Using temporary file named: " << tempFile.GetPath());

    SQLiteIndex index = SearchTestSetup(tempFile, {
        { "Id", "Name", "Moniker", "14.0.0", "", { "foot" }, { "com34" }, "Path1" },
        { "Id", "Name", "Moniker", "16.0.0", "alpha", { "floor" }, { "com3" }, "Path2" },
        { "Id", "Name", "Moniker", "15.0.0", "", {}, { "Command" }, "Path3" },
        { "Id", "Name", "Moniker", "13.2.0-BUGFIX", "", {}, { "Command" }, "Path4" },
        { "Id", "Name", "Moniker", "15.1.0", "beta", { "foo" }, { "com3" }, "Path5" },
        { "Id", "Name", "Moniker", "15.8.0", "alpha", { "foo" }, { "com3" }, "Path6" },
        { "Id", "Name", "Moniker", "13.2.0-bugfix", "beta", { "foo" }, { "com3" }, "Path7" },
        { "Id", "Name", "Moniker", "13.0.0", "", { "foo" }, { "com3" }, "Path8" },
        });

    TestPrepareForRead(index);

    if (!AreChannelsSupported(index))
    {
        return;
    }

    SearchRequest request;
    request.Filters.emplace_back(PackageMatchField::Id, MatchType::Exact, "Id");

    auto results = index.Search(request);
    REQUIRE(results.Matches.size() == 1);

    auto result = index.GetManifestIdByKey(results.Matches[0].first, "", "Alpha");
    REQUIRE(result.has_value());

    result = index.GetManifestIdByKey(results.Matches[0].first, "13.2.0-BugFix", "");
    REQUIRE(result.has_value());

    result = index.GetManifestIdByKey(results.Matches[0].first, "13.2.0-BugFix", "BETA");
    REQUIRE(result.has_value());
}

TEST_CASE("SQLiteIndex_SearchResultsTableSearches", "[sqliteindex][V1_0]")
{
    TempFile tempFile{ "repolibtest_tempdb"s, ".db"s };
    INFO("Using temporary file named: " << tempFile.GetPath());

    Manifest manifest;
    {
        (void)SimpleTestSetup(tempFile, manifest, SQLiteVersion{ 1, 0 });
    }

    Connection connection = Connection::Create(tempFile, Connection::OpenDisposition::ReadOnly);
    Schema::V1_0::SearchResultsTable search(connection);

    std::string value = "test";

    // Perform every type of field and match search
    PackageMatchFilter filter(PackageMatchField::Id, MatchType::Exact, value);

    for (auto field : { PackageMatchField::Id, PackageMatchField::Name, PackageMatchField::Moniker, PackageMatchField::Tag, PackageMatchField::Command })
    {
        filter.Field = field;

        for (auto match : { MatchType::Exact, MatchType::Fuzzy, MatchType::FuzzySubstring, MatchType::Substring, MatchType::Wildcard })
        {
            filter.Type = match;
            search.SearchOnField(filter);
        }
    }
}

TEST_CASE("SQLiteIndex_Search_EmptySearch", "[sqliteindex]")
{
    TempFile tempFile{ "repolibtest_tempdb"s, ".db"s };
    INFO("Using temporary file named: " << tempFile.GetPath());

    SQLiteIndex index = SearchTestSetup(tempFile,{
        { "Id1", "Name", "Moniker", "Version1", "Channel", { "Tag" }, { "Command" }, "Path1" },
        { "Id1", "Name", "Moniker", "Version2", "Channel", { "Tag" }, { "Command" }, "Path2" },
        { "Id2", "Name", "Moniker", "Version", "Channel", { "Tag" }, { "Command" }, "Path3" },
        { "Id3", "Name", "Moniker", "Version", "Channel", { "Tag" }, { "Command" }, "Path4" },
        });

    TestPrepareForRead(index);

    SearchRequest request;

    auto results = index.Search(request);
    REQUIRE(results.Matches.size() == 3);
}

TEST_CASE("SQLiteIndex_Search_Exact", "[sqliteindex]")
{
    TempFile tempFile{ "repolibtest_tempdb"s, ".db"s };
    INFO("Using temporary file named: " << tempFile.GetPath());

    SQLiteIndex index = SearchTestSetup(tempFile, {
        { "Id", "Name", "Moniker", "Version", "Channel", { "Tag" }, { "Command" }, "Path1" },
        { "Id2", "Name", "Moniker", "Version", "Channel", { "Tag" }, { "Command" }, "Path2" },
        });

    TestPrepareForRead(index);

    SearchRequest request;
    request.Query = RequestMatch(MatchType::Exact, "Id");

    auto results = index.Search(request);
    REQUIRE(results.Matches.size() == 1);
}

TEST_CASE("SQLiteIndex_Search_Substring", "[sqliteindex]")
{
    TempFile tempFile{ "repolibtest_tempdb"s, ".db"s };
    INFO("Using temporary file named: " << tempFile.GetPath());

    SQLiteIndex index = SearchTestSetup(tempFile, {
        { "Id", "Name", "Moniker", "Version", "Channel", { "Tag" }, { "Command" }, "Path1" },
        { "Id2", "Name", "Moniker", "Version", "Channel", { "Tag" }, { "Command" }, "Path2" },
        });

    TestPrepareForRead(index);

    SearchRequest request;
    request.Query = RequestMatch(MatchType::Substring, "Id");

    auto results = index.Search(request);
    REQUIRE(results.Matches.size() == 2);
}

TEST_CASE("SQLiteIndex_Search_ExactBeforeSubstring", "[sqliteindex]")
{
    TempFile tempFile{ "repolibtest_tempdb"s, ".db"s };
    INFO("Using temporary file named: " << tempFile.GetPath());

    SQLiteIndex index = SearchTestSetup(tempFile, {
        { "Id2", "Name", "Moniker", "Version", "Channel", { "Tag" }, { "Command" }, "Path1" },
        { "Id", "Name", "Moniker", "Version", "Channel", { "Tag" }, { "Command" }, "Path2" },
        });

    TestPrepareForRead(index);

    SearchRequest request;
    request.Query = RequestMatch(MatchType::Substring, "Id");

    auto results = index.Search(request);
    REQUIRE(results.Matches.size() == 2);

    REQUIRE(GetIdStringById(index, results.Matches[0].first) == "Id");
    REQUIRE(GetIdStringById(index, results.Matches[1].first) == "Id2");
}

TEST_CASE("SQLiteIndex_Search_SingleFilter", "[sqliteindex]")
{
    TempFile tempFile{ "repolibtest_tempdb"s, ".db"s };
    INFO("Using temporary file named: " << tempFile.GetPath());

    SQLiteIndex index = SearchTestSetup(tempFile, {
        { "Id", "Name", "Moniker", "Version", "Channel", { "Tag" }, { "Command" }, "Path1" },
        { "Id2", "Na", "Moniker", "Version", "Channel", { "Tag" }, { "Command" }, "Path2" },
        { "Id3", "No", "Moniker", "Version", "Channel", { "Tag" }, { "Command" }, "Path3" },
        });

    TestPrepareForRead(index);

    SearchRequest request;
    request.Filters.emplace_back(PackageMatchField::Name, MatchType::Substring, "a");

    auto results = index.Search(request);
    REQUIRE(results.Matches.size() == 2);

    request.Filters[0].Value = "e";

    results = index.Search(request);
    REQUIRE(results.Matches.size() == 1);
}

TEST_CASE("SQLiteIndex_Search_Multimatch", "[sqliteindex]")
{
    TempFile tempFile{ "repolibtest_tempdb"s, ".db"s };
    INFO("Using temporary file named: " << tempFile.GetPath());

    SQLiteIndex index = SearchTestSetup(tempFile, {
        { "Id1", "Name", "Moniker", "Version", "Channel", { "Tag" }, { "Command" }, "Path1" },
        { "Id1", "Name1", "Moniker", "Version1", "Channel", { "Tag" }, { "Command" }, "Path2" },
        { "Id2", "Name", "Moniker", "Version", "", { "Tag" }, { "Command" }, "Path3" },
        { "Id2", "Name", "Moniker", "Version", "Channel", { "Tag" }, { "Command" }, "Path4" },
        { "Id3", "Name", "Moniker", "Version1", "", { "Tag" }, { "Command" }, "Path5" },
        { "Id3", "Name", "Moniker", "Version2", "", { "Tag" }, { "Command" }, "Path6" },
        { "Id3", "Name", "Moniker", "Version3", "", { "Tag" }, { "Command" }, "Path7" },
        });

    TestPrepareForRead(index);

    SearchRequest request;
    // An empty string should match all substrings
    request.Query = RequestMatch(MatchType::Substring, "");

    auto results = index.Search(request);
    REQUIRE(results.Matches.size() == 3);
}

TEST_CASE("SQLiteIndex_Search_QueryAndFilter", "[sqliteindex]")
{
    TempFile tempFile{ "repolibtest_tempdb"s, ".db"s };
    INFO("Using temporary file named: " << tempFile.GetPath());

    SQLiteIndex index = SearchTestSetup(tempFile, {
        { "Nope", "Name", "Moniker", "Version", "Channel", { "Tag" }, { "Command" }, "Path1" },
        { "Id2", "Na", "Moniker", "Version", "Channel", { "Tag" }, { "Command" }, "Path2" },
        { "Id3", "No", "Moniker", "Version", "Channel", { "Tag" }, { "Command" }, "Path3" },
        });

    TestPrepareForRead(index);

    SearchRequest request;
    request.Query = RequestMatch(MatchType::Substring, "Id");
    request.Filters.emplace_back(PackageMatchField::Name, MatchType::Substring, "Na");

    auto results = index.Search(request);
    REQUIRE(results.Matches.size() == 1);

    auto result = GetIdStringById(index, results.Matches[0].first);
    REQUIRE(result == "Id2");
}

TEST_CASE("SQLiteIndex_Search_QueryAndMultipleFilters", "[sqliteindex]")
{
    TempFile tempFile{ "repolibtest_tempdb"s, ".db"s };
    INFO("Using temporary file named: " << tempFile.GetPath());

    SQLiteIndex index = SearchTestSetup(tempFile, {
        { "Id1", "Name", "Moniker", "Version", "Channel", { "foot" }, { "com34" }, "Path1" },
        { "Id1", "Name1", "Moniker", "Version1", "Channel", { "floor" }, { "com3" }, "Path2" },
        { "Id2", "Name", "Moniker", "Version", "", {}, { "Command" }, "Path3" },
        { "Id2", "Name", "Moniker", "Version", "Channel", {}, { "Command" }, "Path4" },
        { "Id3", "Tagit", "Moniker", "Version1", "", { "foo" }, { "com3" }, "Path5" },
        { "Id3", "Tagit", "Moniker", "Version2", "", { "foo" }, { "com3" }, "Path6" },
        { "Id3", "Tagit", "new", "Version3", "", { "foo" }, { "com3" }, "Path7" },
        });

    TestPrepareForRead(index);

    SearchRequest request;
    request.Query = RequestMatch(MatchType::Substring, "tag");
    request.Filters.emplace_back(PackageMatchField::Command, MatchType::Exact, "com3");
    request.Filters.emplace_back(PackageMatchField::Tag, MatchType::Substring, "foo");
    request.Filters.emplace_back(PackageMatchField::Moniker, MatchType::Substring, "new");

    auto results = index.Search(request);
    REQUIRE(results.Matches.size() == 1);

    auto result = GetIdStringById(index, results.Matches[0].first);
    REQUIRE(result == "Id3");
}

TEST_CASE("SQLiteIndex_Search_SimpleICULike", "[sqliteindex]")
{
    TempFile tempFile{ "repolibtest_tempdb"s, ".db"s };
    INFO("Using temporary file named: " << tempFile.GetPath());

    // Insert decomposed character: [upper] A + umlaut
    SQLiteIndex index = SearchTestSetup(tempFile, {
        { u8"\x41\x308wesomeApp", "HasUmlaut", "Moniker", "Version", "Channel", { "foot" }, { "com34" }, "Path1" },
        { u8"AwesomeApp", "Nope", "Moniker", "Version", "Channel", { "foot" }, { "com34" }, "Path2" },
        });

    TestPrepareForRead(index);

    SearchRequest request;
    // Search for anything containing: [lower] a + umlaut
    request.Filters.emplace_back(PackageMatchField::Id, MatchType::Substring, u8"\xE4");

    auto results = index.Search(request);
    REQUIRE(results.Matches.size() == 1);

    auto result = GetNameStringById(index, results.Matches[0].first);
    REQUIRE(result == "HasUmlaut");
}

TEST_CASE("SQLiteIndex_Search_MaximumResults_Equal", "[sqliteindex]")
{
    TempFile tempFile{ "repolibtest_tempdb"s, ".db"s };
    INFO("Using temporary file named: " << tempFile.GetPath());

    SQLiteIndex index = SearchTestSetup(tempFile, {
        { "Nope", "Name", "Moniker", "Version", "Channel", { "Tag" }, { "Command" }, "Path1" },
        { "Id2", "Na", "Moniker", "Version", "Channel", { "Tag" }, { "Command" }, "Path2" },
        { "Id3", "No", "Moniker", "Version", "Channel", { "Tag" }, { "Command" }, "Path3" },
        });

    TestPrepareForRead(index);

    SearchRequest request;
    request.MaximumResults = 3;

    auto results = index.Search(request);
    REQUIRE(results.Matches.size() == 3);
    REQUIRE(!results.Truncated);
}

TEST_CASE("SQLiteIndex_Search_MaximumResults_Less", "[sqliteindex]")
{
    TempFile tempFile{ "repolibtest_tempdb"s, ".db"s };
    INFO("Using temporary file named: " << tempFile.GetPath());

    SQLiteIndex index = SearchTestSetup(tempFile, {
        { "Nope", "Name", "Moniker", "Version", "Channel", { "Tag" }, { "Command" }, "Path1" },
        { "Id2", "Na", "Moniker", "Version", "Channel", { "Tag" }, { "Command" }, "Path2" },
        { "Id3", "No", "Moniker", "Version", "Channel", { "Tag" }, { "Command" }, "Path3" },
        });

    TestPrepareForRead(index);

    SearchRequest request;
    request.MaximumResults = 2;

    auto results = index.Search(request);
    REQUIRE(results.Matches.size() == 2);
    REQUIRE(results.Truncated);
}

TEST_CASE("SQLiteIndex_Search_MaximumResults_Greater", "[sqliteindex]")
{
    TempFile tempFile{ "repolibtest_tempdb"s, ".db"s };
    INFO("Using temporary file named: " << tempFile.GetPath());

    SQLiteIndex index = SearchTestSetup(tempFile, {
        { "Nope", "Name", "Moniker", "Version", "Channel", { "Tag" }, { "Command" }, "Path1" },
        { "Id2", "Na", "Moniker", "Version", "Channel", { "Tag" }, { "Command" }, "Path2" },
        { "Id3", "No", "Moniker", "Version", "Channel", { "Tag" }, { "Command" }, "Path3" },
        });

    TestPrepareForRead(index);

    SearchRequest request;
    request.MaximumResults = 4;

    auto results = index.Search(request);
    REQUIRE(results.Matches.size() == 3);
    REQUIRE(!results.Truncated);
}

TEST_CASE("SQLiteIndex_Search_QueryAndInclusion", "[sqliteindex]")
{
    TempFile tempFile{ "repolibtest_tempdb"s, ".db"s };
    INFO("Using temporary file named: " << tempFile.GetPath());

    SQLiteIndex index = SearchTestSetup(tempFile, {
        { "Nope", "Name", "Moniker", "Version", "Channel", { "Tag" }, { "Command" }, "Path1" },
        { "Id2", "Na", "Moniker", "Version", "Channel", { "Tag" }, { "Command" }, "Path2" },
        { "Id3", "No", "Moniker", "Version", "Channel", { "Tag" }, { "Command" }, "Path3" },
        });

    TestPrepareForRead(index);

    SearchRequest request;
    request.Query = RequestMatch(MatchType::CaseInsensitive, "id3");
    request.Inclusions.emplace_back(PackageMatchField::Name, MatchType::Substring, "Na");

    auto results = index.Search(request);
    REQUIRE(results.Matches.size() == 3);
}

TEST_CASE("SQLiteIndex_Search_InclusionOnly", "[sqliteindex]")
{
    TempFile tempFile{ "repolibtest_tempdb"s, ".db"s };
    INFO("Using temporary file named: " << tempFile.GetPath());

    SQLiteIndex index = SearchTestSetup(tempFile, {
        { "Nope", "Name", "Moniker", "Version", "Channel", { "Tag" }, { "Command" }, "Path1" },
        { "Id2", "Na", "Moniker", "Version", "Channel", { "Tag" }, { "Command" }, "Path2" },
        { "Id3", "No", "Moniker", "Version", "Channel", { "Tag" }, { "Command" }, "Path3" },
        });

    TestPrepareForRead(index);

    SearchRequest request;
    request.Inclusions.emplace_back(PackageMatchField::Name, MatchType::Substring, "Na");

    auto results = index.Search(request);
    REQUIRE(results.Matches.size() == 2);
}

TEST_CASE("SQLiteIndex_Search_InclusionAndFilter", "[sqliteindex]")
{
    TempFile tempFile{ "repolibtest_tempdb"s, ".db"s };
    INFO("Using temporary file named: " << tempFile.GetPath());

    SQLiteIndex index = SearchTestSetup(tempFile, {
        { "Nope", "Name", "Moniker", "Version", "Channel", { "Tag" }, { "Command" }, "Path1" },
        { "Id2", "Na", "Moniker", "Version", "Channel", { "Tag" }, { "Command" }, "Path2" },
        { "Id3", "No", "Moniker", "Version", "Channel", { "Tag" }, { "Command" }, "Path3" },
        });

    TestPrepareForRead(index);

    SearchRequest request;
    request.Inclusions.emplace_back(PackageMatchField::Name, MatchType::Substring, "Na");
    request.Filters.emplace_back(PackageMatchField::Name, MatchType::CaseInsensitive, "name");

    auto results = index.Search(request);
    REQUIRE(results.Matches.size() == 1);

    auto result = GetIdStringById(index, results.Matches[0].first);
    REQUIRE(result == "Nope");
}

TEST_CASE("SQLiteIndex_Search_QueryInclusionAndFilter", "[sqliteindex]")
{
    TempFile tempFile{ "repolibtest_tempdb"s, ".db"s };
    INFO("Using temporary file named: " << tempFile.GetPath());

    SQLiteIndex index = SearchTestSetup(tempFile, {
        { "Nope", "Name", "Moniker", "Version", "Channel", { "Tag" }, { "Command" }, "Path1" },
        { "Id2", "Na", "monicka", "Version", "Channel", { "Tag" }, { "Command" }, "Path2" },
        { "Id3", "No", "moniker", "Version", "Channel", { "Tag" }, { "Command" }, "Path3" },
        });

    TestPrepareForRead(index);

    SearchRequest request;
    request.Query = RequestMatch(MatchType::Substring, "id3");
    request.Inclusions.emplace_back(PackageMatchField::Name, MatchType::Substring, "na");
    request.Filters.emplace_back(PackageMatchField::Moniker, MatchType::CaseInsensitive, "MONIKER");

    auto results = index.Search(request);
    REQUIRE(results.Matches.size() == 2);
}

TEST_CASE("SQLiteIndex_Search_CaseInsensitive", "[sqliteindex]")
{
    TempFile tempFile{ "repolibtest_tempdb"s, ".db"s };
    INFO("Using temporary file named: " << tempFile.GetPath());

    SQLiteIndex index = SearchTestSetup(tempFile, {
        { "Nope", "id3", "Moniker", "Version", "Channel", { "Tag" }, { "Command" }, "Path1" },
        { "Id2", "Na", "Moniker", "Version", "Channel", { "ID3" }, { "Command" }, "Path2" },
        { "Id3", "No", "Moniker", "Version", "Channel", { "Tag" }, { "Command" }, "Path3" },
        });

    TestPrepareForRead(index);

    SearchRequest request;
    request.Query = RequestMatch(MatchType::CaseInsensitive, "id3");

    auto results = index.Search(request);
    REQUIRE(results.Matches.size() == 3);
}

TEST_CASE("SQLiteIndex_Search_StartsWith", "[sqliteindex]")
{
    TempFile tempFile{ "repolibtest_tempdb"s, ".db"s };
    INFO("Using temporary file named: " << tempFile.GetPath());

    SQLiteIndex index = SearchTestSetup(tempFile, {
        { "NopeId", "id3", "Moniker", "Version", "Channel", { "Tag" }, { "Command" }, "Path1" },
        { "Id2", "Na", "Moniker", "Version", "Channel", { "ID3" }, { "Command" }, "Path2" },
        { "Id3", "No", "Moniker", "Version", "Channel", { "Tag" }, { "Command" }, "Path3" },
        });

    TestPrepareForRead(index);

    SearchRequest request;
    request.Inclusions.push_back(PackageMatchFilter(PackageMatchField::Id, MatchType::StartsWith, "id"));

    auto results = index.Search(request);
    REQUIRE(results.Matches.size() == 2);
}

TEST_CASE("SQLiteIndex_Search_Query_PackageFamilyNameSubstring", "[sqliteindex]")
{
    TempFile tempFile{ "repolibtest_tempdb"s, ".db"s };
    INFO("Using temporary file named: " << tempFile.GetPath());

    SQLiteIndex index = SearchTestSetup(tempFile, {
        { "Id1", "Name1", "Moniker", "Version", "Channel", { "Tag" }, { "Command" }, "Path1", { "PFN1" }, { "PC1" } },
        { "Id2", "Name2", "Moniker", "Version", "Channel", { "ID3" }, { "Command" }, "Path2", { "PFN2" }, { "PC2" } },
        { "Id3", "Name3", "Moniker", "Version", "Channel", { "Tag" }, { "Command" }, "Path3", { "PFN3" }, { "PC3" } },
        });

    SQLiteVersion testVersion = TestPrepareForRead(index);

    SearchRequest request;
    request.Query = RequestMatch(MatchType::Substring, "PFN");

    auto results = index.Search(request);
    REQUIRE(results.Matches.size() == 0);
}

TEST_CASE("SQLiteIndex_Search_Query_ProductCodeSubstring", "[sqliteindex]")
{
    TempFile tempFile{ "repolibtest_tempdb"s, ".db"s };
    INFO("Using temporary file named: " << tempFile.GetPath());

    SQLiteIndex index = SearchTestSetup(tempFile, {
        { "Id1", "Name1", "Moniker", "Version", "Channel", { "Tag" }, { "Command" }, "Path1", { "PFN1" }, { "PC1" } },
        { "Id2", "Name2", "Moniker", "Version", "Channel", { "ID3" }, { "Command" }, "Path2", { "PFN2" }, { "PC2" } },
        { "Id3", "Name3", "Moniker", "Version", "Channel", { "Tag" }, { "Command" }, "Path3", { "PFN3" }, { "PC3" } },
        });

    SQLiteVersion testVersion = TestPrepareForRead(index);

    SearchRequest request;
    request.Query = RequestMatch(MatchType::Substring, "PC");

    auto results = index.Search(request);
    REQUIRE(results.Matches.size() == 0);
}

TEST_CASE("SQLiteIndex_Search_Query_PackageFamilyNameMatch", "[sqliteindex]")
{
    TempFile tempFile{ "repolibtest_tempdb"s, ".db"s };
    INFO("Using temporary file named: " << tempFile.GetPath());

    SQLiteIndex index = SearchTestSetup(tempFile, {
        { "Id1", "Name1", "Moniker", "Version", "Channel", { "Tag" }, { "Command" }, "Path1", { "PFN1" }, { "PC1" } },
        { "Id2", "Name2", "Moniker", "Version", "Channel", { "ID3" }, { "Command" }, "Path2", { "PFN2" }, { "PC2" } },
        { "Id3", "Name3", "Moniker", "Version", "Channel", { "Tag" }, { "Command" }, "Path3", { "PFN3" }, { "PC3" } },
        });

    SQLiteVersion testVersion = TestPrepareForRead(index);

    SearchRequest request;
    request.Query = RequestMatch(MatchType::Substring, "pfn1");

    auto results = index.Search(request);

    if (ArePackageFamilyNameAndProductCodeSupported(index, testVersion))
    {
        REQUIRE(results.Matches.size() == 1);
    }
    else
    {
        REQUIRE(results.Matches.size() == 0);
    }
}

TEST_CASE("SQLiteIndex_Search_Query_ProductCodeMatch", "[sqliteindex]")
{
    TempFile tempFile{ "repolibtest_tempdb"s, ".db"s };
    INFO("Using temporary file named: " << tempFile.GetPath());

    SQLiteIndex index = SearchTestSetup(tempFile, {
        { "Id1", "Name1", "Moniker", "Version", "Channel", { "Tag" }, { "Command" }, "Path1", { "PFN1" }, { "PC1" } },
        { "Id2", "Name2", "Moniker", "Version", "Channel", { "ID3" }, { "Command" }, "Path2", { "PFN2" }, { "PC2" } },
        { "Id3", "Name3", "Moniker", "Version", "Channel", { "Tag" }, { "Command" }, "Path3", { "PFN3" }, { "PC3" } },
        });

    SQLiteVersion testVersion = TestPrepareForRead(index);

    SearchRequest request;
    request.Query = RequestMatch(MatchType::Substring, "pc2");

    auto results = index.Search(request);

    if (ArePackageFamilyNameAndProductCodeSupported(index, testVersion))
    {
        REQUIRE(results.Matches.size() == 1);
    }
    else
    {
        REQUIRE(results.Matches.size() == 0);
    }
}

TEST_CASE("SQLiteIndex_Search_PackageFamilyNameSubstring", "[sqliteindex]")
{
    TempFile tempFile{ "repolibtest_tempdb"s, ".db"s };
    INFO("Using temporary file named: " << tempFile.GetPath());

    SQLiteIndex index = SearchTestSetup(tempFile, {
        { "Id1", "Name1", "Moniker", "Version", "Channel", { "Tag" }, { "Command" }, "Path1", { "PFN1" }, { "PC1" } },
        { "Id2", "Name2", "Moniker", "Version", "Channel", { "ID3" }, { "Command" }, "Path2", { "PFN2" }, { "PC2" } },
        { "Id3", "Name3", "Moniker", "Version", "Channel", { "Tag" }, { "Command" }, "Path3", { "PFN3" }, { "PC3" } },
        });

    SQLiteVersion testVersion = TestPrepareForRead(index);

    SearchRequest request;
    request.Inclusions.emplace_back(PackageMatchField::PackageFamilyName, MatchType::Substring, "PFN");

    auto results = index.Search(request);

    if (ArePackageFamilyNameAndProductCodeSupported(index, testVersion))
    {
        REQUIRE(results.Matches.size() == 3);
    }
    else
    {
        REQUIRE(results.Matches.size() == 0);
    }
}

TEST_CASE("SQLiteIndex_Search_ProductCodeSubstring", "[sqliteindex]")
{
    TempFile tempFile{ "repolibtest_tempdb"s, ".db"s };
    INFO("Using temporary file named: " << tempFile.GetPath());

    SQLiteIndex index = SearchTestSetup(tempFile, {
        { "Id1", "Name1", "Moniker", "Version", "Channel", { "Tag" }, { "Command" }, "Path1", { "PFN1" }, { "PC1" } },
        { "Id2", "Name2", "Moniker", "Version", "Channel", { "ID3" }, { "Command" }, "Path2", { "PFN2" }, { "PC2" } },
        { "Id3", "Name3", "Moniker", "Version", "Channel", { "Tag" }, { "Command" }, "Path3", { "PFN3" }, { "PC3" } },
        });

    SQLiteVersion testVersion = TestPrepareForRead(index);

    SearchRequest request;
    request.Inclusions.emplace_back(PackageMatchField::ProductCode, MatchType::Substring, "PC");

    auto results = index.Search(request);

    if (ArePackageFamilyNameAndProductCodeSupported(index, testVersion))
    {
        REQUIRE(results.Matches.size() == 3);
    }
    else
    {
        REQUIRE(results.Matches.size() == 0);
    }
}

TEST_CASE("SQLiteIndex_Search_PackageFamilyNameMatch", "[sqliteindex]")
{
    TempFile tempFile{ "repolibtest_tempdb"s, ".db"s };
    INFO("Using temporary file named: " << tempFile.GetPath());

    SQLiteIndex index = SearchTestSetup(tempFile, {
        { "Id1", "Name1", "Moniker", "Version", "Channel", { "Tag" }, { "Command" }, "Path1", { "PFN1" }, { "PC1" } },
        { "Id2", "Name2", "Moniker", "Version", "Channel", { "ID3" }, { "Command" }, "Path2", { "PFN2" }, { "PC2" } },
        { "Id3", "Name3", "Moniker", "Version", "Channel", { "Tag" }, { "Command" }, "Path3", { "PFN3" }, { "PC3" } },
        });

    SQLiteVersion testVersion = TestPrepareForRead(index);

    SearchRequest request;
    request.Inclusions.emplace_back(PackageMatchField::PackageFamilyName, MatchType::Exact, "pfn1");

    auto results = index.Search(request);

    if (ArePackageFamilyNameAndProductCodeSupported(index, testVersion))
    {
        REQUIRE(results.Matches.size() == 1);
    }
    else
    {
        REQUIRE(results.Matches.size() == 0);
    }
}

TEST_CASE("SQLiteIndex_Search_ProductCodeMatch", "[sqliteindex]")
{
    TempFile tempFile{ "repolibtest_tempdb"s, ".db"s };
    INFO("Using temporary file named: " << tempFile.GetPath());

    SQLiteIndex index = SearchTestSetup(tempFile, {
        { "Id1", "Name1", "Moniker", "Version", "Channel", { "Tag" }, { "Command" }, "Path1", { "PFN1" }, { "PC1" } },
        { "Id2", "Name2", "Moniker", "Version", "Channel", { "ID3" }, { "Command" }, "Path2", { "PFN2" }, { "PC2" } },
        { "Id3", "Name3", "Moniker", "Version", "Channel", { "Tag" }, { "Command" }, "Path3", { "PFN3" }, { "PC3" } },
        });

    SQLiteVersion testVersion = TestPrepareForRead(index);

    SearchRequest request;
    request.Inclusions.emplace_back(PackageMatchField::ProductCode, MatchType::Exact, "pc2");

    auto results = index.Search(request);

    if (ArePackageFamilyNameAndProductCodeSupported(index, testVersion))
    {
        REQUIRE(results.Matches.size() == 1);
    }
    else
    {
        REQUIRE(results.Matches.size() == 0);
    }
}

TEST_CASE("SQLiteIndex_CheckConsistency_Failure", "[sqliteindex][V1_1]")
{
    TempFile tempFile{ "repolibtest_tempdb"s, ".db"s };
    INFO("Using temporary file named: " << tempFile.GetPath());

    std::string manifest1Path = "test/id/test.id-1.0.0.yaml";
    Manifest manifest1;
    manifest1.Installers.push_back({});
    manifest1.Id = "test.id";
    manifest1.DefaultLocalization.Add<Localization::PackageName>("Test Name");
    manifest1.Moniker = "testmoniker";
    manifest1.Version = "1.0.0";
    manifest1.Channel = "test";
    manifest1.DefaultLocalization.Add<Localization::Tags>({ "t1", "t2" });
    manifest1.Installers[0].Commands = { "test1", "test2" };

    std::string manifest2Path = "test/woah/test.id-1.0.0.yaml";
    Manifest manifest2;
    manifest2.Installers.push_back({});
    manifest2.Id = "test.woah";
    manifest2.DefaultLocalization.Add<Localization::PackageName>("Test Name WOAH");
    manifest2.Moniker = "testmoniker";
    manifest2.Version = "1.0.0";
    manifest2.Channel = "test";
    manifest2.DefaultLocalization.Add<Localization::Tags>({});
    manifest2.Installers[0].Commands = { "test1", "test2", "test3" };

    rowid_t manifestRowId = 0;

    {
        SQLiteIndex index = SQLiteIndex::CreateNew(tempFile, { 1, 1 });

        index.AddManifest(manifest1, manifest1Path);
        index.AddManifest(manifest2, manifest2Path);

        // Get the first manifest's id for removal
        SearchRequest request;
        request.Inclusions.emplace_back(PackageMatchFilter(PackageMatchField::Id, MatchType::Exact, manifest1.Id));
        auto result = index.Search(request);

        REQUIRE(result.Matches.size() == 1);
        manifestRowId = result.Matches[0].first;
    }

    {
        // Open it directly to modify the table
        Connection connection = Connection::Create(tempFile, Connection::OpenDisposition::ReadWrite);

        Builder::StatementBuilder builder;
        builder.DeleteFrom(Schema::V1_0::IdTable::TableName()).Where(RowIDName).Equals(manifestRowId);
        builder.Execute(connection);
    }

    {
        SQLiteIndex index = SQLiteIndex::Open(tempFile, SQLiteStorageBase::OpenDisposition::ReadWrite);

        REQUIRE(!index.CheckConsistency(true));
    }
}

TEST_CASE("SQLiteIndex_GetMultiProperty_PackageFamilyName", "[sqliteindex]")
{
    TempFile tempFile{ "repolibtest_tempdb"s, ".db"s };
    INFO("Using temporary file named: " << tempFile.GetPath());

    SQLiteIndex index = SearchTestSetup(tempFile, {
        { "Id1", "Name1", "Moniker", "Version", "Channel", { "Tag" }, { "Command" }, "Path1", { "PFN1", "PFN2" }, {} },
        });

    SQLiteVersion testVersion = TestPrepareForRead(index);

    SearchRequest request;

    auto results = index.Search(request);
    REQUIRE(results.Matches.size() == 1);

    auto props = index.GetMultiPropertyByPrimaryId(results.Matches[0].first, PackageVersionMultiProperty::PackageFamilyName);

    if (ArePackageFamilyNameAndProductCodeSupported(index, testVersion))
    {
        REQUIRE(props.size() == 2);
        REQUIRE(std::find(props.begin(), props.end(), FoldCase("PFN1"sv)) != props.end());
        REQUIRE(std::find(props.begin(), props.end(), FoldCase("PFN2"sv)) != props.end());
    }
    else
    {
        REQUIRE(props.empty());
    }
}

TEST_CASE("SQLiteIndex_GetMultiProperty_ProductCode", "[sqliteindex]")
{
    TempFile tempFile{ "repolibtest_tempdb"s, ".db"s };
    INFO("Using temporary file named: " << tempFile.GetPath());

    SQLiteIndex index = SearchTestSetup(tempFile, {
        { "Id1", "Name1", "Moniker", "Version", "Channel", { "Tag" }, { "Command" }, "Path1", {}, { "PC1", "PC2" } },
        });

    SQLiteVersion testVersion = TestPrepareForRead(index);

    SearchRequest request;

    auto results = index.Search(request);
    REQUIRE(results.Matches.size() == 1);

    auto props = index.GetMultiPropertyByPrimaryId(results.Matches[0].first, PackageVersionMultiProperty::ProductCode);

    if (ArePackageFamilyNameAndProductCodeSupported(index, testVersion))
    {
        REQUIRE(props.size() == 2);
        REQUIRE(std::find(props.begin(), props.end(), FoldCase("PC1"sv)) != props.end());
        REQUIRE(std::find(props.begin(), props.end(), FoldCase("PC2"sv)) != props.end());
    }
    else
    {
        REQUIRE(props.empty());
    }
}

TEST_CASE("SQLiteIndex_GetMultiProperty_Tag", "[sqliteindex]")
{
    TempFile tempFile{ "repolibtest_tempdb"s, ".db"s };
    INFO("Using temporary file named: " << tempFile.GetPath());

    SQLiteIndex index = SearchTestSetup(tempFile, {
        { "Id1", "Name1", "Moniker", "Version", "Channel", { "Tag1", "Tag2" }, { "Command" }, "Path1", {}, { "PC1", "PC2" } },
        });

    SQLiteVersion testVersion = TestPrepareForRead(index);

    SearchRequest request;

    auto results = index.Search(request);
    REQUIRE(results.Matches.size() == 1);

    auto props = index.GetMultiPropertyByPrimaryId(results.Matches[0].first, PackageVersionMultiProperty::Tag);

    REQUIRE(props.size() == 2);
    REQUIRE(std::find(props.begin(), props.end(), "Tag1") != props.end());
    REQUIRE(std::find(props.begin(), props.end(), "Tag2") != props.end());
}

TEST_CASE("SQLiteIndex_GetMultiProperty_Command", "[sqliteindex]")
{
    TempFile tempFile{ "repolibtest_tempdb"s, ".db"s };
    INFO("Using temporary file named: " << tempFile.GetPath());

    SQLiteIndex index = SearchTestSetup(tempFile, {
        { "Id1", "Name1", "Moniker", "Version", "Channel", { "Tag1", "Tag2" }, { "Command" }, "Path1", {}, { "PC1", "PC2" } },
        });

    SQLiteVersion testVersion = TestPrepareForRead(index);

    SearchRequest request;

    auto results = index.Search(request);
    REQUIRE(results.Matches.size() == 1);

    auto props = index.GetMultiPropertyByPrimaryId(results.Matches[0].first, PackageVersionMultiProperty::Command);

    REQUIRE(props.size() == 1);
    REQUIRE(props[0] == "Command");
}

TEST_CASE("SQLiteIndex_ManifestMetadata", "[sqliteindex][V1_7]")
{
    TempFile tempFile{ "repolibtest_tempdb"s, ".db"s };
    INFO("Using temporary file named: " << tempFile.GetPath());

    SQLiteIndex index = SearchTestSetup(tempFile, {
        { "Id1", "Name1", "Moniker", "Version", "Channel", { "Tag" }, { "Command" }, "Path1", {}, { "PC1", "PC2" } },
        { "Id2", "Name2", "Moniker", "Version", "Channel", { "Tag" }, { "Command" }, "Path2", { "PFN1", "PFN2" }, {} },
        }, SQLiteVersion{ 1, 7 });

    SQLiteVersion testVersion = TestPrepareForRead(index);

    SearchRequest request;

    auto results = index.Search(request);
    REQUIRE(results.Matches.size() == 2);

    for (const auto [id, match] : results.Matches)
    {
        REQUIRE(index.GetMetadataByManifestId(id).empty());
    }

    auto manifestId1 = results.Matches[0].first;
    auto manifestId2 = results.Matches[1].first;

    std::string metadataValue = "data about data";

    index.SetMetadataByManifestId(manifestId1, PackageVersionMetadata::InstalledType, metadataValue);

    if (IsManifestMetadataSupported(index, testVersion))
    {
        auto metadataResult = index.GetMetadataByManifestId(manifestId1);
        REQUIRE(metadataResult.size() == 1);
        REQUIRE(metadataResult[0].first == PackageVersionMetadata::InstalledType);
        REQUIRE(metadataResult[0].second == metadataValue);
    }
    else
    {
        REQUIRE(index.GetMetadataByManifestId(manifestId1).empty());
    }

    REQUIRE(index.GetMetadataByManifestId(manifestId2).empty());
}

TEST_CASE("SQLiteIndex_NormNameAndPublisher_Exact", "[sqliteindex]")
{
    TempFile tempFile{ "repolibtest_tempdb"s, ".db"s };
    INFO("Using temporary file named: " << tempFile.GetPath());

    std::string testName = "Name";
    std::string testPublisher = "Publisher";

    SQLiteIndex index = SearchTestSetup(tempFile, {
        { "Id1", testName, testPublisher, "Moniker", "Version", "Channel", { "Tag" }, { "Command" }, "Path1", {}, { "PC1", "PC2" } },
        });

    SQLiteVersion testVersion = TestPrepareForRead(index);

    SearchRequest request;
    request.Inclusions.emplace_back(PackageMatchFilter(PackageMatchField::NormalizedNameAndPublisher, MatchType::Exact, testName, testPublisher));

    auto results = index.Search(request);

    if (AreNormalizedNameAndPublisherSupported(index, testVersion))
    {
        REQUIRE(results.Matches.size() == 1);
    }
    else
    {
        REQUIRE(results.Matches.empty());
    }
}

TEST_CASE("SQLiteIndex_NormNameAndPublisher_Simple", "[sqliteindex]")
{
    TempFile tempFile{ "repolibtest_tempdb"s, ".db"s };
    INFO("Using temporary file named: " << tempFile.GetPath());

    std::string testName = "Name";
    std::string testPublisher = "Publisher";

    SQLiteIndex index = SearchTestSetup(tempFile, {
        { "Id1", testName, testPublisher, "Moniker", "Version", "Channel", { "Tag" }, { "Command" }, "Path1", {}, { "PC1", "PC2" } },
        });

    SQLiteVersion testVersion = TestPrepareForRead(index);

    SearchRequest request;
    request.Inclusions.emplace_back(PackageMatchFilter(PackageMatchField::NormalizedNameAndPublisher, MatchType::Exact, testName + " 1.0", testPublisher + " Corporation"));

    auto results = index.Search(request);

    if (AreNormalizedNameAndPublisherSupported(index, testVersion))
    {
        REQUIRE(results.Matches.size() == 1);
    }
    else
    {
        REQUIRE(results.Matches.empty());
    }
}

TEST_CASE("SQLiteIndex_NormNameAndPublisher_Complex", "[sqliteindex]")
{
    TempFile tempFile{ "repolibtest_tempdb"s, ".db"s };
    INFO("Using temporary file named: " << tempFile.GetPath());

    std::string testName = "Name";
    std::string testPublisher = "Publisher";

    SQLiteIndex index = SearchTestSetup(tempFile, {
        { "Id1", testName, testPublisher, "Moniker", "Version", "Channel", { "Tag" }, { "Command" }, "Path1", {}, { "PC1", "PC2" } },
        { "Id2", testName, "Different Publisher", "Moniker", "Version", "Channel", { "Tag" }, { "Command" }, "Path2", {}, { "PC1", "PC2" } },
        });

    SQLiteVersion testVersion = TestPrepareForRead(index);

    SearchRequest request;
    request.Inclusions.emplace_back(PackageMatchFilter(PackageMatchField::NormalizedNameAndPublisher, MatchType::Exact, testName + " 1.0", testPublisher));

    auto results = index.Search(request);

    if (AreNormalizedNameAndPublisherSupported(index, testVersion))
    {
        REQUIRE(results.Matches.size() == 1);
    }
    else
    {
        REQUIRE(results.Matches.empty());
    }
}

TEST_CASE("SQLiteIndex_NormNameAndPublisher_AppsAndFeatures", "[sqliteindex]")
{
    TempFile tempFile{ "repolibtest_tempdb"s, ".db"s };
    INFO("Using temporary file named: " << tempFile.GetPath());

    std::string testName = "Name";
    std::string testPublisher = "Publisher";
    std::string arpTestName = "Other Thing";
    std::string arpTestPublisher = "Big Company Name";

    SQLiteIndex index = SearchTestSetup(tempFile, {
        { "Id1", testName, testPublisher, "Moniker", "Version", "Channel", { "Tag" }, { "Command" }, "Path1", {}, { "PC1", "PC2" }, arpTestName, arpTestPublisher },
        });

    SQLiteVersion testVersion = TestPrepareForRead(index);

    SearchRequest request;
    request.Inclusions.emplace_back(PackageMatchFilter(PackageMatchField::NormalizedNameAndPublisher, MatchType::Exact, arpTestName, arpTestPublisher));

    auto results = index.Search(request);

    if (AreNormalizedNameAndPublisherSupported(index, testVersion))
    {
        REQUIRE(results.Matches.size() == 1);
    }
    else
    {
        REQUIRE(results.Matches.empty());
    }
}

TEST_CASE("SQLiteIndex_ManifestHash_Present", "[sqliteindex]")
{
    TempFile tempFile{ "repolibtest_tempdb"s, ".db"s };
    INFO("Using temporary file named: " << tempFile.GetPath());

    uint8_t data[4] = { 1, 2, 3, 4 };
    SHA256::HashBuffer hash = SHA256::ComputeHash(data, sizeof(data));

    SQLiteIndex index = CreateTestIndex(tempFile);

    Manifest manifest;
    manifest.Id = "Foo";
    manifest.Version = "Bar";
    manifest.StreamSha256 = hash;
    index.AddManifest(manifest, "path");

    SQLiteVersion testVersion = TestPrepareForRead(index);

    auto results = index.Search({});
    REQUIRE(results.Matches.size() == 1);

    auto hashResult = index.GetPropertyByPrimaryId(results.Matches[0].first, PackageVersionProperty::ManifestSHA256Hash);

    // Regardless of what hash, it should still be a SHA256 hash
    REQUIRE(hashResult);
    auto hashResultBytes = SHA256::ConvertToBytes(hashResult.value());
    REQUIRE(hash.size() == hashResultBytes.size());

    if (AreManifestHashesSupported(index, testVersion))
    {
        REQUIRE(std::equal(hash.begin(), hash.end(), hashResultBytes.begin()));
    }
}

TEST_CASE("SQLiteIndex_ManifestHash_Missing", "[sqliteindex]")
{
    TempFile tempFile{ "repolibtest_tempdb"s, ".db"s };
    INFO("Using temporary file named: " << tempFile.GetPath());

    SQLiteIndex index = CreateTestIndex(tempFile);

    Manifest manifest;
    manifest.Id = "Foo";
    manifest.Version = "Bar";
    index.AddManifest(manifest, "path");

    SQLiteVersion testVersion = TestPrepareForRead(index);

    auto results = index.Search({});
    REQUIRE(results.Matches.size() == 1);

    auto hashResult = index.GetPropertyByPrimaryId(results.Matches[0].first, PackageVersionProperty::ManifestSHA256Hash);

    if (AreManifestHashesSupported(index, testVersion))
    {
        REQUIRE(!hashResult);
    }
}

TEST_CASE("SQLiteIndex_ManifestArpVersion_Present_Add", "[sqliteindex]")
{
    TempFile tempFile{ "repolibtest_tempdb"s, ".db"s };
    INFO("Using temporary file named: " << tempFile.GetPath());

    SQLiteIndex index = CreateTestIndex(tempFile);

    Manifest manifest;
    manifest.Id = "Foo";
    manifest.Version = "Bar";
    manifest.Installers.push_back({});
    manifest.Installers[0].BaseInstallerType = InstallerTypeEnum::Exe;
    manifest.Installers[0].AppsAndFeaturesEntries.push_back({});
    manifest.Installers[0].AppsAndFeaturesEntries[0].DisplayVersion = "1.0";
    manifest.Installers[0].AppsAndFeaturesEntries.push_back({});
    manifest.Installers[0].AppsAndFeaturesEntries[1].DisplayVersion = "1.1";

    index.AddManifest(manifest, "path");

    SQLiteVersion testVersion = TestPrepareForRead(index);

    auto results = index.Search({});
    REQUIRE(results.Matches.size() == 1);

    auto arpMin = index.GetPropertyByPrimaryId(results.Matches[0].first, PackageVersionProperty::ArpMinVersion);
    auto arpMax = index.GetPropertyByPrimaryId(results.Matches[0].first, PackageVersionProperty::ArpMaxVersion);

    if (AreArpVersionsSupported(index, testVersion))
    {
        REQUIRE(arpMin);
        REQUIRE(UtilityVersion(arpMin.value()) == UtilityVersion(manifest.Installers[0].AppsAndFeaturesEntries[0].DisplayVersion));
        REQUIRE(arpMax);
        REQUIRE(UtilityVersion(arpMax.value()) == UtilityVersion(manifest.Installers[0].AppsAndFeaturesEntries[1].DisplayVersion));
    }
    else
    {
        REQUIRE_FALSE(arpMin);
        REQUIRE_FALSE(arpMax);
    }
}

TEST_CASE("SQLiteIndex_ManifestArpVersion_Present_AddThenUpdate", "[sqliteindex]")
{
    TempFile tempFile{ "repolibtest_tempdb"s, ".db"s };
    INFO("Using temporary file named: " << tempFile.GetPath());

    SQLiteIndex index = CreateTestIndex(tempFile);

    Manifest manifest;
    manifest.Id = "Foo";
    manifest.Version = "Bar";
    manifest.Installers.push_back({});
    manifest.Installers[0].BaseInstallerType = InstallerTypeEnum::Exe;
    manifest.Installers[0].AppsAndFeaturesEntries.push_back({});
    manifest.Installers[0].AppsAndFeaturesEntries[0].DisplayVersion = "1.0";
    manifest.Installers[0].AppsAndFeaturesEntries.push_back({});
    manifest.Installers[0].AppsAndFeaturesEntries[1].DisplayVersion = "1.1";

    index.AddManifest(manifest, "path");

    manifest.Installers[0].AppsAndFeaturesEntries[0].DisplayVersion = "1.1";

    index.UpdateManifest(manifest, "path");

    SQLiteVersion testVersion = TestPrepareForRead(index);

    auto results = index.Search({});
    REQUIRE(results.Matches.size() == 1);

    auto arpMin = index.GetPropertyByPrimaryId(results.Matches[0].first, PackageVersionProperty::ArpMinVersion);
    auto arpMax = index.GetPropertyByPrimaryId(results.Matches[0].first, PackageVersionProperty::ArpMaxVersion);

    if (AreArpVersionsSupported(index, testVersion))
    {
        REQUIRE(arpMin);
        REQUIRE(arpMin.value() == "1.1");
        REQUIRE(arpMax);
        REQUIRE(arpMax.value() == "1.1");
    }
    else
    {
        REQUIRE_FALSE(arpMin);
        REQUIRE_FALSE(arpMax);
    }
}

TEST_CASE("SQLiteIndex_ManifestArpVersion_Empty", "[sqliteindex]")
{
    TempFile tempFile{ "repolibtest_tempdb"s, ".db"s };
    INFO("Using temporary file named: " << tempFile.GetPath());

    SQLiteIndex index = CreateTestIndex(tempFile);

    Manifest manifest;
    manifest.Id = "Foo";
    manifest.Version = "Bar";
    index.AddManifest(manifest, "path");

    SQLiteVersion testVersion = TestPrepareForRead(index);

    auto results = index.Search({});
    REQUIRE(results.Matches.size() == 1);

    auto arpMin = index.GetPropertyByPrimaryId(results.Matches[0].first, PackageVersionProperty::ArpMinVersion);
    auto arpMax = index.GetPropertyByPrimaryId(results.Matches[0].first, PackageVersionProperty::ArpMaxVersion);

    if (AreArpVersionsSupported(index, testVersion) && !AreArpVersionsNullable(index))
    {
        REQUIRE(arpMin);
        REQUIRE(arpMin.value() == "");
        REQUIRE(arpMax);
        REQUIRE(arpMax.value() == "");
    }
    else
    {
        REQUIRE_FALSE(arpMin);
        REQUIRE_FALSE(arpMax);
    }
}

TEST_CASE("SQLiteIndex_RemoveManifestArpVersionKeepUsedDeleteUnused", "[sqliteindex]")
{
    TempFile tempFile{ "repolibtest_tempdb"s, ".db"s };
    INFO("Using temporary file named: " << tempFile.GetPath());

    SQLiteIndex index = CreateTestIndex(tempFile, SQLiteVersion::Latest());

    Manifest manifest;
    manifest.Id = "Foo";
    manifest.Version = "10.0";
    manifest.Installers.push_back({});
    manifest.Installers[0].BaseInstallerType = InstallerTypeEnum::Exe;
    manifest.Installers[0].AppsAndFeaturesEntries.push_back({});
    manifest.Installers[0].AppsAndFeaturesEntries[0].DisplayVersion = "1.0";
    manifest.Installers[0].AppsAndFeaturesEntries.push_back({});
    manifest.Installers[0].AppsAndFeaturesEntries[1].DisplayVersion = "1.1";

    index.AddManifest(manifest, "path");

    Manifest manifest2;
    manifest2.Id = "Foo2";
    manifest2.Version = "1.0";
    manifest2.Installers.push_back({});
    manifest2.Installers[0].BaseInstallerType = InstallerTypeEnum::Exe;
    manifest2.Installers[0].AppsAndFeaturesEntries.push_back({});
    manifest2.Installers[0].AppsAndFeaturesEntries[0].DisplayVersion = "10.0";

    index.AddManifest(manifest2, "path2");

    // Before removing, "10.0", "1.0" and "1.1" should all exist.
    {
        Connection connection = Connection::Create(tempFile, Connection::OpenDisposition::ReadOnly);
        REQUIRE(Schema::V1_0::VersionTable::SelectIdByValue(connection, "10.0").has_value());
        REQUIRE(Schema::V1_0::VersionTable::SelectIdByValue(connection, "1.0").has_value());
        REQUIRE(Schema::V1_0::VersionTable::SelectIdByValue(connection, "1.1").has_value());
    }

    index.RemoveManifest(manifest);

    // After removing the first manifest, "10.0" and "1.0" should still stay, "1.1" should be removed.
    {
        Connection connection = Connection::Create(tempFile, Connection::OpenDisposition::ReadOnly);
        REQUIRE(Schema::V1_0::VersionTable::SelectIdByValue(connection, "10.0").has_value());
        REQUIRE(Schema::V1_0::VersionTable::SelectIdByValue(connection, "1.0").has_value());
        REQUIRE_FALSE(Schema::V1_0::VersionTable::SelectIdByValue(connection, "1.1").has_value());
    }
}

TEST_CASE("SQLiteIndex_ManifestArpVersionConflict_AddThrows", "[sqliteindex]")
{
    TempFile tempFile{ "repolibtest_tempdb"s, ".db"s };
    INFO("Using temporary file named: " << tempFile.GetPath());

    SQLiteIndex index = CreateTestIndex(tempFile, SQLiteVersion::Latest());

    Manifest manifest;
    manifest.Id = "Foo";
    manifest.Version = "10.0";
    manifest.DefaultLocalization.Add<Localization::PackageName>("ArpVersionCheckConsistencyTest");
    manifest.Moniker = "testmoniker";
    manifest.Installers.push_back({});
    manifest.Installers[0].BaseInstallerType = InstallerTypeEnum::Exe;
    manifest.Installers[0].AppsAndFeaturesEntries.push_back({});
    manifest.Installers[0].AppsAndFeaturesEntries[0].DisplayVersion = "1.0";
    manifest.Installers[0].AppsAndFeaturesEntries.push_back({});
    manifest.Installers[0].AppsAndFeaturesEntries[1].DisplayVersion = "1.1";

    index.AddManifest(manifest, "path");

    REQUIRE(index.CheckConsistency(true));

    // Add a conflicting one
    manifest.Version = "10.1";

    REQUIRE_THROWS_HR(index.AddManifest(manifest, "path2"), APPINSTALLER_CLI_ERROR_ARP_VERSION_VALIDATION_FAILED);
}

TEST_CASE("SQLiteIndex_ManifestArpVersionConflict_UpdateThrows", "[sqliteindex]")
{
    TempFile tempFile{ "repolibtest_tempdb"s, ".db"s };
    INFO("Using temporary file named: " << tempFile.GetPath());

    SQLiteIndex index = CreateTestIndex(tempFile, SQLiteVersion::Latest());

    Manifest manifest;
    manifest.Id = "Foo";
    manifest.Version = "10.0";
    manifest.DefaultLocalization.Add<Localization::PackageName>("ArpVersionCheckConsistencyTest");
    manifest.Moniker = "testmoniker";
    manifest.Installers.push_back({});
    manifest.Installers[0].BaseInstallerType = InstallerTypeEnum::Exe;
    manifest.Installers[0].AppsAndFeaturesEntries.push_back({});
    manifest.Installers[0].AppsAndFeaturesEntries[0].DisplayVersion = "1.0";
    manifest.Installers[0].AppsAndFeaturesEntries.push_back({});
    manifest.Installers[0].AppsAndFeaturesEntries[1].DisplayVersion = "1.1";

    index.AddManifest(manifest, "path");
    REQUIRE(index.CheckConsistency(true));

    // Add another version
    manifest.Version = "10.1";
    manifest.Installers[0].AppsAndFeaturesEntries[0].DisplayVersion = "2.0";
    manifest.Installers[0].AppsAndFeaturesEntries[1].DisplayVersion = "2.1";

    index.AddManifest(manifest, "path2");
    REQUIRE(index.CheckConsistency(true));

    // Update to a conflict
    manifest.Installers[0].AppsAndFeaturesEntries[0].DisplayVersion = "1.0";
    manifest.Installers[0].AppsAndFeaturesEntries[1].DisplayVersion = "2.1";

    REQUIRE_THROWS_HR(index.UpdateManifest(manifest, "path2"), APPINSTALLER_CLI_ERROR_ARP_VERSION_VALIDATION_FAILED);
}

TEST_CASE("SQLiteIndex_ManifestArpVersion_ValidateManifestAgainstIndex", "[sqliteindex]")
{
    TempFile tempFile{ "repolibtest_tempdb"s, ".db"s };
    INFO("Using temporary file named: " << tempFile.GetPath());

    SQLiteIndex index = CreateTestIndex(tempFile, SQLiteVersion::Latest());

    Manifest manifest;
    manifest.Id = "Foo";
    manifest.Version = "10.0";
    manifest.Installers.push_back({});
    manifest.Installers[0].BaseInstallerType = InstallerTypeEnum::Exe;
    manifest.Installers[0].AppsAndFeaturesEntries.push_back({});
    manifest.Installers[0].AppsAndFeaturesEntries[0].DisplayVersion = "1.0";
    manifest.Installers[0].AppsAndFeaturesEntries.push_back({});
    manifest.Installers[0].AppsAndFeaturesEntries[1].DisplayVersion = "1.1";

    index.AddManifest(manifest, "path");

    // Updating same version should not result in failure.
    REQUIRE_NOTHROW(ValidateManifestArpVersion(&index, manifest));

    // Add different version should result in failure.
    manifest.Version = "10.1";
    REQUIRE_THROWS(ValidateManifestArpVersion(&index, manifest));
}

TEST_CASE("SQLiteIndex_CheckConsistency_FindEmbeddedNull", "[sqliteindex]")
{
    TempFile tempFile{ "repolibtest_tempdb"s, ".db"s };
    INFO("Using temporary file named: " << tempFile.GetPath());

    SQLiteIndex index = CreateTestIndex(tempFile, SQLiteVersion::Latest());

    Manifest manifest;
    manifest.Id = "Foo";
    manifest.Version = "10.0";
    manifest.Installers.push_back({});
    manifest.Installers[0].BaseInstallerType = InstallerTypeEnum::Exe;
    manifest.Installers[0].AppsAndFeaturesEntries.push_back({});
    manifest.Installers[0].AppsAndFeaturesEntries[0].DisplayVersion = "1.0";
    manifest.Installers[0].AppsAndFeaturesEntries.push_back({});
    manifest.Installers[0].AppsAndFeaturesEntries[1].DisplayVersion = "1.1";

    index.AddManifest(manifest, "path");

    // Inject a null character using SQL without binding since we block it
    Connection connection = Connection::Create(tempFile, Connection::OpenDisposition::ReadWrite);
    Statement update = Statement::Create(connection, "Update versions set version = '10.0'||char(0)||'After Null' where version = '10.0'");
    update.Execute();

    REQUIRE(!index.CheckConsistency(true));
}

TEST_CASE("SQLiteIndex_MapDataFolding_Tags", "[sqliteindex][mapdatafolding]")
{
    TempFile tempFile{ "repolibtest_tempdb"s, ".db"s };
    INFO("Using temporary file named: " << tempFile.GetPath());

    std::string tag1 = "Tag1";
    std::string tag2 = "Tag2";

    SQLiteIndex index = SearchTestSetup(tempFile, {
        { "Id", "Name", "Publisher", "Moniker", "Version1", "", { tag1 }, { "Command" }, "Path1", {}, { "PC1" } },
        { "Id", "Name", "Publisher", "Moniker", "Version2", "", { tag2 }, { "Command" }, "Path2", {}, { "PC2" } },
        });

    SQLiteVersion testVersion = TestPrepareForRead(index);

    SearchRequest request1;
    request1.Inclusions.emplace_back(PackageMatchFilter(PackageMatchField::Tag, MatchType::Exact, tag1));
    auto results1 = index.Search(request1);

    SearchRequest request2;
    request2.Inclusions.emplace_back(PackageMatchFilter(PackageMatchField::Tag, MatchType::Exact, tag2));
    auto results2 = index.Search(request2);

    REQUIRE(results1.Matches.size() == 1);
    REQUIRE(results2.Matches.size() == 1);
    REQUIRE(results1.Matches[0].first == results2.Matches[0].first);
}

TEST_CASE("SQLiteIndex_MapDataFolding_PFNs", "[sqliteindex][mapdatafolding]")
{
    TempFile tempFile{ "repolibtest_tempdb"s, ".db"s };
    INFO("Using temporary file named: " << tempFile.GetPath());

    std::string pfn1 = "PFN1";
    std::string pfn2 = "PFN2";

    SQLiteIndex index = SearchTestSetup(tempFile, {
        { "Id", "Name", "Publisher", "Moniker", "Version1", "", { }, { "Command" }, "Path1", { pfn1 }, { } },
        { "Id", "Name", "Publisher", "Moniker", "Version2", "", { }, { "Command" }, "Path2", { pfn2 }, { } },
        });

    SQLiteVersion testVersion = TestPrepareForRead(index);

    if (!AreChannelsSupported(index))
    {
        return;
    }

    SearchRequest request1;
    request1.Inclusions.emplace_back(PackageMatchFilter(PackageMatchField::PackageFamilyName, MatchType::Exact, pfn1));
    auto results1 = index.Search(request1);

    SearchRequest request2;
    request2.Inclusions.emplace_back(PackageMatchFilter(PackageMatchField::PackageFamilyName, MatchType::Exact, pfn2));
    auto results2 = index.Search(request2);

    REQUIRE(results1.Matches.size() == 1);
    REQUIRE(results2.Matches.size() == 1);
    REQUIRE(results1.Matches[0].first == results2.Matches[0].first);

    auto versionKeys = index.GetVersionKeysById(results1.Matches[0].first);
    REQUIRE(versionKeys.size() == 2);

    auto manifestId1 = versionKeys[0].ManifestId;
    auto manifestId2 = versionKeys[1].ManifestId;

    auto pfnValues1 = index.GetMultiPropertyByPrimaryId(manifestId1, PackageVersionMultiProperty::PackageFamilyName);
    auto pfnValues2 = index.GetMultiPropertyByPrimaryId(manifestId2, PackageVersionMultiProperty::PackageFamilyName);

    if (IsMapDataFoldingSupported(index, testVersion))
    {
        REQUIRE(pfnValues1.size() == 2);
        REQUIRE(pfnValues2.size() == 2);
        REQUIRE(pfnValues1[0] != pfnValues1[1]);
    }
    else if (IsMapDataFolded(index))
    {
        if (manifestId1 > manifestId2)
        {
            REQUIRE(pfnValues1.size() == 2);
            REQUIRE(pfnValues2.size() == 0);
            REQUIRE(pfnValues1[0] != pfnValues1[1]);
        }
        else
        {
            REQUIRE(pfnValues1.size() == 0);
            REQUIRE(pfnValues2.size() == 2);
            REQUIRE(pfnValues2[0] != pfnValues2[1]);
        }
    }
    else
    {
        REQUIRE(pfnValues1.size() == 1);
        REQUIRE(pfnValues2.size() == 1);
        REQUIRE(pfnValues1[0] != pfnValues2[0]);
    }
}

TEST_CASE("SQLiteIndex_MapDataFolding_ProductCodes", "[sqliteindex][mapdatafolding]")
{
    TempFile tempFile{ "repolibtest_tempdb"s, ".db"s };
    INFO("Using temporary file named: " << tempFile.GetPath());

    std::string pc1 = "PC1";
    std::string pc2 = "PC2";

    SQLiteIndex index = SearchTestSetup(tempFile, {
        { "Id", "Name", "Publisher", "Moniker", "Version1", "", { }, { "Command" }, "Path1", { }, { pc1 } },
        { "Id", "Name", "Publisher", "Moniker", "Version2", "", { }, { "Command" }, "Path2", { }, { pc2 } },
        });

    SQLiteVersion testVersion = TestPrepareForRead(index);

    if (!AreChannelsSupported(index))
    {
        return;
    }

    SearchRequest request1;
    request1.Inclusions.emplace_back(PackageMatchFilter(PackageMatchField::ProductCode, MatchType::Exact, pc1));
    auto results1 = index.Search(request1);

    SearchRequest request2;
    request2.Inclusions.emplace_back(PackageMatchFilter(PackageMatchField::ProductCode, MatchType::Exact, pc2));
    auto results2 = index.Search(request2);

    REQUIRE(results1.Matches.size() == 1);
    REQUIRE(results2.Matches.size() == 1);
    REQUIRE(results1.Matches[0].first == results2.Matches[0].first);

    auto versionKeys = index.GetVersionKeysById(results1.Matches[0].first);
    REQUIRE(versionKeys.size() == 2);

    auto manifestId1 = versionKeys[0].ManifestId;
    auto manifestId2 = versionKeys[1].ManifestId;

    auto pcValues1 = index.GetMultiPropertyByPrimaryId(manifestId1, PackageVersionMultiProperty::ProductCode);
    auto pcValues2 = index.GetMultiPropertyByPrimaryId(manifestId2, PackageVersionMultiProperty::ProductCode);

    REQUIRE(pcValues1.size() == 1);
    REQUIRE(pcValues2.size() == 1);
    REQUIRE(pcValues1[0] != pcValues2[0]);
}

TEST_CASE("SQLiteIndex_FilePath_Memory", "[sqliteindex]")
{
    SQLiteIndex index = SQLiteIndex::CreateNew(SQLITE_MEMORY_DB_CONNECTION_TARGET);
    auto contextData = index.GetContextData();
    REQUIRE(!contextData.Contains(Schema::Property::DatabaseFilePath));
}

TEST_CASE("SQLiteIndex_FilePath_Create", "[sqliteindex]")
{
    TempFile tempFile{ "repolibtest_tempdb"s, ".db"s };

    SQLiteIndex index = SQLiteIndex::CreateNew(tempFile);
    auto contextData = index.GetContextData();
    REQUIRE(contextData.Contains(Schema::Property::DatabaseFilePath));
    REQUIRE(contextData.Get<Schema::Property::DatabaseFilePath>() == tempFile.GetPath());
}

TEST_CASE("SQLiteIndex_FilePath_Open", "[sqliteindex]")
{
    TempFile tempFile{ "repolibtest_tempdb"s, ".db"s };

    {
        SQLiteIndex index = SQLiteIndex::CreateNew(tempFile);
    }

    SQLiteIndex index = SQLiteIndex::Open(tempFile, SQLiteStorageBase::OpenDisposition::Read);
    auto contextData = index.GetContextData();
    REQUIRE(contextData.Contains(Schema::Property::DatabaseFilePath));
    REQUIRE(contextData.Get<Schema::Property::DatabaseFilePath>() == tempFile.GetPath());
}

TEST_CASE("SQLiteIndex_MigrateTo_Unsupported", "[sqliteindex][V1_7]")
{
    SQLiteIndex index = SQLiteIndex::CreateNew(SQLITE_MEMORY_DB_CONNECTION_TARGET, SQLiteVersion{ 1, 6 });
    REQUIRE(!index.MigrateTo(SQLiteVersion{ 1, 7 }));
}

TEST_CASE("SQLiteIndex_MigrateTo_Empty", "[sqliteindex][V2_0]")
{
    TempFile tempFile{ "repolibtest_tempdb"s, ".db"s };
    INFO("Using temporary file named: " << tempFile.GetPath());

    {
        SQLiteIndex index = SQLiteIndex::CreateNew(tempFile, SQLiteVersion{ 1, 7 });
        REQUIRE(index.MigrateTo(SQLiteVersion{ 2, 0 }));
        REQUIRE(index.GetVersion() == SQLiteVersion{ 2, 0 });
    }

    {
        SQLiteIndex index = SQLiteIndex::Open(tempFile, SQLiteStorageBase::OpenDisposition::Read);
        REQUIRE(index.GetVersion() == SQLiteVersion{ 2, 0 });
    }
}

TEST_CASE("SQLiteIndex_MigrateTo_Data", "[sqliteindex][V2_0]")
{
    TempFile tempFile{ "repolibtest_tempdb"s, ".db"s };
    INFO("Using temporary file named: " << tempFile.GetPath());

    std::string packageId1 = "Id1";
    std::string packageId2 = "Id2";
    std::string packageId3 = "Id3";

    SQLiteIndex index = SearchTestSetup(tempFile, {
        { packageId1, "Name1", "Moniker", "Version", "", { "Tag" }, { "Command" }, "Path1", { "PFN1" }, { "PC1" } },
        { packageId2, "Name2", "Moniker", "Version", "", { "ID3" }, { "Command" }, "Path2", { "PFN2" }, { "PC2" } },
        { packageId3, "Name3", "Moniker", "Version", "", { "Tag" }, { "Command" }, "Path3", { "PFN3" }, { "PC3" } },
        });

    auto preMigrationVersion = index.GetVersion();

    if (preMigrationVersion == SQLiteVersion{ 1, 7 })
    {
        REQUIRE(index.MigrateTo(SQLiteVersion{ 2, 0 }));
        REQUIRE(index.GetVersion() == SQLiteVersion{ 2, 0 });

        Connection connection = Connection::Create(tempFile, Connection::OpenDisposition::ReadWrite);
        auto updateData = Schema::V2_0::PackageUpdateTrackingTable::GetUpdatesSince(connection, 0);

        REQUIRE(updateData.size() == 3);
        REQUIRE(std::count_if(updateData.begin(), updateData.end(), [&](const auto& x) { return x.PackageIdentifier == packageId1; }) == 1);
        REQUIRE(std::count_if(updateData.begin(), updateData.end(), [&](const auto& x) { return x.PackageIdentifier == packageId2; }) == 1);
        REQUIRE(std::count_if(updateData.begin(), updateData.end(), [&](const auto& x) { return x.PackageIdentifier == packageId3; }) == 1);
    }
    else
    {
        REQUIRE(!index.MigrateTo(SQLiteVersion{ 2, 0 }));
        REQUIRE(index.GetVersion() == preMigrationVersion);
    }
}

TEST_CASE("SQLiteIndex_Property_IntermediateFilePath", "[sqliteindex]")
{
    SQLiteIndex index = SQLiteIndex::CreateNew(SQLITE_MEMORY_DB_CONNECTION_TARGET);
    std::filesystem::path intermediateFilePath = "A:\\Path";
    index.SetProperty(SQLiteIndex::Property::IntermediateFileOutputPath, intermediateFilePath.u8string());

    auto contextData = index.GetContextData();
    REQUIRE(contextData.Contains(Schema::Property::IntermediateFileOutputPath));
    REQUIRE(contextData.Get<Schema::Property::IntermediateFileOutputPath>() == intermediateFilePath);
}

struct ManifestAndPath
{
    Manifest Manifest;
    std::string Path;
};

void CreateFakeManifestAndPath(
    ManifestAndPath& manifestAndPath,
    const string_t& publisher,
    std::string_view version = "1.0.0",
    std::optional<std::string_view> arpMinVersion = {},
    std::optional<std::string_view> arpMaxVersion = {})
{
    CreateFakeManifest(manifestAndPath.Manifest, publisher, version);
    manifestAndPath.Path = ConvertToUTF8(CreateNewGuidNameWString());
    manifestAndPath.Manifest.StreamSha256 = SHA256::ComputeHash(manifestAndPath.Path);

    if (arpMinVersion)
    {
        manifestAndPath.Manifest.Installers[0].BaseInstallerType = InstallerTypeEnum::Exe;
        manifestAndPath.Manifest.Installers[0].AppsAndFeaturesEntries.push_back({});
        manifestAndPath.Manifest.Installers[0].AppsAndFeaturesEntries.back().DisplayVersion = arpMinVersion.value();
    }

    if (arpMaxVersion)
    {
        manifestAndPath.Manifest.Installers[0].BaseInstallerType = InstallerTypeEnum::Exe;
        manifestAndPath.Manifest.Installers[0].AppsAndFeaturesEntries.push_back({});
        manifestAndPath.Manifest.Installers[0].AppsAndFeaturesEntries.back().DisplayVersion = arpMaxVersion.value();
    }
}

std::filesystem::path GetOnlyChild(const std::filesystem::path& parent)
{
    auto parentDirectoryIterator = std::filesystem::directory_iterator{ parent };
    std::filesystem::path result = parentDirectoryIterator->path();
    REQUIRE(++parentDirectoryIterator == std::filesystem::directory_iterator{});
    return result;
}

void CheckIntermediates(const std::filesystem::path& baseDirectory, const std::vector<std::vector<ManifestAndPath>>& expectedIntermediatesData, std::chrono::seconds sleep = 1s)
{
    std::filesystem::path intermediatesDirectory = baseDirectory / "packages";

    size_t intermediatePackageCount = std::count_if(std::filesystem::directory_iterator{ intermediatesDirectory }, std::filesystem::directory_iterator{}, [](const auto&){ return true; });
    REQUIRE(intermediatePackageCount == expectedIntermediatesData.size());

    for (const auto& versions : expectedIntermediatesData)
    {
        REQUIRE(!versions.empty());
        INFO(versions[0].Manifest.Id);
        std::filesystem::path packageDirectory = intermediatesDirectory / ConvertToUTF16(versions[0].Manifest.Id);

        REQUIRE(std::filesystem::exists(packageDirectory));
        std::filesystem::path hashDirectory = GetOnlyChild(packageDirectory);

        std::filesystem::path versionDataFile = GetOnlyChild(hashDirectory);
        std::ifstream versionDataStream{ versionDataFile, std::ios_base::in | std::ios_base::binary };
        auto versionDataBytes = ReadEntireStreamAsByteArray(versionDataStream);

        PackageVersionDataManifest versionDataManifest;
        versionDataManifest.Deserialize(PackageVersionDataManifest::CreateDecompressor().Decompress(versionDataBytes));

        const auto& versionDataVersions = versionDataManifest.Versions();
        REQUIRE(versionDataVersions.size() == versions.size());

        for (const auto& manifestAndPath : versions)
        {
            const auto& versionDataItr = std::find_if(versionDataVersions.begin(), versionDataVersions.end(), [&](const auto& v) { return v.Version == manifestAndPath.Manifest.Version; });
            REQUIRE(versionDataItr != versionDataVersions.end());
            const auto& versionData = *versionDataItr;

            REQUIRE(manifestAndPath.Path == versionData.ManifestRelativePath);
            REQUIRE(SHA256::ConvertToString(manifestAndPath.Manifest.StreamSha256) == versionData.ManifestHash);

            auto versionRange = manifestAndPath.Manifest.GetArpVersionRange();
            if (!versionRange.IsEmpty())
            {
                REQUIRE(versionData.ArpMinVersion);
                REQUIRE(versionRange.GetMinVersion() == versionData.ArpMinVersion.value());
                REQUIRE(versionData.ArpMaxVersion);
                REQUIRE(versionRange.GetMaxVersion() == versionData.ArpMaxVersion.value());
            }
        }
    }

    // This is needed to force the timestamp to roll over to a new value for the next call to this function.
    // An alternate solution would be to hook the timestamp function and control the values it returns
    // so that we can advance/halt time arbitrarily.
    std::this_thread::sleep_for(sleep);
}

void PrepareAndCheckIntermediates(const std::filesystem::path& baseFile, const std::filesystem::path& preparedFile, const std::vector<std::vector<ManifestAndPath>>& expectedIntermediatesData, std::chrono::seconds sleep = 1s)
{
    TempDirectory intermediatesDirectory{ "v2_0_intermediates" };
    INFO("Intermediates directory: " << intermediatesDirectory.GetPath());

    std::filesystem::copy_file(baseFile, preparedFile, std::filesystem::copy_options::overwrite_existing);

    SQLiteIndex index = SQLiteIndex::Open(preparedFile.u8string(), SQLiteStorageBase::OpenDisposition::ReadWrite);
    index.SetProperty(SQLiteIndex::Property::IntermediateFileOutputPath, intermediatesDirectory);
    index.PrepareForPackaging();

    CheckIntermediates(intermediatesDirectory, expectedIntermediatesData, sleep);
}

TEST_CASE("SQLiteIndex_V2_0_UsageFlow_Simple", "[sqliteindex][V2_0]")
{
    TempFile baseFile{ "v2_0_index_tempdb"s, ".db"s };
    TempFile preparedFile{ "v2_0_index_prepared_tempdb"s, ".db"s };
    INFO("Using files named: [" << baseFile.GetPath() << "] and [" << preparedFile.GetPath() << "]");

    // Create empty index
    std::ignore = SQLiteIndex::CreateNew(baseFile, SQLiteVersion{ 2, 0 });

    std::string publisher = "Publisher";
    ManifestAndPath manifest1;
    CreateFakeManifestAndPath(manifest1, publisher, "1.0");

    {
        // Open existing file to add a manifest
        SQLiteIndex index = SQLiteIndex::Open(baseFile, SQLiteStorageBase::OpenDisposition::ReadWrite);
        index.SetProperty(SQLiteIndex::Property::PackageUpdateTrackingBaseTime, "");
        index.AddManifest(manifest1.Manifest, manifest1.Path);
    }

    PrepareAndCheckIntermediates(baseFile, preparedFile, { { manifest1 } }, 0s);
}

TEST_CASE("SQLiteIndex_V2_0_UsageFlow_Complex", "[sqliteindex][V2_0]")
{
    TempFile baseFile{ "v2_0_index_tempdb"s, ".db"s };
    TempFile preparedFile{ "v2_0_index_prepared_tempdb"s, ".db"s };
    INFO("Using files named: [" << baseFile.GetPath() << "] and [" << preparedFile.GetPath() << "]");

    // Create empty index
    std::ignore = SQLiteIndex::CreateNew(baseFile, SQLiteVersion{ 2, 0 });

    // Open existing file to add a new package
    std::string Publisher1 = "Publisher1";
    ManifestAndPath manifest1;
    CreateFakeManifestAndPath(manifest1, Publisher1, "1.0");

    {
        SQLiteIndex index = SQLiteIndex::Open(baseFile, SQLiteStorageBase::OpenDisposition::ReadWrite);
        index.SetProperty(SQLiteIndex::Property::PackageUpdateTrackingBaseTime, "");
        index.AddManifest(manifest1.Manifest, manifest1.Path);
    }

    PrepareAndCheckIntermediates(baseFile, preparedFile, { { manifest1 } });

    // Open existing file to add another new package
    ManifestAndPath manifest2;
    CreateFakeManifestAndPath(manifest2, "Publisher2", "1.0");

    {
        SQLiteIndex index = SQLiteIndex::Open(baseFile, SQLiteStorageBase::OpenDisposition::ReadWrite);
        index.SetProperty(SQLiteIndex::Property::PackageUpdateTrackingBaseTime, "");
        index.AddManifest(manifest2.Manifest, manifest2.Path);
    }

    PrepareAndCheckIntermediates(baseFile, preparedFile, { { manifest2 } });

    // Open existing file to add a new version of existing package
    ManifestAndPath manifest3;
    CreateFakeManifestAndPath(manifest3, Publisher1, "2.0");

    {
        SQLiteIndex index = SQLiteIndex::Open(baseFile, SQLiteStorageBase::OpenDisposition::ReadWrite);
        index.SetProperty(SQLiteIndex::Property::PackageUpdateTrackingBaseTime, "");
        index.AddManifest(manifest3.Manifest, manifest3.Path);
    }

    PrepareAndCheckIntermediates(baseFile, preparedFile, { { manifest1, manifest3 } });

    // Open existing file to add a new version of existing package and update an existing version
    manifest2.Manifest.StreamSha256 = SHA256::ComputeHash(manifest2.Manifest.Id);

    ManifestAndPath manifest4;
    CreateFakeManifestAndPath(manifest4, Publisher1, "3.0");

    {
        SQLiteIndex index = SQLiteIndex::Open(baseFile, SQLiteStorageBase::OpenDisposition::ReadWrite);
        index.SetProperty(SQLiteIndex::Property::PackageUpdateTrackingBaseTime, "");
        index.UpdateManifest(manifest2.Manifest, manifest2.Path);
        index.AddManifest(manifest4.Manifest, manifest4.Path);
    }

    PrepareAndCheckIntermediates(baseFile, preparedFile, { { manifest2 }, { manifest1, manifest3, manifest4 } }, 0s);
}

void MigratePrepareAndCheckIntermediates(const std::filesystem::path& baseFile, const std::filesystem::path& preparedFile, const std::vector<std::vector<ManifestAndPath>>& expectedIntermediatesData)
{
    TempDirectory intermediatesDirectory{ "v2_0_intermediates" };
    INFO("Intermediates directory: " << intermediatesDirectory.GetPath());

    std::filesystem::copy_file(baseFile, preparedFile, std::filesystem::copy_options::overwrite_existing);

    SQLiteIndex index = SQLiteIndex::Open(preparedFile.u8string(), SQLiteStorageBase::OpenDisposition::ReadWrite);
    index.MigrateTo({ 2, 0 });
    index.SetProperty(SQLiteIndex::Property::IntermediateFileOutputPath, intermediatesDirectory);
    index.PrepareForPackaging();

    CheckIntermediates(intermediatesDirectory, expectedIntermediatesData, 0s);
}

TEST_CASE("SQLiteIndex_V2_0_UsageFlow_ComplexMigration", "[sqliteindex][V2_0]")
{
    TempFile baseFile{ "v1_7_index_tempdb"s, ".db"s };
    TempFile preparedFile{ "v2_0_index_prepared_tempdb"s, ".db"s };
    INFO("Using files named: [" << baseFile.GetPath() << "] and [" << preparedFile.GetPath() << "]");

    // Create empty index
    std::ignore = SQLiteIndex::CreateNew(baseFile, SQLiteVersion{ 1, 7 });

    // Open existing file to add a new package
    std::string Publisher1 = "Publisher1";
    ManifestAndPath manifest1;
    CreateFakeManifestAndPath(manifest1, Publisher1, "1.0");

    {
        SQLiteIndex index = SQLiteIndex::Open(baseFile, SQLiteStorageBase::OpenDisposition::ReadWrite);
        index.AddManifest(manifest1.Manifest, manifest1.Path);
    }

    MigratePrepareAndCheckIntermediates(baseFile, preparedFile, { { manifest1 } });

    // Open existing file to add another new package
    ManifestAndPath manifest2;
    CreateFakeManifestAndPath(manifest2, "Publisher2", "1.0");

    {
        SQLiteIndex index = SQLiteIndex::Open(baseFile, SQLiteStorageBase::OpenDisposition::ReadWrite);
        index.AddManifest(manifest2.Manifest, manifest2.Path);
    }

    MigratePrepareAndCheckIntermediates(baseFile, preparedFile, { {  manifest2 }, { manifest1 } });

    // Open existing file to add a new version of existing package
    ManifestAndPath manifest3;
    CreateFakeManifestAndPath(manifest3, Publisher1, "2.0");

    {
        SQLiteIndex index = SQLiteIndex::Open(baseFile, SQLiteStorageBase::OpenDisposition::ReadWrite);
        index.AddManifest(manifest3.Manifest, manifest3.Path);
    }

    MigratePrepareAndCheckIntermediates(baseFile, preparedFile, { {  manifest2 }, { manifest1, manifest3 } });

    // Open existing file to add a new version of existing package and update an existing version
    manifest2.Manifest.StreamSha256 = SHA256::ComputeHash(manifest2.Manifest.Id);

    ManifestAndPath manifest4;
    CreateFakeManifestAndPath(manifest4, Publisher1, "3.0");

    {
        SQLiteIndex index = SQLiteIndex::Open(baseFile, SQLiteStorageBase::OpenDisposition::ReadWrite);
        index.UpdateManifest(manifest2.Manifest, manifest2.Path);
        index.AddManifest(manifest4.Manifest, manifest4.Path);
    }

    MigratePrepareAndCheckIntermediates(baseFile, preparedFile, { { manifest2 }, { manifest1, manifest3, manifest4 } });
}

<<<<<<< HEAD
TEST_CASE("SQLiteIndex_AddOrUpdateManifest", "[sqliteindex]")
=======
TEST_CASE("SQLiteIndex_DependencyWithCaseMismatch", "[sqliteindex][V1_4]")
>>>>>>> 2b0aef36
{
    TempFile tempFile{ "repolibtest_tempdb"s, ".db"s };
    INFO("Using temporary file named: " << tempFile.GetPath());

<<<<<<< HEAD
    std::string manifestPath = "test/id/test.id-1.0.0.yaml";
    Manifest manifest;
    manifest.Installers.push_back({});
    manifest.Id = "test.id";
    manifest.DefaultLocalization.Add < Localization::PackageName>("Test Name");
    manifest.Moniker = "testmoniker";
    manifest.Version = "1.0.0";
    manifest.Channel = "test";
    manifest.DefaultLocalization.Add<Localization::Tags>({ "t1", "t2" });
    manifest.Installers[0].Commands = { "test1", "test2" };

    {
        auto version = GENERATE(SQLiteVersion{ 1, 0 }, SQLiteVersion::Latest());
        SQLiteIndex index = SQLiteIndex::CreateNew(tempFile, version);

        REQUIRE(index.AddOrUpdateManifest(manifest, manifestPath));
    }

    {
        SQLiteIndex index = SQLiteIndex::Open(tempFile, SQLiteStorageBase::OpenDisposition::ReadWrite);

        // Update with no updates should return false
        REQUIRE(!index.AddOrUpdateManifest(manifest, manifestPath));

        manifest.DefaultLocalization.Add<Localization::Description>("description2");

        // Update with no indexed updates should return false
        REQUIRE(!index.AddOrUpdateManifest(manifest, manifestPath));

        // Update with indexed changes
        manifest.DefaultLocalization.Add<Localization::PackageName>("Test Name2");
        manifest.Moniker = "testmoniker2";
        manifest.DefaultLocalization.Add<Localization::Tags>({ "t1", "t2", "t3" });
        manifest.Installers[0].Commands = {};

        REQUIRE(index.AddOrUpdateManifest(manifest, manifestPath));
    }
=======
    Manifest dependencyManifest1, dependencyManifest2, manifest;
    SQLiteIndex index = SimpleTestSetup(tempFile, dependencyManifest1, SQLiteVersion::Latest());

    // Must contain some upper case
    auto& publisher2 = "Test2";
    CreateFakeManifest(dependencyManifest2, publisher2);
    index.AddManifest(dependencyManifest2, GetPathFromManifest(dependencyManifest2));

    auto& publisher3 = "Test3";
    CreateFakeManifest(manifest, publisher3);
    manifest.Installers[0].Dependencies.Add(Dependency(DependencyType::Package, dependencyManifest1.Id, "1.0.0"));
    manifest.Installers[0].Dependencies.Add(Dependency(DependencyType::Package, ToLower(dependencyManifest2.Id), "1.0.0"));

    index.AddManifest(manifest, GetPathFromManifest(manifest));
>>>>>>> 2b0aef36
}
<|MERGE_RESOLUTION|>--- conflicted
+++ resolved
@@ -1,3937 +1,3937 @@
-// Copyright (c) Microsoft Corporation.
-// Licensed under the MIT License.
-#include "pch.h"
-#include "TestCommon.h"
-#include <winget/SQLiteWrapper.h>
-#include <PackageDependenciesValidation.h>
-#include <ArpVersionValidation.h>
-#include <Microsoft/SQLiteIndex.h>
-#include <winget/Manifest.h>
-#include <AppInstallerStrings.h>
-#include <winget/SQLiteMetadataTable.h>
-#include <winget/PackageVersionDataManifest.h>
-
-#include <Microsoft/Schema/1_0/IdTable.h>
-#include <Microsoft/Schema/1_0/NameTable.h>
-#include <Microsoft/Schema/1_0/MonikerTable.h>
-#include <Microsoft/Schema/1_0/VersionTable.h>
-#include <Microsoft/Schema/1_0/ChannelTable.h>
-#include <Microsoft/Schema/1_0/PathPartTable.h>
-#include <Microsoft/Schema/1_0/ManifestTable.h>
-#include <Microsoft/Schema/1_0/TagsTable.h>
-#include <Microsoft/Schema/1_0/CommandsTable.h>
-#include <Microsoft/Schema/1_0/SearchResultsTable.h>
-#include <Microsoft/Schema/1_4/DependenciesTable.h>
-#include <Microsoft/Schema/2_0/Interface.h>
-#include <Microsoft/Schema/2_0/PackageUpdateTrackingTable.h>
-
-using namespace std::string_literals;
-using namespace std::string_view_literals;
-using namespace TestCommon;
-using namespace AppInstaller::Manifest;
-using namespace AppInstaller::Repository;
-using namespace AppInstaller::Repository::Microsoft;
-using namespace AppInstaller::SQLite;
-using namespace AppInstaller::Utility;
-
-using UtilityVersion = AppInstaller::Utility::Version;
-using SQLiteVersion = AppInstaller::SQLite::Version;
-
-SQLiteIndex CreateTestIndex(const std::string& filePath, std::optional<SQLiteVersion> version = {})
-{
-    // If no specific version requested, then use generator to run against the last 3 versions.
-    if (!version)
-    {
-        SQLiteVersion latestVersion{ 2, 0 };
-        SQLiteVersion versionMinus1 = SQLiteVersion{ 1, 7 };
-        SQLiteVersion versionMinus2 = SQLiteVersion{ 1, 6 };
-
-        version = GENERATE_COPY(SQLiteVersion{ versionMinus2 }, SQLiteVersion{ versionMinus1 }, SQLiteVersion{ latestVersion });
-    }
-
-    return SQLiteIndex::CreateNew(filePath, version.value());
-}
-
-SQLiteVersion TestPrepareForRead(SQLiteIndex& index)
-{
-    SQLiteVersion latestVersion{ 2, 0 };
-    SQLiteVersion versionMinus1 = SQLiteVersion{ 1, 7 };
-    SQLiteVersion versionMinus2 = SQLiteVersion{ 1, 6 };
-
-    index.PrepareForPackaging();
-
-    if (index.GetVersion() == versionMinus2)
-    {
-        // Degenerate case where we don't need to do anything
-    }
-    else if (index.GetVersion() == versionMinus1)
-    {
-        SQLiteVersion version = GENERATE_COPY(SQLiteVersion{ versionMinus2 }, SQLiteVersion{ versionMinus1 });
-
-        if (version != versionMinus1)
-        {
-            index.ForceVersion(version);
-            return version;
-        }
-    }
-    else if (index.GetVersion() == latestVersion)
-    {
-        // This crosses major versions, so leave it at 2.0 always
-    }
-
-    return index.GetVersion();
-}
-
-std::string GetPathFromManifest(Manifest& manifest)
-{
-    auto publisher = manifest.Id;
-    AppInstaller::Utility::FindAndReplace(publisher, ".", "/");
-    
-    return AppInstaller::Utility::ToLower(publisher).append("/").append(manifest.Version);
-}
-
-void CreateFakeManifest(Manifest& manifest, string_t publisher, string_t version = "1.0.0")
-{
-    manifest.Installers.push_back({});
-    manifest.Id = publisher.append(".").append("Id");
-    manifest.DefaultLocalization.Add<Localization::PackageName>(publisher.append(" Name"));
-    manifest.Moniker = "testmoniker";
-    manifest.Version = version;
-    manifest.Channel = "test";
-    manifest.DefaultLocalization.Add<Localization::Tags>({ "t1", "t2" });
-    manifest.Installers[0].Commands = { "test1", "test2" };
-}
-
-SQLiteIndex SimpleTestSetup(const std::string& filePath, Manifest& manifest, std::optional<SQLiteVersion> version = {})
-{
-    SQLiteIndex index = CreateTestIndex(filePath, version);
-
-    string_t publisher = "Test";
-    CreateFakeManifest(manifest, publisher);
-
-    auto relativePath = GetPathFromManifest(manifest);
-
-    index.AddManifest(manifest, relativePath);
-
-    return index;
-}
-
-struct IndexFields
-{
-    IndexFields(
-        std::string id,
-        std::string name,
-        std::string moniker,
-        std::string version,
-        std::string channel,
-        std::vector<NormalizedString> tags,
-        std::vector<NormalizedString> commands,
-        std::string path
-    ) :
-        Id(std::move(id)),
-        Name(std::move(name)),
-        Moniker(std::move(moniker)),
-        Version(std::move(version)),
-        Channel(std::move(channel)),
-        Tags(std::move(tags)),
-        Commands(std::move(commands)),
-        Path(std::move(path))
-    {}
-
-    IndexFields(
-        std::string id,
-        std::string name,
-        std::string moniker,
-        std::string version,
-        std::string channel,
-        std::vector<NormalizedString> tags,
-        std::vector<NormalizedString> commands,
-        std::string path,
-        std::vector<NormalizedString> packageFamilyNames,
-        std::vector<NormalizedString> productCodes
-    ) :
-        Id(std::move(id)),
-        Name(std::move(name)),
-        Moniker(std::move(moniker)),
-        Version(std::move(version)),
-        Channel(std::move(channel)),
-        Tags(std::move(tags)),
-        Commands(std::move(commands)),
-        Path(std::move(path)),
-        PackageFamilyNames(std::move(packageFamilyNames)),
-        ProductCodes(std::move(productCodes))
-    {}
-
-    IndexFields(
-        std::string id,
-        std::string name,
-        std::string publisher,
-        std::string moniker,
-        std::string version,
-        std::string channel,
-        std::vector<NormalizedString> tags,
-        std::vector<NormalizedString> commands,
-        std::string path,
-        std::vector<NormalizedString> packageFamilyNames,
-        std::vector<NormalizedString> productCodes
-    ) :
-        Id(std::move(id)),
-        Name(std::move(name)),
-        Publisher(std::move(publisher)),
-        Moniker(std::move(moniker)),
-        Version(std::move(version)),
-        Channel(std::move(channel)),
-        Tags(std::move(tags)),
-        Commands(std::move(commands)),
-        Path(std::move(path)),
-        PackageFamilyNames(std::move(packageFamilyNames)),
-        ProductCodes(std::move(productCodes))
-    {}
-
-    IndexFields(
-        std::string id,
-        std::string name,
-        std::string publisher,
-        std::string moniker,
-        std::string version,
-        std::string channel,
-        std::vector<NormalizedString> tags,
-        std::vector<NormalizedString> commands,
-        std::string path,
-        std::vector<NormalizedString> packageFamilyNames,
-        std::vector<NormalizedString> productCodes,
-        std::string arpName,
-        std::string arpPublisher
-    ) :
-        Id(std::move(id)),
-        Name(std::move(name)),
-        Publisher(std::move(publisher)),
-        Moniker(std::move(moniker)),
-        Version(std::move(version)),
-        Channel(std::move(channel)),
-        Tags(std::move(tags)),
-        Commands(std::move(commands)),
-        Path(std::move(path)),
-        PackageFamilyNames(std::move(packageFamilyNames)),
-        ProductCodes(std::move(productCodes)),
-        ArpName(std::move(arpName)),
-        ArpPublisher(std::move(arpPublisher))
-    {}
-
-    std::string Id;
-    std::string Name;
-    std::string Publisher;
-    std::string Moniker;
-    std::string Version;
-    std::string Channel;
-    std::vector<NormalizedString> Tags;
-    std::vector<NormalizedString> Commands;
-    std::string Path;
-    std::vector<NormalizedString> PackageFamilyNames;
-    std::vector<NormalizedString> ProductCodes;
-    std::string ArpName;
-    std::string ArpPublisher;
-};
-
-SQLiteIndex SearchTestSetup(const std::string& filePath, std::initializer_list<IndexFields> data = {}, std::optional<SQLiteVersion> version = {})
-{
-    SQLiteIndex index = CreateTestIndex(filePath, version);
-
-    Manifest manifest;
-
-    auto addFunc = [&](const IndexFields& d)
-    {
-        manifest.Id = d.Id;
-        manifest.DefaultLocalization.Add<Localization::PackageName>(d.Name);
-        manifest.DefaultLocalization.Add<Localization::Publisher>(d.Publisher);
-        manifest.Moniker = d.Moniker;
-        manifest.Version = d.Version;
-        manifest.DefaultLocalization.Add<Localization::Tags>(d.Tags);
-
-        manifest.Installers.resize(std::max(d.PackageFamilyNames.size(), d.ProductCodes.size()));
-
-        if (manifest.Installers.size() == 0)
-        {
-            manifest.Installers.push_back({});
-        }
-
-        manifest.Channel = d.Channel;
-        manifest.Installers[0].Commands = d.Commands;
-
-        for (size_t i = 0; i < d.PackageFamilyNames.size(); ++i)
-        {
-            manifest.Installers[i].PackageFamilyName = d.PackageFamilyNames[i];
-        }
-
-        for (size_t i = 0; i < d.ProductCodes.size(); ++i)
-        {
-            manifest.Installers[i].ProductCode = d.ProductCodes[i];
-        }
-
-        if (!d.ArpName.empty() || !d.ArpPublisher.empty())
-        {
-            manifest.Installers[0].AppsAndFeaturesEntries.push_back({});
-            manifest.Installers[0].AppsAndFeaturesEntries[0].DisplayName = d.ArpName;
-            manifest.Installers[0].AppsAndFeaturesEntries[0].Publisher = d.ArpPublisher;
-        }
-
-        index.AddManifest(manifest, d.Path);
-    };
-
-    for (const auto& d : data)
-    {
-        addFunc(d);
-    }
-
-    return index;
-}
-
-bool ArePackageFamilyNameAndProductCodeSupported(const SQLiteIndex& index, const SQLiteVersion& testVersion)
-{
-    UNSCOPED_INFO("Index " << index.GetVersion() << " | Test " << testVersion);
-    return (index.GetVersion() >= SQLiteVersion{ 1, 1 } && testVersion >= SQLiteVersion{ 1, 1 });
-}
-
-bool AreNormalizedNameAndPublisherSupported(const SQLiteIndex& index, const SQLiteVersion& testVersion)
-{
-    UNSCOPED_INFO("Index " << index.GetVersion() << " | Test " << testVersion);
-    return (index.GetVersion() >= SQLiteVersion{ 1, 2 } && testVersion >= SQLiteVersion{ 1, 2 });
-}
-
-bool IsManifestMetadataSupported(const SQLiteIndex& index, const SQLiteVersion& testVersion)
-{
-    UNSCOPED_INFO("Index " << index.GetVersion() << " | Test " << testVersion);
-    return (index.GetVersion() >= SQLiteVersion{ 1, 1 } && testVersion >= SQLiteVersion{ 1, 1 });
-}
-
-bool AreManifestHashesSupported(const SQLiteIndex& index, const SQLiteVersion& testVersion)
-{
-    UNSCOPED_INFO("Index " << index.GetVersion() << " | Test " << testVersion);
-    return (index.GetVersion() >= SQLiteVersion{ 1, 3 } && testVersion >= SQLiteVersion{ 1, 3 } && index.GetVersion() < SQLiteVersion{ 2, 0 });
-}
-
-bool AreArpVersionsSupported(const SQLiteIndex& index, const SQLiteVersion& testVersion)
-{
-    UNSCOPED_INFO("Index " << index.GetVersion() << " | Test " << testVersion);
-    return (index.GetVersion() >= SQLiteVersion{ 1, 5 } && testVersion >= SQLiteVersion{ 1, 5 });
-}
-
-bool AreArpVersionsNullable(const SQLiteIndex& index)
-{
-    UNSCOPED_INFO("Index " << index.GetVersion());
-    return (index.GetVersion() >= SQLiteVersion{ 2, 0 });
-}
-
-bool IsMapDataFoldingSupported(const SQLiteIndex& index, const SQLiteVersion& testVersion)
-{
-    UNSCOPED_INFO("Index " << index.GetVersion() << " | Test " << testVersion);
-    return (index.GetVersion() >= SQLiteVersion{ 1, 7 } && testVersion >= SQLiteVersion{ 1, 7 });
-}
-
-bool IsMapDataFolded(const SQLiteIndex& index)
-{
-    UNSCOPED_INFO("Index " << index.GetVersion());
-    return (index.GetVersion() >= SQLiteVersion{ 1, 7 });
-}
-
-bool AreVersionKeysSupported(const SQLiteIndex& index)
-{
-    UNSCOPED_INFO("Index " << index.GetVersion());
-    return (index.GetVersion() < SQLiteVersion{ 2, 0 });
-}
-
-bool AreChannelsSupported(const SQLiteIndex& index)
-{
-    UNSCOPED_INFO("Index " << index.GetVersion());
-    return (index.GetVersion() < SQLiteVersion{ 2, 0 });
-}
-
-bool AreManifestPathsSupported(const SQLiteIndex& index)
-{
-    UNSCOPED_INFO("Index " << index.GetVersion());
-    return (index.GetVersion() < SQLiteVersion{ 2, 0 });
-}
-
-std::string GetPropertyStringByKey(const SQLiteIndex& index, rowid_t primaryId, PackageVersionProperty property)
-{
-    auto result = index.GetPropertyByPrimaryId(primaryId, property);
-    REQUIRE(result);
-    return result.value();
-}
-
-std::string GetPropertyStringByKey(const SQLiteIndex& index, rowid_t id, PackageVersionProperty property, std::string_view version, std::string_view channel)
-{
-    if (AreVersionKeysSupported(index))
-    {
-        auto manifestId = index.GetManifestIdByKey(id, version, channel);
-        REQUIRE(manifestId);
-        auto result = index.GetPropertyByPrimaryId(manifestId.value(), property);
-        REQUIRE(result);
-        return result.value();
-    }
-    else
-    {
-        return GetPropertyStringByKey(index, id, property);
-    }
-}
-
-std::string GetPropertyStringById(const SQLiteIndex& index, rowid_t id, PackageVersionProperty property)
-{
-    if (AreVersionKeysSupported(index))
-    {
-        auto versions = index.GetVersionKeysById(id);
-        REQUIRE(!versions.empty());
-        return GetPropertyStringByKey(index, versions[0].ManifestId, property);
-    }
-    else
-    {
-        return GetPropertyStringByKey(index, id, property);
-    }
-}
-
-std::string GetIdStringById(const SQLiteIndex& index, rowid_t id)
-{
-    return GetPropertyStringById(index, id, PackageVersionProperty::Id);
-}
-
-std::string GetNameStringById(const SQLiteIndex& index, rowid_t id)
-{
-    return GetPropertyStringById(index, id, PackageVersionProperty::Name);
-}
-
-std::string GetPathStringByKey(const SQLiteIndex& index, rowid_t id, std::string_view version, std::string_view channel)
-{
-    return GetPropertyStringByKey(index, id, PackageVersionProperty::RelativePath, version, channel);
-}
-
-TEST_CASE("SQLiteIndexCreateLatestAndReopen", "[sqliteindex]")
-{
-    TempFile tempFile{ "repolibtest_tempdb"s, ".db"s };
-    INFO("Using temporary file named: " << tempFile.GetPath());
-
-    SQLiteVersion versionCreated;
-
-    // Create the index
-    {
-        SQLiteIndex index = SQLiteIndex::CreateNew(tempFile, SQLiteVersion::Latest());
-        versionCreated = index.GetVersion();
-    }
-
-    // Reopen the index for read only
-    {
-        INFO("Trying with Read");
-        SQLiteIndex index = SQLiteIndex::Open(tempFile, SQLiteStorageBase::OpenDisposition::Read);
-        SQLiteVersion versionRead = index.GetVersion();
-        REQUIRE(versionRead == versionCreated);
-    }
-
-    // Reopen the index for read/write
-    {
-        INFO("Trying with ReadWrite");
-        SQLiteIndex index = SQLiteIndex::Open(tempFile, SQLiteStorageBase::OpenDisposition::ReadWrite);
-        SQLiteVersion versionRead = index.GetVersion();
-        REQUIRE(versionRead == versionCreated);
-    }
-
-    // Reopen the index for immutable read
-    {
-        INFO("Trying with Immutable");
-        SQLiteIndex index = SQLiteIndex::Open(tempFile, SQLiteStorageBase::OpenDisposition::Immutable);
-        SQLiteVersion versionRead = index.GetVersion();
-        REQUIRE(versionRead == versionCreated);
-    }
-}
-
-TEST_CASE("SQLiteIndexCreateAndAddManifest", "[sqliteindex]")
-{
-    TempFile tempFile{ "repolibtest_tempdb"s, ".db"s };
-    INFO("Using temporary file named: " << tempFile.GetPath());
-
-    Manifest manifest;
-    std::string relativePath = "test/id/1.0.0.yaml";
-
-    SQLiteIndex index = SimpleTestSetup(tempFile, manifest, SQLiteVersion::Latest());
-}
-
-TEST_CASE("SQLiteIndexCreateAndAddManifestFile", "[sqliteindex]")
-{
-    TempFile tempFile{ "repolibtest_tempdb"s, ".db"s };
-    INFO("Using temporary file named: " << tempFile.GetPath());
-
-    SQLiteIndex index = CreateTestIndex(tempFile);
-
-    TestDataFile manifestFile{ "Manifest-Good.yaml" };
-    std::filesystem::path manifestPath{ "microsoft/msixsdk/microsoft.msixsdk-1.7.32.yaml" };
-
-    index.AddManifest(manifestFile, manifestPath);
-}
-
-TEST_CASE("SQLiteIndexCreateAndAddManifestDuplicate", "[sqliteindex]")
-{
-    TempFile tempFile{ "repolibtest_tempdb"s, ".db"s };
-    INFO("Using temporary file named: " << tempFile.GetPath());
-
-    Manifest manifest;
-
-    SQLiteIndex index = SimpleTestSetup(tempFile, manifest);
-    auto relativePath = GetPathFromManifest(manifest);
-
-    // Attempting to add the same manifest at a different path should fail.
-    REQUIRE_THROWS_HR(index.AddManifest(manifest, "differentpath.yaml"), HRESULT_FROM_WIN32(ERROR_ALREADY_EXISTS));
-
-    // Attempting to add the same manifest with a differently cased Id at a different path should fail.
-    manifest.Id = ToLower(manifest.Id);
-    REQUIRE_THROWS_HR(index.AddManifest(manifest, "differentpath.yaml"), HRESULT_FROM_WIN32(ERROR_ALREADY_EXISTS));
-
-    // Attempting to add a different manifest at the same path should fail.
-    manifest.Id += "-new";
-    REQUIRE_THROWS_HR(index.AddManifest(manifest, relativePath), HRESULT_FROM_WIN32(ERROR_ALREADY_EXISTS));
-}
-
-TEST_CASE("SQLiteIndex_VersionReferencedByDependenciesClearsUnusedVersionAndKeepUsedVersion", "[sqliteindex][V1_4]")
-{
-    TempFile tempFile{ "repolibtest_tempdb"s, ".db"s };
-    INFO("Using temporary file named: " << tempFile.GetPath());
-
-    Manifest dependencyManifest1, dependencyManifest2, manifest, isolatedManifest;
-    SQLiteIndex index = SimpleTestSetup(tempFile, dependencyManifest1, SQLiteVersion::Latest());
-
-    auto& publisher2 = "Test2";
-    CreateFakeManifest(dependencyManifest2, publisher2);
-    index.AddManifest(dependencyManifest2, GetPathFromManifest(dependencyManifest2));
-
-    auto& publisher3 = "Test3";
-    CreateFakeManifest(manifest, publisher3);
-    std::string dependencyOnlyVersion = "0.0.5";
-    manifest.Installers[0].Dependencies.Add(Dependency(DependencyType::Package, dependencyManifest1.Id, "1.0.0"));
-    manifest.Installers[0].Dependencies.Add(Dependency(DependencyType::Package, dependencyManifest2.Id, dependencyOnlyVersion));
-
-    index.AddManifest(manifest, GetPathFromManifest(manifest));
-    
-    // Create a new manifest that depends on v0.0.5
-    auto& publisher4 = "Test4";
-    CreateFakeManifest(isolatedManifest, publisher4);
-    isolatedManifest.Version = dependencyOnlyVersion;
-    index.AddManifest(isolatedManifest);
-
-    index.RemoveManifest(isolatedManifest);
-    // After deletion that the version(v0.0.5) must be present because it still referenced via dependencies table.
-    {
-        Connection connection = Connection::Create(tempFile, Connection::OpenDisposition::ReadOnly);
-        REQUIRE(Schema::V1_0::VersionTable::SelectIdByValue(connection, dependencyOnlyVersion).has_value());
-    }
-
-    index.RemoveManifest(manifest);
-    // Now, that we've deleted the manifest depending on version(v0.0.5), it should be absent.
-    {
-        Connection connection = Connection::Create(tempFile, Connection::OpenDisposition::ReadOnly);
-        REQUIRE(!Schema::V1_0::VersionTable::SelectIdByValue(connection, dependencyOnlyVersion).has_value());
-    }
-    index.RemoveManifest(dependencyManifest1);
-    index.RemoveManifest(dependencyManifest2);
-    
-    // Final sanity check, nothing should be in the version table.
-    {
-        Connection connection = Connection::Create(tempFile, Connection::OpenDisposition::ReadOnly);
-        REQUIRE(Schema::V1_0::VersionTable::IsEmpty(connection));
-    }
-}
-
-TEST_CASE("SQLiteIndex_AddUpdateRemoveManifestWithDependencies", "[sqliteindex][V1_4]")
-{
-    TempFile tempFile{ "repolibtest_tempdb"s, ".db"s };
-    INFO("Using temporary file named: " << tempFile.GetPath());
-
-    Manifest dependencyManifest1, dependencyManifest2, manifest;
-    SQLiteIndex index = SimpleTestSetup(tempFile, dependencyManifest1, SQLiteVersion::Latest());
-
-    auto& publisher2 = "Test2";
-    CreateFakeManifest(dependencyManifest2, publisher2);
-    index.AddManifest(dependencyManifest2, GetPathFromManifest(dependencyManifest2));
-
-    auto& publisher3 = "Test3";
-    CreateFakeManifest(manifest, publisher3);
-    manifest.Installers[0].Dependencies.Add(Dependency(DependencyType::Package, dependencyManifest1.Id, "1.0.0"));
-    manifest.Installers[0].Dependencies.Add(Dependency(DependencyType::Package, dependencyManifest2.Id, "1.0.0"));
-
-    index.AddManifest(manifest, GetPathFromManifest(manifest));
-    index.UpdateManifest(manifest, GetPathFromManifest(manifest));
-    index.RemoveManifest(manifest);
-}
-
-TEST_CASE("SQLiteIndex_AddManifestWithDependencies_MissingPackage", "[sqliteindex][V1_4]")
-{
-    TempFile tempFile{ "repolibtest_tempdb"s, ".db"s };
-    INFO("Using temporary file named: " << tempFile.GetPath());
-
-    Manifest dependencyManifest1, dependencyManifest2, manifest;
-    SQLiteIndex index = SimpleTestSetup(tempFile, dependencyManifest1, SQLiteVersion::Latest());
-
-    // Publisher2 is not present
-    auto& publisher2 = "Test2";
-    CreateFakeManifest(dependencyManifest2, publisher2);
-
-    auto& publisher3 = "Test3";
-    CreateFakeManifest(manifest, publisher3);
-    manifest.Installers[0].Dependencies.Add(Dependency(DependencyType::Package, dependencyManifest1.Id, "1.0.0"));
-    manifest.Installers[0].Dependencies.Add(Dependency(DependencyType::Package, dependencyManifest2.Id, "1.0.0"));
-
-    REQUIRE_THROWS_HR(index.AddManifest(manifest, GetPathFromManifest(manifest)), APPINSTALLER_CLI_ERROR_MISSING_PACKAGE);
-}
-
-TEST_CASE("SQLiteIndex_AddUpdateRemoveManifestWithDependencies_MissingVersion", "[sqliteindex][V1_4]")
-{
-    TempFile tempFile{ "repolibtest_tempdb"s, ".db"s };
-    INFO("Using temporary file named: " << tempFile.GetPath());
-
-    Manifest dependencyManifest1, dependencyManifest2, manifest;
-    SQLiteIndex index = SimpleTestSetup(tempFile, dependencyManifest1, SQLiteVersion::Latest());
-
-    auto& publisher2 = "Test2";
-    CreateFakeManifest(dependencyManifest2, publisher2);
-    index.AddManifest(dependencyManifest2, GetPathFromManifest(dependencyManifest2));
-
-    auto& publisher3 = "Test3";
-    CreateFakeManifest(manifest, publisher3);
-    manifest.Installers[0].Dependencies.Add(Dependency(DependencyType::Package, dependencyManifest1.Id, "0.0.1"));
-    manifest.Installers[0].Dependencies.Add(Dependency(DependencyType::Package, dependencyManifest2.Id, "0.0.2"));
-
-    index.AddManifest(manifest, GetPathFromManifest(manifest));
-    index.UpdateManifest(manifest, GetPathFromManifest(manifest));
-    index.RemoveManifest(manifest);
-}
-
-TEST_CASE("SQLiteIndex_AddUpdateRemoveManifestWithDependencies_EmptyManifestVersion", "[sqliteindex][V1_4]")
-{
-    TempFile tempFile{ "repolibtest_tempdb"s, ".db"s };
-    INFO("Using temporary file named: " << tempFile.GetPath());
-
-    Manifest dependencyManifest1, dependencyManifest2, manifest;
-    SQLiteIndex index = SimpleTestSetup(tempFile, dependencyManifest1, SQLiteVersion::Latest());
-
-    auto& publisher2 = "Test2";
-    CreateFakeManifest(dependencyManifest2, publisher2);
-    index.AddManifest(dependencyManifest2, GetPathFromManifest(dependencyManifest2));
-
-    auto& publisher3 = "Test3";
-    CreateFakeManifest(manifest, publisher3);
-    manifest.Installers[0].Dependencies.Add(Dependency(DependencyType::Package, dependencyManifest1.Id));
-    manifest.Installers[0].Dependencies.Add(Dependency(DependencyType::Package, dependencyManifest2.Id));
-
-    index.AddManifest(manifest, GetPathFromManifest(manifest));
-    index.UpdateManifest(manifest, GetPathFromManifest(manifest));
-    index.RemoveManifest(manifest);
-}
-
-TEST_CASE("SQLiteIndex_DependenciesTable_CheckConsistency", "[sqliteindex][V1_4]")
-{
-    TempFile tempFile{ "repolibtest_tempdb"s, ".db"s };
-    INFO("Using temporary file named: " << tempFile.GetPath());
-    
-    {
-        Manifest levelOneManifest, levelTwoManifest, levelThreeManifest, topLevelManifest;
-        SQLiteIndex index = SimpleTestSetup(tempFile, levelThreeManifest, SQLiteVersion::Latest());
-
-        constexpr std::string_view levelTwoManifestPublisher = "LevelTwoManifest";
-        CreateFakeManifest(levelTwoManifest, levelTwoManifestPublisher);
-
-        levelTwoManifest.Installers[0].Dependencies.Add(Dependency(DependencyType::Package, levelThreeManifest.Id, "1.0.0"));
-        index.AddManifest(levelTwoManifest, GetPathFromManifest(levelTwoManifest));
-
-        constexpr std::string_view levelOneManifestPublisher = "LevelOneManifest";
-        CreateFakeManifest(levelOneManifest, levelOneManifestPublisher);
-        levelOneManifest.Installers[0].Dependencies.Add(Dependency(DependencyType::Package, levelTwoManifest.Id, "1.0.0"));
-        index.AddManifest(levelOneManifest, GetPathFromManifest(levelOneManifest));
-
-        constexpr std::string_view topLevelManifestPublisher = "TopLevelManifest";
-        CreateFakeManifest(topLevelManifest, topLevelManifestPublisher);
-        topLevelManifest.Installers[0].Dependencies.Add(Dependency(DependencyType::Package, levelOneManifest.Id, "1.0.0"));
-    }
-
-    {
-        // Open it directly to modify the table
-        Connection connection = Connection::Create(tempFile, Connection::OpenDisposition::ReadWrite);
-        rowid_t nonExistentRowId = 40;
-        rowid_t nonExistentManifest = 41;
-        rowid_t nonExistentVersion = 42;
-        rowid_t nonExistentPackageId = 43;
-
-        Builder::StatementBuilder builder;
-        builder.InsertInto(Schema::V1_4::DependenciesTable::TableName())
-            .Values(nonExistentRowId, nonExistentManifest, nonExistentVersion, nonExistentPackageId);
-        builder.Execute(connection);
-    }
-
-    {
-        SQLiteIndex index = SQLiteIndex::Open(tempFile, SQLiteStorageBase::OpenDisposition::ReadWrite);
-
-        REQUIRE(!index.CheckConsistency(true));
-    }
-
-    TempFile tempFile2{ "repolibtest_tempdb"s, ".db"s };
-    INFO("Using temporary file named: " << tempFile2.GetPath());
-
-    {
-        SQLiteIndex index = CreateTestIndex(tempFile2, SQLiteVersion::Latest());
-
-        Manifest manifest;
-        manifest.Id = "Foo";
-        manifest.Version = "10.0";
-
-        index.AddManifest(manifest, "path");
-
-        REQUIRE(index.CheckConsistency(true));
-
-        // Add dependency that does not require min version
-        Manifest manifestWithDependency1;
-        manifestWithDependency1.Id = "Bar1";
-        manifestWithDependency1.Version = "10.0";
-        manifestWithDependency1.Installers.push_back({});
-        manifestWithDependency1.Installers[0].Dependencies.Add(Dependency(DependencyType::Package, manifest.Id));
-
-        index.AddManifest(manifestWithDependency1, "path1");
-
-        REQUIRE(index.CheckConsistency(true));
-
-        // Add dependency with min version satisfied
-        Manifest manifestWithDependency2;
-        manifestWithDependency2.Id = "Bar2";
-        manifestWithDependency2.Version = "10.0";
-        manifestWithDependency2.Installers.push_back({});
-        manifestWithDependency2.Installers[0].Dependencies.Add(Dependency(DependencyType::Package, manifest.Id, "1.0"));
-
-        index.AddManifest(manifestWithDependency2, "path2");
-
-        REQUIRE(index.CheckConsistency(true));
-
-        // Add dependency with min version not satisfied
-        Manifest manifestWithDependency3;
-        manifestWithDependency3.Id = "Bar3";
-        manifestWithDependency3.Version = "10.0";
-        manifestWithDependency3.Installers.push_back({});
-        manifestWithDependency3.Installers[0].Dependencies.Add(Dependency(DependencyType::Package, manifest.Id, "11.0"));
-
-        index.AddManifest(manifestWithDependency3, "path3");
-
-        REQUIRE_FALSE(index.CheckConsistency(true));
-    }
-}
-
-TEST_CASE("SQLiteIndex_RemoveManifestFile_NotPresent", "[sqliteindex]")
-{
-    SQLiteIndex index = CreateTestIndex(SQLITE_MEMORY_DB_CONNECTION_TARGET);
-
-    TestDataFile manifestFile{ "Manifest-Good.yaml" };
-    std::filesystem::path manifestPath{ "microsoft/msixsdk/microsoft.msixsdk-1.7.32.yaml" };
-
-    REQUIRE_THROWS_HR(index.RemoveManifest(manifestFile, manifestPath), E_NOT_SET);
-}
-
-TEST_CASE("SQLiteIndex_RemoveManifest", "[sqliteindex][V1_0]")
-{
-    TempFile tempFile{ "repolibtest_tempdb"s, ".db"s };
-    INFO("Using temporary file named: " << tempFile.GetPath());
-
-    std::string manifest1Path = "test/id/test.id-1.0.0.yaml";
-    Manifest manifest1;
-    manifest1.Installers.push_back({});
-    manifest1.Id = "test.id";
-    manifest1.DefaultLocalization.Add<Localization::PackageName>("Test Name");
-    manifest1.Moniker = "testmoniker";
-    manifest1.Version = "1.0.0";
-    manifest1.Channel = "test";
-    manifest1.DefaultLocalization.Add<Localization::Tags>({ "t1", "t2" });
-    manifest1.Installers[0].Commands = { "test1", "test2" };
-
-    std::string manifest2Path = "test/woah/test.id-1.0.0.yaml";
-    Manifest manifest2;
-    manifest2.Installers.push_back({});
-    manifest2.Id = "test.woah";
-    manifest2.DefaultLocalization.Add<Localization::PackageName>("Test Name WOAH");
-    manifest2.Moniker = "testmoniker";
-    manifest2.Version = "1.0.0";
-    manifest2.Channel = "test";
-    manifest2.DefaultLocalization.Add<Localization::Tags>({});
-    manifest2.Installers[0].Commands = { "test1", "test2", "test3" };
-
-    {
-        SQLiteIndex index = SQLiteIndex::CreateNew(tempFile, { 1, 0 });
-
-        index.AddManifest(manifest1, manifest1Path);
-        index.AddManifest(manifest2, manifest2Path);
-
-        // Now remove manifest1
-        index.RemoveManifest(manifest1, manifest1Path);
-    }
-
-    {
-        // Open it directly to directly test table state
-        Connection connection = Connection::Create(tempFile, Connection::OpenDisposition::ReadWrite);
-
-        REQUIRE(!Schema::V1_0::ManifestTable::IsEmpty(connection));
-        REQUIRE(!Schema::V1_0::IdTable::IsEmpty(connection));
-        REQUIRE(!Schema::V1_0::NameTable::IsEmpty(connection));
-        REQUIRE(!Schema::V1_0::MonikerTable::IsEmpty(connection));
-        REQUIRE(!Schema::V1_0::VersionTable::IsEmpty(connection));
-        REQUIRE(!Schema::V1_0::ChannelTable::IsEmpty(connection));
-        REQUIRE(!Schema::V1_0::PathPartTable::IsEmpty(connection));
-        // Because manifest2 had no tags
-        REQUIRE(Schema::V1_0::TagsTable::IsEmpty(connection));
-        REQUIRE(!Schema::V1_0::CommandsTable::IsEmpty(connection));
-    }
-
-    {
-        SQLiteIndex index = SQLiteIndex::Open(tempFile, SQLiteStorageBase::OpenDisposition::ReadWrite);
-
-        // Now remove manifest2
-        index.RemoveManifest(manifest2, manifest2Path);
-    }
-
-    // Open it directly to directly test table state
-    Connection connection = Connection::Create(tempFile, Connection::OpenDisposition::ReadWrite);
-
-    REQUIRE(Schema::V1_0::ManifestTable::IsEmpty(connection));
-    REQUIRE(Schema::V1_0::IdTable::IsEmpty(connection));
-    REQUIRE(Schema::V1_0::NameTable::IsEmpty(connection));
-    REQUIRE(Schema::V1_0::MonikerTable::IsEmpty(connection));
-    REQUIRE(Schema::V1_0::VersionTable::IsEmpty(connection));
-    REQUIRE(Schema::V1_0::ChannelTable::IsEmpty(connection));
-    REQUIRE(Schema::V1_0::PathPartTable::IsEmpty(connection));
-    REQUIRE(Schema::V1_0::TagsTable::IsEmpty(connection));
-    REQUIRE(Schema::V1_0::CommandsTable::IsEmpty(connection));
-}
-
-TEST_CASE("SQLiteIndex_RemoveManifestWithDependencies", "[sqliteindex][V1_4]")
-{
-    TempFile tempFile{ "repolibtest_tempdb"s, ".db"s };
-    INFO("Using temporary file named: " << tempFile.GetPath());
-
-    Manifest dependencyManifest1, dependencyManifest2, manifest;
-    SQLiteIndex index = SimpleTestSetup(tempFile, dependencyManifest1, SQLiteVersion::Latest());
-
-    auto& publisher2 = "Test2";
-    CreateFakeManifest(dependencyManifest2, publisher2);
-    index.AddManifest(dependencyManifest2, GetPathFromManifest(dependencyManifest2));
-
-    auto& publisher3 = "Test3";
-    CreateFakeManifest(manifest, publisher3);
-    manifest.Installers[0].Dependencies.Add(Dependency(DependencyType::Package, dependencyManifest1.Id, "1.0.0"));
-    manifest.Installers[0].Dependencies.Add(Dependency(DependencyType::Package, dependencyManifest2.Id, "1.0.0"));
-
-    index.AddManifest(manifest, GetPathFromManifest(manifest));
-
-    index.RemoveManifest(manifest, GetPathFromManifest(manifest));
-}
-
-TEST_CASE("SQLiteIndex_ValidateManifestWithDependencies", "[sqliteindex][V1_4]")
-{
-    TempFile tempFile{ "repolibtest_tempdb"s, ".db"s };
-    INFO("Using temporary file named: " << tempFile.GetPath());
-
-    Manifest levelOneManifest, levelTwoManifest, levelThreeManifest, topLevelManifest;
-    SQLiteIndex index = SimpleTestSetup(tempFile, levelThreeManifest, SQLiteVersion::Latest());
-
-    constexpr std::string_view levelTwoManifestPublisher = "LevelTwoManifest";
-    CreateFakeManifest(levelTwoManifest, levelTwoManifestPublisher);
-
-    levelTwoManifest.Installers[0].Dependencies.Add(Dependency(DependencyType::Package, levelThreeManifest.Id, "1.0.0"));
-    index.AddManifest(levelTwoManifest, GetPathFromManifest(levelTwoManifest));
-
-    constexpr std::string_view levelOneManifestPublisher = "LevelOneManifest";
-    CreateFakeManifest(levelOneManifest, levelOneManifestPublisher);
-    levelOneManifest.Installers[0].Dependencies.Add(Dependency(DependencyType::Package, levelTwoManifest.Id, "1.0.0"));
-    index.AddManifest(levelOneManifest, GetPathFromManifest(levelOneManifest));
-
-    constexpr std::string_view topLevelManifestPublisher = "TopLevelManifest";
-    CreateFakeManifest(topLevelManifest, topLevelManifestPublisher);
-    topLevelManifest.Installers[0].Dependencies.Add(Dependency(DependencyType::Package, levelOneManifest.Id, "1.0.0"));
-    REQUIRE(PackageDependenciesValidation::ValidateManifestDependencies(&index, topLevelManifest));
-}
-
-TEST_CASE("SQLiteIndex_ValidateManifestWithDependenciesHasLoops", "[sqliteindex][V1_4]")
-{
-    TempFile tempFile{ "repolibtest_tempdb"s, ".db"s };
-    INFO("Using temporary file named: " << tempFile.GetPath());
-
-    Manifest levelOneManifest, levelTwoManifest, levelThreeManifest, topLevelManifest;
-    SQLiteIndex index = SimpleTestSetup(tempFile, levelThreeManifest, SQLiteVersion::Latest());
-
-    constexpr std::string_view levelTwoManifestPublisher = "LevelTwoManifest";
-    CreateFakeManifest(levelTwoManifest, levelTwoManifestPublisher);
-
-    levelTwoManifest.Installers[0].Dependencies.Add(Dependency(DependencyType::Package, levelThreeManifest.Id, "1.0.0"));
-    index.AddManifest(levelTwoManifest, GetPathFromManifest(levelTwoManifest));
-
-    constexpr std::string_view levelOneManifestPublisher = "LevelOneManifest";
-    CreateFakeManifest(levelOneManifest, levelOneManifestPublisher);
-    levelOneManifest.Installers[0].Dependencies.Add(Dependency(DependencyType::Package, levelTwoManifest.Id, "1.0.0"));
-    index.AddManifest(levelOneManifest, GetPathFromManifest(levelOneManifest));
-
-    constexpr std::string_view topLevelManifestPublisher = "TopLevelManifest";
-    CreateFakeManifest(topLevelManifest, topLevelManifestPublisher);
-    topLevelManifest.Installers[0].Dependencies.Add(Dependency(DependencyType::Package, levelOneManifest.Id, "1.0.0"));
-    index.AddManifest(topLevelManifest, GetPathFromManifest(topLevelManifest));
-
-    levelThreeManifest.Installers.push_back(ManifestInstaller{});
-    levelThreeManifest.Installers[1].Dependencies.Add(Dependency(DependencyType::Package, topLevelManifest.Id, "1.0.0"));
-    REQUIRE_THROWS_HR(
-        PackageDependenciesValidation::ValidateManifestDependencies(&index, levelThreeManifest),
-        APPINSTALLER_CLI_ERROR_DEPENDENCIES_VALIDATION_FAILED);
-}
-
-TEST_CASE("SQLiteIndex_ValidateManifestWithDependenciesMissingNode", "[sqliteindex][V1_4]")
-{
-    TempFile tempFile{ "repolibtest_tempdb"s, ".db"s };
-    INFO("Using temporary file named: " << tempFile.GetPath());
-
-    Manifest levelOneManifest, levelTwoManifest, levelThreeManifest, topLevelManifest;
-    SQLiteIndex index = SimpleTestSetup(tempFile, levelThreeManifest, SQLiteVersion::Latest());
-
-    constexpr std::string_view levelTwoManifestPublisher = "LevelTwoManifest";
-    CreateFakeManifest(levelTwoManifest, levelTwoManifestPublisher);
-
-    levelTwoManifest.Installers[0].Dependencies.Add(Dependency(DependencyType::Package, levelThreeManifest.Id, "1.0.0"));
-    index.AddManifest(levelTwoManifest, GetPathFromManifest(levelTwoManifest));
-
-    // This node is missing, because it's not in the index.
-    constexpr std::string_view levelOneManifestPublisher = "LevelOneManifest";
-    CreateFakeManifest(levelOneManifest, levelOneManifestPublisher);
-    levelOneManifest.Installers[0].Dependencies.Add(Dependency(DependencyType::Package, levelTwoManifest.Id, "1.0.0"));
-
-    constexpr std::string_view topLevelManifestPublisher = "TopLevelManifest";
-    CreateFakeManifest(topLevelManifest, topLevelManifestPublisher);
-    topLevelManifest.Installers[0].Dependencies.Add(Dependency(DependencyType::Package, levelOneManifest.Id, "1.0.0"));
-    REQUIRE_THROWS_HR(
-        PackageDependenciesValidation::ValidateManifestDependencies(&index, topLevelManifest),
-        APPINSTALLER_CLI_ERROR_DEPENDENCIES_VALIDATION_FAILED);
-}
-
-TEST_CASE("SQLiteIndex_ValidateManifestWithDependenciesNoSuitableMinVersion", "[sqliteindex][V1_4]")
-{
-    TempFile tempFile{ "repolibtest_tempdb"s, ".db"s };
-    INFO("Using temporary file named: " << tempFile.GetPath());
-
-    Manifest levelOneManifest, levelTwoManifest, levelThreeManifest, topLevelManifest;
-    SQLiteIndex index = SimpleTestSetup(tempFile, levelThreeManifest, SQLiteVersion::Latest());
-
-    constexpr std::string_view levelTwoManifestPublisher = "LevelTwoManifest";
-    CreateFakeManifest(levelTwoManifest, levelTwoManifestPublisher);
-
-    levelTwoManifest.Installers[0].Dependencies.Add(Dependency(DependencyType::Package, levelThreeManifest.Id, "1.0.0"));
-    index.AddManifest(levelTwoManifest, GetPathFromManifest(levelTwoManifest));
-
-    constexpr std::string_view levelOneManifestPublisher = "LevelOneManifest";
-    CreateFakeManifest(levelOneManifest, levelOneManifestPublisher);
-    levelOneManifest.Installers[0].Dependencies.Add(Dependency(DependencyType::Package, levelTwoManifest.Id, "1.0.0"));
-    index.AddManifest(levelOneManifest, GetPathFromManifest(levelOneManifest));
-
-    constexpr std::string_view topLevelManifestPublisher = "TopLevelManifest";
-    CreateFakeManifest(topLevelManifest, topLevelManifestPublisher);
-    topLevelManifest.Installers[0].Dependencies.Add(Dependency(DependencyType::Package, levelOneManifest.Id, "2.0.0"));
-
-    REQUIRE_THROWS_HR(
-        PackageDependenciesValidation::ValidateManifestDependencies(&index, topLevelManifest),
-        APPINSTALLER_CLI_ERROR_DEPENDENCIES_VALIDATION_FAILED);
-}
-
-TEST_CASE("SQLiteIndex_ValidateManifestWhenManifestIsDependency_StructureBroken", "[sqliteindex][V1_4]")
-{
-    TempFile tempFile{ "repolibtest_tempdb"s, ".db"s };
-    INFO("Using temporary file named: " << tempFile.GetPath());
-
-    Manifest levelOneManifest, levelTwoManifest, levelThreeManifest, topLevelManifest;
-    SQLiteIndex index = SimpleTestSetup(tempFile, levelThreeManifest, SQLiteVersion::Latest());
-
-    constexpr std::string_view levelTwoManifestPublisher = "LevelTwoManifest";
-    CreateFakeManifest(levelTwoManifest, levelTwoManifestPublisher);
-
-    levelTwoManifest.Installers[0].Dependencies.Add(Dependency(DependencyType::Package, levelThreeManifest.Id, "1.0.0"));
-    index.AddManifest(levelTwoManifest, GetPathFromManifest(levelTwoManifest));
-
-    constexpr std::string_view levelOneManifestPublisher = "LevelOneManifest";
-    CreateFakeManifest(levelOneManifest, levelOneManifestPublisher);
-    levelOneManifest.Installers[0].Dependencies.Add(Dependency(DependencyType::Package, levelTwoManifest.Id, "1.0.0"));
-    index.AddManifest(levelOneManifest, GetPathFromManifest(levelOneManifest));
-
-    constexpr std::string_view topLevelManifestPublisher = "TopLevelManifest";
-    CreateFakeManifest(topLevelManifest, topLevelManifestPublisher);
-    topLevelManifest.Installers[0].Dependencies.Add(Dependency(DependencyType::Package, levelOneManifest.Id, "1.0.0"));
-    index.AddManifest(topLevelManifest, GetPathFromManifest(topLevelManifest));
-
-    REQUIRE_THROWS_HR(
-        PackageDependenciesValidation::VerifyDependenciesStructureForManifestDelete(&index, levelThreeManifest),
-        APPINSTALLER_CLI_ERROR_DEPENDENCIES_VALIDATION_FAILED);
-}
-
-TEST_CASE("SQLiteIndex_ValidateManifestWhenManifestIsDependency_StructureNotBroken", "[sqliteindex][V1_4]")
-{
-    TempFile tempFile{ "repolibtest_tempdb"s, ".db"s };
-    INFO("Using temporary file named: " << tempFile.GetPath());
-
-    Manifest levelOneManifest, levelTwoManifest, levelThreeManifest, topLevelManifest, levelThreeManifestV2;
-    SQLiteIndex index = SimpleTestSetup(tempFile, levelThreeManifest, SQLiteVersion::Latest());
-
-    constexpr std::string_view levelTwoManifestPublisher = "LevelTwoManifest";
-    CreateFakeManifest(levelTwoManifest, levelTwoManifestPublisher);
-
-    levelTwoManifest.Installers[0].Dependencies.Add(Dependency(DependencyType::Package, levelThreeManifest.Id, "1.0.0"));
-    index.AddManifest(levelTwoManifest, GetPathFromManifest(levelTwoManifest));
-
-    constexpr std::string_view levelOneManifestPublisher = "LevelOneManifest";
-    CreateFakeManifest(levelOneManifest, levelOneManifestPublisher);
-    levelOneManifest.Installers[0].Dependencies.Add(Dependency(DependencyType::Package, levelTwoManifest.Id, "1.0.0"));
-    index.AddManifest(levelOneManifest, GetPathFromManifest(levelOneManifest));
-
-    constexpr std::string_view topLevelManifestPublisher = "TopLevelManifest";
-    CreateFakeManifest(topLevelManifest, topLevelManifestPublisher);
-    topLevelManifest.Installers[0].Dependencies.Add(Dependency(DependencyType::Package, levelOneManifest.Id, "1.0.0"));
-    index.AddManifest(topLevelManifest, GetPathFromManifest(topLevelManifest));
-
-    constexpr std::string_view levelThreeManifestV2Publisher = "Test";
-    CreateFakeManifest(levelThreeManifestV2, levelThreeManifestV2Publisher, "2.0.0");
-    index.AddManifest(levelThreeManifestV2, GetPathFromManifest(levelThreeManifestV2));
-
-    REQUIRE(PackageDependenciesValidation::VerifyDependenciesStructureForManifestDelete(&index, levelThreeManifest));
-}
-
-TEST_CASE("SQLiteIndex_ValidateManifestWhenManifestIsDependency_StructureBroken_NoSuitableOldManifest", "[sqliteindex][V1_4]")
-{
-    TempFile tempFile{ "repolibtest_tempdb"s, ".db"s };
-    INFO("Using temporary file named: " << tempFile.GetPath());
-
-    Manifest levelOneManifest, levelTwoManifest, levelThreeManifest, topLevelManifest, levelThreeManifestV2;
-    SQLiteIndex index = SimpleTestSetup(tempFile, levelThreeManifest, SQLiteVersion::Latest());
-
-    constexpr std::string_view levelThreeManifestV2Publisher = "Test";
-    CreateFakeManifest(levelThreeManifestV2, levelThreeManifestV2Publisher, "2.0.0");
-    index.AddManifest(levelThreeManifestV2, GetPathFromManifest(levelThreeManifestV2));
-
-    constexpr std::string_view levelTwoManifestPublisher = "LevelTwoManifest";
-    CreateFakeManifest(levelTwoManifest, levelTwoManifestPublisher);
-
-    levelTwoManifest.Installers[0].Dependencies.Add(Dependency(DependencyType::Package, levelThreeManifest.Id, "2.0.0"));
-    index.AddManifest(levelTwoManifest, GetPathFromManifest(levelTwoManifest));
-
-    constexpr std::string_view levelOneManifestPublisher = "LevelOneManifest";
-    CreateFakeManifest(levelOneManifest, levelOneManifestPublisher);
-    levelOneManifest.Installers[0].Dependencies.Add(Dependency(DependencyType::Package, levelTwoManifest.Id, "1.0.0"));
-    index.AddManifest(levelOneManifest, GetPathFromManifest(levelOneManifest));
-
-    constexpr std::string_view topLevelManifestPublisher = "TopLevelManifest";
-    CreateFakeManifest(topLevelManifest, topLevelManifestPublisher);
-    topLevelManifest.Installers[0].Dependencies.Add(Dependency(DependencyType::Package, levelOneManifest.Id, "1.0.0"));
-    index.AddManifest(topLevelManifest, GetPathFromManifest(topLevelManifest)); 
-
-    REQUIRE_THROWS(
-        PackageDependenciesValidation::VerifyDependenciesStructureForManifestDelete(&index, levelThreeManifestV2),
-        APPINSTALLER_CLI_ERROR_DEPENDENCIES_VALIDATION_FAILED);
-}
-
-TEST_CASE("SQLiteIndex_RemoveManifest_EnsureConsistentRowId", "[sqliteindex][V1_7]")
-{
-    TempFile tempFile{ "repolibtest_tempdb"s, ".db"s };
-    INFO("Using temporary file named: " << tempFile.GetPath());
-
-    std::string manifest1Path = "test/id/test.id-1.0.0.yaml";
-    Manifest manifest1;
-    manifest1.Installers.push_back({});
-    manifest1.Id = "test.id";
-    manifest1.DefaultLocalization.Add<Localization::PackageName>("Test Name");
-    manifest1.Moniker = "testmoniker";
-    manifest1.Version = "1.0.0";
-    manifest1.Channel = "test";
-    manifest1.DefaultLocalization.Add<Localization::Tags>({ "t1", "t2" });
-    manifest1.Installers[0].Commands = { "test1", "test2" };
-
-    std::string manifest2Path = "test/woah/test.id-1.0.0.yaml";
-    Manifest manifest2;
-    manifest2.Installers.push_back({});
-    manifest2.Id = "test.woah";
-    manifest2.DefaultLocalization.Add<Localization::PackageName>("Test Name WOAH");
-    manifest2.Moniker = "testmoniker";
-    manifest2.Version = "1.0.0";
-    manifest2.Channel = "test";
-    manifest2.DefaultLocalization.Add<Localization::Tags>({});
-    manifest2.Installers[0].Commands = { "test1", "test2", "test3" };
-
-    SQLiteIndex index = CreateTestIndex(tempFile, SQLiteVersion{ 1, 7 });
-
-    index.AddManifest(manifest1, manifest1Path);
-    index.AddManifest(manifest2, manifest2Path);
-
-    // Get the second manifest's id for validating consistency
-    SearchRequest request;
-    request.Inclusions.emplace_back(PackageMatchFilter(PackageMatchField::Id, MatchType::Exact, manifest2.Id));
-    auto result = index.Search(request);
-
-    REQUIRE(result.Matches.size() == 1);
-    auto manifest2IdRowId = result.Matches[0].first;
-
-    auto rowId = index.GetManifestIdByKey(manifest2IdRowId, {}, {});
-    REQUIRE(rowId);
-    auto manifest2RowId = rowId.value();
-
-    // Now remove manifest1 and prepare
-    index.RemoveManifest(manifest1, manifest1Path);
-    index.PrepareForPackaging();
-
-    // Checking consistency will also uncover issues, but not potentially the same ones as below.
-    REQUIRE(index.CheckConsistency(true));
-
-    // Repeat search to ensure consistent ids
-    result = index.Search(request);
-    REQUIRE(result.Matches.size() == 1);
-    REQUIRE(result.Matches[0].first == manifest2IdRowId);
-
-    rowId = index.GetManifestIdByKey(manifest2IdRowId, {}, {});
-    REQUIRE(rowId);
-    REQUIRE(rowId.value() == manifest2RowId);
-
-    REQUIRE(manifest2.Id == index.GetPropertyByPrimaryId(manifest2RowId, PackageVersionProperty::Id));
-    REQUIRE(manifest2.DefaultLocalization.Get<Localization::PackageName>() == index.GetPropertyByPrimaryId(manifest2RowId, PackageVersionProperty::Name));
-    REQUIRE(manifest2.Moniker == index.GetPropertyByPrimaryId(manifest2RowId, PackageVersionProperty::Moniker));
-    REQUIRE(manifest2.Version == index.GetPropertyByPrimaryId(manifest2RowId, PackageVersionProperty::Version));
-    REQUIRE(manifest2.Channel == index.GetPropertyByPrimaryId(manifest2RowId, PackageVersionProperty::Channel));
-    REQUIRE(manifest2Path == index.GetPropertyByPrimaryId(manifest2RowId, PackageVersionProperty::RelativePath));
-}
-
-TEST_CASE("SQLiteIndex_RemoveManifestFile", "[sqliteindex][V1_0]")
-{
-    TempFile tempFile{ "repolibtest_tempdb"s, ".db"s };
-    INFO("Using temporary file named: " << tempFile.GetPath());
-
-    {
-        SQLiteIndex index = SQLiteIndex::CreateNew(tempFile, { 1, 0 });
-
-        TestDataFile manifestFile{ "Manifest-Good.yaml" };
-        std::filesystem::path manifestPath{ "microsoft/msixsdk/microsoft.msixsdk-1.7.32.yaml" };
-
-        index.AddManifest(manifestFile, manifestPath);
-
-        // Now remove that manifest
-        index.RemoveManifest(manifestFile, manifestPath);
-    }
-
-    // Open it directly to directly test table state
-    Connection connection = Connection::Create(tempFile, Connection::OpenDisposition::ReadWrite);
-
-    REQUIRE(Schema::V1_0::ManifestTable::IsEmpty(connection));
-    REQUIRE(Schema::V1_0::IdTable::IsEmpty(connection));
-    REQUIRE(Schema::V1_0::NameTable::IsEmpty(connection));
-    REQUIRE(Schema::V1_0::MonikerTable::IsEmpty(connection));
-    REQUIRE(Schema::V1_0::VersionTable::IsEmpty(connection));
-    REQUIRE(Schema::V1_0::ChannelTable::IsEmpty(connection));
-    REQUIRE(Schema::V1_0::PathPartTable::IsEmpty(connection));
-    REQUIRE(Schema::V1_0::TagsTable::IsEmpty(connection));
-    REQUIRE(Schema::V1_0::CommandsTable::IsEmpty(connection));
-}
-
-TEST_CASE("SQLiteIndex_UpdateManifest", "[sqliteindex][V1_4]")
-{
-    TempFile tempFile{ "repolibtest_tempdb"s, ".db"s };
-    INFO("Using temporary file named: " << tempFile.GetPath());
-
-    std::string manifestPath = "test/id/test.id-1.0.0.yaml";
-    Manifest manifest;
-    manifest.Installers.push_back({});
-    manifest.Id = "test.id";
-    manifest.DefaultLocalization.Add < Localization::PackageName>("Test Name");
-    manifest.Moniker = "testmoniker";
-    manifest.Version = "1.0.0";
-    manifest.Channel = "test";
-    manifest.DefaultLocalization.Add<Localization::Tags>({ "t1", "t2" });
-    manifest.Installers[0].Commands = { "test1", "test2" };
-
-    
-    {
-        auto version = GENERATE(SQLiteVersion{ 1, 0 }, SQLiteVersion::Latest());
-        SQLiteIndex index = SQLiteIndex::CreateNew(tempFile, version);
-
-        index.AddManifest(manifest, manifestPath);
-    }
-
-    {
-        // Open it directly to directly test table state
-        Connection connection = Connection::Create(tempFile, Connection::OpenDisposition::ReadWrite);
-
-        REQUIRE(!Schema::V1_0::ManifestTable::IsEmpty(connection));
-        REQUIRE(!Schema::V1_0::IdTable::IsEmpty(connection));
-        REQUIRE(!Schema::V1_0::NameTable::IsEmpty(connection));
-        REQUIRE(!Schema::V1_0::MonikerTable::IsEmpty(connection));
-        REQUIRE(!Schema::V1_0::VersionTable::IsEmpty(connection));
-        REQUIRE(!Schema::V1_0::ChannelTable::IsEmpty(connection));
-        REQUIRE(!Schema::V1_0::PathPartTable::IsEmpty(connection));
-        REQUIRE(!Schema::V1_0::TagsTable::IsEmpty(connection));
-        REQUIRE(!Schema::V1_0::CommandsTable::IsEmpty(connection));
-    }
-
-    {
-        SQLiteIndex index = SQLiteIndex::Open(tempFile, SQLiteStorageBase::OpenDisposition::ReadWrite);
-
-        // Update with no updates should return false
-        REQUIRE(!index.UpdateManifest(manifest, manifestPath));
-
-        manifest.DefaultLocalization.Add<Localization::Description>("description2");
-
-        // Update with no indexed updates should return false
-        REQUIRE(!index.UpdateManifest(manifest, manifestPath));
-
-        // Update with indexed changes
-        manifest.DefaultLocalization.Add<Localization::PackageName>("Test Name2");
-        manifest.Moniker = "testmoniker2";
-        manifest.DefaultLocalization.Add<Localization::Tags>({ "t1", "t2", "t3" });
-        manifest.Installers[0].Commands = {};
-
-        REQUIRE(index.UpdateManifest(manifest, manifestPath));
-    }
-
-    {
-        // Open it directly to directly test table state
-        Connection connection = Connection::Create(tempFile, Connection::OpenDisposition::ReadWrite);
-
-        REQUIRE(!Schema::V1_0::ManifestTable::IsEmpty(connection));
-        REQUIRE(!Schema::V1_0::IdTable::IsEmpty(connection));
-        REQUIRE(!Schema::V1_0::NameTable::IsEmpty(connection));
-        REQUIRE(!Schema::V1_0::MonikerTable::IsEmpty(connection));
-        REQUIRE(!Schema::V1_0::VersionTable::IsEmpty(connection));
-        REQUIRE(!Schema::V1_0::ChannelTable::IsEmpty(connection));
-        REQUIRE(!Schema::V1_0::PathPartTable::IsEmpty(connection));
-        REQUIRE(!Schema::V1_0::TagsTable::IsEmpty(connection));
-        // The update removed all commands
-        REQUIRE(Schema::V1_0::CommandsTable::IsEmpty(connection));
-    }
-
-    {
-        SQLiteIndex index = SQLiteIndex::Open(tempFile, SQLiteStorageBase::OpenDisposition::ReadWrite);
-
-        // Now remove manifest2
-        index.RemoveManifest(manifest, manifestPath);
-    }
-
-    // Open it directly to directly test table state
-    Connection connection = Connection::Create(tempFile, Connection::OpenDisposition::ReadWrite);
-
-    REQUIRE(Schema::V1_0::ManifestTable::IsEmpty(connection));
-    REQUIRE(Schema::V1_0::IdTable::IsEmpty(connection));
-    REQUIRE(Schema::V1_0::NameTable::IsEmpty(connection));
-    REQUIRE(Schema::V1_0::MonikerTable::IsEmpty(connection));
-    REQUIRE(Schema::V1_0::VersionTable::IsEmpty(connection));
-    REQUIRE(Schema::V1_0::ChannelTable::IsEmpty(connection));
-    REQUIRE(Schema::V1_0::PathPartTable::IsEmpty(connection));
-    REQUIRE(Schema::V1_0::TagsTable::IsEmpty(connection));
-    REQUIRE(Schema::V1_0::CommandsTable::IsEmpty(connection));
-}
-
-TEST_CASE("SQLiteIndex_UpdateManifestWithDependencies", "[sqliteindex][V1_4]")
-{
-    TempFile tempFile{ "repolibtest_tempdb"s, ".db"s };
-    INFO("Using temporary file named: " << tempFile.GetPath());
-
-    Manifest dependencyManifest1, dependencyManifest2, manifest, updateManifest;
-    SQLiteIndex index = SimpleTestSetup(tempFile, dependencyManifest1, SQLiteVersion::Latest());
-
-    auto& publisher2 = "Test2";
-    CreateFakeManifest(dependencyManifest2, publisher2);
-    index.AddManifest(dependencyManifest2, GetPathFromManifest(dependencyManifest2));
-
-    auto& publisher3 = "Test3";
-    CreateFakeManifest(manifest, publisher3);
-    const std::string dependencyPath3 = GetPathFromManifest(manifest);
-
-    manifest.Installers[0].Dependencies.Add(Dependency(DependencyType::Package, dependencyManifest1.Id, "1.0.0"));
-    manifest.Installers[0].Dependencies.Add(Dependency(DependencyType::Package, dependencyManifest2.Id, "1.0.0"));
-
-    index.AddManifest(manifest, dependencyPath3);
-
-    auto& publisher4 = "Test4";
-    CreateFakeManifest(updateManifest, publisher4);
-    index.AddManifest(updateManifest, GetPathFromManifest(updateManifest));
-    manifest.Installers[0].Dependencies.Add(Dependency(DependencyType::Package, updateManifest.Id, "1.0.0"));
-
-    REQUIRE(index.UpdateManifest(manifest, dependencyPath3));
-}
-
-TEST_CASE("SQLiteIndex_UpdateManifestWithDependenciesDeleteAndAdd", "[sqliteindex][V1_4]")
-{
-    TempFile tempFile{ "repolibtest_tempdb"s, ".db"s };
-    INFO("Using temporary file named: " << tempFile.GetPath());
-
-    Manifest dependencyManifest1, dependencyManifest2, manifest, updateManifest;
-    SQLiteIndex index = SimpleTestSetup(tempFile, dependencyManifest1, SQLiteVersion::Latest());
-
-    auto& publisher2 = "Test2";
-    CreateFakeManifest(dependencyManifest2, publisher2);
-    index.AddManifest(dependencyManifest2, GetPathFromManifest(dependencyManifest2));
-
-    auto& publisher3 = "Test3";
-    CreateFakeManifest(manifest, publisher3);
-    const std::string dependencyPath3 = GetPathFromManifest(manifest);
-
-    manifest.Installers[0].Dependencies.Add(Dependency(DependencyType::Package, dependencyManifest1.Id, "1.0.0"));
-    manifest.Installers[0].Dependencies.Add(Dependency(DependencyType::Package, dependencyManifest2.Id, "1.0.0"));
-
-    index.AddManifest(manifest, dependencyPath3);
-
-    manifest.Installers[0].Dependencies.Clear();
-
-    auto& publisher4 = "Test4";
-    CreateFakeManifest(updateManifest, publisher4);
-    index.AddManifest(updateManifest, GetPathFromManifest(updateManifest));
-    manifest.Installers[0].Dependencies.Add(Dependency(DependencyType::Package, updateManifest.Id, "1.0.0"));
-
-    REQUIRE(index.UpdateManifest(manifest, dependencyPath3));
-}
-
-TEST_CASE("SQLiteIndex_UpdateManifestChangePath", "[sqliteindex][V1_0]")
-{
-    TempFile tempFile{ "repolibtest_tempdb"s, ".db"s };
-    INFO("Using temporary file named: " << tempFile.GetPath());
-
-    std::string manifestPath = "test/id/test.id-1.0.0.yaml";
-    Manifest manifest;
-    manifest.Installers.push_back({});
-    manifest.Id = "test.id";
-    manifest.DefaultLocalization.Add<Localization::PackageName>("Test Name");
-    manifest.Moniker = "testmoniker";
-    manifest.Version = "1.0.0";
-    manifest.Channel = "test";
-    manifest.DefaultLocalization.Add<Localization::Tags>({ "t1", "t2" });
-    manifest.Installers[0].Commands = { "test1", "test2" };
-
-    {
-        SQLiteIndex index = SQLiteIndex::CreateNew(tempFile, { 1, 0 });
-
-        index.AddManifest(manifest, manifestPath);
-    }
-
-    {
-        // Open it directly to directly test table state
-        Connection connection = Connection::Create(tempFile, Connection::OpenDisposition::ReadWrite);
-
-        REQUIRE(!Schema::V1_0::ManifestTable::IsEmpty(connection));
-        REQUIRE(!Schema::V1_0::IdTable::IsEmpty(connection));
-        REQUIRE(!Schema::V1_0::NameTable::IsEmpty(connection));
-        REQUIRE(!Schema::V1_0::MonikerTable::IsEmpty(connection));
-        REQUIRE(!Schema::V1_0::VersionTable::IsEmpty(connection));
-        REQUIRE(!Schema::V1_0::ChannelTable::IsEmpty(connection));
-        REQUIRE(!Schema::V1_0::PathPartTable::IsEmpty(connection));
-        REQUIRE(!Schema::V1_0::TagsTable::IsEmpty(connection));
-        REQUIRE(!Schema::V1_0::CommandsTable::IsEmpty(connection));
-    }
-
-    {
-        SQLiteIndex index = SQLiteIndex::Open(tempFile, SQLiteStorageBase::OpenDisposition::ReadWrite);
-
-        manifestPath = "test/newid/test.newid-1.0.0.yaml";
-
-        // Update with path update should indicate change
-        REQUIRE(index.UpdateManifest(manifest, manifestPath));
-    }
-
-    {
-        // Open it directly to directly test table state
-        Connection connection = Connection::Create(tempFile, Connection::OpenDisposition::ReadWrite);
-
-        REQUIRE(!Schema::V1_0::ManifestTable::IsEmpty(connection));
-        REQUIRE(!Schema::V1_0::IdTable::IsEmpty(connection));
-        REQUIRE(!Schema::V1_0::NameTable::IsEmpty(connection));
-        REQUIRE(!Schema::V1_0::MonikerTable::IsEmpty(connection));
-        REQUIRE(!Schema::V1_0::VersionTable::IsEmpty(connection));
-        REQUIRE(!Schema::V1_0::ChannelTable::IsEmpty(connection));
-        REQUIRE(!Schema::V1_0::PathPartTable::IsEmpty(connection));
-        REQUIRE(!Schema::V1_0::TagsTable::IsEmpty(connection));
-        REQUIRE(!Schema::V1_0::CommandsTable::IsEmpty(connection));
-    }
-
-    {
-        SQLiteIndex index = SQLiteIndex::Open(tempFile, SQLiteStorageBase::OpenDisposition::ReadWrite);
-
-        // Now remove manifest, with unknown path
-        index.RemoveManifest(manifest, "");
-    }
-
-    // Open it directly to directly test table state
-    Connection connection = Connection::Create(tempFile, Connection::OpenDisposition::ReadWrite);
-
-    REQUIRE(Schema::V1_0::ManifestTable::IsEmpty(connection));
-    REQUIRE(Schema::V1_0::IdTable::IsEmpty(connection));
-    REQUIRE(Schema::V1_0::NameTable::IsEmpty(connection));
-    REQUIRE(Schema::V1_0::MonikerTable::IsEmpty(connection));
-    REQUIRE(Schema::V1_0::VersionTable::IsEmpty(connection));
-    REQUIRE(Schema::V1_0::ChannelTable::IsEmpty(connection));
-    REQUIRE(Schema::V1_0::PathPartTable::IsEmpty(connection));
-    REQUIRE(Schema::V1_0::TagsTable::IsEmpty(connection));
-    REQUIRE(Schema::V1_0::CommandsTable::IsEmpty(connection));
-}
-
-TEST_CASE("SQLiteIndex_UpdateManifest_Pathless", "[sqliteindex][V1_0]")
-{
-    TempFile tempFile{ "repolibtest_tempdb"s, ".db"s };
-    INFO("Using temporary file named: " << tempFile.GetPath());
-
-    Manifest manifest;
-    manifest.Installers.push_back({});
-    manifest.Id = "test.id";
-    manifest.DefaultLocalization.Add < Localization::PackageName>("Test Name");
-    manifest.Moniker = "testmoniker";
-    manifest.Version = "1.0.0";
-    manifest.Channel = "test";
-    manifest.DefaultLocalization.Add<Localization::Tags>({ "t1", "t2" });
-    manifest.Installers[0].Commands = { "test1", "test2" };
-
-    {
-        SQLiteIndex index = SQLiteIndex::CreateNew(tempFile, { 1, 0 });
-
-        index.AddManifest(manifest);
-    }
-
-    {
-        // Open it directly to directly test table state
-        Connection connection = Connection::Create(tempFile, Connection::OpenDisposition::ReadWrite);
-
-        REQUIRE(!Schema::V1_0::ManifestTable::IsEmpty(connection));
-        REQUIRE(!Schema::V1_0::IdTable::IsEmpty(connection));
-        REQUIRE(!Schema::V1_0::NameTable::IsEmpty(connection));
-        REQUIRE(!Schema::V1_0::MonikerTable::IsEmpty(connection));
-        REQUIRE(!Schema::V1_0::VersionTable::IsEmpty(connection));
-        REQUIRE(!Schema::V1_0::ChannelTable::IsEmpty(connection));
-        REQUIRE(!Schema::V1_0::PathPartTable::IsEmpty(connection));
-        REQUIRE(!Schema::V1_0::TagsTable::IsEmpty(connection));
-        REQUIRE(!Schema::V1_0::CommandsTable::IsEmpty(connection));
-    }
-
-    {
-        SQLiteIndex index = SQLiteIndex::Open(tempFile, SQLiteStorageBase::OpenDisposition::ReadWrite);
-
-        // Update with no updates should return false
-        REQUIRE(!index.UpdateManifest(manifest));
-
-        manifest.DefaultLocalization.Add<Localization::Description>("description2");
-
-        // Update with no indexed updates should return false
-        REQUIRE(!index.UpdateManifest(manifest));
-
-        // Update with indexed changes
-        manifest.DefaultLocalization.Add<Localization::PackageName>("Test Name2");
-        manifest.Moniker = "testmoniker2";
-        manifest.DefaultLocalization.Add<Localization::Tags>({ "t1", "t2", "t3" });
-        manifest.Installers[0].Commands = {};
-
-        REQUIRE(index.UpdateManifest(manifest));
-    }
-
-    {
-        // Open it directly to directly test table state
-        Connection connection = Connection::Create(tempFile, Connection::OpenDisposition::ReadWrite);
-
-        REQUIRE(!Schema::V1_0::ManifestTable::IsEmpty(connection));
-        REQUIRE(!Schema::V1_0::IdTable::IsEmpty(connection));
-        REQUIRE(!Schema::V1_0::NameTable::IsEmpty(connection));
-        REQUIRE(!Schema::V1_0::MonikerTable::IsEmpty(connection));
-        REQUIRE(!Schema::V1_0::VersionTable::IsEmpty(connection));
-        REQUIRE(!Schema::V1_0::ChannelTable::IsEmpty(connection));
-        REQUIRE(!Schema::V1_0::PathPartTable::IsEmpty(connection));
-        REQUIRE(!Schema::V1_0::TagsTable::IsEmpty(connection));
-        // The update removed all commands
-        REQUIRE(Schema::V1_0::CommandsTable::IsEmpty(connection));
-    }
-
-    {
-        SQLiteIndex index = SQLiteIndex::Open(tempFile, SQLiteStorageBase::OpenDisposition::ReadWrite);
-
-        // Now remove manifest2
-        index.RemoveManifest(manifest);
-    }
-
-    // Open it directly to directly test table state
-    Connection connection = Connection::Create(tempFile, Connection::OpenDisposition::ReadWrite);
-
-    REQUIRE(Schema::V1_0::ManifestTable::IsEmpty(connection));
-    REQUIRE(Schema::V1_0::IdTable::IsEmpty(connection));
-    REQUIRE(Schema::V1_0::NameTable::IsEmpty(connection));
-    REQUIRE(Schema::V1_0::MonikerTable::IsEmpty(connection));
-    REQUIRE(Schema::V1_0::VersionTable::IsEmpty(connection));
-    REQUIRE(Schema::V1_0::ChannelTable::IsEmpty(connection));
-    REQUIRE(Schema::V1_0::TagsTable::IsEmpty(connection));
-    REQUIRE(Schema::V1_0::CommandsTable::IsEmpty(connection));
-}
-
-TEST_CASE("SQLiteIndex_UpdateManifestChangeCase", "[sqliteindex][V1_0]")
-{
-    TempFile tempFile{ "repolibtest_tempdb"s, ".db"s };
-    INFO("Using temporary file named: " << tempFile.GetPath());
-
-    std::string manifestPath = "test/id/test.id-1.0.0.yaml";
-    Manifest manifest;
-    manifest.Installers.push_back({});
-    manifest.Id = "test.id";
-    manifest.DefaultLocalization.Add<Localization::PackageName>("Test Name");
-    manifest.Moniker = "testmoniker";
-    manifest.Version = "1.0.0-test";
-    manifest.Channel = "test";
-    manifest.DefaultLocalization.Add<Localization::Tags>({ "t1", "t2" });
-    manifest.Installers[0].Commands = { "test1", "test2" };
-
-    {
-        SQLiteIndex index = SQLiteIndex::CreateNew(tempFile, { 1, 0 });
-
-        index.AddManifest(manifest, manifestPath);
-    }
-
-    {
-        SQLiteIndex index = SQLiteIndex::Open(tempFile, SQLiteStorageBase::OpenDisposition::ReadWrite);
-
-        manifest.Id = "Test.Id";
-
-        // Update with path update should indicate change
-        REQUIRE(index.UpdateManifest(manifest, manifestPath));
-    }
-
-    {
-        SQLiteIndex index = SQLiteIndex::Open(tempFile, SQLiteStorageBase::OpenDisposition::ReadWrite);
-
-        manifest.Version = "1.0.0-Test";
-
-        // Update with path update should indicate change
-        REQUIRE(index.UpdateManifest(manifest, manifestPath));
-    }
-
-    {
-        SQLiteIndex index = SQLiteIndex::Open(tempFile, SQLiteStorageBase::OpenDisposition::ReadWrite);
-
-        manifest.Channel = "Test";
-
-        // Update with path update should indicate change
-        REQUIRE(index.UpdateManifest(manifest, manifestPath));
-    }
-
-    {
-        SQLiteIndex index = SQLiteIndex::Open(tempFile, SQLiteStorageBase::OpenDisposition::ReadWrite);
-
-        manifest.DefaultLocalization.Add<Localization::PackageName>("test name");
-
-        // Update with path update should indicate change
-        REQUIRE(index.UpdateManifest(manifest, manifestPath));
-    }
-
-    {
-        SQLiteIndex index = SQLiteIndex::Open(tempFile, SQLiteStorageBase::OpenDisposition::ReadWrite);
-
-        // Now remove manifest, with unknown path
-        index.RemoveManifest(manifest, "");
-    }
-
-    // Open it directly to directly test table state
-    Connection connection = Connection::Create(tempFile, Connection::OpenDisposition::ReadWrite);
-
-    REQUIRE(Schema::V1_0::ManifestTable::IsEmpty(connection));
-    REQUIRE(Schema::V1_0::IdTable::IsEmpty(connection));
-    REQUIRE(Schema::V1_0::NameTable::IsEmpty(connection));
-    REQUIRE(Schema::V1_0::MonikerTable::IsEmpty(connection));
-    REQUIRE(Schema::V1_0::VersionTable::IsEmpty(connection));
-    REQUIRE(Schema::V1_0::ChannelTable::IsEmpty(connection));
-    REQUIRE(Schema::V1_0::PathPartTable::IsEmpty(connection));
-    REQUIRE(Schema::V1_0::TagsTable::IsEmpty(connection));
-    REQUIRE(Schema::V1_0::CommandsTable::IsEmpty(connection));
-}
-
-TEST_CASE("SQLiteIndex_IdCaseInsensitivity", "[sqliteindex][V1_0]")
-{
-    TempFile tempFile{ "repolibtest_tempdb"s, ".db"s };
-    INFO("Using temporary file named: " << tempFile.GetPath());
-
-    std::string manifest1Path = "test/id/test.id-1.0.0.yaml";
-    Manifest manifest1;
-    manifest1.Installers.push_back({});
-    manifest1.Id = "test.id";
-    manifest1.DefaultLocalization.Add<Localization::PackageName>("Test Name");
-    manifest1.Moniker = "testmoniker";
-    manifest1.Version = "1.0.0";
-    manifest1.DefaultLocalization.Add<Localization::Tags>({ "t1", "t2" });
-    manifest1.Installers[0].Commands = { "test1", "test2" };
-
-    std::string manifest2Path = "test/id/test.id-2.0.0.yaml";
-    Manifest manifest2 = manifest1;
-    manifest2.Id = "Test.Id";
-    manifest1.Version = "2.0.0";
-
-    {
-        SQLiteIndex index = SQLiteIndex::CreateNew(tempFile, { 1, 0 });
-
-        index.AddManifest(manifest1, manifest1Path);
-
-        auto results = index.Search({});
-        REQUIRE(results.Matches.size() == 1);
-        REQUIRE(manifest1.Id == GetIdStringById(index, results.Matches[0].first));
-    }
-
-    {
-        SQLiteIndex index = SQLiteIndex::Open(tempFile, SQLiteStorageBase::OpenDisposition::ReadWrite);
-
-        index.AddManifest(manifest2, manifest2Path);
-
-        auto results = index.Search({});
-        REQUIRE(results.Matches.size() == 1);
-        REQUIRE(manifest2.Id == GetIdStringById(index, results.Matches[0].first));
-    }
-
-    {
-        SQLiteIndex index = SQLiteIndex::Open(tempFile, SQLiteStorageBase::OpenDisposition::ReadWrite);
-
-        manifest1.Id = "TEST.ID";
-
-        REQUIRE(index.UpdateManifest(manifest1, manifest1Path));
-
-        auto results = index.Search({});
-        REQUIRE(results.Matches.size() == 1);
-        REQUIRE(manifest1.Id == GetIdStringById(index, results.Matches[0].first));
-    }
-
-    {
-        SQLiteIndex index = SQLiteIndex::Open(tempFile, SQLiteStorageBase::OpenDisposition::ReadWrite);
-
-        index.RemoveManifest(manifest1, manifest1Path);
-
-        auto results = index.Search({});
-        REQUIRE(results.Matches.size() == 1);
-        REQUIRE(manifest1.Id == GetIdStringById(index, results.Matches[0].first));
-    }
-
-    {
-        SQLiteIndex index = SQLiteIndex::Open(tempFile, SQLiteStorageBase::OpenDisposition::ReadWrite);
-
-        index.RemoveManifest(manifest2, manifest2Path);
-
-        auto results = index.Search({});
-        REQUIRE(results.Matches.empty());
-    }
-
-    // Open it directly to directly test table state
-    Connection connection = Connection::Create(tempFile, Connection::OpenDisposition::ReadWrite);
-
-    REQUIRE(Schema::V1_0::ManifestTable::IsEmpty(connection));
-    REQUIRE(Schema::V1_0::IdTable::IsEmpty(connection));
-    REQUIRE(Schema::V1_0::NameTable::IsEmpty(connection));
-    REQUIRE(Schema::V1_0::MonikerTable::IsEmpty(connection));
-    REQUIRE(Schema::V1_0::VersionTable::IsEmpty(connection));
-    REQUIRE(Schema::V1_0::ChannelTable::IsEmpty(connection));
-    REQUIRE(Schema::V1_0::PathPartTable::IsEmpty(connection));
-    REQUIRE(Schema::V1_0::TagsTable::IsEmpty(connection));
-    REQUIRE(Schema::V1_0::CommandsTable::IsEmpty(connection));
-}
-
-TEST_CASE("PathPartTable_EnsurePathExists_Negative_Paths", "[sqliteindex][V1_0]")
-{
-    // Open it directly to directly test pathpart table
-    Connection connection = Connection::Create(SQLITE_MEMORY_DB_CONNECTION_TARGET, Connection::OpenDisposition::Create);
-
-    REQUIRE_THROWS_HR(Schema::V1_0::PathPartTable::EnsurePathExists(connection, R"()", false), E_INVALIDARG);
-    REQUIRE_THROWS_HR(Schema::V1_0::PathPartTable::EnsurePathExists(connection, R"(\)", false), E_INVALIDARG);
-    REQUIRE_THROWS_HR(Schema::V1_0::PathPartTable::EnsurePathExists(connection, R"(/)", false), E_INVALIDARG);
-    REQUIRE_THROWS_HR(Schema::V1_0::PathPartTable::EnsurePathExists(connection, R"(C:)", false), E_INVALIDARG);
-    REQUIRE_THROWS_HR(Schema::V1_0::PathPartTable::EnsurePathExists(connection, R"(C:\\)", false), E_INVALIDARG);
-    REQUIRE_THROWS_HR(Schema::V1_0::PathPartTable::EnsurePathExists(connection, R"(C:\temp\path\file.txt)", false), E_INVALIDARG);
-    REQUIRE_THROWS_HR(Schema::V1_0::PathPartTable::EnsurePathExists(connection, R"(\temp\path\file.txt)", false), E_INVALIDARG);
-}
-
-TEST_CASE("PathPartTable_EnsurePathExists", "[sqliteindex][V1_0]")
-{
-    TempFile tempFile{ "repolibtest_tempdb"s, ".db"s };
-    INFO("Using temporary file named: " << tempFile.GetPath());
-
-    // Create the index
-    {
-        SQLiteIndex index = SQLiteIndex::CreateNew(tempFile, { 1, 0 });
-        SQLiteVersion versionCreated = index.GetVersion();
-        REQUIRE(versionCreated == SQLiteVersion{ 1, 0 });
-    }
-
-    // Open it directly to directly test pathpart table
-    Connection connection = Connection::Create(tempFile, Connection::OpenDisposition::ReadWrite);
-
-    // attempt to find path that doesn't exist
-    auto result0 = Schema::V1_0::PathPartTable::EnsurePathExists(connection, R"(a\b\c.txt)", false);
-    REQUIRE(!std::get<0>(result0));
-
-    // add path
-    auto result1 = Schema::V1_0::PathPartTable::EnsurePathExists(connection, R"(a\b\c.txt)", true);
-    REQUIRE(std::get<0>(result1));
-
-    // Second time trying to create should return false and same id
-    auto result2 = Schema::V1_0::PathPartTable::EnsurePathExists(connection, R"(a\b\c.txt)", true);
-    REQUIRE(!std::get<0>(result2));
-    REQUIRE(std::get<1>(result1) == std::get<1>(result2));
-
-    // Trying to find but not create should return true because it exists
-    auto result3 = Schema::V1_0::PathPartTable::EnsurePathExists(connection, R"(a\b\c.txt)", false);
-    REQUIRE(std::get<0>(result3));
-    REQUIRE(std::get<1>(result1) == std::get<1>(result3));
-
-    // attempt to find a different file
-    auto result4 = Schema::V1_0::PathPartTable::EnsurePathExists(connection, R"(a\b\d.txt)", false);
-    REQUIRE(!std::get<0>(result4));
-
-    // add a different file
-    auto result5 = Schema::V1_0::PathPartTable::EnsurePathExists(connection, R"(a\b\d.txt)", true);
-    REQUIRE(std::get<0>(result5));
-    REQUIRE(std::get<1>(result1) != std::get<1>(result5));
-
-    // add the same file but deeper
-    auto result6 = Schema::V1_0::PathPartTable::EnsurePathExists(connection, R"(a\b\d\c.txt)", true);
-    REQUIRE(std::get<0>(result6));
-    REQUIRE(std::get<1>(result1) != std::get<1>(result6));
-
-    // get the deeper file with extra separators
-    auto result7 = Schema::V1_0::PathPartTable::EnsurePathExists(connection, R"(a\\b\d\\c.txt)", true);
-    REQUIRE(!std::get<0>(result7));
-    REQUIRE(std::get<1>(result6) == std::get<1>(result7));
-}
-
-TEST_CASE("SQLiteIndex_PrepareForPackaging", "[sqliteindex]")
-{
-    TempFile tempFile{ "repolibtest_tempdb"s, ".db"s };
-    INFO("Using temporary file named: " << tempFile.GetPath());
-
-    SQLiteIndex index = CreateTestIndex(tempFile);
-
-    TestDataFile manifestFile{ "Manifest-Good.yaml" };
-    std::filesystem::path manifestPath{ "microsoft/msixsdk/microsoft.msixsdk-1.7.32.yaml" };
-
-    index.AddManifest(manifestFile, manifestPath);
-
-    index.PrepareForPackaging();
-}
-
-TEST_CASE("SQLiteIndex_Search_IdExactMatch", "[sqliteindex]")
-{
-    TempFile tempFile{ "repolibtest_tempdb"s, ".db"s };
-    INFO("Using temporary file named: " << tempFile.GetPath());
-
-    Manifest manifest;
-    std::string relativePath = "test/id/1.0.0.yaml";
-    SQLiteIndex index = SimpleTestSetup(tempFile, manifest);
-
-    TestPrepareForRead(index);
-
-    SearchRequest request;
-    request.Query = RequestMatch(MatchType::Exact, manifest.Id);
-
-    auto results = index.Search(request);
-    REQUIRE(results.Matches.size() == 1);
-    REQUIRE(results.Matches[0].second.Field == PackageMatchField::Id);
-    REQUIRE(results.Matches[0].second.Type == MatchType::Exact);
-    REQUIRE(results.Matches[0].second.Value == manifest.Id);
-}
-
-TEST_CASE("SQLiteIndex_Search_MultipleMatch", "[sqliteindex]")
-{
-    TempFile tempFile{ "repolibtest_tempdb"s, ".db"s };
-    INFO("Using temporary file named: " << tempFile.GetPath());
-
-    Manifest manifest;
-    std::string relativePath = "test/id/1.0.0.yaml";
-    SQLiteIndex index = SimpleTestSetup(tempFile, manifest);
-
-    manifest.Version = "2.0.0";
-    index.AddManifest(manifest, relativePath + "2");
-
-    TestPrepareForRead(index);
-
-    SearchRequest request;
-    request.Query = RequestMatch(MatchType::Exact, manifest.Id);
-
-    auto results = index.Search(request);
-    REQUIRE(results.Matches.size() == 1);
-
-    if (AreVersionKeysSupported(index))
-    {
-        auto result = index.GetVersionKeysById(results.Matches[0].first);
-        REQUIRE(result.size() == 2);
-    }
-    else
-    {
-        REQUIRE_THROWS_HR(index.GetVersionKeysById(results.Matches[0].first), E_NOT_VALID_STATE);
-    }
-}
-
-TEST_CASE("SQLiteIndex_Search_NoMatch", "[sqliteindex]")
-{
-    TempFile tempFile{ "repolibtest_tempdb"s, ".db"s };
-    INFO("Using temporary file named: " << tempFile.GetPath());
-
-    Manifest manifest;
-    SQLiteIndex index = SimpleTestSetup(tempFile, manifest);
-
-    TestPrepareForRead(index);
-
-    SearchRequest request;
-    request.Query = RequestMatch(MatchType::Exact, "THIS DOES NOT MATCH ANYTHING!");
-
-    auto results = index.Search(request);
-    REQUIRE(results.Matches.size() == 0);
-}
-
-TEST_CASE("SQLiteIndex_IdString", "[sqliteindex]")
-{
-    TempFile tempFile{ "repolibtest_tempdb"s, ".db"s };
-    INFO("Using temporary file named: " << tempFile.GetPath());
-
-    Manifest manifest;
-    SQLiteIndex index = SimpleTestSetup(tempFile, manifest);
-
-    TestPrepareForRead(index);
-
-    SearchRequest request;
-    request.Query = RequestMatch(MatchType::Exact, manifest.Id);
-
-    auto results = index.Search(request);
-    REQUIRE(results.Matches.size() == 1);
-
-    auto result = GetIdStringById(index, results.Matches[0].first);
-    REQUIRE(result == manifest.Id);
-}
-
-TEST_CASE("SQLiteIndex_NameString", "[sqliteindex]")
-{
-    TempFile tempFile{ "repolibtest_tempdb"s, ".db"s };
-    INFO("Using temporary file named: " << tempFile.GetPath());
-
-    Manifest manifest;
-    SQLiteIndex index = SimpleTestSetup(tempFile, manifest);
-
-    TestPrepareForRead(index);
-
-    SearchRequest request;
-    request.Query = RequestMatch(MatchType::Exact, manifest.Id);
-
-    auto results = index.Search(request);
-    REQUIRE(results.Matches.size() == 1);
-
-    auto result = GetNameStringById(index, results.Matches[0].first);
-    REQUIRE(result == manifest.DefaultLocalization.Get<Localization::PackageName>());
-}
-
-TEST_CASE("SQLiteIndex_PathString", "[sqliteindex]")
-{
-    TempFile tempFile{ "repolibtest_tempdb"s, ".db"s };
-    INFO("Using temporary file named: " << tempFile.GetPath());
-
-    Manifest manifest;
-    SQLiteIndex index = SimpleTestSetup(tempFile, manifest);
-    auto relativePath = GetPathFromManifest(manifest);
-
-    TestPrepareForRead(index);
-
-    if (!AreManifestPathsSupported(index))
-    {
-        return;
-    }
-
-    SearchRequest request;
-    request.Query = RequestMatch(MatchType::Exact, manifest.Id);
-
-    auto results = index.Search(request);
-    REQUIRE(results.Matches.size() == 1);
-
-    auto specificResult = GetPathStringByKey(index, results.Matches[0].first, manifest.Version, manifest.Channel);
-    REQUIRE(specificResult == relativePath);
-
-    auto latestResult = GetPathStringByKey(index, results.Matches[0].first, "", manifest.Channel);
-    REQUIRE(latestResult == relativePath);
-}
-
-TEST_CASE("SQLiteIndex_PathlessString", "[sqliteindex]")
-{
-    TempFile tempFile{ "repolibtest_tempdb"s, ".db"s };
-    INFO("Using temporary file named: " << tempFile.GetPath());
-
-    Manifest manifest;
-    std::string relativePath;
-
-    SQLiteIndex index = CreateTestIndex(tempFile);
-    CreateFakeManifest(manifest, "Test");
-    index.AddManifest(manifest);
-
-    TestPrepareForRead(index);
-
-    if (!AreManifestPathsSupported(index))
-    {
-        return;
-    }
-
-    SearchRequest request;
-    request.Query = RequestMatch(MatchType::Exact, manifest.Id);
-
-    auto results = index.Search(request);
-    REQUIRE(results.Matches.size() == 1);
-
-    auto specificResult = GetPathStringByKey(index, results.Matches[0].first, manifest.Version, manifest.Channel);
-    REQUIRE(specificResult == relativePath);
-
-    auto latestResult = GetPathStringByKey(index, results.Matches[0].first, "", manifest.Channel);
-    REQUIRE(latestResult == relativePath);
-}
-
-TEST_CASE("SQLiteIndex_Versions", "[sqliteindex]")
-{
-    TempFile tempFile{ "repolibtest_tempdb"s, ".db"s };
-    INFO("Using temporary file named: " << tempFile.GetPath());
-
-    Manifest manifest;
-    std::string relativePath = "test/id/1.0.0.yaml";
-    SQLiteIndex index = SimpleTestSetup(tempFile, manifest);
-
-    TestPrepareForRead(index);
-
-    SearchRequest request;
-    request.Query = RequestMatch(MatchType::Exact, manifest.Id);
-
-    auto results = index.Search(request);
-    REQUIRE(results.Matches.size() == 1);
-
-    if (AreVersionKeysSupported(index))
-    {
-        auto result = index.GetVersionKeysById(results.Matches[0].first);
-        REQUIRE(result.size() == 1);
-        REQUIRE(result[0].VersionAndChannel.GetVersion().ToString() == manifest.Version);
-        REQUIRE(result[0].VersionAndChannel.GetChannel().ToString() == manifest.Channel);
-    }
-    else
-    {
-        REQUIRE_THROWS_HR(index.GetVersionKeysById(results.Matches[0].first), E_NOT_VALID_STATE);
-    }
-}
-
-TEST_CASE("SQLiteIndex_Search_VersionSorting", "[sqliteindex]")
-{
-    TempFile tempFile{ "repolibtest_tempdb"s, ".db"s };
-    INFO("Using temporary file named: " << tempFile.GetPath());
-
-    std::vector<VersionAndChannel> sortedList =
-    {
-        { UtilityVersion("15.0.0"), Channel("") },
-        { UtilityVersion("14.0.0"), Channel("") },
-        { UtilityVersion("13.2.0-bugfix"), Channel("") },
-        { UtilityVersion("13.2.0"), Channel("") },
-        { UtilityVersion("13.0.0"), Channel("") },
-        { UtilityVersion("16.0.0"), Channel("alpha") },
-        { UtilityVersion("15.8.0"), Channel("alpha") },
-        { UtilityVersion("15.1.0"), Channel("beta") },
-    };
-
-    SQLiteIndex index = SearchTestSetup(tempFile, {
-        { "Id", "Name", "Moniker", "14.0.0", "", { "foot" }, { "com34" }, "Path1" },
-        { "Id", "Name", "Moniker", "16.0.0", "alpha", { "floor" }, { "com3" }, "Path2" },
-        { "Id", "Name", "Moniker", "15.0.0", "", {}, { "Command" }, "Path3" },
-        { "Id", "Name", "Moniker", "13.2.0", "", {}, { "Command" }, "Path4" },
-        { "Id", "Name", "Moniker", "15.1.0", "beta", { "foo" }, { "com3" }, "Path5" },
-        { "Id", "Name", "Moniker", "15.8.0", "alpha", { "foo" }, { "com3" }, "Path6" },
-        { "Id", "Name", "Moniker", "13.2.0-bugfix", "", { "foo" }, { "com3" }, "Path7" },
-        { "Id", "Name", "Moniker", "13.0.0", "", { "foo" }, { "com3" }, "Path8" },
-        });
-
-    TestPrepareForRead(index);
-
-    if (!AreChannelsSupported(index))
-    {
-        return;
-    }
-
-    SearchRequest request;
-    request.Filters.emplace_back(PackageMatchField::Id, MatchType::Exact, "Id");
-
-    auto results = index.Search(request);
-    REQUIRE(results.Matches.size() == 1);
-
-    auto result = index.GetVersionKeysById(results.Matches[0].first);
-    REQUIRE(result.size() == sortedList.size());
-
-    for (size_t i = 0; i < result.size(); ++i)
-    {
-        const VersionAndChannel& sortedVAC = sortedList[i];
-        const VersionAndChannel& resultVAC = result[i].VersionAndChannel;
-
-        INFO(i);
-        REQUIRE(sortedVAC.GetVersion().ToString() == resultVAC.GetVersion().ToString());
-        REQUIRE(sortedVAC.GetChannel().ToString() == resultVAC.GetChannel().ToString());
-    }
-}
-
-TEST_CASE("SQLiteIndex_PathString_VersionSorting", "[sqliteindex]")
-{
-    TempFile tempFile{ "repolibtest_tempdb"s, ".db"s };
-    INFO("Using temporary file named: " << tempFile.GetPath());
-
-    std::vector<VersionAndChannel> sortedList =
-    {
-        { UtilityVersion("15.0.0"), Channel("") },
-        { UtilityVersion("14.0.0"), Channel("") },
-        { UtilityVersion("13.2.0-bugfix"), Channel("") },
-        { UtilityVersion("13.2.0"), Channel("") },
-        { UtilityVersion("13.0.0"), Channel("") },
-        { UtilityVersion("16.0.0"), Channel("alpha") },
-        { UtilityVersion("15.8.0"), Channel("alpha") },
-        { UtilityVersion("15.1.0"), Channel("beta") },
-    };
-
-    SQLiteIndex index = SearchTestSetup(tempFile, {
-        { "Id", "Name", "Moniker", "14.0.0", "", { "foot" }, { "com34" }, "Path1" },
-        { "Id", "Name", "Moniker", "16.0.0", "alpha", { "floor" }, { "com3" }, "Path2" },
-        { "Id", "Name", "Moniker", "15.0.0", "", {}, { "Command" }, "Path3" },
-        { "Id", "Name", "Moniker", "13.2.0", "", {}, { "Command" }, "Path4" },
-        { "Id", "Name", "Moniker", "15.1.0", "beta", { "foo" }, { "com3" }, "Path5" },
-        { "Id", "Name", "Moniker", "15.8.0", "alpha", { "foo" }, { "com3" }, "Path6" },
-        { "Id", "Name", "Moniker", "13.2.0-bugfix", "", { "foo" }, { "com3" }, "Path7" },
-        { "Id", "Name", "Moniker", "13.0.0", "", { "foo" }, { "com3" }, "Path8" },
-        });
-
-    TestPrepareForRead(index);
-
-    if (!AreChannelsSupported(index))
-    {
-        return;
-    }
-
-    SearchRequest request;
-    request.Filters.emplace_back(PackageMatchField::Id, MatchType::Exact, "Id");
-
-    auto results = index.Search(request);
-    REQUIRE(results.Matches.size() == 1);
-
-    auto result = GetPathStringByKey(index, results.Matches[0].first, "", "");
-    REQUIRE(result == "Path3");
-
-    result = GetPathStringByKey(index, results.Matches[0].first, "", "alpha");
-    REQUIRE(result == "Path2");
-
-    result = GetPathStringByKey(index, results.Matches[0].first, "", "beta");
-    REQUIRE(result == "Path5");
-
-    auto nonResult = index.GetManifestIdByKey(results.Matches[0].first, "", "gamma");
-    REQUIRE(!nonResult.has_value());
-}
-
-TEST_CASE("SQLiteIndex_PathString_CaseInsensitive", "[sqliteindex]")
-{
-    TempFile tempFile{ "repolibtest_tempdb"s, ".db"s };
-    INFO("Using temporary file named: " << tempFile.GetPath());
-
-    SQLiteIndex index = SearchTestSetup(tempFile, {
-        { "Id", "Name", "Moniker", "14.0.0", "", { "foot" }, { "com34" }, "Path1" },
-        { "Id", "Name", "Moniker", "16.0.0", "alpha", { "floor" }, { "com3" }, "Path2" },
-        { "Id", "Name", "Moniker", "15.0.0", "", {}, { "Command" }, "Path3" },
-        { "Id", "Name", "Moniker", "13.2.0-BUGFIX", "", {}, { "Command" }, "Path4" },
-        { "Id", "Name", "Moniker", "15.1.0", "beta", { "foo" }, { "com3" }, "Path5" },
-        { "Id", "Name", "Moniker", "15.8.0", "alpha", { "foo" }, { "com3" }, "Path6" },
-        { "Id", "Name", "Moniker", "13.2.0-bugfix", "beta", { "foo" }, { "com3" }, "Path7" },
-        { "Id", "Name", "Moniker", "13.0.0", "", { "foo" }, { "com3" }, "Path8" },
-        });
-
-    TestPrepareForRead(index);
-
-    if (!AreChannelsSupported(index))
-    {
-        return;
-    }
-
-    SearchRequest request;
-    request.Filters.emplace_back(PackageMatchField::Id, MatchType::Exact, "Id");
-
-    auto results = index.Search(request);
-    REQUIRE(results.Matches.size() == 1);
-
-    auto result = index.GetManifestIdByKey(results.Matches[0].first, "", "Alpha");
-    REQUIRE(result.has_value());
-
-    result = index.GetManifestIdByKey(results.Matches[0].first, "13.2.0-BugFix", "");
-    REQUIRE(result.has_value());
-
-    result = index.GetManifestIdByKey(results.Matches[0].first, "13.2.0-BugFix", "BETA");
-    REQUIRE(result.has_value());
-}
-
-TEST_CASE("SQLiteIndex_SearchResultsTableSearches", "[sqliteindex][V1_0]")
-{
-    TempFile tempFile{ "repolibtest_tempdb"s, ".db"s };
-    INFO("Using temporary file named: " << tempFile.GetPath());
-
-    Manifest manifest;
-    {
-        (void)SimpleTestSetup(tempFile, manifest, SQLiteVersion{ 1, 0 });
-    }
-
-    Connection connection = Connection::Create(tempFile, Connection::OpenDisposition::ReadOnly);
-    Schema::V1_0::SearchResultsTable search(connection);
-
-    std::string value = "test";
-
-    // Perform every type of field and match search
-    PackageMatchFilter filter(PackageMatchField::Id, MatchType::Exact, value);
-
-    for (auto field : { PackageMatchField::Id, PackageMatchField::Name, PackageMatchField::Moniker, PackageMatchField::Tag, PackageMatchField::Command })
-    {
-        filter.Field = field;
-
-        for (auto match : { MatchType::Exact, MatchType::Fuzzy, MatchType::FuzzySubstring, MatchType::Substring, MatchType::Wildcard })
-        {
-            filter.Type = match;
-            search.SearchOnField(filter);
-        }
-    }
-}
-
-TEST_CASE("SQLiteIndex_Search_EmptySearch", "[sqliteindex]")
-{
-    TempFile tempFile{ "repolibtest_tempdb"s, ".db"s };
-    INFO("Using temporary file named: " << tempFile.GetPath());
-
-    SQLiteIndex index = SearchTestSetup(tempFile,{
-        { "Id1", "Name", "Moniker", "Version1", "Channel", { "Tag" }, { "Command" }, "Path1" },
-        { "Id1", "Name", "Moniker", "Version2", "Channel", { "Tag" }, { "Command" }, "Path2" },
-        { "Id2", "Name", "Moniker", "Version", "Channel", { "Tag" }, { "Command" }, "Path3" },
-        { "Id3", "Name", "Moniker", "Version", "Channel", { "Tag" }, { "Command" }, "Path4" },
-        });
-
-    TestPrepareForRead(index);
-
-    SearchRequest request;
-
-    auto results = index.Search(request);
-    REQUIRE(results.Matches.size() == 3);
-}
-
-TEST_CASE("SQLiteIndex_Search_Exact", "[sqliteindex]")
-{
-    TempFile tempFile{ "repolibtest_tempdb"s, ".db"s };
-    INFO("Using temporary file named: " << tempFile.GetPath());
-
-    SQLiteIndex index = SearchTestSetup(tempFile, {
-        { "Id", "Name", "Moniker", "Version", "Channel", { "Tag" }, { "Command" }, "Path1" },
-        { "Id2", "Name", "Moniker", "Version", "Channel", { "Tag" }, { "Command" }, "Path2" },
-        });
-
-    TestPrepareForRead(index);
-
-    SearchRequest request;
-    request.Query = RequestMatch(MatchType::Exact, "Id");
-
-    auto results = index.Search(request);
-    REQUIRE(results.Matches.size() == 1);
-}
-
-TEST_CASE("SQLiteIndex_Search_Substring", "[sqliteindex]")
-{
-    TempFile tempFile{ "repolibtest_tempdb"s, ".db"s };
-    INFO("Using temporary file named: " << tempFile.GetPath());
-
-    SQLiteIndex index = SearchTestSetup(tempFile, {
-        { "Id", "Name", "Moniker", "Version", "Channel", { "Tag" }, { "Command" }, "Path1" },
-        { "Id2", "Name", "Moniker", "Version", "Channel", { "Tag" }, { "Command" }, "Path2" },
-        });
-
-    TestPrepareForRead(index);
-
-    SearchRequest request;
-    request.Query = RequestMatch(MatchType::Substring, "Id");
-
-    auto results = index.Search(request);
-    REQUIRE(results.Matches.size() == 2);
-}
-
-TEST_CASE("SQLiteIndex_Search_ExactBeforeSubstring", "[sqliteindex]")
-{
-    TempFile tempFile{ "repolibtest_tempdb"s, ".db"s };
-    INFO("Using temporary file named: " << tempFile.GetPath());
-
-    SQLiteIndex index = SearchTestSetup(tempFile, {
-        { "Id2", "Name", "Moniker", "Version", "Channel", { "Tag" }, { "Command" }, "Path1" },
-        { "Id", "Name", "Moniker", "Version", "Channel", { "Tag" }, { "Command" }, "Path2" },
-        });
-
-    TestPrepareForRead(index);
-
-    SearchRequest request;
-    request.Query = RequestMatch(MatchType::Substring, "Id");
-
-    auto results = index.Search(request);
-    REQUIRE(results.Matches.size() == 2);
-
-    REQUIRE(GetIdStringById(index, results.Matches[0].first) == "Id");
-    REQUIRE(GetIdStringById(index, results.Matches[1].first) == "Id2");
-}
-
-TEST_CASE("SQLiteIndex_Search_SingleFilter", "[sqliteindex]")
-{
-    TempFile tempFile{ "repolibtest_tempdb"s, ".db"s };
-    INFO("Using temporary file named: " << tempFile.GetPath());
-
-    SQLiteIndex index = SearchTestSetup(tempFile, {
-        { "Id", "Name", "Moniker", "Version", "Channel", { "Tag" }, { "Command" }, "Path1" },
-        { "Id2", "Na", "Moniker", "Version", "Channel", { "Tag" }, { "Command" }, "Path2" },
-        { "Id3", "No", "Moniker", "Version", "Channel", { "Tag" }, { "Command" }, "Path3" },
-        });
-
-    TestPrepareForRead(index);
-
-    SearchRequest request;
-    request.Filters.emplace_back(PackageMatchField::Name, MatchType::Substring, "a");
-
-    auto results = index.Search(request);
-    REQUIRE(results.Matches.size() == 2);
-
-    request.Filters[0].Value = "e";
-
-    results = index.Search(request);
-    REQUIRE(results.Matches.size() == 1);
-}
-
-TEST_CASE("SQLiteIndex_Search_Multimatch", "[sqliteindex]")
-{
-    TempFile tempFile{ "repolibtest_tempdb"s, ".db"s };
-    INFO("Using temporary file named: " << tempFile.GetPath());
-
-    SQLiteIndex index = SearchTestSetup(tempFile, {
-        { "Id1", "Name", "Moniker", "Version", "Channel", { "Tag" }, { "Command" }, "Path1" },
-        { "Id1", "Name1", "Moniker", "Version1", "Channel", { "Tag" }, { "Command" }, "Path2" },
-        { "Id2", "Name", "Moniker", "Version", "", { "Tag" }, { "Command" }, "Path3" },
-        { "Id2", "Name", "Moniker", "Version", "Channel", { "Tag" }, { "Command" }, "Path4" },
-        { "Id3", "Name", "Moniker", "Version1", "", { "Tag" }, { "Command" }, "Path5" },
-        { "Id3", "Name", "Moniker", "Version2", "", { "Tag" }, { "Command" }, "Path6" },
-        { "Id3", "Name", "Moniker", "Version3", "", { "Tag" }, { "Command" }, "Path7" },
-        });
-
-    TestPrepareForRead(index);
-
-    SearchRequest request;
-    // An empty string should match all substrings
-    request.Query = RequestMatch(MatchType::Substring, "");
-
-    auto results = index.Search(request);
-    REQUIRE(results.Matches.size() == 3);
-}
-
-TEST_CASE("SQLiteIndex_Search_QueryAndFilter", "[sqliteindex]")
-{
-    TempFile tempFile{ "repolibtest_tempdb"s, ".db"s };
-    INFO("Using temporary file named: " << tempFile.GetPath());
-
-    SQLiteIndex index = SearchTestSetup(tempFile, {
-        { "Nope", "Name", "Moniker", "Version", "Channel", { "Tag" }, { "Command" }, "Path1" },
-        { "Id2", "Na", "Moniker", "Version", "Channel", { "Tag" }, { "Command" }, "Path2" },
-        { "Id3", "No", "Moniker", "Version", "Channel", { "Tag" }, { "Command" }, "Path3" },
-        });
-
-    TestPrepareForRead(index);
-
-    SearchRequest request;
-    request.Query = RequestMatch(MatchType::Substring, "Id");
-    request.Filters.emplace_back(PackageMatchField::Name, MatchType::Substring, "Na");
-
-    auto results = index.Search(request);
-    REQUIRE(results.Matches.size() == 1);
-
-    auto result = GetIdStringById(index, results.Matches[0].first);
-    REQUIRE(result == "Id2");
-}
-
-TEST_CASE("SQLiteIndex_Search_QueryAndMultipleFilters", "[sqliteindex]")
-{
-    TempFile tempFile{ "repolibtest_tempdb"s, ".db"s };
-    INFO("Using temporary file named: " << tempFile.GetPath());
-
-    SQLiteIndex index = SearchTestSetup(tempFile, {
-        { "Id1", "Name", "Moniker", "Version", "Channel", { "foot" }, { "com34" }, "Path1" },
-        { "Id1", "Name1", "Moniker", "Version1", "Channel", { "floor" }, { "com3" }, "Path2" },
-        { "Id2", "Name", "Moniker", "Version", "", {}, { "Command" }, "Path3" },
-        { "Id2", "Name", "Moniker", "Version", "Channel", {}, { "Command" }, "Path4" },
-        { "Id3", "Tagit", "Moniker", "Version1", "", { "foo" }, { "com3" }, "Path5" },
-        { "Id3", "Tagit", "Moniker", "Version2", "", { "foo" }, { "com3" }, "Path6" },
-        { "Id3", "Tagit", "new", "Version3", "", { "foo" }, { "com3" }, "Path7" },
-        });
-
-    TestPrepareForRead(index);
-
-    SearchRequest request;
-    request.Query = RequestMatch(MatchType::Substring, "tag");
-    request.Filters.emplace_back(PackageMatchField::Command, MatchType::Exact, "com3");
-    request.Filters.emplace_back(PackageMatchField::Tag, MatchType::Substring, "foo");
-    request.Filters.emplace_back(PackageMatchField::Moniker, MatchType::Substring, "new");
-
-    auto results = index.Search(request);
-    REQUIRE(results.Matches.size() == 1);
-
-    auto result = GetIdStringById(index, results.Matches[0].first);
-    REQUIRE(result == "Id3");
-}
-
-TEST_CASE("SQLiteIndex_Search_SimpleICULike", "[sqliteindex]")
-{
-    TempFile tempFile{ "repolibtest_tempdb"s, ".db"s };
-    INFO("Using temporary file named: " << tempFile.GetPath());
-
-    // Insert decomposed character: [upper] A + umlaut
-    SQLiteIndex index = SearchTestSetup(tempFile, {
-        { u8"\x41\x308wesomeApp", "HasUmlaut", "Moniker", "Version", "Channel", { "foot" }, { "com34" }, "Path1" },
-        { u8"AwesomeApp", "Nope", "Moniker", "Version", "Channel", { "foot" }, { "com34" }, "Path2" },
-        });
-
-    TestPrepareForRead(index);
-
-    SearchRequest request;
-    // Search for anything containing: [lower] a + umlaut
-    request.Filters.emplace_back(PackageMatchField::Id, MatchType::Substring, u8"\xE4");
-
-    auto results = index.Search(request);
-    REQUIRE(results.Matches.size() == 1);
-
-    auto result = GetNameStringById(index, results.Matches[0].first);
-    REQUIRE(result == "HasUmlaut");
-}
-
-TEST_CASE("SQLiteIndex_Search_MaximumResults_Equal", "[sqliteindex]")
-{
-    TempFile tempFile{ "repolibtest_tempdb"s, ".db"s };
-    INFO("Using temporary file named: " << tempFile.GetPath());
-
-    SQLiteIndex index = SearchTestSetup(tempFile, {
-        { "Nope", "Name", "Moniker", "Version", "Channel", { "Tag" }, { "Command" }, "Path1" },
-        { "Id2", "Na", "Moniker", "Version", "Channel", { "Tag" }, { "Command" }, "Path2" },
-        { "Id3", "No", "Moniker", "Version", "Channel", { "Tag" }, { "Command" }, "Path3" },
-        });
-
-    TestPrepareForRead(index);
-
-    SearchRequest request;
-    request.MaximumResults = 3;
-
-    auto results = index.Search(request);
-    REQUIRE(results.Matches.size() == 3);
-    REQUIRE(!results.Truncated);
-}
-
-TEST_CASE("SQLiteIndex_Search_MaximumResults_Less", "[sqliteindex]")
-{
-    TempFile tempFile{ "repolibtest_tempdb"s, ".db"s };
-    INFO("Using temporary file named: " << tempFile.GetPath());
-
-    SQLiteIndex index = SearchTestSetup(tempFile, {
-        { "Nope", "Name", "Moniker", "Version", "Channel", { "Tag" }, { "Command" }, "Path1" },
-        { "Id2", "Na", "Moniker", "Version", "Channel", { "Tag" }, { "Command" }, "Path2" },
-        { "Id3", "No", "Moniker", "Version", "Channel", { "Tag" }, { "Command" }, "Path3" },
-        });
-
-    TestPrepareForRead(index);
-
-    SearchRequest request;
-    request.MaximumResults = 2;
-
-    auto results = index.Search(request);
-    REQUIRE(results.Matches.size() == 2);
-    REQUIRE(results.Truncated);
-}
-
-TEST_CASE("SQLiteIndex_Search_MaximumResults_Greater", "[sqliteindex]")
-{
-    TempFile tempFile{ "repolibtest_tempdb"s, ".db"s };
-    INFO("Using temporary file named: " << tempFile.GetPath());
-
-    SQLiteIndex index = SearchTestSetup(tempFile, {
-        { "Nope", "Name", "Moniker", "Version", "Channel", { "Tag" }, { "Command" }, "Path1" },
-        { "Id2", "Na", "Moniker", "Version", "Channel", { "Tag" }, { "Command" }, "Path2" },
-        { "Id3", "No", "Moniker", "Version", "Channel", { "Tag" }, { "Command" }, "Path3" },
-        });
-
-    TestPrepareForRead(index);
-
-    SearchRequest request;
-    request.MaximumResults = 4;
-
-    auto results = index.Search(request);
-    REQUIRE(results.Matches.size() == 3);
-    REQUIRE(!results.Truncated);
-}
-
-TEST_CASE("SQLiteIndex_Search_QueryAndInclusion", "[sqliteindex]")
-{
-    TempFile tempFile{ "repolibtest_tempdb"s, ".db"s };
-    INFO("Using temporary file named: " << tempFile.GetPath());
-
-    SQLiteIndex index = SearchTestSetup(tempFile, {
-        { "Nope", "Name", "Moniker", "Version", "Channel", { "Tag" }, { "Command" }, "Path1" },
-        { "Id2", "Na", "Moniker", "Version", "Channel", { "Tag" }, { "Command" }, "Path2" },
-        { "Id3", "No", "Moniker", "Version", "Channel", { "Tag" }, { "Command" }, "Path3" },
-        });
-
-    TestPrepareForRead(index);
-
-    SearchRequest request;
-    request.Query = RequestMatch(MatchType::CaseInsensitive, "id3");
-    request.Inclusions.emplace_back(PackageMatchField::Name, MatchType::Substring, "Na");
-
-    auto results = index.Search(request);
-    REQUIRE(results.Matches.size() == 3);
-}
-
-TEST_CASE("SQLiteIndex_Search_InclusionOnly", "[sqliteindex]")
-{
-    TempFile tempFile{ "repolibtest_tempdb"s, ".db"s };
-    INFO("Using temporary file named: " << tempFile.GetPath());
-
-    SQLiteIndex index = SearchTestSetup(tempFile, {
-        { "Nope", "Name", "Moniker", "Version", "Channel", { "Tag" }, { "Command" }, "Path1" },
-        { "Id2", "Na", "Moniker", "Version", "Channel", { "Tag" }, { "Command" }, "Path2" },
-        { "Id3", "No", "Moniker", "Version", "Channel", { "Tag" }, { "Command" }, "Path3" },
-        });
-
-    TestPrepareForRead(index);
-
-    SearchRequest request;
-    request.Inclusions.emplace_back(PackageMatchField::Name, MatchType::Substring, "Na");
-
-    auto results = index.Search(request);
-    REQUIRE(results.Matches.size() == 2);
-}
-
-TEST_CASE("SQLiteIndex_Search_InclusionAndFilter", "[sqliteindex]")
-{
-    TempFile tempFile{ "repolibtest_tempdb"s, ".db"s };
-    INFO("Using temporary file named: " << tempFile.GetPath());
-
-    SQLiteIndex index = SearchTestSetup(tempFile, {
-        { "Nope", "Name", "Moniker", "Version", "Channel", { "Tag" }, { "Command" }, "Path1" },
-        { "Id2", "Na", "Moniker", "Version", "Channel", { "Tag" }, { "Command" }, "Path2" },
-        { "Id3", "No", "Moniker", "Version", "Channel", { "Tag" }, { "Command" }, "Path3" },
-        });
-
-    TestPrepareForRead(index);
-
-    SearchRequest request;
-    request.Inclusions.emplace_back(PackageMatchField::Name, MatchType::Substring, "Na");
-    request.Filters.emplace_back(PackageMatchField::Name, MatchType::CaseInsensitive, "name");
-
-    auto results = index.Search(request);
-    REQUIRE(results.Matches.size() == 1);
-
-    auto result = GetIdStringById(index, results.Matches[0].first);
-    REQUIRE(result == "Nope");
-}
-
-TEST_CASE("SQLiteIndex_Search_QueryInclusionAndFilter", "[sqliteindex]")
-{
-    TempFile tempFile{ "repolibtest_tempdb"s, ".db"s };
-    INFO("Using temporary file named: " << tempFile.GetPath());
-
-    SQLiteIndex index = SearchTestSetup(tempFile, {
-        { "Nope", "Name", "Moniker", "Version", "Channel", { "Tag" }, { "Command" }, "Path1" },
-        { "Id2", "Na", "monicka", "Version", "Channel", { "Tag" }, { "Command" }, "Path2" },
-        { "Id3", "No", "moniker", "Version", "Channel", { "Tag" }, { "Command" }, "Path3" },
-        });
-
-    TestPrepareForRead(index);
-
-    SearchRequest request;
-    request.Query = RequestMatch(MatchType::Substring, "id3");
-    request.Inclusions.emplace_back(PackageMatchField::Name, MatchType::Substring, "na");
-    request.Filters.emplace_back(PackageMatchField::Moniker, MatchType::CaseInsensitive, "MONIKER");
-
-    auto results = index.Search(request);
-    REQUIRE(results.Matches.size() == 2);
-}
-
-TEST_CASE("SQLiteIndex_Search_CaseInsensitive", "[sqliteindex]")
-{
-    TempFile tempFile{ "repolibtest_tempdb"s, ".db"s };
-    INFO("Using temporary file named: " << tempFile.GetPath());
-
-    SQLiteIndex index = SearchTestSetup(tempFile, {
-        { "Nope", "id3", "Moniker", "Version", "Channel", { "Tag" }, { "Command" }, "Path1" },
-        { "Id2", "Na", "Moniker", "Version", "Channel", { "ID3" }, { "Command" }, "Path2" },
-        { "Id3", "No", "Moniker", "Version", "Channel", { "Tag" }, { "Command" }, "Path3" },
-        });
-
-    TestPrepareForRead(index);
-
-    SearchRequest request;
-    request.Query = RequestMatch(MatchType::CaseInsensitive, "id3");
-
-    auto results = index.Search(request);
-    REQUIRE(results.Matches.size() == 3);
-}
-
-TEST_CASE("SQLiteIndex_Search_StartsWith", "[sqliteindex]")
-{
-    TempFile tempFile{ "repolibtest_tempdb"s, ".db"s };
-    INFO("Using temporary file named: " << tempFile.GetPath());
-
-    SQLiteIndex index = SearchTestSetup(tempFile, {
-        { "NopeId", "id3", "Moniker", "Version", "Channel", { "Tag" }, { "Command" }, "Path1" },
-        { "Id2", "Na", "Moniker", "Version", "Channel", { "ID3" }, { "Command" }, "Path2" },
-        { "Id3", "No", "Moniker", "Version", "Channel", { "Tag" }, { "Command" }, "Path3" },
-        });
-
-    TestPrepareForRead(index);
-
-    SearchRequest request;
-    request.Inclusions.push_back(PackageMatchFilter(PackageMatchField::Id, MatchType::StartsWith, "id"));
-
-    auto results = index.Search(request);
-    REQUIRE(results.Matches.size() == 2);
-}
-
-TEST_CASE("SQLiteIndex_Search_Query_PackageFamilyNameSubstring", "[sqliteindex]")
-{
-    TempFile tempFile{ "repolibtest_tempdb"s, ".db"s };
-    INFO("Using temporary file named: " << tempFile.GetPath());
-
-    SQLiteIndex index = SearchTestSetup(tempFile, {
-        { "Id1", "Name1", "Moniker", "Version", "Channel", { "Tag" }, { "Command" }, "Path1", { "PFN1" }, { "PC1" } },
-        { "Id2", "Name2", "Moniker", "Version", "Channel", { "ID3" }, { "Command" }, "Path2", { "PFN2" }, { "PC2" } },
-        { "Id3", "Name3", "Moniker", "Version", "Channel", { "Tag" }, { "Command" }, "Path3", { "PFN3" }, { "PC3" } },
-        });
-
-    SQLiteVersion testVersion = TestPrepareForRead(index);
-
-    SearchRequest request;
-    request.Query = RequestMatch(MatchType::Substring, "PFN");
-
-    auto results = index.Search(request);
-    REQUIRE(results.Matches.size() == 0);
-}
-
-TEST_CASE("SQLiteIndex_Search_Query_ProductCodeSubstring", "[sqliteindex]")
-{
-    TempFile tempFile{ "repolibtest_tempdb"s, ".db"s };
-    INFO("Using temporary file named: " << tempFile.GetPath());
-
-    SQLiteIndex index = SearchTestSetup(tempFile, {
-        { "Id1", "Name1", "Moniker", "Version", "Channel", { "Tag" }, { "Command" }, "Path1", { "PFN1" }, { "PC1" } },
-        { "Id2", "Name2", "Moniker", "Version", "Channel", { "ID3" }, { "Command" }, "Path2", { "PFN2" }, { "PC2" } },
-        { "Id3", "Name3", "Moniker", "Version", "Channel", { "Tag" }, { "Command" }, "Path3", { "PFN3" }, { "PC3" } },
-        });
-
-    SQLiteVersion testVersion = TestPrepareForRead(index);
-
-    SearchRequest request;
-    request.Query = RequestMatch(MatchType::Substring, "PC");
-
-    auto results = index.Search(request);
-    REQUIRE(results.Matches.size() == 0);
-}
-
-TEST_CASE("SQLiteIndex_Search_Query_PackageFamilyNameMatch", "[sqliteindex]")
-{
-    TempFile tempFile{ "repolibtest_tempdb"s, ".db"s };
-    INFO("Using temporary file named: " << tempFile.GetPath());
-
-    SQLiteIndex index = SearchTestSetup(tempFile, {
-        { "Id1", "Name1", "Moniker", "Version", "Channel", { "Tag" }, { "Command" }, "Path1", { "PFN1" }, { "PC1" } },
-        { "Id2", "Name2", "Moniker", "Version", "Channel", { "ID3" }, { "Command" }, "Path2", { "PFN2" }, { "PC2" } },
-        { "Id3", "Name3", "Moniker", "Version", "Channel", { "Tag" }, { "Command" }, "Path3", { "PFN3" }, { "PC3" } },
-        });
-
-    SQLiteVersion testVersion = TestPrepareForRead(index);
-
-    SearchRequest request;
-    request.Query = RequestMatch(MatchType::Substring, "pfn1");
-
-    auto results = index.Search(request);
-
-    if (ArePackageFamilyNameAndProductCodeSupported(index, testVersion))
-    {
-        REQUIRE(results.Matches.size() == 1);
-    }
-    else
-    {
-        REQUIRE(results.Matches.size() == 0);
-    }
-}
-
-TEST_CASE("SQLiteIndex_Search_Query_ProductCodeMatch", "[sqliteindex]")
-{
-    TempFile tempFile{ "repolibtest_tempdb"s, ".db"s };
-    INFO("Using temporary file named: " << tempFile.GetPath());
-
-    SQLiteIndex index = SearchTestSetup(tempFile, {
-        { "Id1", "Name1", "Moniker", "Version", "Channel", { "Tag" }, { "Command" }, "Path1", { "PFN1" }, { "PC1" } },
-        { "Id2", "Name2", "Moniker", "Version", "Channel", { "ID3" }, { "Command" }, "Path2", { "PFN2" }, { "PC2" } },
-        { "Id3", "Name3", "Moniker", "Version", "Channel", { "Tag" }, { "Command" }, "Path3", { "PFN3" }, { "PC3" } },
-        });
-
-    SQLiteVersion testVersion = TestPrepareForRead(index);
-
-    SearchRequest request;
-    request.Query = RequestMatch(MatchType::Substring, "pc2");
-
-    auto results = index.Search(request);
-
-    if (ArePackageFamilyNameAndProductCodeSupported(index, testVersion))
-    {
-        REQUIRE(results.Matches.size() == 1);
-    }
-    else
-    {
-        REQUIRE(results.Matches.size() == 0);
-    }
-}
-
-TEST_CASE("SQLiteIndex_Search_PackageFamilyNameSubstring", "[sqliteindex]")
-{
-    TempFile tempFile{ "repolibtest_tempdb"s, ".db"s };
-    INFO("Using temporary file named: " << tempFile.GetPath());
-
-    SQLiteIndex index = SearchTestSetup(tempFile, {
-        { "Id1", "Name1", "Moniker", "Version", "Channel", { "Tag" }, { "Command" }, "Path1", { "PFN1" }, { "PC1" } },
-        { "Id2", "Name2", "Moniker", "Version", "Channel", { "ID3" }, { "Command" }, "Path2", { "PFN2" }, { "PC2" } },
-        { "Id3", "Name3", "Moniker", "Version", "Channel", { "Tag" }, { "Command" }, "Path3", { "PFN3" }, { "PC3" } },
-        });
-
-    SQLiteVersion testVersion = TestPrepareForRead(index);
-
-    SearchRequest request;
-    request.Inclusions.emplace_back(PackageMatchField::PackageFamilyName, MatchType::Substring, "PFN");
-
-    auto results = index.Search(request);
-
-    if (ArePackageFamilyNameAndProductCodeSupported(index, testVersion))
-    {
-        REQUIRE(results.Matches.size() == 3);
-    }
-    else
-    {
-        REQUIRE(results.Matches.size() == 0);
-    }
-}
-
-TEST_CASE("SQLiteIndex_Search_ProductCodeSubstring", "[sqliteindex]")
-{
-    TempFile tempFile{ "repolibtest_tempdb"s, ".db"s };
-    INFO("Using temporary file named: " << tempFile.GetPath());
-
-    SQLiteIndex index = SearchTestSetup(tempFile, {
-        { "Id1", "Name1", "Moniker", "Version", "Channel", { "Tag" }, { "Command" }, "Path1", { "PFN1" }, { "PC1" } },
-        { "Id2", "Name2", "Moniker", "Version", "Channel", { "ID3" }, { "Command" }, "Path2", { "PFN2" }, { "PC2" } },
-        { "Id3", "Name3", "Moniker", "Version", "Channel", { "Tag" }, { "Command" }, "Path3", { "PFN3" }, { "PC3" } },
-        });
-
-    SQLiteVersion testVersion = TestPrepareForRead(index);
-
-    SearchRequest request;
-    request.Inclusions.emplace_back(PackageMatchField::ProductCode, MatchType::Substring, "PC");
-
-    auto results = index.Search(request);
-
-    if (ArePackageFamilyNameAndProductCodeSupported(index, testVersion))
-    {
-        REQUIRE(results.Matches.size() == 3);
-    }
-    else
-    {
-        REQUIRE(results.Matches.size() == 0);
-    }
-}
-
-TEST_CASE("SQLiteIndex_Search_PackageFamilyNameMatch", "[sqliteindex]")
-{
-    TempFile tempFile{ "repolibtest_tempdb"s, ".db"s };
-    INFO("Using temporary file named: " << tempFile.GetPath());
-
-    SQLiteIndex index = SearchTestSetup(tempFile, {
-        { "Id1", "Name1", "Moniker", "Version", "Channel", { "Tag" }, { "Command" }, "Path1", { "PFN1" }, { "PC1" } },
-        { "Id2", "Name2", "Moniker", "Version", "Channel", { "ID3" }, { "Command" }, "Path2", { "PFN2" }, { "PC2" } },
-        { "Id3", "Name3", "Moniker", "Version", "Channel", { "Tag" }, { "Command" }, "Path3", { "PFN3" }, { "PC3" } },
-        });
-
-    SQLiteVersion testVersion = TestPrepareForRead(index);
-
-    SearchRequest request;
-    request.Inclusions.emplace_back(PackageMatchField::PackageFamilyName, MatchType::Exact, "pfn1");
-
-    auto results = index.Search(request);
-
-    if (ArePackageFamilyNameAndProductCodeSupported(index, testVersion))
-    {
-        REQUIRE(results.Matches.size() == 1);
-    }
-    else
-    {
-        REQUIRE(results.Matches.size() == 0);
-    }
-}
-
-TEST_CASE("SQLiteIndex_Search_ProductCodeMatch", "[sqliteindex]")
-{
-    TempFile tempFile{ "repolibtest_tempdb"s, ".db"s };
-    INFO("Using temporary file named: " << tempFile.GetPath());
-
-    SQLiteIndex index = SearchTestSetup(tempFile, {
-        { "Id1", "Name1", "Moniker", "Version", "Channel", { "Tag" }, { "Command" }, "Path1", { "PFN1" }, { "PC1" } },
-        { "Id2", "Name2", "Moniker", "Version", "Channel", { "ID3" }, { "Command" }, "Path2", { "PFN2" }, { "PC2" } },
-        { "Id3", "Name3", "Moniker", "Version", "Channel", { "Tag" }, { "Command" }, "Path3", { "PFN3" }, { "PC3" } },
-        });
-
-    SQLiteVersion testVersion = TestPrepareForRead(index);
-
-    SearchRequest request;
-    request.Inclusions.emplace_back(PackageMatchField::ProductCode, MatchType::Exact, "pc2");
-
-    auto results = index.Search(request);
-
-    if (ArePackageFamilyNameAndProductCodeSupported(index, testVersion))
-    {
-        REQUIRE(results.Matches.size() == 1);
-    }
-    else
-    {
-        REQUIRE(results.Matches.size() == 0);
-    }
-}
-
-TEST_CASE("SQLiteIndex_CheckConsistency_Failure", "[sqliteindex][V1_1]")
-{
-    TempFile tempFile{ "repolibtest_tempdb"s, ".db"s };
-    INFO("Using temporary file named: " << tempFile.GetPath());
-
-    std::string manifest1Path = "test/id/test.id-1.0.0.yaml";
-    Manifest manifest1;
-    manifest1.Installers.push_back({});
-    manifest1.Id = "test.id";
-    manifest1.DefaultLocalization.Add<Localization::PackageName>("Test Name");
-    manifest1.Moniker = "testmoniker";
-    manifest1.Version = "1.0.0";
-    manifest1.Channel = "test";
-    manifest1.DefaultLocalization.Add<Localization::Tags>({ "t1", "t2" });
-    manifest1.Installers[0].Commands = { "test1", "test2" };
-
-    std::string manifest2Path = "test/woah/test.id-1.0.0.yaml";
-    Manifest manifest2;
-    manifest2.Installers.push_back({});
-    manifest2.Id = "test.woah";
-    manifest2.DefaultLocalization.Add<Localization::PackageName>("Test Name WOAH");
-    manifest2.Moniker = "testmoniker";
-    manifest2.Version = "1.0.0";
-    manifest2.Channel = "test";
-    manifest2.DefaultLocalization.Add<Localization::Tags>({});
-    manifest2.Installers[0].Commands = { "test1", "test2", "test3" };
-
-    rowid_t manifestRowId = 0;
-
-    {
-        SQLiteIndex index = SQLiteIndex::CreateNew(tempFile, { 1, 1 });
-
-        index.AddManifest(manifest1, manifest1Path);
-        index.AddManifest(manifest2, manifest2Path);
-
-        // Get the first manifest's id for removal
-        SearchRequest request;
-        request.Inclusions.emplace_back(PackageMatchFilter(PackageMatchField::Id, MatchType::Exact, manifest1.Id));
-        auto result = index.Search(request);
-
-        REQUIRE(result.Matches.size() == 1);
-        manifestRowId = result.Matches[0].first;
-    }
-
-    {
-        // Open it directly to modify the table
-        Connection connection = Connection::Create(tempFile, Connection::OpenDisposition::ReadWrite);
-
-        Builder::StatementBuilder builder;
-        builder.DeleteFrom(Schema::V1_0::IdTable::TableName()).Where(RowIDName).Equals(manifestRowId);
-        builder.Execute(connection);
-    }
-
-    {
-        SQLiteIndex index = SQLiteIndex::Open(tempFile, SQLiteStorageBase::OpenDisposition::ReadWrite);
-
-        REQUIRE(!index.CheckConsistency(true));
-    }
-}
-
-TEST_CASE("SQLiteIndex_GetMultiProperty_PackageFamilyName", "[sqliteindex]")
-{
-    TempFile tempFile{ "repolibtest_tempdb"s, ".db"s };
-    INFO("Using temporary file named: " << tempFile.GetPath());
-
-    SQLiteIndex index = SearchTestSetup(tempFile, {
-        { "Id1", "Name1", "Moniker", "Version", "Channel", { "Tag" }, { "Command" }, "Path1", { "PFN1", "PFN2" }, {} },
-        });
-
-    SQLiteVersion testVersion = TestPrepareForRead(index);
-
-    SearchRequest request;
-
-    auto results = index.Search(request);
-    REQUIRE(results.Matches.size() == 1);
-
-    auto props = index.GetMultiPropertyByPrimaryId(results.Matches[0].first, PackageVersionMultiProperty::PackageFamilyName);
-
-    if (ArePackageFamilyNameAndProductCodeSupported(index, testVersion))
-    {
-        REQUIRE(props.size() == 2);
-        REQUIRE(std::find(props.begin(), props.end(), FoldCase("PFN1"sv)) != props.end());
-        REQUIRE(std::find(props.begin(), props.end(), FoldCase("PFN2"sv)) != props.end());
-    }
-    else
-    {
-        REQUIRE(props.empty());
-    }
-}
-
-TEST_CASE("SQLiteIndex_GetMultiProperty_ProductCode", "[sqliteindex]")
-{
-    TempFile tempFile{ "repolibtest_tempdb"s, ".db"s };
-    INFO("Using temporary file named: " << tempFile.GetPath());
-
-    SQLiteIndex index = SearchTestSetup(tempFile, {
-        { "Id1", "Name1", "Moniker", "Version", "Channel", { "Tag" }, { "Command" }, "Path1", {}, { "PC1", "PC2" } },
-        });
-
-    SQLiteVersion testVersion = TestPrepareForRead(index);
-
-    SearchRequest request;
-
-    auto results = index.Search(request);
-    REQUIRE(results.Matches.size() == 1);
-
-    auto props = index.GetMultiPropertyByPrimaryId(results.Matches[0].first, PackageVersionMultiProperty::ProductCode);
-
-    if (ArePackageFamilyNameAndProductCodeSupported(index, testVersion))
-    {
-        REQUIRE(props.size() == 2);
-        REQUIRE(std::find(props.begin(), props.end(), FoldCase("PC1"sv)) != props.end());
-        REQUIRE(std::find(props.begin(), props.end(), FoldCase("PC2"sv)) != props.end());
-    }
-    else
-    {
-        REQUIRE(props.empty());
-    }
-}
-
-TEST_CASE("SQLiteIndex_GetMultiProperty_Tag", "[sqliteindex]")
-{
-    TempFile tempFile{ "repolibtest_tempdb"s, ".db"s };
-    INFO("Using temporary file named: " << tempFile.GetPath());
-
-    SQLiteIndex index = SearchTestSetup(tempFile, {
-        { "Id1", "Name1", "Moniker", "Version", "Channel", { "Tag1", "Tag2" }, { "Command" }, "Path1", {}, { "PC1", "PC2" } },
-        });
-
-    SQLiteVersion testVersion = TestPrepareForRead(index);
-
-    SearchRequest request;
-
-    auto results = index.Search(request);
-    REQUIRE(results.Matches.size() == 1);
-
-    auto props = index.GetMultiPropertyByPrimaryId(results.Matches[0].first, PackageVersionMultiProperty::Tag);
-
-    REQUIRE(props.size() == 2);
-    REQUIRE(std::find(props.begin(), props.end(), "Tag1") != props.end());
-    REQUIRE(std::find(props.begin(), props.end(), "Tag2") != props.end());
-}
-
-TEST_CASE("SQLiteIndex_GetMultiProperty_Command", "[sqliteindex]")
-{
-    TempFile tempFile{ "repolibtest_tempdb"s, ".db"s };
-    INFO("Using temporary file named: " << tempFile.GetPath());
-
-    SQLiteIndex index = SearchTestSetup(tempFile, {
-        { "Id1", "Name1", "Moniker", "Version", "Channel", { "Tag1", "Tag2" }, { "Command" }, "Path1", {}, { "PC1", "PC2" } },
-        });
-
-    SQLiteVersion testVersion = TestPrepareForRead(index);
-
-    SearchRequest request;
-
-    auto results = index.Search(request);
-    REQUIRE(results.Matches.size() == 1);
-
-    auto props = index.GetMultiPropertyByPrimaryId(results.Matches[0].first, PackageVersionMultiProperty::Command);
-
-    REQUIRE(props.size() == 1);
-    REQUIRE(props[0] == "Command");
-}
-
-TEST_CASE("SQLiteIndex_ManifestMetadata", "[sqliteindex][V1_7]")
-{
-    TempFile tempFile{ "repolibtest_tempdb"s, ".db"s };
-    INFO("Using temporary file named: " << tempFile.GetPath());
-
-    SQLiteIndex index = SearchTestSetup(tempFile, {
-        { "Id1", "Name1", "Moniker", "Version", "Channel", { "Tag" }, { "Command" }, "Path1", {}, { "PC1", "PC2" } },
-        { "Id2", "Name2", "Moniker", "Version", "Channel", { "Tag" }, { "Command" }, "Path2", { "PFN1", "PFN2" }, {} },
-        }, SQLiteVersion{ 1, 7 });
-
-    SQLiteVersion testVersion = TestPrepareForRead(index);
-
-    SearchRequest request;
-
-    auto results = index.Search(request);
-    REQUIRE(results.Matches.size() == 2);
-
-    for (const auto [id, match] : results.Matches)
-    {
-        REQUIRE(index.GetMetadataByManifestId(id).empty());
-    }
-
-    auto manifestId1 = results.Matches[0].first;
-    auto manifestId2 = results.Matches[1].first;
-
-    std::string metadataValue = "data about data";
-
-    index.SetMetadataByManifestId(manifestId1, PackageVersionMetadata::InstalledType, metadataValue);
-
-    if (IsManifestMetadataSupported(index, testVersion))
-    {
-        auto metadataResult = index.GetMetadataByManifestId(manifestId1);
-        REQUIRE(metadataResult.size() == 1);
-        REQUIRE(metadataResult[0].first == PackageVersionMetadata::InstalledType);
-        REQUIRE(metadataResult[0].second == metadataValue);
-    }
-    else
-    {
-        REQUIRE(index.GetMetadataByManifestId(manifestId1).empty());
-    }
-
-    REQUIRE(index.GetMetadataByManifestId(manifestId2).empty());
-}
-
-TEST_CASE("SQLiteIndex_NormNameAndPublisher_Exact", "[sqliteindex]")
-{
-    TempFile tempFile{ "repolibtest_tempdb"s, ".db"s };
-    INFO("Using temporary file named: " << tempFile.GetPath());
-
-    std::string testName = "Name";
-    std::string testPublisher = "Publisher";
-
-    SQLiteIndex index = SearchTestSetup(tempFile, {
-        { "Id1", testName, testPublisher, "Moniker", "Version", "Channel", { "Tag" }, { "Command" }, "Path1", {}, { "PC1", "PC2" } },
-        });
-
-    SQLiteVersion testVersion = TestPrepareForRead(index);
-
-    SearchRequest request;
-    request.Inclusions.emplace_back(PackageMatchFilter(PackageMatchField::NormalizedNameAndPublisher, MatchType::Exact, testName, testPublisher));
-
-    auto results = index.Search(request);
-
-    if (AreNormalizedNameAndPublisherSupported(index, testVersion))
-    {
-        REQUIRE(results.Matches.size() == 1);
-    }
-    else
-    {
-        REQUIRE(results.Matches.empty());
-    }
-}
-
-TEST_CASE("SQLiteIndex_NormNameAndPublisher_Simple", "[sqliteindex]")
-{
-    TempFile tempFile{ "repolibtest_tempdb"s, ".db"s };
-    INFO("Using temporary file named: " << tempFile.GetPath());
-
-    std::string testName = "Name";
-    std::string testPublisher = "Publisher";
-
-    SQLiteIndex index = SearchTestSetup(tempFile, {
-        { "Id1", testName, testPublisher, "Moniker", "Version", "Channel", { "Tag" }, { "Command" }, "Path1", {}, { "PC1", "PC2" } },
-        });
-
-    SQLiteVersion testVersion = TestPrepareForRead(index);
-
-    SearchRequest request;
-    request.Inclusions.emplace_back(PackageMatchFilter(PackageMatchField::NormalizedNameAndPublisher, MatchType::Exact, testName + " 1.0", testPublisher + " Corporation"));
-
-    auto results = index.Search(request);
-
-    if (AreNormalizedNameAndPublisherSupported(index, testVersion))
-    {
-        REQUIRE(results.Matches.size() == 1);
-    }
-    else
-    {
-        REQUIRE(results.Matches.empty());
-    }
-}
-
-TEST_CASE("SQLiteIndex_NormNameAndPublisher_Complex", "[sqliteindex]")
-{
-    TempFile tempFile{ "repolibtest_tempdb"s, ".db"s };
-    INFO("Using temporary file named: " << tempFile.GetPath());
-
-    std::string testName = "Name";
-    std::string testPublisher = "Publisher";
-
-    SQLiteIndex index = SearchTestSetup(tempFile, {
-        { "Id1", testName, testPublisher, "Moniker", "Version", "Channel", { "Tag" }, { "Command" }, "Path1", {}, { "PC1", "PC2" } },
-        { "Id2", testName, "Different Publisher", "Moniker", "Version", "Channel", { "Tag" }, { "Command" }, "Path2", {}, { "PC1", "PC2" } },
-        });
-
-    SQLiteVersion testVersion = TestPrepareForRead(index);
-
-    SearchRequest request;
-    request.Inclusions.emplace_back(PackageMatchFilter(PackageMatchField::NormalizedNameAndPublisher, MatchType::Exact, testName + " 1.0", testPublisher));
-
-    auto results = index.Search(request);
-
-    if (AreNormalizedNameAndPublisherSupported(index, testVersion))
-    {
-        REQUIRE(results.Matches.size() == 1);
-    }
-    else
-    {
-        REQUIRE(results.Matches.empty());
-    }
-}
-
-TEST_CASE("SQLiteIndex_NormNameAndPublisher_AppsAndFeatures", "[sqliteindex]")
-{
-    TempFile tempFile{ "repolibtest_tempdb"s, ".db"s };
-    INFO("Using temporary file named: " << tempFile.GetPath());
-
-    std::string testName = "Name";
-    std::string testPublisher = "Publisher";
-    std::string arpTestName = "Other Thing";
-    std::string arpTestPublisher = "Big Company Name";
-
-    SQLiteIndex index = SearchTestSetup(tempFile, {
-        { "Id1", testName, testPublisher, "Moniker", "Version", "Channel", { "Tag" }, { "Command" }, "Path1", {}, { "PC1", "PC2" }, arpTestName, arpTestPublisher },
-        });
-
-    SQLiteVersion testVersion = TestPrepareForRead(index);
-
-    SearchRequest request;
-    request.Inclusions.emplace_back(PackageMatchFilter(PackageMatchField::NormalizedNameAndPublisher, MatchType::Exact, arpTestName, arpTestPublisher));
-
-    auto results = index.Search(request);
-
-    if (AreNormalizedNameAndPublisherSupported(index, testVersion))
-    {
-        REQUIRE(results.Matches.size() == 1);
-    }
-    else
-    {
-        REQUIRE(results.Matches.empty());
-    }
-}
-
-TEST_CASE("SQLiteIndex_ManifestHash_Present", "[sqliteindex]")
-{
-    TempFile tempFile{ "repolibtest_tempdb"s, ".db"s };
-    INFO("Using temporary file named: " << tempFile.GetPath());
-
-    uint8_t data[4] = { 1, 2, 3, 4 };
-    SHA256::HashBuffer hash = SHA256::ComputeHash(data, sizeof(data));
-
-    SQLiteIndex index = CreateTestIndex(tempFile);
-
-    Manifest manifest;
-    manifest.Id = "Foo";
-    manifest.Version = "Bar";
-    manifest.StreamSha256 = hash;
-    index.AddManifest(manifest, "path");
-
-    SQLiteVersion testVersion = TestPrepareForRead(index);
-
-    auto results = index.Search({});
-    REQUIRE(results.Matches.size() == 1);
-
-    auto hashResult = index.GetPropertyByPrimaryId(results.Matches[0].first, PackageVersionProperty::ManifestSHA256Hash);
-
-    // Regardless of what hash, it should still be a SHA256 hash
-    REQUIRE(hashResult);
-    auto hashResultBytes = SHA256::ConvertToBytes(hashResult.value());
-    REQUIRE(hash.size() == hashResultBytes.size());
-
-    if (AreManifestHashesSupported(index, testVersion))
-    {
-        REQUIRE(std::equal(hash.begin(), hash.end(), hashResultBytes.begin()));
-    }
-}
-
-TEST_CASE("SQLiteIndex_ManifestHash_Missing", "[sqliteindex]")
-{
-    TempFile tempFile{ "repolibtest_tempdb"s, ".db"s };
-    INFO("Using temporary file named: " << tempFile.GetPath());
-
-    SQLiteIndex index = CreateTestIndex(tempFile);
-
-    Manifest manifest;
-    manifest.Id = "Foo";
-    manifest.Version = "Bar";
-    index.AddManifest(manifest, "path");
-
-    SQLiteVersion testVersion = TestPrepareForRead(index);
-
-    auto results = index.Search({});
-    REQUIRE(results.Matches.size() == 1);
-
-    auto hashResult = index.GetPropertyByPrimaryId(results.Matches[0].first, PackageVersionProperty::ManifestSHA256Hash);
-
-    if (AreManifestHashesSupported(index, testVersion))
-    {
-        REQUIRE(!hashResult);
-    }
-}
-
-TEST_CASE("SQLiteIndex_ManifestArpVersion_Present_Add", "[sqliteindex]")
-{
-    TempFile tempFile{ "repolibtest_tempdb"s, ".db"s };
-    INFO("Using temporary file named: " << tempFile.GetPath());
-
-    SQLiteIndex index = CreateTestIndex(tempFile);
-
-    Manifest manifest;
-    manifest.Id = "Foo";
-    manifest.Version = "Bar";
-    manifest.Installers.push_back({});
-    manifest.Installers[0].BaseInstallerType = InstallerTypeEnum::Exe;
-    manifest.Installers[0].AppsAndFeaturesEntries.push_back({});
-    manifest.Installers[0].AppsAndFeaturesEntries[0].DisplayVersion = "1.0";
-    manifest.Installers[0].AppsAndFeaturesEntries.push_back({});
-    manifest.Installers[0].AppsAndFeaturesEntries[1].DisplayVersion = "1.1";
-
-    index.AddManifest(manifest, "path");
-
-    SQLiteVersion testVersion = TestPrepareForRead(index);
-
-    auto results = index.Search({});
-    REQUIRE(results.Matches.size() == 1);
-
-    auto arpMin = index.GetPropertyByPrimaryId(results.Matches[0].first, PackageVersionProperty::ArpMinVersion);
-    auto arpMax = index.GetPropertyByPrimaryId(results.Matches[0].first, PackageVersionProperty::ArpMaxVersion);
-
-    if (AreArpVersionsSupported(index, testVersion))
-    {
-        REQUIRE(arpMin);
-        REQUIRE(UtilityVersion(arpMin.value()) == UtilityVersion(manifest.Installers[0].AppsAndFeaturesEntries[0].DisplayVersion));
-        REQUIRE(arpMax);
-        REQUIRE(UtilityVersion(arpMax.value()) == UtilityVersion(manifest.Installers[0].AppsAndFeaturesEntries[1].DisplayVersion));
-    }
-    else
-    {
-        REQUIRE_FALSE(arpMin);
-        REQUIRE_FALSE(arpMax);
-    }
-}
-
-TEST_CASE("SQLiteIndex_ManifestArpVersion_Present_AddThenUpdate", "[sqliteindex]")
-{
-    TempFile tempFile{ "repolibtest_tempdb"s, ".db"s };
-    INFO("Using temporary file named: " << tempFile.GetPath());
-
-    SQLiteIndex index = CreateTestIndex(tempFile);
-
-    Manifest manifest;
-    manifest.Id = "Foo";
-    manifest.Version = "Bar";
-    manifest.Installers.push_back({});
-    manifest.Installers[0].BaseInstallerType = InstallerTypeEnum::Exe;
-    manifest.Installers[0].AppsAndFeaturesEntries.push_back({});
-    manifest.Installers[0].AppsAndFeaturesEntries[0].DisplayVersion = "1.0";
-    manifest.Installers[0].AppsAndFeaturesEntries.push_back({});
-    manifest.Installers[0].AppsAndFeaturesEntries[1].DisplayVersion = "1.1";
-
-    index.AddManifest(manifest, "path");
-
-    manifest.Installers[0].AppsAndFeaturesEntries[0].DisplayVersion = "1.1";
-
-    index.UpdateManifest(manifest, "path");
-
-    SQLiteVersion testVersion = TestPrepareForRead(index);
-
-    auto results = index.Search({});
-    REQUIRE(results.Matches.size() == 1);
-
-    auto arpMin = index.GetPropertyByPrimaryId(results.Matches[0].first, PackageVersionProperty::ArpMinVersion);
-    auto arpMax = index.GetPropertyByPrimaryId(results.Matches[0].first, PackageVersionProperty::ArpMaxVersion);
-
-    if (AreArpVersionsSupported(index, testVersion))
-    {
-        REQUIRE(arpMin);
-        REQUIRE(arpMin.value() == "1.1");
-        REQUIRE(arpMax);
-        REQUIRE(arpMax.value() == "1.1");
-    }
-    else
-    {
-        REQUIRE_FALSE(arpMin);
-        REQUIRE_FALSE(arpMax);
-    }
-}
-
-TEST_CASE("SQLiteIndex_ManifestArpVersion_Empty", "[sqliteindex]")
-{
-    TempFile tempFile{ "repolibtest_tempdb"s, ".db"s };
-    INFO("Using temporary file named: " << tempFile.GetPath());
-
-    SQLiteIndex index = CreateTestIndex(tempFile);
-
-    Manifest manifest;
-    manifest.Id = "Foo";
-    manifest.Version = "Bar";
-    index.AddManifest(manifest, "path");
-
-    SQLiteVersion testVersion = TestPrepareForRead(index);
-
-    auto results = index.Search({});
-    REQUIRE(results.Matches.size() == 1);
-
-    auto arpMin = index.GetPropertyByPrimaryId(results.Matches[0].first, PackageVersionProperty::ArpMinVersion);
-    auto arpMax = index.GetPropertyByPrimaryId(results.Matches[0].first, PackageVersionProperty::ArpMaxVersion);
-
-    if (AreArpVersionsSupported(index, testVersion) && !AreArpVersionsNullable(index))
-    {
-        REQUIRE(arpMin);
-        REQUIRE(arpMin.value() == "");
-        REQUIRE(arpMax);
-        REQUIRE(arpMax.value() == "");
-    }
-    else
-    {
-        REQUIRE_FALSE(arpMin);
-        REQUIRE_FALSE(arpMax);
-    }
-}
-
-TEST_CASE("SQLiteIndex_RemoveManifestArpVersionKeepUsedDeleteUnused", "[sqliteindex]")
-{
-    TempFile tempFile{ "repolibtest_tempdb"s, ".db"s };
-    INFO("Using temporary file named: " << tempFile.GetPath());
-
-    SQLiteIndex index = CreateTestIndex(tempFile, SQLiteVersion::Latest());
-
-    Manifest manifest;
-    manifest.Id = "Foo";
-    manifest.Version = "10.0";
-    manifest.Installers.push_back({});
-    manifest.Installers[0].BaseInstallerType = InstallerTypeEnum::Exe;
-    manifest.Installers[0].AppsAndFeaturesEntries.push_back({});
-    manifest.Installers[0].AppsAndFeaturesEntries[0].DisplayVersion = "1.0";
-    manifest.Installers[0].AppsAndFeaturesEntries.push_back({});
-    manifest.Installers[0].AppsAndFeaturesEntries[1].DisplayVersion = "1.1";
-
-    index.AddManifest(manifest, "path");
-
-    Manifest manifest2;
-    manifest2.Id = "Foo2";
-    manifest2.Version = "1.0";
-    manifest2.Installers.push_back({});
-    manifest2.Installers[0].BaseInstallerType = InstallerTypeEnum::Exe;
-    manifest2.Installers[0].AppsAndFeaturesEntries.push_back({});
-    manifest2.Installers[0].AppsAndFeaturesEntries[0].DisplayVersion = "10.0";
-
-    index.AddManifest(manifest2, "path2");
-
-    // Before removing, "10.0", "1.0" and "1.1" should all exist.
-    {
-        Connection connection = Connection::Create(tempFile, Connection::OpenDisposition::ReadOnly);
-        REQUIRE(Schema::V1_0::VersionTable::SelectIdByValue(connection, "10.0").has_value());
-        REQUIRE(Schema::V1_0::VersionTable::SelectIdByValue(connection, "1.0").has_value());
-        REQUIRE(Schema::V1_0::VersionTable::SelectIdByValue(connection, "1.1").has_value());
-    }
-
-    index.RemoveManifest(manifest);
-
-    // After removing the first manifest, "10.0" and "1.0" should still stay, "1.1" should be removed.
-    {
-        Connection connection = Connection::Create(tempFile, Connection::OpenDisposition::ReadOnly);
-        REQUIRE(Schema::V1_0::VersionTable::SelectIdByValue(connection, "10.0").has_value());
-        REQUIRE(Schema::V1_0::VersionTable::SelectIdByValue(connection, "1.0").has_value());
-        REQUIRE_FALSE(Schema::V1_0::VersionTable::SelectIdByValue(connection, "1.1").has_value());
-    }
-}
-
-TEST_CASE("SQLiteIndex_ManifestArpVersionConflict_AddThrows", "[sqliteindex]")
-{
-    TempFile tempFile{ "repolibtest_tempdb"s, ".db"s };
-    INFO("Using temporary file named: " << tempFile.GetPath());
-
-    SQLiteIndex index = CreateTestIndex(tempFile, SQLiteVersion::Latest());
-
-    Manifest manifest;
-    manifest.Id = "Foo";
-    manifest.Version = "10.0";
-    manifest.DefaultLocalization.Add<Localization::PackageName>("ArpVersionCheckConsistencyTest");
-    manifest.Moniker = "testmoniker";
-    manifest.Installers.push_back({});
-    manifest.Installers[0].BaseInstallerType = InstallerTypeEnum::Exe;
-    manifest.Installers[0].AppsAndFeaturesEntries.push_back({});
-    manifest.Installers[0].AppsAndFeaturesEntries[0].DisplayVersion = "1.0";
-    manifest.Installers[0].AppsAndFeaturesEntries.push_back({});
-    manifest.Installers[0].AppsAndFeaturesEntries[1].DisplayVersion = "1.1";
-
-    index.AddManifest(manifest, "path");
-
-    REQUIRE(index.CheckConsistency(true));
-
-    // Add a conflicting one
-    manifest.Version = "10.1";
-
-    REQUIRE_THROWS_HR(index.AddManifest(manifest, "path2"), APPINSTALLER_CLI_ERROR_ARP_VERSION_VALIDATION_FAILED);
-}
-
-TEST_CASE("SQLiteIndex_ManifestArpVersionConflict_UpdateThrows", "[sqliteindex]")
-{
-    TempFile tempFile{ "repolibtest_tempdb"s, ".db"s };
-    INFO("Using temporary file named: " << tempFile.GetPath());
-
-    SQLiteIndex index = CreateTestIndex(tempFile, SQLiteVersion::Latest());
-
-    Manifest manifest;
-    manifest.Id = "Foo";
-    manifest.Version = "10.0";
-    manifest.DefaultLocalization.Add<Localization::PackageName>("ArpVersionCheckConsistencyTest");
-    manifest.Moniker = "testmoniker";
-    manifest.Installers.push_back({});
-    manifest.Installers[0].BaseInstallerType = InstallerTypeEnum::Exe;
-    manifest.Installers[0].AppsAndFeaturesEntries.push_back({});
-    manifest.Installers[0].AppsAndFeaturesEntries[0].DisplayVersion = "1.0";
-    manifest.Installers[0].AppsAndFeaturesEntries.push_back({});
-    manifest.Installers[0].AppsAndFeaturesEntries[1].DisplayVersion = "1.1";
-
-    index.AddManifest(manifest, "path");
-    REQUIRE(index.CheckConsistency(true));
-
-    // Add another version
-    manifest.Version = "10.1";
-    manifest.Installers[0].AppsAndFeaturesEntries[0].DisplayVersion = "2.0";
-    manifest.Installers[0].AppsAndFeaturesEntries[1].DisplayVersion = "2.1";
-
-    index.AddManifest(manifest, "path2");
-    REQUIRE(index.CheckConsistency(true));
-
-    // Update to a conflict
-    manifest.Installers[0].AppsAndFeaturesEntries[0].DisplayVersion = "1.0";
-    manifest.Installers[0].AppsAndFeaturesEntries[1].DisplayVersion = "2.1";
-
-    REQUIRE_THROWS_HR(index.UpdateManifest(manifest, "path2"), APPINSTALLER_CLI_ERROR_ARP_VERSION_VALIDATION_FAILED);
-}
-
-TEST_CASE("SQLiteIndex_ManifestArpVersion_ValidateManifestAgainstIndex", "[sqliteindex]")
-{
-    TempFile tempFile{ "repolibtest_tempdb"s, ".db"s };
-    INFO("Using temporary file named: " << tempFile.GetPath());
-
-    SQLiteIndex index = CreateTestIndex(tempFile, SQLiteVersion::Latest());
-
-    Manifest manifest;
-    manifest.Id = "Foo";
-    manifest.Version = "10.0";
-    manifest.Installers.push_back({});
-    manifest.Installers[0].BaseInstallerType = InstallerTypeEnum::Exe;
-    manifest.Installers[0].AppsAndFeaturesEntries.push_back({});
-    manifest.Installers[0].AppsAndFeaturesEntries[0].DisplayVersion = "1.0";
-    manifest.Installers[0].AppsAndFeaturesEntries.push_back({});
-    manifest.Installers[0].AppsAndFeaturesEntries[1].DisplayVersion = "1.1";
-
-    index.AddManifest(manifest, "path");
-
-    // Updating same version should not result in failure.
-    REQUIRE_NOTHROW(ValidateManifestArpVersion(&index, manifest));
-
-    // Add different version should result in failure.
-    manifest.Version = "10.1";
-    REQUIRE_THROWS(ValidateManifestArpVersion(&index, manifest));
-}
-
-TEST_CASE("SQLiteIndex_CheckConsistency_FindEmbeddedNull", "[sqliteindex]")
-{
-    TempFile tempFile{ "repolibtest_tempdb"s, ".db"s };
-    INFO("Using temporary file named: " << tempFile.GetPath());
-
-    SQLiteIndex index = CreateTestIndex(tempFile, SQLiteVersion::Latest());
-
-    Manifest manifest;
-    manifest.Id = "Foo";
-    manifest.Version = "10.0";
-    manifest.Installers.push_back({});
-    manifest.Installers[0].BaseInstallerType = InstallerTypeEnum::Exe;
-    manifest.Installers[0].AppsAndFeaturesEntries.push_back({});
-    manifest.Installers[0].AppsAndFeaturesEntries[0].DisplayVersion = "1.0";
-    manifest.Installers[0].AppsAndFeaturesEntries.push_back({});
-    manifest.Installers[0].AppsAndFeaturesEntries[1].DisplayVersion = "1.1";
-
-    index.AddManifest(manifest, "path");
-
-    // Inject a null character using SQL without binding since we block it
-    Connection connection = Connection::Create(tempFile, Connection::OpenDisposition::ReadWrite);
-    Statement update = Statement::Create(connection, "Update versions set version = '10.0'||char(0)||'After Null' where version = '10.0'");
-    update.Execute();
-
-    REQUIRE(!index.CheckConsistency(true));
-}
-
-TEST_CASE("SQLiteIndex_MapDataFolding_Tags", "[sqliteindex][mapdatafolding]")
-{
-    TempFile tempFile{ "repolibtest_tempdb"s, ".db"s };
-    INFO("Using temporary file named: " << tempFile.GetPath());
-
-    std::string tag1 = "Tag1";
-    std::string tag2 = "Tag2";
-
-    SQLiteIndex index = SearchTestSetup(tempFile, {
-        { "Id", "Name", "Publisher", "Moniker", "Version1", "", { tag1 }, { "Command" }, "Path1", {}, { "PC1" } },
-        { "Id", "Name", "Publisher", "Moniker", "Version2", "", { tag2 }, { "Command" }, "Path2", {}, { "PC2" } },
-        });
-
-    SQLiteVersion testVersion = TestPrepareForRead(index);
-
-    SearchRequest request1;
-    request1.Inclusions.emplace_back(PackageMatchFilter(PackageMatchField::Tag, MatchType::Exact, tag1));
-    auto results1 = index.Search(request1);
-
-    SearchRequest request2;
-    request2.Inclusions.emplace_back(PackageMatchFilter(PackageMatchField::Tag, MatchType::Exact, tag2));
-    auto results2 = index.Search(request2);
-
-    REQUIRE(results1.Matches.size() == 1);
-    REQUIRE(results2.Matches.size() == 1);
-    REQUIRE(results1.Matches[0].first == results2.Matches[0].first);
-}
-
-TEST_CASE("SQLiteIndex_MapDataFolding_PFNs", "[sqliteindex][mapdatafolding]")
-{
-    TempFile tempFile{ "repolibtest_tempdb"s, ".db"s };
-    INFO("Using temporary file named: " << tempFile.GetPath());
-
-    std::string pfn1 = "PFN1";
-    std::string pfn2 = "PFN2";
-
-    SQLiteIndex index = SearchTestSetup(tempFile, {
-        { "Id", "Name", "Publisher", "Moniker", "Version1", "", { }, { "Command" }, "Path1", { pfn1 }, { } },
-        { "Id", "Name", "Publisher", "Moniker", "Version2", "", { }, { "Command" }, "Path2", { pfn2 }, { } },
-        });
-
-    SQLiteVersion testVersion = TestPrepareForRead(index);
-
-    if (!AreChannelsSupported(index))
-    {
-        return;
-    }
-
-    SearchRequest request1;
-    request1.Inclusions.emplace_back(PackageMatchFilter(PackageMatchField::PackageFamilyName, MatchType::Exact, pfn1));
-    auto results1 = index.Search(request1);
-
-    SearchRequest request2;
-    request2.Inclusions.emplace_back(PackageMatchFilter(PackageMatchField::PackageFamilyName, MatchType::Exact, pfn2));
-    auto results2 = index.Search(request2);
-
-    REQUIRE(results1.Matches.size() == 1);
-    REQUIRE(results2.Matches.size() == 1);
-    REQUIRE(results1.Matches[0].first == results2.Matches[0].first);
-
-    auto versionKeys = index.GetVersionKeysById(results1.Matches[0].first);
-    REQUIRE(versionKeys.size() == 2);
-
-    auto manifestId1 = versionKeys[0].ManifestId;
-    auto manifestId2 = versionKeys[1].ManifestId;
-
-    auto pfnValues1 = index.GetMultiPropertyByPrimaryId(manifestId1, PackageVersionMultiProperty::PackageFamilyName);
-    auto pfnValues2 = index.GetMultiPropertyByPrimaryId(manifestId2, PackageVersionMultiProperty::PackageFamilyName);
-
-    if (IsMapDataFoldingSupported(index, testVersion))
-    {
-        REQUIRE(pfnValues1.size() == 2);
-        REQUIRE(pfnValues2.size() == 2);
-        REQUIRE(pfnValues1[0] != pfnValues1[1]);
-    }
-    else if (IsMapDataFolded(index))
-    {
-        if (manifestId1 > manifestId2)
-        {
-            REQUIRE(pfnValues1.size() == 2);
-            REQUIRE(pfnValues2.size() == 0);
-            REQUIRE(pfnValues1[0] != pfnValues1[1]);
-        }
-        else
-        {
-            REQUIRE(pfnValues1.size() == 0);
-            REQUIRE(pfnValues2.size() == 2);
-            REQUIRE(pfnValues2[0] != pfnValues2[1]);
-        }
-    }
-    else
-    {
-        REQUIRE(pfnValues1.size() == 1);
-        REQUIRE(pfnValues2.size() == 1);
-        REQUIRE(pfnValues1[0] != pfnValues2[0]);
-    }
-}
-
-TEST_CASE("SQLiteIndex_MapDataFolding_ProductCodes", "[sqliteindex][mapdatafolding]")
-{
-    TempFile tempFile{ "repolibtest_tempdb"s, ".db"s };
-    INFO("Using temporary file named: " << tempFile.GetPath());
-
-    std::string pc1 = "PC1";
-    std::string pc2 = "PC2";
-
-    SQLiteIndex index = SearchTestSetup(tempFile, {
-        { "Id", "Name", "Publisher", "Moniker", "Version1", "", { }, { "Command" }, "Path1", { }, { pc1 } },
-        { "Id", "Name", "Publisher", "Moniker", "Version2", "", { }, { "Command" }, "Path2", { }, { pc2 } },
-        });
-
-    SQLiteVersion testVersion = TestPrepareForRead(index);
-
-    if (!AreChannelsSupported(index))
-    {
-        return;
-    }
-
-    SearchRequest request1;
-    request1.Inclusions.emplace_back(PackageMatchFilter(PackageMatchField::ProductCode, MatchType::Exact, pc1));
-    auto results1 = index.Search(request1);
-
-    SearchRequest request2;
-    request2.Inclusions.emplace_back(PackageMatchFilter(PackageMatchField::ProductCode, MatchType::Exact, pc2));
-    auto results2 = index.Search(request2);
-
-    REQUIRE(results1.Matches.size() == 1);
-    REQUIRE(results2.Matches.size() == 1);
-    REQUIRE(results1.Matches[0].first == results2.Matches[0].first);
-
-    auto versionKeys = index.GetVersionKeysById(results1.Matches[0].first);
-    REQUIRE(versionKeys.size() == 2);
-
-    auto manifestId1 = versionKeys[0].ManifestId;
-    auto manifestId2 = versionKeys[1].ManifestId;
-
-    auto pcValues1 = index.GetMultiPropertyByPrimaryId(manifestId1, PackageVersionMultiProperty::ProductCode);
-    auto pcValues2 = index.GetMultiPropertyByPrimaryId(manifestId2, PackageVersionMultiProperty::ProductCode);
-
-    REQUIRE(pcValues1.size() == 1);
-    REQUIRE(pcValues2.size() == 1);
-    REQUIRE(pcValues1[0] != pcValues2[0]);
-}
-
-TEST_CASE("SQLiteIndex_FilePath_Memory", "[sqliteindex]")
-{
-    SQLiteIndex index = SQLiteIndex::CreateNew(SQLITE_MEMORY_DB_CONNECTION_TARGET);
-    auto contextData = index.GetContextData();
-    REQUIRE(!contextData.Contains(Schema::Property::DatabaseFilePath));
-}
-
-TEST_CASE("SQLiteIndex_FilePath_Create", "[sqliteindex]")
-{
-    TempFile tempFile{ "repolibtest_tempdb"s, ".db"s };
-
-    SQLiteIndex index = SQLiteIndex::CreateNew(tempFile);
-    auto contextData = index.GetContextData();
-    REQUIRE(contextData.Contains(Schema::Property::DatabaseFilePath));
-    REQUIRE(contextData.Get<Schema::Property::DatabaseFilePath>() == tempFile.GetPath());
-}
-
-TEST_CASE("SQLiteIndex_FilePath_Open", "[sqliteindex]")
-{
-    TempFile tempFile{ "repolibtest_tempdb"s, ".db"s };
-
-    {
-        SQLiteIndex index = SQLiteIndex::CreateNew(tempFile);
-    }
-
-    SQLiteIndex index = SQLiteIndex::Open(tempFile, SQLiteStorageBase::OpenDisposition::Read);
-    auto contextData = index.GetContextData();
-    REQUIRE(contextData.Contains(Schema::Property::DatabaseFilePath));
-    REQUIRE(contextData.Get<Schema::Property::DatabaseFilePath>() == tempFile.GetPath());
-}
-
-TEST_CASE("SQLiteIndex_MigrateTo_Unsupported", "[sqliteindex][V1_7]")
-{
-    SQLiteIndex index = SQLiteIndex::CreateNew(SQLITE_MEMORY_DB_CONNECTION_TARGET, SQLiteVersion{ 1, 6 });
-    REQUIRE(!index.MigrateTo(SQLiteVersion{ 1, 7 }));
-}
-
-TEST_CASE("SQLiteIndex_MigrateTo_Empty", "[sqliteindex][V2_0]")
-{
-    TempFile tempFile{ "repolibtest_tempdb"s, ".db"s };
-    INFO("Using temporary file named: " << tempFile.GetPath());
-
-    {
-        SQLiteIndex index = SQLiteIndex::CreateNew(tempFile, SQLiteVersion{ 1, 7 });
-        REQUIRE(index.MigrateTo(SQLiteVersion{ 2, 0 }));
-        REQUIRE(index.GetVersion() == SQLiteVersion{ 2, 0 });
-    }
-
-    {
-        SQLiteIndex index = SQLiteIndex::Open(tempFile, SQLiteStorageBase::OpenDisposition::Read);
-        REQUIRE(index.GetVersion() == SQLiteVersion{ 2, 0 });
-    }
-}
-
-TEST_CASE("SQLiteIndex_MigrateTo_Data", "[sqliteindex][V2_0]")
-{
-    TempFile tempFile{ "repolibtest_tempdb"s, ".db"s };
-    INFO("Using temporary file named: " << tempFile.GetPath());
-
-    std::string packageId1 = "Id1";
-    std::string packageId2 = "Id2";
-    std::string packageId3 = "Id3";
-
-    SQLiteIndex index = SearchTestSetup(tempFile, {
-        { packageId1, "Name1", "Moniker", "Version", "", { "Tag" }, { "Command" }, "Path1", { "PFN1" }, { "PC1" } },
-        { packageId2, "Name2", "Moniker", "Version", "", { "ID3" }, { "Command" }, "Path2", { "PFN2" }, { "PC2" } },
-        { packageId3, "Name3", "Moniker", "Version", "", { "Tag" }, { "Command" }, "Path3", { "PFN3" }, { "PC3" } },
-        });
-
-    auto preMigrationVersion = index.GetVersion();
-
-    if (preMigrationVersion == SQLiteVersion{ 1, 7 })
-    {
-        REQUIRE(index.MigrateTo(SQLiteVersion{ 2, 0 }));
-        REQUIRE(index.GetVersion() == SQLiteVersion{ 2, 0 });
-
-        Connection connection = Connection::Create(tempFile, Connection::OpenDisposition::ReadWrite);
-        auto updateData = Schema::V2_0::PackageUpdateTrackingTable::GetUpdatesSince(connection, 0);
-
-        REQUIRE(updateData.size() == 3);
-        REQUIRE(std::count_if(updateData.begin(), updateData.end(), [&](const auto& x) { return x.PackageIdentifier == packageId1; }) == 1);
-        REQUIRE(std::count_if(updateData.begin(), updateData.end(), [&](const auto& x) { return x.PackageIdentifier == packageId2; }) == 1);
-        REQUIRE(std::count_if(updateData.begin(), updateData.end(), [&](const auto& x) { return x.PackageIdentifier == packageId3; }) == 1);
-    }
-    else
-    {
-        REQUIRE(!index.MigrateTo(SQLiteVersion{ 2, 0 }));
-        REQUIRE(index.GetVersion() == preMigrationVersion);
-    }
-}
-
-TEST_CASE("SQLiteIndex_Property_IntermediateFilePath", "[sqliteindex]")
-{
-    SQLiteIndex index = SQLiteIndex::CreateNew(SQLITE_MEMORY_DB_CONNECTION_TARGET);
-    std::filesystem::path intermediateFilePath = "A:\\Path";
-    index.SetProperty(SQLiteIndex::Property::IntermediateFileOutputPath, intermediateFilePath.u8string());
-
-    auto contextData = index.GetContextData();
-    REQUIRE(contextData.Contains(Schema::Property::IntermediateFileOutputPath));
-    REQUIRE(contextData.Get<Schema::Property::IntermediateFileOutputPath>() == intermediateFilePath);
-}
-
-struct ManifestAndPath
-{
-    Manifest Manifest;
-    std::string Path;
-};
-
-void CreateFakeManifestAndPath(
-    ManifestAndPath& manifestAndPath,
-    const string_t& publisher,
-    std::string_view version = "1.0.0",
-    std::optional<std::string_view> arpMinVersion = {},
-    std::optional<std::string_view> arpMaxVersion = {})
-{
-    CreateFakeManifest(manifestAndPath.Manifest, publisher, version);
-    manifestAndPath.Path = ConvertToUTF8(CreateNewGuidNameWString());
-    manifestAndPath.Manifest.StreamSha256 = SHA256::ComputeHash(manifestAndPath.Path);
-
-    if (arpMinVersion)
-    {
-        manifestAndPath.Manifest.Installers[0].BaseInstallerType = InstallerTypeEnum::Exe;
-        manifestAndPath.Manifest.Installers[0].AppsAndFeaturesEntries.push_back({});
-        manifestAndPath.Manifest.Installers[0].AppsAndFeaturesEntries.back().DisplayVersion = arpMinVersion.value();
-    }
-
-    if (arpMaxVersion)
-    {
-        manifestAndPath.Manifest.Installers[0].BaseInstallerType = InstallerTypeEnum::Exe;
-        manifestAndPath.Manifest.Installers[0].AppsAndFeaturesEntries.push_back({});
-        manifestAndPath.Manifest.Installers[0].AppsAndFeaturesEntries.back().DisplayVersion = arpMaxVersion.value();
-    }
-}
-
-std::filesystem::path GetOnlyChild(const std::filesystem::path& parent)
-{
-    auto parentDirectoryIterator = std::filesystem::directory_iterator{ parent };
-    std::filesystem::path result = parentDirectoryIterator->path();
-    REQUIRE(++parentDirectoryIterator == std::filesystem::directory_iterator{});
-    return result;
-}
-
-void CheckIntermediates(const std::filesystem::path& baseDirectory, const std::vector<std::vector<ManifestAndPath>>& expectedIntermediatesData, std::chrono::seconds sleep = 1s)
-{
-    std::filesystem::path intermediatesDirectory = baseDirectory / "packages";
-
-    size_t intermediatePackageCount = std::count_if(std::filesystem::directory_iterator{ intermediatesDirectory }, std::filesystem::directory_iterator{}, [](const auto&){ return true; });
-    REQUIRE(intermediatePackageCount == expectedIntermediatesData.size());
-
-    for (const auto& versions : expectedIntermediatesData)
-    {
-        REQUIRE(!versions.empty());
-        INFO(versions[0].Manifest.Id);
-        std::filesystem::path packageDirectory = intermediatesDirectory / ConvertToUTF16(versions[0].Manifest.Id);
-
-        REQUIRE(std::filesystem::exists(packageDirectory));
-        std::filesystem::path hashDirectory = GetOnlyChild(packageDirectory);
-
-        std::filesystem::path versionDataFile = GetOnlyChild(hashDirectory);
-        std::ifstream versionDataStream{ versionDataFile, std::ios_base::in | std::ios_base::binary };
-        auto versionDataBytes = ReadEntireStreamAsByteArray(versionDataStream);
-
-        PackageVersionDataManifest versionDataManifest;
-        versionDataManifest.Deserialize(PackageVersionDataManifest::CreateDecompressor().Decompress(versionDataBytes));
-
-        const auto& versionDataVersions = versionDataManifest.Versions();
-        REQUIRE(versionDataVersions.size() == versions.size());
-
-        for (const auto& manifestAndPath : versions)
-        {
-            const auto& versionDataItr = std::find_if(versionDataVersions.begin(), versionDataVersions.end(), [&](const auto& v) { return v.Version == manifestAndPath.Manifest.Version; });
-            REQUIRE(versionDataItr != versionDataVersions.end());
-            const auto& versionData = *versionDataItr;
-
-            REQUIRE(manifestAndPath.Path == versionData.ManifestRelativePath);
-            REQUIRE(SHA256::ConvertToString(manifestAndPath.Manifest.StreamSha256) == versionData.ManifestHash);
-
-            auto versionRange = manifestAndPath.Manifest.GetArpVersionRange();
-            if (!versionRange.IsEmpty())
-            {
-                REQUIRE(versionData.ArpMinVersion);
-                REQUIRE(versionRange.GetMinVersion() == versionData.ArpMinVersion.value());
-                REQUIRE(versionData.ArpMaxVersion);
-                REQUIRE(versionRange.GetMaxVersion() == versionData.ArpMaxVersion.value());
-            }
-        }
-    }
-
-    // This is needed to force the timestamp to roll over to a new value for the next call to this function.
-    // An alternate solution would be to hook the timestamp function and control the values it returns
-    // so that we can advance/halt time arbitrarily.
-    std::this_thread::sleep_for(sleep);
-}
-
-void PrepareAndCheckIntermediates(const std::filesystem::path& baseFile, const std::filesystem::path& preparedFile, const std::vector<std::vector<ManifestAndPath>>& expectedIntermediatesData, std::chrono::seconds sleep = 1s)
-{
-    TempDirectory intermediatesDirectory{ "v2_0_intermediates" };
-    INFO("Intermediates directory: " << intermediatesDirectory.GetPath());
-
-    std::filesystem::copy_file(baseFile, preparedFile, std::filesystem::copy_options::overwrite_existing);
-
-    SQLiteIndex index = SQLiteIndex::Open(preparedFile.u8string(), SQLiteStorageBase::OpenDisposition::ReadWrite);
-    index.SetProperty(SQLiteIndex::Property::IntermediateFileOutputPath, intermediatesDirectory);
-    index.PrepareForPackaging();
-
-    CheckIntermediates(intermediatesDirectory, expectedIntermediatesData, sleep);
-}
-
-TEST_CASE("SQLiteIndex_V2_0_UsageFlow_Simple", "[sqliteindex][V2_0]")
-{
-    TempFile baseFile{ "v2_0_index_tempdb"s, ".db"s };
-    TempFile preparedFile{ "v2_0_index_prepared_tempdb"s, ".db"s };
-    INFO("Using files named: [" << baseFile.GetPath() << "] and [" << preparedFile.GetPath() << "]");
-
-    // Create empty index
-    std::ignore = SQLiteIndex::CreateNew(baseFile, SQLiteVersion{ 2, 0 });
-
-    std::string publisher = "Publisher";
-    ManifestAndPath manifest1;
-    CreateFakeManifestAndPath(manifest1, publisher, "1.0");
-
-    {
-        // Open existing file to add a manifest
-        SQLiteIndex index = SQLiteIndex::Open(baseFile, SQLiteStorageBase::OpenDisposition::ReadWrite);
-        index.SetProperty(SQLiteIndex::Property::PackageUpdateTrackingBaseTime, "");
-        index.AddManifest(manifest1.Manifest, manifest1.Path);
-    }
-
-    PrepareAndCheckIntermediates(baseFile, preparedFile, { { manifest1 } }, 0s);
-}
-
-TEST_CASE("SQLiteIndex_V2_0_UsageFlow_Complex", "[sqliteindex][V2_0]")
-{
-    TempFile baseFile{ "v2_0_index_tempdb"s, ".db"s };
-    TempFile preparedFile{ "v2_0_index_prepared_tempdb"s, ".db"s };
-    INFO("Using files named: [" << baseFile.GetPath() << "] and [" << preparedFile.GetPath() << "]");
-
-    // Create empty index
-    std::ignore = SQLiteIndex::CreateNew(baseFile, SQLiteVersion{ 2, 0 });
-
-    // Open existing file to add a new package
-    std::string Publisher1 = "Publisher1";
-    ManifestAndPath manifest1;
-    CreateFakeManifestAndPath(manifest1, Publisher1, "1.0");
-
-    {
-        SQLiteIndex index = SQLiteIndex::Open(baseFile, SQLiteStorageBase::OpenDisposition::ReadWrite);
-        index.SetProperty(SQLiteIndex::Property::PackageUpdateTrackingBaseTime, "");
-        index.AddManifest(manifest1.Manifest, manifest1.Path);
-    }
-
-    PrepareAndCheckIntermediates(baseFile, preparedFile, { { manifest1 } });
-
-    // Open existing file to add another new package
-    ManifestAndPath manifest2;
-    CreateFakeManifestAndPath(manifest2, "Publisher2", "1.0");
-
-    {
-        SQLiteIndex index = SQLiteIndex::Open(baseFile, SQLiteStorageBase::OpenDisposition::ReadWrite);
-        index.SetProperty(SQLiteIndex::Property::PackageUpdateTrackingBaseTime, "");
-        index.AddManifest(manifest2.Manifest, manifest2.Path);
-    }
-
-    PrepareAndCheckIntermediates(baseFile, preparedFile, { { manifest2 } });
-
-    // Open existing file to add a new version of existing package
-    ManifestAndPath manifest3;
-    CreateFakeManifestAndPath(manifest3, Publisher1, "2.0");
-
-    {
-        SQLiteIndex index = SQLiteIndex::Open(baseFile, SQLiteStorageBase::OpenDisposition::ReadWrite);
-        index.SetProperty(SQLiteIndex::Property::PackageUpdateTrackingBaseTime, "");
-        index.AddManifest(manifest3.Manifest, manifest3.Path);
-    }
-
-    PrepareAndCheckIntermediates(baseFile, preparedFile, { { manifest1, manifest3 } });
-
-    // Open existing file to add a new version of existing package and update an existing version
-    manifest2.Manifest.StreamSha256 = SHA256::ComputeHash(manifest2.Manifest.Id);
-
-    ManifestAndPath manifest4;
-    CreateFakeManifestAndPath(manifest4, Publisher1, "3.0");
-
-    {
-        SQLiteIndex index = SQLiteIndex::Open(baseFile, SQLiteStorageBase::OpenDisposition::ReadWrite);
-        index.SetProperty(SQLiteIndex::Property::PackageUpdateTrackingBaseTime, "");
-        index.UpdateManifest(manifest2.Manifest, manifest2.Path);
-        index.AddManifest(manifest4.Manifest, manifest4.Path);
-    }
-
-    PrepareAndCheckIntermediates(baseFile, preparedFile, { { manifest2 }, { manifest1, manifest3, manifest4 } }, 0s);
-}
-
-void MigratePrepareAndCheckIntermediates(const std::filesystem::path& baseFile, const std::filesystem::path& preparedFile, const std::vector<std::vector<ManifestAndPath>>& expectedIntermediatesData)
-{
-    TempDirectory intermediatesDirectory{ "v2_0_intermediates" };
-    INFO("Intermediates directory: " << intermediatesDirectory.GetPath());
-
-    std::filesystem::copy_file(baseFile, preparedFile, std::filesystem::copy_options::overwrite_existing);
-
-    SQLiteIndex index = SQLiteIndex::Open(preparedFile.u8string(), SQLiteStorageBase::OpenDisposition::ReadWrite);
-    index.MigrateTo({ 2, 0 });
-    index.SetProperty(SQLiteIndex::Property::IntermediateFileOutputPath, intermediatesDirectory);
-    index.PrepareForPackaging();
-
-    CheckIntermediates(intermediatesDirectory, expectedIntermediatesData, 0s);
-}
-
-TEST_CASE("SQLiteIndex_V2_0_UsageFlow_ComplexMigration", "[sqliteindex][V2_0]")
-{
-    TempFile baseFile{ "v1_7_index_tempdb"s, ".db"s };
-    TempFile preparedFile{ "v2_0_index_prepared_tempdb"s, ".db"s };
-    INFO("Using files named: [" << baseFile.GetPath() << "] and [" << preparedFile.GetPath() << "]");
-
-    // Create empty index
-    std::ignore = SQLiteIndex::CreateNew(baseFile, SQLiteVersion{ 1, 7 });
-
-    // Open existing file to add a new package
-    std::string Publisher1 = "Publisher1";
-    ManifestAndPath manifest1;
-    CreateFakeManifestAndPath(manifest1, Publisher1, "1.0");
-
-    {
-        SQLiteIndex index = SQLiteIndex::Open(baseFile, SQLiteStorageBase::OpenDisposition::ReadWrite);
-        index.AddManifest(manifest1.Manifest, manifest1.Path);
-    }
-
-    MigratePrepareAndCheckIntermediates(baseFile, preparedFile, { { manifest1 } });
-
-    // Open existing file to add another new package
-    ManifestAndPath manifest2;
-    CreateFakeManifestAndPath(manifest2, "Publisher2", "1.0");
-
-    {
-        SQLiteIndex index = SQLiteIndex::Open(baseFile, SQLiteStorageBase::OpenDisposition::ReadWrite);
-        index.AddManifest(manifest2.Manifest, manifest2.Path);
-    }
-
-    MigratePrepareAndCheckIntermediates(baseFile, preparedFile, { {  manifest2 }, { manifest1 } });
-
-    // Open existing file to add a new version of existing package
-    ManifestAndPath manifest3;
-    CreateFakeManifestAndPath(manifest3, Publisher1, "2.0");
-
-    {
-        SQLiteIndex index = SQLiteIndex::Open(baseFile, SQLiteStorageBase::OpenDisposition::ReadWrite);
-        index.AddManifest(manifest3.Manifest, manifest3.Path);
-    }
-
-    MigratePrepareAndCheckIntermediates(baseFile, preparedFile, { {  manifest2 }, { manifest1, manifest3 } });
-
-    // Open existing file to add a new version of existing package and update an existing version
-    manifest2.Manifest.StreamSha256 = SHA256::ComputeHash(manifest2.Manifest.Id);
-
-    ManifestAndPath manifest4;
-    CreateFakeManifestAndPath(manifest4, Publisher1, "3.0");
-
-    {
-        SQLiteIndex index = SQLiteIndex::Open(baseFile, SQLiteStorageBase::OpenDisposition::ReadWrite);
-        index.UpdateManifest(manifest2.Manifest, manifest2.Path);
-        index.AddManifest(manifest4.Manifest, manifest4.Path);
-    }
-
-    MigratePrepareAndCheckIntermediates(baseFile, preparedFile, { { manifest2 }, { manifest1, manifest3, manifest4 } });
-}
-
-<<<<<<< HEAD
-TEST_CASE("SQLiteIndex_AddOrUpdateManifest", "[sqliteindex]")
-=======
-TEST_CASE("SQLiteIndex_DependencyWithCaseMismatch", "[sqliteindex][V1_4]")
->>>>>>> 2b0aef36
-{
-    TempFile tempFile{ "repolibtest_tempdb"s, ".db"s };
-    INFO("Using temporary file named: " << tempFile.GetPath());
-
-<<<<<<< HEAD
-    std::string manifestPath = "test/id/test.id-1.0.0.yaml";
-    Manifest manifest;
-    manifest.Installers.push_back({});
-    manifest.Id = "test.id";
-    manifest.DefaultLocalization.Add < Localization::PackageName>("Test Name");
-    manifest.Moniker = "testmoniker";
-    manifest.Version = "1.0.0";
-    manifest.Channel = "test";
-    manifest.DefaultLocalization.Add<Localization::Tags>({ "t1", "t2" });
-    manifest.Installers[0].Commands = { "test1", "test2" };
-
-    {
-        auto version = GENERATE(SQLiteVersion{ 1, 0 }, SQLiteVersion::Latest());
-        SQLiteIndex index = SQLiteIndex::CreateNew(tempFile, version);
-
-        REQUIRE(index.AddOrUpdateManifest(manifest, manifestPath));
-    }
-
-    {
-        SQLiteIndex index = SQLiteIndex::Open(tempFile, SQLiteStorageBase::OpenDisposition::ReadWrite);
-
-        // Update with no updates should return false
-        REQUIRE(!index.AddOrUpdateManifest(manifest, manifestPath));
-
-        manifest.DefaultLocalization.Add<Localization::Description>("description2");
-
-        // Update with no indexed updates should return false
-        REQUIRE(!index.AddOrUpdateManifest(manifest, manifestPath));
-
-        // Update with indexed changes
-        manifest.DefaultLocalization.Add<Localization::PackageName>("Test Name2");
-        manifest.Moniker = "testmoniker2";
-        manifest.DefaultLocalization.Add<Localization::Tags>({ "t1", "t2", "t3" });
-        manifest.Installers[0].Commands = {};
-
-        REQUIRE(index.AddOrUpdateManifest(manifest, manifestPath));
-    }
-=======
-    Manifest dependencyManifest1, dependencyManifest2, manifest;
-    SQLiteIndex index = SimpleTestSetup(tempFile, dependencyManifest1, SQLiteVersion::Latest());
-
-    // Must contain some upper case
-    auto& publisher2 = "Test2";
-    CreateFakeManifest(dependencyManifest2, publisher2);
-    index.AddManifest(dependencyManifest2, GetPathFromManifest(dependencyManifest2));
-
-    auto& publisher3 = "Test3";
-    CreateFakeManifest(manifest, publisher3);
-    manifest.Installers[0].Dependencies.Add(Dependency(DependencyType::Package, dependencyManifest1.Id, "1.0.0"));
-    manifest.Installers[0].Dependencies.Add(Dependency(DependencyType::Package, ToLower(dependencyManifest2.Id), "1.0.0"));
-
-    index.AddManifest(manifest, GetPathFromManifest(manifest));
->>>>>>> 2b0aef36
-}
+// Copyright (c) Microsoft Corporation.
+// Licensed under the MIT License.
+#include "pch.h"
+#include "TestCommon.h"
+#include <winget/SQLiteWrapper.h>
+#include <PackageDependenciesValidation.h>
+#include <ArpVersionValidation.h>
+#include <Microsoft/SQLiteIndex.h>
+#include <winget/Manifest.h>
+#include <AppInstallerStrings.h>
+#include <winget/SQLiteMetadataTable.h>
+#include <winget/PackageVersionDataManifest.h>
+
+#include <Microsoft/Schema/1_0/IdTable.h>
+#include <Microsoft/Schema/1_0/NameTable.h>
+#include <Microsoft/Schema/1_0/MonikerTable.h>
+#include <Microsoft/Schema/1_0/VersionTable.h>
+#include <Microsoft/Schema/1_0/ChannelTable.h>
+#include <Microsoft/Schema/1_0/PathPartTable.h>
+#include <Microsoft/Schema/1_0/ManifestTable.h>
+#include <Microsoft/Schema/1_0/TagsTable.h>
+#include <Microsoft/Schema/1_0/CommandsTable.h>
+#include <Microsoft/Schema/1_0/SearchResultsTable.h>
+#include <Microsoft/Schema/1_4/DependenciesTable.h>
+#include <Microsoft/Schema/2_0/Interface.h>
+#include <Microsoft/Schema/2_0/PackageUpdateTrackingTable.h>
+
+using namespace std::string_literals;
+using namespace std::string_view_literals;
+using namespace TestCommon;
+using namespace AppInstaller::Manifest;
+using namespace AppInstaller::Repository;
+using namespace AppInstaller::Repository::Microsoft;
+using namespace AppInstaller::SQLite;
+using namespace AppInstaller::Utility;
+
+using UtilityVersion = AppInstaller::Utility::Version;
+using SQLiteVersion = AppInstaller::SQLite::Version;
+
+SQLiteIndex CreateTestIndex(const std::string& filePath, std::optional<SQLiteVersion> version = {})
+{
+    // If no specific version requested, then use generator to run against the last 3 versions.
+    if (!version)
+    {
+        SQLiteVersion latestVersion{ 2, 0 };
+        SQLiteVersion versionMinus1 = SQLiteVersion{ 1, 7 };
+        SQLiteVersion versionMinus2 = SQLiteVersion{ 1, 6 };
+
+        version = GENERATE_COPY(SQLiteVersion{ versionMinus2 }, SQLiteVersion{ versionMinus1 }, SQLiteVersion{ latestVersion });
+    }
+
+    return SQLiteIndex::CreateNew(filePath, version.value());
+}
+
+SQLiteVersion TestPrepareForRead(SQLiteIndex& index)
+{
+    SQLiteVersion latestVersion{ 2, 0 };
+    SQLiteVersion versionMinus1 = SQLiteVersion{ 1, 7 };
+    SQLiteVersion versionMinus2 = SQLiteVersion{ 1, 6 };
+
+    index.PrepareForPackaging();
+
+    if (index.GetVersion() == versionMinus2)
+    {
+        // Degenerate case where we don't need to do anything
+    }
+    else if (index.GetVersion() == versionMinus1)
+    {
+        SQLiteVersion version = GENERATE_COPY(SQLiteVersion{ versionMinus2 }, SQLiteVersion{ versionMinus1 });
+
+        if (version != versionMinus1)
+        {
+            index.ForceVersion(version);
+            return version;
+        }
+    }
+    else if (index.GetVersion() == latestVersion)
+    {
+        // This crosses major versions, so leave it at 2.0 always
+    }
+
+    return index.GetVersion();
+}
+
+std::string GetPathFromManifest(Manifest& manifest)
+{
+    auto publisher = manifest.Id;
+    AppInstaller::Utility::FindAndReplace(publisher, ".", "/");
+    
+    return AppInstaller::Utility::ToLower(publisher).append("/").append(manifest.Version);
+}
+
+void CreateFakeManifest(Manifest& manifest, string_t publisher, string_t version = "1.0.0")
+{
+    manifest.Installers.push_back({});
+    manifest.Id = publisher.append(".").append("Id");
+    manifest.DefaultLocalization.Add<Localization::PackageName>(publisher.append(" Name"));
+    manifest.Moniker = "testmoniker";
+    manifest.Version = version;
+    manifest.Channel = "test";
+    manifest.DefaultLocalization.Add<Localization::Tags>({ "t1", "t2" });
+    manifest.Installers[0].Commands = { "test1", "test2" };
+}
+
+SQLiteIndex SimpleTestSetup(const std::string& filePath, Manifest& manifest, std::optional<SQLiteVersion> version = {})
+{
+    SQLiteIndex index = CreateTestIndex(filePath, version);
+
+    string_t publisher = "Test";
+    CreateFakeManifest(manifest, publisher);
+
+    auto relativePath = GetPathFromManifest(manifest);
+
+    index.AddManifest(manifest, relativePath);
+
+    return index;
+}
+
+struct IndexFields
+{
+    IndexFields(
+        std::string id,
+        std::string name,
+        std::string moniker,
+        std::string version,
+        std::string channel,
+        std::vector<NormalizedString> tags,
+        std::vector<NormalizedString> commands,
+        std::string path
+    ) :
+        Id(std::move(id)),
+        Name(std::move(name)),
+        Moniker(std::move(moniker)),
+        Version(std::move(version)),
+        Channel(std::move(channel)),
+        Tags(std::move(tags)),
+        Commands(std::move(commands)),
+        Path(std::move(path))
+    {}
+
+    IndexFields(
+        std::string id,
+        std::string name,
+        std::string moniker,
+        std::string version,
+        std::string channel,
+        std::vector<NormalizedString> tags,
+        std::vector<NormalizedString> commands,
+        std::string path,
+        std::vector<NormalizedString> packageFamilyNames,
+        std::vector<NormalizedString> productCodes
+    ) :
+        Id(std::move(id)),
+        Name(std::move(name)),
+        Moniker(std::move(moniker)),
+        Version(std::move(version)),
+        Channel(std::move(channel)),
+        Tags(std::move(tags)),
+        Commands(std::move(commands)),
+        Path(std::move(path)),
+        PackageFamilyNames(std::move(packageFamilyNames)),
+        ProductCodes(std::move(productCodes))
+    {}
+
+    IndexFields(
+        std::string id,
+        std::string name,
+        std::string publisher,
+        std::string moniker,
+        std::string version,
+        std::string channel,
+        std::vector<NormalizedString> tags,
+        std::vector<NormalizedString> commands,
+        std::string path,
+        std::vector<NormalizedString> packageFamilyNames,
+        std::vector<NormalizedString> productCodes
+    ) :
+        Id(std::move(id)),
+        Name(std::move(name)),
+        Publisher(std::move(publisher)),
+        Moniker(std::move(moniker)),
+        Version(std::move(version)),
+        Channel(std::move(channel)),
+        Tags(std::move(tags)),
+        Commands(std::move(commands)),
+        Path(std::move(path)),
+        PackageFamilyNames(std::move(packageFamilyNames)),
+        ProductCodes(std::move(productCodes))
+    {}
+
+    IndexFields(
+        std::string id,
+        std::string name,
+        std::string publisher,
+        std::string moniker,
+        std::string version,
+        std::string channel,
+        std::vector<NormalizedString> tags,
+        std::vector<NormalizedString> commands,
+        std::string path,
+        std::vector<NormalizedString> packageFamilyNames,
+        std::vector<NormalizedString> productCodes,
+        std::string arpName,
+        std::string arpPublisher
+    ) :
+        Id(std::move(id)),
+        Name(std::move(name)),
+        Publisher(std::move(publisher)),
+        Moniker(std::move(moniker)),
+        Version(std::move(version)),
+        Channel(std::move(channel)),
+        Tags(std::move(tags)),
+        Commands(std::move(commands)),
+        Path(std::move(path)),
+        PackageFamilyNames(std::move(packageFamilyNames)),
+        ProductCodes(std::move(productCodes)),
+        ArpName(std::move(arpName)),
+        ArpPublisher(std::move(arpPublisher))
+    {}
+
+    std::string Id;
+    std::string Name;
+    std::string Publisher;
+    std::string Moniker;
+    std::string Version;
+    std::string Channel;
+    std::vector<NormalizedString> Tags;
+    std::vector<NormalizedString> Commands;
+    std::string Path;
+    std::vector<NormalizedString> PackageFamilyNames;
+    std::vector<NormalizedString> ProductCodes;
+    std::string ArpName;
+    std::string ArpPublisher;
+};
+
+SQLiteIndex SearchTestSetup(const std::string& filePath, std::initializer_list<IndexFields> data = {}, std::optional<SQLiteVersion> version = {})
+{
+    SQLiteIndex index = CreateTestIndex(filePath, version);
+
+    Manifest manifest;
+
+    auto addFunc = [&](const IndexFields& d)
+    {
+        manifest.Id = d.Id;
+        manifest.DefaultLocalization.Add<Localization::PackageName>(d.Name);
+        manifest.DefaultLocalization.Add<Localization::Publisher>(d.Publisher);
+        manifest.Moniker = d.Moniker;
+        manifest.Version = d.Version;
+        manifest.DefaultLocalization.Add<Localization::Tags>(d.Tags);
+
+        manifest.Installers.resize(std::max(d.PackageFamilyNames.size(), d.ProductCodes.size()));
+
+        if (manifest.Installers.size() == 0)
+        {
+            manifest.Installers.push_back({});
+        }
+
+        manifest.Channel = d.Channel;
+        manifest.Installers[0].Commands = d.Commands;
+
+        for (size_t i = 0; i < d.PackageFamilyNames.size(); ++i)
+        {
+            manifest.Installers[i].PackageFamilyName = d.PackageFamilyNames[i];
+        }
+
+        for (size_t i = 0; i < d.ProductCodes.size(); ++i)
+        {
+            manifest.Installers[i].ProductCode = d.ProductCodes[i];
+        }
+
+        if (!d.ArpName.empty() || !d.ArpPublisher.empty())
+        {
+            manifest.Installers[0].AppsAndFeaturesEntries.push_back({});
+            manifest.Installers[0].AppsAndFeaturesEntries[0].DisplayName = d.ArpName;
+            manifest.Installers[0].AppsAndFeaturesEntries[0].Publisher = d.ArpPublisher;
+        }
+
+        index.AddManifest(manifest, d.Path);
+    };
+
+    for (const auto& d : data)
+    {
+        addFunc(d);
+    }
+
+    return index;
+}
+
+bool ArePackageFamilyNameAndProductCodeSupported(const SQLiteIndex& index, const SQLiteVersion& testVersion)
+{
+    UNSCOPED_INFO("Index " << index.GetVersion() << " | Test " << testVersion);
+    return (index.GetVersion() >= SQLiteVersion{ 1, 1 } && testVersion >= SQLiteVersion{ 1, 1 });
+}
+
+bool AreNormalizedNameAndPublisherSupported(const SQLiteIndex& index, const SQLiteVersion& testVersion)
+{
+    UNSCOPED_INFO("Index " << index.GetVersion() << " | Test " << testVersion);
+    return (index.GetVersion() >= SQLiteVersion{ 1, 2 } && testVersion >= SQLiteVersion{ 1, 2 });
+}
+
+bool IsManifestMetadataSupported(const SQLiteIndex& index, const SQLiteVersion& testVersion)
+{
+    UNSCOPED_INFO("Index " << index.GetVersion() << " | Test " << testVersion);
+    return (index.GetVersion() >= SQLiteVersion{ 1, 1 } && testVersion >= SQLiteVersion{ 1, 1 });
+}
+
+bool AreManifestHashesSupported(const SQLiteIndex& index, const SQLiteVersion& testVersion)
+{
+    UNSCOPED_INFO("Index " << index.GetVersion() << " | Test " << testVersion);
+    return (index.GetVersion() >= SQLiteVersion{ 1, 3 } && testVersion >= SQLiteVersion{ 1, 3 } && index.GetVersion() < SQLiteVersion{ 2, 0 });
+}
+
+bool AreArpVersionsSupported(const SQLiteIndex& index, const SQLiteVersion& testVersion)
+{
+    UNSCOPED_INFO("Index " << index.GetVersion() << " | Test " << testVersion);
+    return (index.GetVersion() >= SQLiteVersion{ 1, 5 } && testVersion >= SQLiteVersion{ 1, 5 });
+}
+
+bool AreArpVersionsNullable(const SQLiteIndex& index)
+{
+    UNSCOPED_INFO("Index " << index.GetVersion());
+    return (index.GetVersion() >= SQLiteVersion{ 2, 0 });
+}
+
+bool IsMapDataFoldingSupported(const SQLiteIndex& index, const SQLiteVersion& testVersion)
+{
+    UNSCOPED_INFO("Index " << index.GetVersion() << " | Test " << testVersion);
+    return (index.GetVersion() >= SQLiteVersion{ 1, 7 } && testVersion >= SQLiteVersion{ 1, 7 });
+}
+
+bool IsMapDataFolded(const SQLiteIndex& index)
+{
+    UNSCOPED_INFO("Index " << index.GetVersion());
+    return (index.GetVersion() >= SQLiteVersion{ 1, 7 });
+}
+
+bool AreVersionKeysSupported(const SQLiteIndex& index)
+{
+    UNSCOPED_INFO("Index " << index.GetVersion());
+    return (index.GetVersion() < SQLiteVersion{ 2, 0 });
+}
+
+bool AreChannelsSupported(const SQLiteIndex& index)
+{
+    UNSCOPED_INFO("Index " << index.GetVersion());
+    return (index.GetVersion() < SQLiteVersion{ 2, 0 });
+}
+
+bool AreManifestPathsSupported(const SQLiteIndex& index)
+{
+    UNSCOPED_INFO("Index " << index.GetVersion());
+    return (index.GetVersion() < SQLiteVersion{ 2, 0 });
+}
+
+std::string GetPropertyStringByKey(const SQLiteIndex& index, rowid_t primaryId, PackageVersionProperty property)
+{
+    auto result = index.GetPropertyByPrimaryId(primaryId, property);
+    REQUIRE(result);
+    return result.value();
+}
+
+std::string GetPropertyStringByKey(const SQLiteIndex& index, rowid_t id, PackageVersionProperty property, std::string_view version, std::string_view channel)
+{
+    if (AreVersionKeysSupported(index))
+    {
+        auto manifestId = index.GetManifestIdByKey(id, version, channel);
+        REQUIRE(manifestId);
+        auto result = index.GetPropertyByPrimaryId(manifestId.value(), property);
+        REQUIRE(result);
+        return result.value();
+    }
+    else
+    {
+        return GetPropertyStringByKey(index, id, property);
+    }
+}
+
+std::string GetPropertyStringById(const SQLiteIndex& index, rowid_t id, PackageVersionProperty property)
+{
+    if (AreVersionKeysSupported(index))
+    {
+        auto versions = index.GetVersionKeysById(id);
+        REQUIRE(!versions.empty());
+        return GetPropertyStringByKey(index, versions[0].ManifestId, property);
+    }
+    else
+    {
+        return GetPropertyStringByKey(index, id, property);
+    }
+}
+
+std::string GetIdStringById(const SQLiteIndex& index, rowid_t id)
+{
+    return GetPropertyStringById(index, id, PackageVersionProperty::Id);
+}
+
+std::string GetNameStringById(const SQLiteIndex& index, rowid_t id)
+{
+    return GetPropertyStringById(index, id, PackageVersionProperty::Name);
+}
+
+std::string GetPathStringByKey(const SQLiteIndex& index, rowid_t id, std::string_view version, std::string_view channel)
+{
+    return GetPropertyStringByKey(index, id, PackageVersionProperty::RelativePath, version, channel);
+}
+
+TEST_CASE("SQLiteIndexCreateLatestAndReopen", "[sqliteindex]")
+{
+    TempFile tempFile{ "repolibtest_tempdb"s, ".db"s };
+    INFO("Using temporary file named: " << tempFile.GetPath());
+
+    SQLiteVersion versionCreated;
+
+    // Create the index
+    {
+        SQLiteIndex index = SQLiteIndex::CreateNew(tempFile, SQLiteVersion::Latest());
+        versionCreated = index.GetVersion();
+    }
+
+    // Reopen the index for read only
+    {
+        INFO("Trying with Read");
+        SQLiteIndex index = SQLiteIndex::Open(tempFile, SQLiteStorageBase::OpenDisposition::Read);
+        SQLiteVersion versionRead = index.GetVersion();
+        REQUIRE(versionRead == versionCreated);
+    }
+
+    // Reopen the index for read/write
+    {
+        INFO("Trying with ReadWrite");
+        SQLiteIndex index = SQLiteIndex::Open(tempFile, SQLiteStorageBase::OpenDisposition::ReadWrite);
+        SQLiteVersion versionRead = index.GetVersion();
+        REQUIRE(versionRead == versionCreated);
+    }
+
+    // Reopen the index for immutable read
+    {
+        INFO("Trying with Immutable");
+        SQLiteIndex index = SQLiteIndex::Open(tempFile, SQLiteStorageBase::OpenDisposition::Immutable);
+        SQLiteVersion versionRead = index.GetVersion();
+        REQUIRE(versionRead == versionCreated);
+    }
+}
+
+TEST_CASE("SQLiteIndexCreateAndAddManifest", "[sqliteindex]")
+{
+    TempFile tempFile{ "repolibtest_tempdb"s, ".db"s };
+    INFO("Using temporary file named: " << tempFile.GetPath());
+
+    Manifest manifest;
+    std::string relativePath = "test/id/1.0.0.yaml";
+
+    SQLiteIndex index = SimpleTestSetup(tempFile, manifest, SQLiteVersion::Latest());
+}
+
+TEST_CASE("SQLiteIndexCreateAndAddManifestFile", "[sqliteindex]")
+{
+    TempFile tempFile{ "repolibtest_tempdb"s, ".db"s };
+    INFO("Using temporary file named: " << tempFile.GetPath());
+
+    SQLiteIndex index = CreateTestIndex(tempFile);
+
+    TestDataFile manifestFile{ "Manifest-Good.yaml" };
+    std::filesystem::path manifestPath{ "microsoft/msixsdk/microsoft.msixsdk-1.7.32.yaml" };
+
+    index.AddManifest(manifestFile, manifestPath);
+}
+
+TEST_CASE("SQLiteIndexCreateAndAddManifestDuplicate", "[sqliteindex]")
+{
+    TempFile tempFile{ "repolibtest_tempdb"s, ".db"s };
+    INFO("Using temporary file named: " << tempFile.GetPath());
+
+    Manifest manifest;
+
+    SQLiteIndex index = SimpleTestSetup(tempFile, manifest);
+    auto relativePath = GetPathFromManifest(manifest);
+
+    // Attempting to add the same manifest at a different path should fail.
+    REQUIRE_THROWS_HR(index.AddManifest(manifest, "differentpath.yaml"), HRESULT_FROM_WIN32(ERROR_ALREADY_EXISTS));
+
+    // Attempting to add the same manifest with a differently cased Id at a different path should fail.
+    manifest.Id = ToLower(manifest.Id);
+    REQUIRE_THROWS_HR(index.AddManifest(manifest, "differentpath.yaml"), HRESULT_FROM_WIN32(ERROR_ALREADY_EXISTS));
+
+    // Attempting to add a different manifest at the same path should fail.
+    manifest.Id += "-new";
+    REQUIRE_THROWS_HR(index.AddManifest(manifest, relativePath), HRESULT_FROM_WIN32(ERROR_ALREADY_EXISTS));
+}
+
+TEST_CASE("SQLiteIndex_VersionReferencedByDependenciesClearsUnusedVersionAndKeepUsedVersion", "[sqliteindex][V1_4]")
+{
+    TempFile tempFile{ "repolibtest_tempdb"s, ".db"s };
+    INFO("Using temporary file named: " << tempFile.GetPath());
+
+    Manifest dependencyManifest1, dependencyManifest2, manifest, isolatedManifest;
+    SQLiteIndex index = SimpleTestSetup(tempFile, dependencyManifest1, SQLiteVersion::Latest());
+
+    auto& publisher2 = "Test2";
+    CreateFakeManifest(dependencyManifest2, publisher2);
+    index.AddManifest(dependencyManifest2, GetPathFromManifest(dependencyManifest2));
+
+    auto& publisher3 = "Test3";
+    CreateFakeManifest(manifest, publisher3);
+    std::string dependencyOnlyVersion = "0.0.5";
+    manifest.Installers[0].Dependencies.Add(Dependency(DependencyType::Package, dependencyManifest1.Id, "1.0.0"));
+    manifest.Installers[0].Dependencies.Add(Dependency(DependencyType::Package, dependencyManifest2.Id, dependencyOnlyVersion));
+
+    index.AddManifest(manifest, GetPathFromManifest(manifest));
+    
+    // Create a new manifest that depends on v0.0.5
+    auto& publisher4 = "Test4";
+    CreateFakeManifest(isolatedManifest, publisher4);
+    isolatedManifest.Version = dependencyOnlyVersion;
+    index.AddManifest(isolatedManifest);
+
+    index.RemoveManifest(isolatedManifest);
+    // After deletion that the version(v0.0.5) must be present because it still referenced via dependencies table.
+    {
+        Connection connection = Connection::Create(tempFile, Connection::OpenDisposition::ReadOnly);
+        REQUIRE(Schema::V1_0::VersionTable::SelectIdByValue(connection, dependencyOnlyVersion).has_value());
+    }
+
+    index.RemoveManifest(manifest);
+    // Now, that we've deleted the manifest depending on version(v0.0.5), it should be absent.
+    {
+        Connection connection = Connection::Create(tempFile, Connection::OpenDisposition::ReadOnly);
+        REQUIRE(!Schema::V1_0::VersionTable::SelectIdByValue(connection, dependencyOnlyVersion).has_value());
+    }
+    index.RemoveManifest(dependencyManifest1);
+    index.RemoveManifest(dependencyManifest2);
+    
+    // Final sanity check, nothing should be in the version table.
+    {
+        Connection connection = Connection::Create(tempFile, Connection::OpenDisposition::ReadOnly);
+        REQUIRE(Schema::V1_0::VersionTable::IsEmpty(connection));
+    }
+}
+
+TEST_CASE("SQLiteIndex_AddUpdateRemoveManifestWithDependencies", "[sqliteindex][V1_4]")
+{
+    TempFile tempFile{ "repolibtest_tempdb"s, ".db"s };
+    INFO("Using temporary file named: " << tempFile.GetPath());
+
+    Manifest dependencyManifest1, dependencyManifest2, manifest;
+    SQLiteIndex index = SimpleTestSetup(tempFile, dependencyManifest1, SQLiteVersion::Latest());
+
+    auto& publisher2 = "Test2";
+    CreateFakeManifest(dependencyManifest2, publisher2);
+    index.AddManifest(dependencyManifest2, GetPathFromManifest(dependencyManifest2));
+
+    auto& publisher3 = "Test3";
+    CreateFakeManifest(manifest, publisher3);
+    manifest.Installers[0].Dependencies.Add(Dependency(DependencyType::Package, dependencyManifest1.Id, "1.0.0"));
+    manifest.Installers[0].Dependencies.Add(Dependency(DependencyType::Package, dependencyManifest2.Id, "1.0.0"));
+
+    index.AddManifest(manifest, GetPathFromManifest(manifest));
+    index.UpdateManifest(manifest, GetPathFromManifest(manifest));
+    index.RemoveManifest(manifest);
+}
+
+TEST_CASE("SQLiteIndex_AddManifestWithDependencies_MissingPackage", "[sqliteindex][V1_4]")
+{
+    TempFile tempFile{ "repolibtest_tempdb"s, ".db"s };
+    INFO("Using temporary file named: " << tempFile.GetPath());
+
+    Manifest dependencyManifest1, dependencyManifest2, manifest;
+    SQLiteIndex index = SimpleTestSetup(tempFile, dependencyManifest1, SQLiteVersion::Latest());
+
+    // Publisher2 is not present
+    auto& publisher2 = "Test2";
+    CreateFakeManifest(dependencyManifest2, publisher2);
+
+    auto& publisher3 = "Test3";
+    CreateFakeManifest(manifest, publisher3);
+    manifest.Installers[0].Dependencies.Add(Dependency(DependencyType::Package, dependencyManifest1.Id, "1.0.0"));
+    manifest.Installers[0].Dependencies.Add(Dependency(DependencyType::Package, dependencyManifest2.Id, "1.0.0"));
+
+    REQUIRE_THROWS_HR(index.AddManifest(manifest, GetPathFromManifest(manifest)), APPINSTALLER_CLI_ERROR_MISSING_PACKAGE);
+}
+
+TEST_CASE("SQLiteIndex_AddUpdateRemoveManifestWithDependencies_MissingVersion", "[sqliteindex][V1_4]")
+{
+    TempFile tempFile{ "repolibtest_tempdb"s, ".db"s };
+    INFO("Using temporary file named: " << tempFile.GetPath());
+
+    Manifest dependencyManifest1, dependencyManifest2, manifest;
+    SQLiteIndex index = SimpleTestSetup(tempFile, dependencyManifest1, SQLiteVersion::Latest());
+
+    auto& publisher2 = "Test2";
+    CreateFakeManifest(dependencyManifest2, publisher2);
+    index.AddManifest(dependencyManifest2, GetPathFromManifest(dependencyManifest2));
+
+    auto& publisher3 = "Test3";
+    CreateFakeManifest(manifest, publisher3);
+    manifest.Installers[0].Dependencies.Add(Dependency(DependencyType::Package, dependencyManifest1.Id, "0.0.1"));
+    manifest.Installers[0].Dependencies.Add(Dependency(DependencyType::Package, dependencyManifest2.Id, "0.0.2"));
+
+    index.AddManifest(manifest, GetPathFromManifest(manifest));
+    index.UpdateManifest(manifest, GetPathFromManifest(manifest));
+    index.RemoveManifest(manifest);
+}
+
+TEST_CASE("SQLiteIndex_AddUpdateRemoveManifestWithDependencies_EmptyManifestVersion", "[sqliteindex][V1_4]")
+{
+    TempFile tempFile{ "repolibtest_tempdb"s, ".db"s };
+    INFO("Using temporary file named: " << tempFile.GetPath());
+
+    Manifest dependencyManifest1, dependencyManifest2, manifest;
+    SQLiteIndex index = SimpleTestSetup(tempFile, dependencyManifest1, SQLiteVersion::Latest());
+
+    auto& publisher2 = "Test2";
+    CreateFakeManifest(dependencyManifest2, publisher2);
+    index.AddManifest(dependencyManifest2, GetPathFromManifest(dependencyManifest2));
+
+    auto& publisher3 = "Test3";
+    CreateFakeManifest(manifest, publisher3);
+    manifest.Installers[0].Dependencies.Add(Dependency(DependencyType::Package, dependencyManifest1.Id));
+    manifest.Installers[0].Dependencies.Add(Dependency(DependencyType::Package, dependencyManifest2.Id));
+
+    index.AddManifest(manifest, GetPathFromManifest(manifest));
+    index.UpdateManifest(manifest, GetPathFromManifest(manifest));
+    index.RemoveManifest(manifest);
+}
+
+TEST_CASE("SQLiteIndex_DependenciesTable_CheckConsistency", "[sqliteindex][V1_4]")
+{
+    TempFile tempFile{ "repolibtest_tempdb"s, ".db"s };
+    INFO("Using temporary file named: " << tempFile.GetPath());
+    
+    {
+        Manifest levelOneManifest, levelTwoManifest, levelThreeManifest, topLevelManifest;
+        SQLiteIndex index = SimpleTestSetup(tempFile, levelThreeManifest, SQLiteVersion::Latest());
+
+        constexpr std::string_view levelTwoManifestPublisher = "LevelTwoManifest";
+        CreateFakeManifest(levelTwoManifest, levelTwoManifestPublisher);
+
+        levelTwoManifest.Installers[0].Dependencies.Add(Dependency(DependencyType::Package, levelThreeManifest.Id, "1.0.0"));
+        index.AddManifest(levelTwoManifest, GetPathFromManifest(levelTwoManifest));
+
+        constexpr std::string_view levelOneManifestPublisher = "LevelOneManifest";
+        CreateFakeManifest(levelOneManifest, levelOneManifestPublisher);
+        levelOneManifest.Installers[0].Dependencies.Add(Dependency(DependencyType::Package, levelTwoManifest.Id, "1.0.0"));
+        index.AddManifest(levelOneManifest, GetPathFromManifest(levelOneManifest));
+
+        constexpr std::string_view topLevelManifestPublisher = "TopLevelManifest";
+        CreateFakeManifest(topLevelManifest, topLevelManifestPublisher);
+        topLevelManifest.Installers[0].Dependencies.Add(Dependency(DependencyType::Package, levelOneManifest.Id, "1.0.0"));
+    }
+
+    {
+        // Open it directly to modify the table
+        Connection connection = Connection::Create(tempFile, Connection::OpenDisposition::ReadWrite);
+        rowid_t nonExistentRowId = 40;
+        rowid_t nonExistentManifest = 41;
+        rowid_t nonExistentVersion = 42;
+        rowid_t nonExistentPackageId = 43;
+
+        Builder::StatementBuilder builder;
+        builder.InsertInto(Schema::V1_4::DependenciesTable::TableName())
+            .Values(nonExistentRowId, nonExistentManifest, nonExistentVersion, nonExistentPackageId);
+        builder.Execute(connection);
+    }
+
+    {
+        SQLiteIndex index = SQLiteIndex::Open(tempFile, SQLiteStorageBase::OpenDisposition::ReadWrite);
+
+        REQUIRE(!index.CheckConsistency(true));
+    }
+
+    TempFile tempFile2{ "repolibtest_tempdb"s, ".db"s };
+    INFO("Using temporary file named: " << tempFile2.GetPath());
+
+    {
+        SQLiteIndex index = CreateTestIndex(tempFile2, SQLiteVersion::Latest());
+
+        Manifest manifest;
+        manifest.Id = "Foo";
+        manifest.Version = "10.0";
+
+        index.AddManifest(manifest, "path");
+
+        REQUIRE(index.CheckConsistency(true));
+
+        // Add dependency that does not require min version
+        Manifest manifestWithDependency1;
+        manifestWithDependency1.Id = "Bar1";
+        manifestWithDependency1.Version = "10.0";
+        manifestWithDependency1.Installers.push_back({});
+        manifestWithDependency1.Installers[0].Dependencies.Add(Dependency(DependencyType::Package, manifest.Id));
+
+        index.AddManifest(manifestWithDependency1, "path1");
+
+        REQUIRE(index.CheckConsistency(true));
+
+        // Add dependency with min version satisfied
+        Manifest manifestWithDependency2;
+        manifestWithDependency2.Id = "Bar2";
+        manifestWithDependency2.Version = "10.0";
+        manifestWithDependency2.Installers.push_back({});
+        manifestWithDependency2.Installers[0].Dependencies.Add(Dependency(DependencyType::Package, manifest.Id, "1.0"));
+
+        index.AddManifest(manifestWithDependency2, "path2");
+
+        REQUIRE(index.CheckConsistency(true));
+
+        // Add dependency with min version not satisfied
+        Manifest manifestWithDependency3;
+        manifestWithDependency3.Id = "Bar3";
+        manifestWithDependency3.Version = "10.0";
+        manifestWithDependency3.Installers.push_back({});
+        manifestWithDependency3.Installers[0].Dependencies.Add(Dependency(DependencyType::Package, manifest.Id, "11.0"));
+
+        index.AddManifest(manifestWithDependency3, "path3");
+
+        REQUIRE_FALSE(index.CheckConsistency(true));
+    }
+}
+
+TEST_CASE("SQLiteIndex_RemoveManifestFile_NotPresent", "[sqliteindex]")
+{
+    SQLiteIndex index = CreateTestIndex(SQLITE_MEMORY_DB_CONNECTION_TARGET);
+
+    TestDataFile manifestFile{ "Manifest-Good.yaml" };
+    std::filesystem::path manifestPath{ "microsoft/msixsdk/microsoft.msixsdk-1.7.32.yaml" };
+
+    REQUIRE_THROWS_HR(index.RemoveManifest(manifestFile, manifestPath), E_NOT_SET);
+}
+
+TEST_CASE("SQLiteIndex_RemoveManifest", "[sqliteindex][V1_0]")
+{
+    TempFile tempFile{ "repolibtest_tempdb"s, ".db"s };
+    INFO("Using temporary file named: " << tempFile.GetPath());
+
+    std::string manifest1Path = "test/id/test.id-1.0.0.yaml";
+    Manifest manifest1;
+    manifest1.Installers.push_back({});
+    manifest1.Id = "test.id";
+    manifest1.DefaultLocalization.Add<Localization::PackageName>("Test Name");
+    manifest1.Moniker = "testmoniker";
+    manifest1.Version = "1.0.0";
+    manifest1.Channel = "test";
+    manifest1.DefaultLocalization.Add<Localization::Tags>({ "t1", "t2" });
+    manifest1.Installers[0].Commands = { "test1", "test2" };
+
+    std::string manifest2Path = "test/woah/test.id-1.0.0.yaml";
+    Manifest manifest2;
+    manifest2.Installers.push_back({});
+    manifest2.Id = "test.woah";
+    manifest2.DefaultLocalization.Add<Localization::PackageName>("Test Name WOAH");
+    manifest2.Moniker = "testmoniker";
+    manifest2.Version = "1.0.0";
+    manifest2.Channel = "test";
+    manifest2.DefaultLocalization.Add<Localization::Tags>({});
+    manifest2.Installers[0].Commands = { "test1", "test2", "test3" };
+
+    {
+        SQLiteIndex index = SQLiteIndex::CreateNew(tempFile, { 1, 0 });
+
+        index.AddManifest(manifest1, manifest1Path);
+        index.AddManifest(manifest2, manifest2Path);
+
+        // Now remove manifest1
+        index.RemoveManifest(manifest1, manifest1Path);
+    }
+
+    {
+        // Open it directly to directly test table state
+        Connection connection = Connection::Create(tempFile, Connection::OpenDisposition::ReadWrite);
+
+        REQUIRE(!Schema::V1_0::ManifestTable::IsEmpty(connection));
+        REQUIRE(!Schema::V1_0::IdTable::IsEmpty(connection));
+        REQUIRE(!Schema::V1_0::NameTable::IsEmpty(connection));
+        REQUIRE(!Schema::V1_0::MonikerTable::IsEmpty(connection));
+        REQUIRE(!Schema::V1_0::VersionTable::IsEmpty(connection));
+        REQUIRE(!Schema::V1_0::ChannelTable::IsEmpty(connection));
+        REQUIRE(!Schema::V1_0::PathPartTable::IsEmpty(connection));
+        // Because manifest2 had no tags
+        REQUIRE(Schema::V1_0::TagsTable::IsEmpty(connection));
+        REQUIRE(!Schema::V1_0::CommandsTable::IsEmpty(connection));
+    }
+
+    {
+        SQLiteIndex index = SQLiteIndex::Open(tempFile, SQLiteStorageBase::OpenDisposition::ReadWrite);
+
+        // Now remove manifest2
+        index.RemoveManifest(manifest2, manifest2Path);
+    }
+
+    // Open it directly to directly test table state
+    Connection connection = Connection::Create(tempFile, Connection::OpenDisposition::ReadWrite);
+
+    REQUIRE(Schema::V1_0::ManifestTable::IsEmpty(connection));
+    REQUIRE(Schema::V1_0::IdTable::IsEmpty(connection));
+    REQUIRE(Schema::V1_0::NameTable::IsEmpty(connection));
+    REQUIRE(Schema::V1_0::MonikerTable::IsEmpty(connection));
+    REQUIRE(Schema::V1_0::VersionTable::IsEmpty(connection));
+    REQUIRE(Schema::V1_0::ChannelTable::IsEmpty(connection));
+    REQUIRE(Schema::V1_0::PathPartTable::IsEmpty(connection));
+    REQUIRE(Schema::V1_0::TagsTable::IsEmpty(connection));
+    REQUIRE(Schema::V1_0::CommandsTable::IsEmpty(connection));
+}
+
+TEST_CASE("SQLiteIndex_RemoveManifestWithDependencies", "[sqliteindex][V1_4]")
+{
+    TempFile tempFile{ "repolibtest_tempdb"s, ".db"s };
+    INFO("Using temporary file named: " << tempFile.GetPath());
+
+    Manifest dependencyManifest1, dependencyManifest2, manifest;
+    SQLiteIndex index = SimpleTestSetup(tempFile, dependencyManifest1, SQLiteVersion::Latest());
+
+    auto& publisher2 = "Test2";
+    CreateFakeManifest(dependencyManifest2, publisher2);
+    index.AddManifest(dependencyManifest2, GetPathFromManifest(dependencyManifest2));
+
+    auto& publisher3 = "Test3";
+    CreateFakeManifest(manifest, publisher3);
+    manifest.Installers[0].Dependencies.Add(Dependency(DependencyType::Package, dependencyManifest1.Id, "1.0.0"));
+    manifest.Installers[0].Dependencies.Add(Dependency(DependencyType::Package, dependencyManifest2.Id, "1.0.0"));
+
+    index.AddManifest(manifest, GetPathFromManifest(manifest));
+
+    index.RemoveManifest(manifest, GetPathFromManifest(manifest));
+}
+
+TEST_CASE("SQLiteIndex_ValidateManifestWithDependencies", "[sqliteindex][V1_4]")
+{
+    TempFile tempFile{ "repolibtest_tempdb"s, ".db"s };
+    INFO("Using temporary file named: " << tempFile.GetPath());
+
+    Manifest levelOneManifest, levelTwoManifest, levelThreeManifest, topLevelManifest;
+    SQLiteIndex index = SimpleTestSetup(tempFile, levelThreeManifest, SQLiteVersion::Latest());
+
+    constexpr std::string_view levelTwoManifestPublisher = "LevelTwoManifest";
+    CreateFakeManifest(levelTwoManifest, levelTwoManifestPublisher);
+
+    levelTwoManifest.Installers[0].Dependencies.Add(Dependency(DependencyType::Package, levelThreeManifest.Id, "1.0.0"));
+    index.AddManifest(levelTwoManifest, GetPathFromManifest(levelTwoManifest));
+
+    constexpr std::string_view levelOneManifestPublisher = "LevelOneManifest";
+    CreateFakeManifest(levelOneManifest, levelOneManifestPublisher);
+    levelOneManifest.Installers[0].Dependencies.Add(Dependency(DependencyType::Package, levelTwoManifest.Id, "1.0.0"));
+    index.AddManifest(levelOneManifest, GetPathFromManifest(levelOneManifest));
+
+    constexpr std::string_view topLevelManifestPublisher = "TopLevelManifest";
+    CreateFakeManifest(topLevelManifest, topLevelManifestPublisher);
+    topLevelManifest.Installers[0].Dependencies.Add(Dependency(DependencyType::Package, levelOneManifest.Id, "1.0.0"));
+    REQUIRE(PackageDependenciesValidation::ValidateManifestDependencies(&index, topLevelManifest));
+}
+
+TEST_CASE("SQLiteIndex_ValidateManifestWithDependenciesHasLoops", "[sqliteindex][V1_4]")
+{
+    TempFile tempFile{ "repolibtest_tempdb"s, ".db"s };
+    INFO("Using temporary file named: " << tempFile.GetPath());
+
+    Manifest levelOneManifest, levelTwoManifest, levelThreeManifest, topLevelManifest;
+    SQLiteIndex index = SimpleTestSetup(tempFile, levelThreeManifest, SQLiteVersion::Latest());
+
+    constexpr std::string_view levelTwoManifestPublisher = "LevelTwoManifest";
+    CreateFakeManifest(levelTwoManifest, levelTwoManifestPublisher);
+
+    levelTwoManifest.Installers[0].Dependencies.Add(Dependency(DependencyType::Package, levelThreeManifest.Id, "1.0.0"));
+    index.AddManifest(levelTwoManifest, GetPathFromManifest(levelTwoManifest));
+
+    constexpr std::string_view levelOneManifestPublisher = "LevelOneManifest";
+    CreateFakeManifest(levelOneManifest, levelOneManifestPublisher);
+    levelOneManifest.Installers[0].Dependencies.Add(Dependency(DependencyType::Package, levelTwoManifest.Id, "1.0.0"));
+    index.AddManifest(levelOneManifest, GetPathFromManifest(levelOneManifest));
+
+    constexpr std::string_view topLevelManifestPublisher = "TopLevelManifest";
+    CreateFakeManifest(topLevelManifest, topLevelManifestPublisher);
+    topLevelManifest.Installers[0].Dependencies.Add(Dependency(DependencyType::Package, levelOneManifest.Id, "1.0.0"));
+    index.AddManifest(topLevelManifest, GetPathFromManifest(topLevelManifest));
+
+    levelThreeManifest.Installers.push_back(ManifestInstaller{});
+    levelThreeManifest.Installers[1].Dependencies.Add(Dependency(DependencyType::Package, topLevelManifest.Id, "1.0.0"));
+    REQUIRE_THROWS_HR(
+        PackageDependenciesValidation::ValidateManifestDependencies(&index, levelThreeManifest),
+        APPINSTALLER_CLI_ERROR_DEPENDENCIES_VALIDATION_FAILED);
+}
+
+TEST_CASE("SQLiteIndex_ValidateManifestWithDependenciesMissingNode", "[sqliteindex][V1_4]")
+{
+    TempFile tempFile{ "repolibtest_tempdb"s, ".db"s };
+    INFO("Using temporary file named: " << tempFile.GetPath());
+
+    Manifest levelOneManifest, levelTwoManifest, levelThreeManifest, topLevelManifest;
+    SQLiteIndex index = SimpleTestSetup(tempFile, levelThreeManifest, SQLiteVersion::Latest());
+
+    constexpr std::string_view levelTwoManifestPublisher = "LevelTwoManifest";
+    CreateFakeManifest(levelTwoManifest, levelTwoManifestPublisher);
+
+    levelTwoManifest.Installers[0].Dependencies.Add(Dependency(DependencyType::Package, levelThreeManifest.Id, "1.0.0"));
+    index.AddManifest(levelTwoManifest, GetPathFromManifest(levelTwoManifest));
+
+    // This node is missing, because it's not in the index.
+    constexpr std::string_view levelOneManifestPublisher = "LevelOneManifest";
+    CreateFakeManifest(levelOneManifest, levelOneManifestPublisher);
+    levelOneManifest.Installers[0].Dependencies.Add(Dependency(DependencyType::Package, levelTwoManifest.Id, "1.0.0"));
+
+    constexpr std::string_view topLevelManifestPublisher = "TopLevelManifest";
+    CreateFakeManifest(topLevelManifest, topLevelManifestPublisher);
+    topLevelManifest.Installers[0].Dependencies.Add(Dependency(DependencyType::Package, levelOneManifest.Id, "1.0.0"));
+    REQUIRE_THROWS_HR(
+        PackageDependenciesValidation::ValidateManifestDependencies(&index, topLevelManifest),
+        APPINSTALLER_CLI_ERROR_DEPENDENCIES_VALIDATION_FAILED);
+}
+
+TEST_CASE("SQLiteIndex_ValidateManifestWithDependenciesNoSuitableMinVersion", "[sqliteindex][V1_4]")
+{
+    TempFile tempFile{ "repolibtest_tempdb"s, ".db"s };
+    INFO("Using temporary file named: " << tempFile.GetPath());
+
+    Manifest levelOneManifest, levelTwoManifest, levelThreeManifest, topLevelManifest;
+    SQLiteIndex index = SimpleTestSetup(tempFile, levelThreeManifest, SQLiteVersion::Latest());
+
+    constexpr std::string_view levelTwoManifestPublisher = "LevelTwoManifest";
+    CreateFakeManifest(levelTwoManifest, levelTwoManifestPublisher);
+
+    levelTwoManifest.Installers[0].Dependencies.Add(Dependency(DependencyType::Package, levelThreeManifest.Id, "1.0.0"));
+    index.AddManifest(levelTwoManifest, GetPathFromManifest(levelTwoManifest));
+
+    constexpr std::string_view levelOneManifestPublisher = "LevelOneManifest";
+    CreateFakeManifest(levelOneManifest, levelOneManifestPublisher);
+    levelOneManifest.Installers[0].Dependencies.Add(Dependency(DependencyType::Package, levelTwoManifest.Id, "1.0.0"));
+    index.AddManifest(levelOneManifest, GetPathFromManifest(levelOneManifest));
+
+    constexpr std::string_view topLevelManifestPublisher = "TopLevelManifest";
+    CreateFakeManifest(topLevelManifest, topLevelManifestPublisher);
+    topLevelManifest.Installers[0].Dependencies.Add(Dependency(DependencyType::Package, levelOneManifest.Id, "2.0.0"));
+
+    REQUIRE_THROWS_HR(
+        PackageDependenciesValidation::ValidateManifestDependencies(&index, topLevelManifest),
+        APPINSTALLER_CLI_ERROR_DEPENDENCIES_VALIDATION_FAILED);
+}
+
+TEST_CASE("SQLiteIndex_ValidateManifestWhenManifestIsDependency_StructureBroken", "[sqliteindex][V1_4]")
+{
+    TempFile tempFile{ "repolibtest_tempdb"s, ".db"s };
+    INFO("Using temporary file named: " << tempFile.GetPath());
+
+    Manifest levelOneManifest, levelTwoManifest, levelThreeManifest, topLevelManifest;
+    SQLiteIndex index = SimpleTestSetup(tempFile, levelThreeManifest, SQLiteVersion::Latest());
+
+    constexpr std::string_view levelTwoManifestPublisher = "LevelTwoManifest";
+    CreateFakeManifest(levelTwoManifest, levelTwoManifestPublisher);
+
+    levelTwoManifest.Installers[0].Dependencies.Add(Dependency(DependencyType::Package, levelThreeManifest.Id, "1.0.0"));
+    index.AddManifest(levelTwoManifest, GetPathFromManifest(levelTwoManifest));
+
+    constexpr std::string_view levelOneManifestPublisher = "LevelOneManifest";
+    CreateFakeManifest(levelOneManifest, levelOneManifestPublisher);
+    levelOneManifest.Installers[0].Dependencies.Add(Dependency(DependencyType::Package, levelTwoManifest.Id, "1.0.0"));
+    index.AddManifest(levelOneManifest, GetPathFromManifest(levelOneManifest));
+
+    constexpr std::string_view topLevelManifestPublisher = "TopLevelManifest";
+    CreateFakeManifest(topLevelManifest, topLevelManifestPublisher);
+    topLevelManifest.Installers[0].Dependencies.Add(Dependency(DependencyType::Package, levelOneManifest.Id, "1.0.0"));
+    index.AddManifest(topLevelManifest, GetPathFromManifest(topLevelManifest));
+
+    REQUIRE_THROWS_HR(
+        PackageDependenciesValidation::VerifyDependenciesStructureForManifestDelete(&index, levelThreeManifest),
+        APPINSTALLER_CLI_ERROR_DEPENDENCIES_VALIDATION_FAILED);
+}
+
+TEST_CASE("SQLiteIndex_ValidateManifestWhenManifestIsDependency_StructureNotBroken", "[sqliteindex][V1_4]")
+{
+    TempFile tempFile{ "repolibtest_tempdb"s, ".db"s };
+    INFO("Using temporary file named: " << tempFile.GetPath());
+
+    Manifest levelOneManifest, levelTwoManifest, levelThreeManifest, topLevelManifest, levelThreeManifestV2;
+    SQLiteIndex index = SimpleTestSetup(tempFile, levelThreeManifest, SQLiteVersion::Latest());
+
+    constexpr std::string_view levelTwoManifestPublisher = "LevelTwoManifest";
+    CreateFakeManifest(levelTwoManifest, levelTwoManifestPublisher);
+
+    levelTwoManifest.Installers[0].Dependencies.Add(Dependency(DependencyType::Package, levelThreeManifest.Id, "1.0.0"));
+    index.AddManifest(levelTwoManifest, GetPathFromManifest(levelTwoManifest));
+
+    constexpr std::string_view levelOneManifestPublisher = "LevelOneManifest";
+    CreateFakeManifest(levelOneManifest, levelOneManifestPublisher);
+    levelOneManifest.Installers[0].Dependencies.Add(Dependency(DependencyType::Package, levelTwoManifest.Id, "1.0.0"));
+    index.AddManifest(levelOneManifest, GetPathFromManifest(levelOneManifest));
+
+    constexpr std::string_view topLevelManifestPublisher = "TopLevelManifest";
+    CreateFakeManifest(topLevelManifest, topLevelManifestPublisher);
+    topLevelManifest.Installers[0].Dependencies.Add(Dependency(DependencyType::Package, levelOneManifest.Id, "1.0.0"));
+    index.AddManifest(topLevelManifest, GetPathFromManifest(topLevelManifest));
+
+    constexpr std::string_view levelThreeManifestV2Publisher = "Test";
+    CreateFakeManifest(levelThreeManifestV2, levelThreeManifestV2Publisher, "2.0.0");
+    index.AddManifest(levelThreeManifestV2, GetPathFromManifest(levelThreeManifestV2));
+
+    REQUIRE(PackageDependenciesValidation::VerifyDependenciesStructureForManifestDelete(&index, levelThreeManifest));
+}
+
+TEST_CASE("SQLiteIndex_ValidateManifestWhenManifestIsDependency_StructureBroken_NoSuitableOldManifest", "[sqliteindex][V1_4]")
+{
+    TempFile tempFile{ "repolibtest_tempdb"s, ".db"s };
+    INFO("Using temporary file named: " << tempFile.GetPath());
+
+    Manifest levelOneManifest, levelTwoManifest, levelThreeManifest, topLevelManifest, levelThreeManifestV2;
+    SQLiteIndex index = SimpleTestSetup(tempFile, levelThreeManifest, SQLiteVersion::Latest());
+
+    constexpr std::string_view levelThreeManifestV2Publisher = "Test";
+    CreateFakeManifest(levelThreeManifestV2, levelThreeManifestV2Publisher, "2.0.0");
+    index.AddManifest(levelThreeManifestV2, GetPathFromManifest(levelThreeManifestV2));
+
+    constexpr std::string_view levelTwoManifestPublisher = "LevelTwoManifest";
+    CreateFakeManifest(levelTwoManifest, levelTwoManifestPublisher);
+
+    levelTwoManifest.Installers[0].Dependencies.Add(Dependency(DependencyType::Package, levelThreeManifest.Id, "2.0.0"));
+    index.AddManifest(levelTwoManifest, GetPathFromManifest(levelTwoManifest));
+
+    constexpr std::string_view levelOneManifestPublisher = "LevelOneManifest";
+    CreateFakeManifest(levelOneManifest, levelOneManifestPublisher);
+    levelOneManifest.Installers[0].Dependencies.Add(Dependency(DependencyType::Package, levelTwoManifest.Id, "1.0.0"));
+    index.AddManifest(levelOneManifest, GetPathFromManifest(levelOneManifest));
+
+    constexpr std::string_view topLevelManifestPublisher = "TopLevelManifest";
+    CreateFakeManifest(topLevelManifest, topLevelManifestPublisher);
+    topLevelManifest.Installers[0].Dependencies.Add(Dependency(DependencyType::Package, levelOneManifest.Id, "1.0.0"));
+    index.AddManifest(topLevelManifest, GetPathFromManifest(topLevelManifest)); 
+
+    REQUIRE_THROWS(
+        PackageDependenciesValidation::VerifyDependenciesStructureForManifestDelete(&index, levelThreeManifestV2),
+        APPINSTALLER_CLI_ERROR_DEPENDENCIES_VALIDATION_FAILED);
+}
+
+TEST_CASE("SQLiteIndex_RemoveManifest_EnsureConsistentRowId", "[sqliteindex][V1_7]")
+{
+    TempFile tempFile{ "repolibtest_tempdb"s, ".db"s };
+    INFO("Using temporary file named: " << tempFile.GetPath());
+
+    std::string manifest1Path = "test/id/test.id-1.0.0.yaml";
+    Manifest manifest1;
+    manifest1.Installers.push_back({});
+    manifest1.Id = "test.id";
+    manifest1.DefaultLocalization.Add<Localization::PackageName>("Test Name");
+    manifest1.Moniker = "testmoniker";
+    manifest1.Version = "1.0.0";
+    manifest1.Channel = "test";
+    manifest1.DefaultLocalization.Add<Localization::Tags>({ "t1", "t2" });
+    manifest1.Installers[0].Commands = { "test1", "test2" };
+
+    std::string manifest2Path = "test/woah/test.id-1.0.0.yaml";
+    Manifest manifest2;
+    manifest2.Installers.push_back({});
+    manifest2.Id = "test.woah";
+    manifest2.DefaultLocalization.Add<Localization::PackageName>("Test Name WOAH");
+    manifest2.Moniker = "testmoniker";
+    manifest2.Version = "1.0.0";
+    manifest2.Channel = "test";
+    manifest2.DefaultLocalization.Add<Localization::Tags>({});
+    manifest2.Installers[0].Commands = { "test1", "test2", "test3" };
+
+    SQLiteIndex index = CreateTestIndex(tempFile, SQLiteVersion{ 1, 7 });
+
+    index.AddManifest(manifest1, manifest1Path);
+    index.AddManifest(manifest2, manifest2Path);
+
+    // Get the second manifest's id for validating consistency
+    SearchRequest request;
+    request.Inclusions.emplace_back(PackageMatchFilter(PackageMatchField::Id, MatchType::Exact, manifest2.Id));
+    auto result = index.Search(request);
+
+    REQUIRE(result.Matches.size() == 1);
+    auto manifest2IdRowId = result.Matches[0].first;
+
+    auto rowId = index.GetManifestIdByKey(manifest2IdRowId, {}, {});
+    REQUIRE(rowId);
+    auto manifest2RowId = rowId.value();
+
+    // Now remove manifest1 and prepare
+    index.RemoveManifest(manifest1, manifest1Path);
+    index.PrepareForPackaging();
+
+    // Checking consistency will also uncover issues, but not potentially the same ones as below.
+    REQUIRE(index.CheckConsistency(true));
+
+    // Repeat search to ensure consistent ids
+    result = index.Search(request);
+    REQUIRE(result.Matches.size() == 1);
+    REQUIRE(result.Matches[0].first == manifest2IdRowId);
+
+    rowId = index.GetManifestIdByKey(manifest2IdRowId, {}, {});
+    REQUIRE(rowId);
+    REQUIRE(rowId.value() == manifest2RowId);
+
+    REQUIRE(manifest2.Id == index.GetPropertyByPrimaryId(manifest2RowId, PackageVersionProperty::Id));
+    REQUIRE(manifest2.DefaultLocalization.Get<Localization::PackageName>() == index.GetPropertyByPrimaryId(manifest2RowId, PackageVersionProperty::Name));
+    REQUIRE(manifest2.Moniker == index.GetPropertyByPrimaryId(manifest2RowId, PackageVersionProperty::Moniker));
+    REQUIRE(manifest2.Version == index.GetPropertyByPrimaryId(manifest2RowId, PackageVersionProperty::Version));
+    REQUIRE(manifest2.Channel == index.GetPropertyByPrimaryId(manifest2RowId, PackageVersionProperty::Channel));
+    REQUIRE(manifest2Path == index.GetPropertyByPrimaryId(manifest2RowId, PackageVersionProperty::RelativePath));
+}
+
+TEST_CASE("SQLiteIndex_RemoveManifestFile", "[sqliteindex][V1_0]")
+{
+    TempFile tempFile{ "repolibtest_tempdb"s, ".db"s };
+    INFO("Using temporary file named: " << tempFile.GetPath());
+
+    {
+        SQLiteIndex index = SQLiteIndex::CreateNew(tempFile, { 1, 0 });
+
+        TestDataFile manifestFile{ "Manifest-Good.yaml" };
+        std::filesystem::path manifestPath{ "microsoft/msixsdk/microsoft.msixsdk-1.7.32.yaml" };
+
+        index.AddManifest(manifestFile, manifestPath);
+
+        // Now remove that manifest
+        index.RemoveManifest(manifestFile, manifestPath);
+    }
+
+    // Open it directly to directly test table state
+    Connection connection = Connection::Create(tempFile, Connection::OpenDisposition::ReadWrite);
+
+    REQUIRE(Schema::V1_0::ManifestTable::IsEmpty(connection));
+    REQUIRE(Schema::V1_0::IdTable::IsEmpty(connection));
+    REQUIRE(Schema::V1_0::NameTable::IsEmpty(connection));
+    REQUIRE(Schema::V1_0::MonikerTable::IsEmpty(connection));
+    REQUIRE(Schema::V1_0::VersionTable::IsEmpty(connection));
+    REQUIRE(Schema::V1_0::ChannelTable::IsEmpty(connection));
+    REQUIRE(Schema::V1_0::PathPartTable::IsEmpty(connection));
+    REQUIRE(Schema::V1_0::TagsTable::IsEmpty(connection));
+    REQUIRE(Schema::V1_0::CommandsTable::IsEmpty(connection));
+}
+
+TEST_CASE("SQLiteIndex_UpdateManifest", "[sqliteindex][V1_4]")
+{
+    TempFile tempFile{ "repolibtest_tempdb"s, ".db"s };
+    INFO("Using temporary file named: " << tempFile.GetPath());
+
+    std::string manifestPath = "test/id/test.id-1.0.0.yaml";
+    Manifest manifest;
+    manifest.Installers.push_back({});
+    manifest.Id = "test.id";
+    manifest.DefaultLocalization.Add < Localization::PackageName>("Test Name");
+    manifest.Moniker = "testmoniker";
+    manifest.Version = "1.0.0";
+    manifest.Channel = "test";
+    manifest.DefaultLocalization.Add<Localization::Tags>({ "t1", "t2" });
+    manifest.Installers[0].Commands = { "test1", "test2" };
+
+    
+    {
+        auto version = GENERATE(SQLiteVersion{ 1, 0 }, SQLiteVersion::Latest());
+        SQLiteIndex index = SQLiteIndex::CreateNew(tempFile, version);
+
+        index.AddManifest(manifest, manifestPath);
+    }
+
+    {
+        // Open it directly to directly test table state
+        Connection connection = Connection::Create(tempFile, Connection::OpenDisposition::ReadWrite);
+
+        REQUIRE(!Schema::V1_0::ManifestTable::IsEmpty(connection));
+        REQUIRE(!Schema::V1_0::IdTable::IsEmpty(connection));
+        REQUIRE(!Schema::V1_0::NameTable::IsEmpty(connection));
+        REQUIRE(!Schema::V1_0::MonikerTable::IsEmpty(connection));
+        REQUIRE(!Schema::V1_0::VersionTable::IsEmpty(connection));
+        REQUIRE(!Schema::V1_0::ChannelTable::IsEmpty(connection));
+        REQUIRE(!Schema::V1_0::PathPartTable::IsEmpty(connection));
+        REQUIRE(!Schema::V1_0::TagsTable::IsEmpty(connection));
+        REQUIRE(!Schema::V1_0::CommandsTable::IsEmpty(connection));
+    }
+
+    {
+        SQLiteIndex index = SQLiteIndex::Open(tempFile, SQLiteStorageBase::OpenDisposition::ReadWrite);
+
+        // Update with no updates should return false
+        REQUIRE(!index.UpdateManifest(manifest, manifestPath));
+
+        manifest.DefaultLocalization.Add<Localization::Description>("description2");
+
+        // Update with no indexed updates should return false
+        REQUIRE(!index.UpdateManifest(manifest, manifestPath));
+
+        // Update with indexed changes
+        manifest.DefaultLocalization.Add<Localization::PackageName>("Test Name2");
+        manifest.Moniker = "testmoniker2";
+        manifest.DefaultLocalization.Add<Localization::Tags>({ "t1", "t2", "t3" });
+        manifest.Installers[0].Commands = {};
+
+        REQUIRE(index.UpdateManifest(manifest, manifestPath));
+    }
+
+    {
+        // Open it directly to directly test table state
+        Connection connection = Connection::Create(tempFile, Connection::OpenDisposition::ReadWrite);
+
+        REQUIRE(!Schema::V1_0::ManifestTable::IsEmpty(connection));
+        REQUIRE(!Schema::V1_0::IdTable::IsEmpty(connection));
+        REQUIRE(!Schema::V1_0::NameTable::IsEmpty(connection));
+        REQUIRE(!Schema::V1_0::MonikerTable::IsEmpty(connection));
+        REQUIRE(!Schema::V1_0::VersionTable::IsEmpty(connection));
+        REQUIRE(!Schema::V1_0::ChannelTable::IsEmpty(connection));
+        REQUIRE(!Schema::V1_0::PathPartTable::IsEmpty(connection));
+        REQUIRE(!Schema::V1_0::TagsTable::IsEmpty(connection));
+        // The update removed all commands
+        REQUIRE(Schema::V1_0::CommandsTable::IsEmpty(connection));
+    }
+
+    {
+        SQLiteIndex index = SQLiteIndex::Open(tempFile, SQLiteStorageBase::OpenDisposition::ReadWrite);
+
+        // Now remove manifest2
+        index.RemoveManifest(manifest, manifestPath);
+    }
+
+    // Open it directly to directly test table state
+    Connection connection = Connection::Create(tempFile, Connection::OpenDisposition::ReadWrite);
+
+    REQUIRE(Schema::V1_0::ManifestTable::IsEmpty(connection));
+    REQUIRE(Schema::V1_0::IdTable::IsEmpty(connection));
+    REQUIRE(Schema::V1_0::NameTable::IsEmpty(connection));
+    REQUIRE(Schema::V1_0::MonikerTable::IsEmpty(connection));
+    REQUIRE(Schema::V1_0::VersionTable::IsEmpty(connection));
+    REQUIRE(Schema::V1_0::ChannelTable::IsEmpty(connection));
+    REQUIRE(Schema::V1_0::PathPartTable::IsEmpty(connection));
+    REQUIRE(Schema::V1_0::TagsTable::IsEmpty(connection));
+    REQUIRE(Schema::V1_0::CommandsTable::IsEmpty(connection));
+}
+
+TEST_CASE("SQLiteIndex_UpdateManifestWithDependencies", "[sqliteindex][V1_4]")
+{
+    TempFile tempFile{ "repolibtest_tempdb"s, ".db"s };
+    INFO("Using temporary file named: " << tempFile.GetPath());
+
+    Manifest dependencyManifest1, dependencyManifest2, manifest, updateManifest;
+    SQLiteIndex index = SimpleTestSetup(tempFile, dependencyManifest1, SQLiteVersion::Latest());
+
+    auto& publisher2 = "Test2";
+    CreateFakeManifest(dependencyManifest2, publisher2);
+    index.AddManifest(dependencyManifest2, GetPathFromManifest(dependencyManifest2));
+
+    auto& publisher3 = "Test3";
+    CreateFakeManifest(manifest, publisher3);
+    const std::string dependencyPath3 = GetPathFromManifest(manifest);
+
+    manifest.Installers[0].Dependencies.Add(Dependency(DependencyType::Package, dependencyManifest1.Id, "1.0.0"));
+    manifest.Installers[0].Dependencies.Add(Dependency(DependencyType::Package, dependencyManifest2.Id, "1.0.0"));
+
+    index.AddManifest(manifest, dependencyPath3);
+
+    auto& publisher4 = "Test4";
+    CreateFakeManifest(updateManifest, publisher4);
+    index.AddManifest(updateManifest, GetPathFromManifest(updateManifest));
+    manifest.Installers[0].Dependencies.Add(Dependency(DependencyType::Package, updateManifest.Id, "1.0.0"));
+
+    REQUIRE(index.UpdateManifest(manifest, dependencyPath3));
+}
+
+TEST_CASE("SQLiteIndex_UpdateManifestWithDependenciesDeleteAndAdd", "[sqliteindex][V1_4]")
+{
+    TempFile tempFile{ "repolibtest_tempdb"s, ".db"s };
+    INFO("Using temporary file named: " << tempFile.GetPath());
+
+    Manifest dependencyManifest1, dependencyManifest2, manifest, updateManifest;
+    SQLiteIndex index = SimpleTestSetup(tempFile, dependencyManifest1, SQLiteVersion::Latest());
+
+    auto& publisher2 = "Test2";
+    CreateFakeManifest(dependencyManifest2, publisher2);
+    index.AddManifest(dependencyManifest2, GetPathFromManifest(dependencyManifest2));
+
+    auto& publisher3 = "Test3";
+    CreateFakeManifest(manifest, publisher3);
+    const std::string dependencyPath3 = GetPathFromManifest(manifest);
+
+    manifest.Installers[0].Dependencies.Add(Dependency(DependencyType::Package, dependencyManifest1.Id, "1.0.0"));
+    manifest.Installers[0].Dependencies.Add(Dependency(DependencyType::Package, dependencyManifest2.Id, "1.0.0"));
+
+    index.AddManifest(manifest, dependencyPath3);
+
+    manifest.Installers[0].Dependencies.Clear();
+
+    auto& publisher4 = "Test4";
+    CreateFakeManifest(updateManifest, publisher4);
+    index.AddManifest(updateManifest, GetPathFromManifest(updateManifest));
+    manifest.Installers[0].Dependencies.Add(Dependency(DependencyType::Package, updateManifest.Id, "1.0.0"));
+
+    REQUIRE(index.UpdateManifest(manifest, dependencyPath3));
+}
+
+TEST_CASE("SQLiteIndex_UpdateManifestChangePath", "[sqliteindex][V1_0]")
+{
+    TempFile tempFile{ "repolibtest_tempdb"s, ".db"s };
+    INFO("Using temporary file named: " << tempFile.GetPath());
+
+    std::string manifestPath = "test/id/test.id-1.0.0.yaml";
+    Manifest manifest;
+    manifest.Installers.push_back({});
+    manifest.Id = "test.id";
+    manifest.DefaultLocalization.Add<Localization::PackageName>("Test Name");
+    manifest.Moniker = "testmoniker";
+    manifest.Version = "1.0.0";
+    manifest.Channel = "test";
+    manifest.DefaultLocalization.Add<Localization::Tags>({ "t1", "t2" });
+    manifest.Installers[0].Commands = { "test1", "test2" };
+
+    {
+        SQLiteIndex index = SQLiteIndex::CreateNew(tempFile, { 1, 0 });
+
+        index.AddManifest(manifest, manifestPath);
+    }
+
+    {
+        // Open it directly to directly test table state
+        Connection connection = Connection::Create(tempFile, Connection::OpenDisposition::ReadWrite);
+
+        REQUIRE(!Schema::V1_0::ManifestTable::IsEmpty(connection));
+        REQUIRE(!Schema::V1_0::IdTable::IsEmpty(connection));
+        REQUIRE(!Schema::V1_0::NameTable::IsEmpty(connection));
+        REQUIRE(!Schema::V1_0::MonikerTable::IsEmpty(connection));
+        REQUIRE(!Schema::V1_0::VersionTable::IsEmpty(connection));
+        REQUIRE(!Schema::V1_0::ChannelTable::IsEmpty(connection));
+        REQUIRE(!Schema::V1_0::PathPartTable::IsEmpty(connection));
+        REQUIRE(!Schema::V1_0::TagsTable::IsEmpty(connection));
+        REQUIRE(!Schema::V1_0::CommandsTable::IsEmpty(connection));
+    }
+
+    {
+        SQLiteIndex index = SQLiteIndex::Open(tempFile, SQLiteStorageBase::OpenDisposition::ReadWrite);
+
+        manifestPath = "test/newid/test.newid-1.0.0.yaml";
+
+        // Update with path update should indicate change
+        REQUIRE(index.UpdateManifest(manifest, manifestPath));
+    }
+
+    {
+        // Open it directly to directly test table state
+        Connection connection = Connection::Create(tempFile, Connection::OpenDisposition::ReadWrite);
+
+        REQUIRE(!Schema::V1_0::ManifestTable::IsEmpty(connection));
+        REQUIRE(!Schema::V1_0::IdTable::IsEmpty(connection));
+        REQUIRE(!Schema::V1_0::NameTable::IsEmpty(connection));
+        REQUIRE(!Schema::V1_0::MonikerTable::IsEmpty(connection));
+        REQUIRE(!Schema::V1_0::VersionTable::IsEmpty(connection));
+        REQUIRE(!Schema::V1_0::ChannelTable::IsEmpty(connection));
+        REQUIRE(!Schema::V1_0::PathPartTable::IsEmpty(connection));
+        REQUIRE(!Schema::V1_0::TagsTable::IsEmpty(connection));
+        REQUIRE(!Schema::V1_0::CommandsTable::IsEmpty(connection));
+    }
+
+    {
+        SQLiteIndex index = SQLiteIndex::Open(tempFile, SQLiteStorageBase::OpenDisposition::ReadWrite);
+
+        // Now remove manifest, with unknown path
+        index.RemoveManifest(manifest, "");
+    }
+
+    // Open it directly to directly test table state
+    Connection connection = Connection::Create(tempFile, Connection::OpenDisposition::ReadWrite);
+
+    REQUIRE(Schema::V1_0::ManifestTable::IsEmpty(connection));
+    REQUIRE(Schema::V1_0::IdTable::IsEmpty(connection));
+    REQUIRE(Schema::V1_0::NameTable::IsEmpty(connection));
+    REQUIRE(Schema::V1_0::MonikerTable::IsEmpty(connection));
+    REQUIRE(Schema::V1_0::VersionTable::IsEmpty(connection));
+    REQUIRE(Schema::V1_0::ChannelTable::IsEmpty(connection));
+    REQUIRE(Schema::V1_0::PathPartTable::IsEmpty(connection));
+    REQUIRE(Schema::V1_0::TagsTable::IsEmpty(connection));
+    REQUIRE(Schema::V1_0::CommandsTable::IsEmpty(connection));
+}
+
+TEST_CASE("SQLiteIndex_UpdateManifest_Pathless", "[sqliteindex][V1_0]")
+{
+    TempFile tempFile{ "repolibtest_tempdb"s, ".db"s };
+    INFO("Using temporary file named: " << tempFile.GetPath());
+
+    Manifest manifest;
+    manifest.Installers.push_back({});
+    manifest.Id = "test.id";
+    manifest.DefaultLocalization.Add < Localization::PackageName>("Test Name");
+    manifest.Moniker = "testmoniker";
+    manifest.Version = "1.0.0";
+    manifest.Channel = "test";
+    manifest.DefaultLocalization.Add<Localization::Tags>({ "t1", "t2" });
+    manifest.Installers[0].Commands = { "test1", "test2" };
+
+    {
+        SQLiteIndex index = SQLiteIndex::CreateNew(tempFile, { 1, 0 });
+
+        index.AddManifest(manifest);
+    }
+
+    {
+        // Open it directly to directly test table state
+        Connection connection = Connection::Create(tempFile, Connection::OpenDisposition::ReadWrite);
+
+        REQUIRE(!Schema::V1_0::ManifestTable::IsEmpty(connection));
+        REQUIRE(!Schema::V1_0::IdTable::IsEmpty(connection));
+        REQUIRE(!Schema::V1_0::NameTable::IsEmpty(connection));
+        REQUIRE(!Schema::V1_0::MonikerTable::IsEmpty(connection));
+        REQUIRE(!Schema::V1_0::VersionTable::IsEmpty(connection));
+        REQUIRE(!Schema::V1_0::ChannelTable::IsEmpty(connection));
+        REQUIRE(!Schema::V1_0::PathPartTable::IsEmpty(connection));
+        REQUIRE(!Schema::V1_0::TagsTable::IsEmpty(connection));
+        REQUIRE(!Schema::V1_0::CommandsTable::IsEmpty(connection));
+    }
+
+    {
+        SQLiteIndex index = SQLiteIndex::Open(tempFile, SQLiteStorageBase::OpenDisposition::ReadWrite);
+
+        // Update with no updates should return false
+        REQUIRE(!index.UpdateManifest(manifest));
+
+        manifest.DefaultLocalization.Add<Localization::Description>("description2");
+
+        // Update with no indexed updates should return false
+        REQUIRE(!index.UpdateManifest(manifest));
+
+        // Update with indexed changes
+        manifest.DefaultLocalization.Add<Localization::PackageName>("Test Name2");
+        manifest.Moniker = "testmoniker2";
+        manifest.DefaultLocalization.Add<Localization::Tags>({ "t1", "t2", "t3" });
+        manifest.Installers[0].Commands = {};
+
+        REQUIRE(index.UpdateManifest(manifest));
+    }
+
+    {
+        // Open it directly to directly test table state
+        Connection connection = Connection::Create(tempFile, Connection::OpenDisposition::ReadWrite);
+
+        REQUIRE(!Schema::V1_0::ManifestTable::IsEmpty(connection));
+        REQUIRE(!Schema::V1_0::IdTable::IsEmpty(connection));
+        REQUIRE(!Schema::V1_0::NameTable::IsEmpty(connection));
+        REQUIRE(!Schema::V1_0::MonikerTable::IsEmpty(connection));
+        REQUIRE(!Schema::V1_0::VersionTable::IsEmpty(connection));
+        REQUIRE(!Schema::V1_0::ChannelTable::IsEmpty(connection));
+        REQUIRE(!Schema::V1_0::PathPartTable::IsEmpty(connection));
+        REQUIRE(!Schema::V1_0::TagsTable::IsEmpty(connection));
+        // The update removed all commands
+        REQUIRE(Schema::V1_0::CommandsTable::IsEmpty(connection));
+    }
+
+    {
+        SQLiteIndex index = SQLiteIndex::Open(tempFile, SQLiteStorageBase::OpenDisposition::ReadWrite);
+
+        // Now remove manifest2
+        index.RemoveManifest(manifest);
+    }
+
+    // Open it directly to directly test table state
+    Connection connection = Connection::Create(tempFile, Connection::OpenDisposition::ReadWrite);
+
+    REQUIRE(Schema::V1_0::ManifestTable::IsEmpty(connection));
+    REQUIRE(Schema::V1_0::IdTable::IsEmpty(connection));
+    REQUIRE(Schema::V1_0::NameTable::IsEmpty(connection));
+    REQUIRE(Schema::V1_0::MonikerTable::IsEmpty(connection));
+    REQUIRE(Schema::V1_0::VersionTable::IsEmpty(connection));
+    REQUIRE(Schema::V1_0::ChannelTable::IsEmpty(connection));
+    REQUIRE(Schema::V1_0::TagsTable::IsEmpty(connection));
+    REQUIRE(Schema::V1_0::CommandsTable::IsEmpty(connection));
+}
+
+TEST_CASE("SQLiteIndex_UpdateManifestChangeCase", "[sqliteindex][V1_0]")
+{
+    TempFile tempFile{ "repolibtest_tempdb"s, ".db"s };
+    INFO("Using temporary file named: " << tempFile.GetPath());
+
+    std::string manifestPath = "test/id/test.id-1.0.0.yaml";
+    Manifest manifest;
+    manifest.Installers.push_back({});
+    manifest.Id = "test.id";
+    manifest.DefaultLocalization.Add<Localization::PackageName>("Test Name");
+    manifest.Moniker = "testmoniker";
+    manifest.Version = "1.0.0-test";
+    manifest.Channel = "test";
+    manifest.DefaultLocalization.Add<Localization::Tags>({ "t1", "t2" });
+    manifest.Installers[0].Commands = { "test1", "test2" };
+
+    {
+        SQLiteIndex index = SQLiteIndex::CreateNew(tempFile, { 1, 0 });
+
+        index.AddManifest(manifest, manifestPath);
+    }
+
+    {
+        SQLiteIndex index = SQLiteIndex::Open(tempFile, SQLiteStorageBase::OpenDisposition::ReadWrite);
+
+        manifest.Id = "Test.Id";
+
+        // Update with path update should indicate change
+        REQUIRE(index.UpdateManifest(manifest, manifestPath));
+    }
+
+    {
+        SQLiteIndex index = SQLiteIndex::Open(tempFile, SQLiteStorageBase::OpenDisposition::ReadWrite);
+
+        manifest.Version = "1.0.0-Test";
+
+        // Update with path update should indicate change
+        REQUIRE(index.UpdateManifest(manifest, manifestPath));
+    }
+
+    {
+        SQLiteIndex index = SQLiteIndex::Open(tempFile, SQLiteStorageBase::OpenDisposition::ReadWrite);
+
+        manifest.Channel = "Test";
+
+        // Update with path update should indicate change
+        REQUIRE(index.UpdateManifest(manifest, manifestPath));
+    }
+
+    {
+        SQLiteIndex index = SQLiteIndex::Open(tempFile, SQLiteStorageBase::OpenDisposition::ReadWrite);
+
+        manifest.DefaultLocalization.Add<Localization::PackageName>("test name");
+
+        // Update with path update should indicate change
+        REQUIRE(index.UpdateManifest(manifest, manifestPath));
+    }
+
+    {
+        SQLiteIndex index = SQLiteIndex::Open(tempFile, SQLiteStorageBase::OpenDisposition::ReadWrite);
+
+        // Now remove manifest, with unknown path
+        index.RemoveManifest(manifest, "");
+    }
+
+    // Open it directly to directly test table state
+    Connection connection = Connection::Create(tempFile, Connection::OpenDisposition::ReadWrite);
+
+    REQUIRE(Schema::V1_0::ManifestTable::IsEmpty(connection));
+    REQUIRE(Schema::V1_0::IdTable::IsEmpty(connection));
+    REQUIRE(Schema::V1_0::NameTable::IsEmpty(connection));
+    REQUIRE(Schema::V1_0::MonikerTable::IsEmpty(connection));
+    REQUIRE(Schema::V1_0::VersionTable::IsEmpty(connection));
+    REQUIRE(Schema::V1_0::ChannelTable::IsEmpty(connection));
+    REQUIRE(Schema::V1_0::PathPartTable::IsEmpty(connection));
+    REQUIRE(Schema::V1_0::TagsTable::IsEmpty(connection));
+    REQUIRE(Schema::V1_0::CommandsTable::IsEmpty(connection));
+}
+
+TEST_CASE("SQLiteIndex_IdCaseInsensitivity", "[sqliteindex][V1_0]")
+{
+    TempFile tempFile{ "repolibtest_tempdb"s, ".db"s };
+    INFO("Using temporary file named: " << tempFile.GetPath());
+
+    std::string manifest1Path = "test/id/test.id-1.0.0.yaml";
+    Manifest manifest1;
+    manifest1.Installers.push_back({});
+    manifest1.Id = "test.id";
+    manifest1.DefaultLocalization.Add<Localization::PackageName>("Test Name");
+    manifest1.Moniker = "testmoniker";
+    manifest1.Version = "1.0.0";
+    manifest1.DefaultLocalization.Add<Localization::Tags>({ "t1", "t2" });
+    manifest1.Installers[0].Commands = { "test1", "test2" };
+
+    std::string manifest2Path = "test/id/test.id-2.0.0.yaml";
+    Manifest manifest2 = manifest1;
+    manifest2.Id = "Test.Id";
+    manifest1.Version = "2.0.0";
+
+    {
+        SQLiteIndex index = SQLiteIndex::CreateNew(tempFile, { 1, 0 });
+
+        index.AddManifest(manifest1, manifest1Path);
+
+        auto results = index.Search({});
+        REQUIRE(results.Matches.size() == 1);
+        REQUIRE(manifest1.Id == GetIdStringById(index, results.Matches[0].first));
+    }
+
+    {
+        SQLiteIndex index = SQLiteIndex::Open(tempFile, SQLiteStorageBase::OpenDisposition::ReadWrite);
+
+        index.AddManifest(manifest2, manifest2Path);
+
+        auto results = index.Search({});
+        REQUIRE(results.Matches.size() == 1);
+        REQUIRE(manifest2.Id == GetIdStringById(index, results.Matches[0].first));
+    }
+
+    {
+        SQLiteIndex index = SQLiteIndex::Open(tempFile, SQLiteStorageBase::OpenDisposition::ReadWrite);
+
+        manifest1.Id = "TEST.ID";
+
+        REQUIRE(index.UpdateManifest(manifest1, manifest1Path));
+
+        auto results = index.Search({});
+        REQUIRE(results.Matches.size() == 1);
+        REQUIRE(manifest1.Id == GetIdStringById(index, results.Matches[0].first));
+    }
+
+    {
+        SQLiteIndex index = SQLiteIndex::Open(tempFile, SQLiteStorageBase::OpenDisposition::ReadWrite);
+
+        index.RemoveManifest(manifest1, manifest1Path);
+
+        auto results = index.Search({});
+        REQUIRE(results.Matches.size() == 1);
+        REQUIRE(manifest1.Id == GetIdStringById(index, results.Matches[0].first));
+    }
+
+    {
+        SQLiteIndex index = SQLiteIndex::Open(tempFile, SQLiteStorageBase::OpenDisposition::ReadWrite);
+
+        index.RemoveManifest(manifest2, manifest2Path);
+
+        auto results = index.Search({});
+        REQUIRE(results.Matches.empty());
+    }
+
+    // Open it directly to directly test table state
+    Connection connection = Connection::Create(tempFile, Connection::OpenDisposition::ReadWrite);
+
+    REQUIRE(Schema::V1_0::ManifestTable::IsEmpty(connection));
+    REQUIRE(Schema::V1_0::IdTable::IsEmpty(connection));
+    REQUIRE(Schema::V1_0::NameTable::IsEmpty(connection));
+    REQUIRE(Schema::V1_0::MonikerTable::IsEmpty(connection));
+    REQUIRE(Schema::V1_0::VersionTable::IsEmpty(connection));
+    REQUIRE(Schema::V1_0::ChannelTable::IsEmpty(connection));
+    REQUIRE(Schema::V1_0::PathPartTable::IsEmpty(connection));
+    REQUIRE(Schema::V1_0::TagsTable::IsEmpty(connection));
+    REQUIRE(Schema::V1_0::CommandsTable::IsEmpty(connection));
+}
+
+TEST_CASE("PathPartTable_EnsurePathExists_Negative_Paths", "[sqliteindex][V1_0]")
+{
+    // Open it directly to directly test pathpart table
+    Connection connection = Connection::Create(SQLITE_MEMORY_DB_CONNECTION_TARGET, Connection::OpenDisposition::Create);
+
+    REQUIRE_THROWS_HR(Schema::V1_0::PathPartTable::EnsurePathExists(connection, R"()", false), E_INVALIDARG);
+    REQUIRE_THROWS_HR(Schema::V1_0::PathPartTable::EnsurePathExists(connection, R"(\)", false), E_INVALIDARG);
+    REQUIRE_THROWS_HR(Schema::V1_0::PathPartTable::EnsurePathExists(connection, R"(/)", false), E_INVALIDARG);
+    REQUIRE_THROWS_HR(Schema::V1_0::PathPartTable::EnsurePathExists(connection, R"(C:)", false), E_INVALIDARG);
+    REQUIRE_THROWS_HR(Schema::V1_0::PathPartTable::EnsurePathExists(connection, R"(C:\\)", false), E_INVALIDARG);
+    REQUIRE_THROWS_HR(Schema::V1_0::PathPartTable::EnsurePathExists(connection, R"(C:\temp\path\file.txt)", false), E_INVALIDARG);
+    REQUIRE_THROWS_HR(Schema::V1_0::PathPartTable::EnsurePathExists(connection, R"(\temp\path\file.txt)", false), E_INVALIDARG);
+}
+
+TEST_CASE("PathPartTable_EnsurePathExists", "[sqliteindex][V1_0]")
+{
+    TempFile tempFile{ "repolibtest_tempdb"s, ".db"s };
+    INFO("Using temporary file named: " << tempFile.GetPath());
+
+    // Create the index
+    {
+        SQLiteIndex index = SQLiteIndex::CreateNew(tempFile, { 1, 0 });
+        SQLiteVersion versionCreated = index.GetVersion();
+        REQUIRE(versionCreated == SQLiteVersion{ 1, 0 });
+    }
+
+    // Open it directly to directly test pathpart table
+    Connection connection = Connection::Create(tempFile, Connection::OpenDisposition::ReadWrite);
+
+    // attempt to find path that doesn't exist
+    auto result0 = Schema::V1_0::PathPartTable::EnsurePathExists(connection, R"(a\b\c.txt)", false);
+    REQUIRE(!std::get<0>(result0));
+
+    // add path
+    auto result1 = Schema::V1_0::PathPartTable::EnsurePathExists(connection, R"(a\b\c.txt)", true);
+    REQUIRE(std::get<0>(result1));
+
+    // Second time trying to create should return false and same id
+    auto result2 = Schema::V1_0::PathPartTable::EnsurePathExists(connection, R"(a\b\c.txt)", true);
+    REQUIRE(!std::get<0>(result2));
+    REQUIRE(std::get<1>(result1) == std::get<1>(result2));
+
+    // Trying to find but not create should return true because it exists
+    auto result3 = Schema::V1_0::PathPartTable::EnsurePathExists(connection, R"(a\b\c.txt)", false);
+    REQUIRE(std::get<0>(result3));
+    REQUIRE(std::get<1>(result1) == std::get<1>(result3));
+
+    // attempt to find a different file
+    auto result4 = Schema::V1_0::PathPartTable::EnsurePathExists(connection, R"(a\b\d.txt)", false);
+    REQUIRE(!std::get<0>(result4));
+
+    // add a different file
+    auto result5 = Schema::V1_0::PathPartTable::EnsurePathExists(connection, R"(a\b\d.txt)", true);
+    REQUIRE(std::get<0>(result5));
+    REQUIRE(std::get<1>(result1) != std::get<1>(result5));
+
+    // add the same file but deeper
+    auto result6 = Schema::V1_0::PathPartTable::EnsurePathExists(connection, R"(a\b\d\c.txt)", true);
+    REQUIRE(std::get<0>(result6));
+    REQUIRE(std::get<1>(result1) != std::get<1>(result6));
+
+    // get the deeper file with extra separators
+    auto result7 = Schema::V1_0::PathPartTable::EnsurePathExists(connection, R"(a\\b\d\\c.txt)", true);
+    REQUIRE(!std::get<0>(result7));
+    REQUIRE(std::get<1>(result6) == std::get<1>(result7));
+}
+
+TEST_CASE("SQLiteIndex_PrepareForPackaging", "[sqliteindex]")
+{
+    TempFile tempFile{ "repolibtest_tempdb"s, ".db"s };
+    INFO("Using temporary file named: " << tempFile.GetPath());
+
+    SQLiteIndex index = CreateTestIndex(tempFile);
+
+    TestDataFile manifestFile{ "Manifest-Good.yaml" };
+    std::filesystem::path manifestPath{ "microsoft/msixsdk/microsoft.msixsdk-1.7.32.yaml" };
+
+    index.AddManifest(manifestFile, manifestPath);
+
+    index.PrepareForPackaging();
+}
+
+TEST_CASE("SQLiteIndex_Search_IdExactMatch", "[sqliteindex]")
+{
+    TempFile tempFile{ "repolibtest_tempdb"s, ".db"s };
+    INFO("Using temporary file named: " << tempFile.GetPath());
+
+    Manifest manifest;
+    std::string relativePath = "test/id/1.0.0.yaml";
+    SQLiteIndex index = SimpleTestSetup(tempFile, manifest);
+
+    TestPrepareForRead(index);
+
+    SearchRequest request;
+    request.Query = RequestMatch(MatchType::Exact, manifest.Id);
+
+    auto results = index.Search(request);
+    REQUIRE(results.Matches.size() == 1);
+    REQUIRE(results.Matches[0].second.Field == PackageMatchField::Id);
+    REQUIRE(results.Matches[0].second.Type == MatchType::Exact);
+    REQUIRE(results.Matches[0].second.Value == manifest.Id);
+}
+
+TEST_CASE("SQLiteIndex_Search_MultipleMatch", "[sqliteindex]")
+{
+    TempFile tempFile{ "repolibtest_tempdb"s, ".db"s };
+    INFO("Using temporary file named: " << tempFile.GetPath());
+
+    Manifest manifest;
+    std::string relativePath = "test/id/1.0.0.yaml";
+    SQLiteIndex index = SimpleTestSetup(tempFile, manifest);
+
+    manifest.Version = "2.0.0";
+    index.AddManifest(manifest, relativePath + "2");
+
+    TestPrepareForRead(index);
+
+    SearchRequest request;
+    request.Query = RequestMatch(MatchType::Exact, manifest.Id);
+
+    auto results = index.Search(request);
+    REQUIRE(results.Matches.size() == 1);
+
+    if (AreVersionKeysSupported(index))
+    {
+        auto result = index.GetVersionKeysById(results.Matches[0].first);
+        REQUIRE(result.size() == 2);
+    }
+    else
+    {
+        REQUIRE_THROWS_HR(index.GetVersionKeysById(results.Matches[0].first), E_NOT_VALID_STATE);
+    }
+}
+
+TEST_CASE("SQLiteIndex_Search_NoMatch", "[sqliteindex]")
+{
+    TempFile tempFile{ "repolibtest_tempdb"s, ".db"s };
+    INFO("Using temporary file named: " << tempFile.GetPath());
+
+    Manifest manifest;
+    SQLiteIndex index = SimpleTestSetup(tempFile, manifest);
+
+    TestPrepareForRead(index);
+
+    SearchRequest request;
+    request.Query = RequestMatch(MatchType::Exact, "THIS DOES NOT MATCH ANYTHING!");
+
+    auto results = index.Search(request);
+    REQUIRE(results.Matches.size() == 0);
+}
+
+TEST_CASE("SQLiteIndex_IdString", "[sqliteindex]")
+{
+    TempFile tempFile{ "repolibtest_tempdb"s, ".db"s };
+    INFO("Using temporary file named: " << tempFile.GetPath());
+
+    Manifest manifest;
+    SQLiteIndex index = SimpleTestSetup(tempFile, manifest);
+
+    TestPrepareForRead(index);
+
+    SearchRequest request;
+    request.Query = RequestMatch(MatchType::Exact, manifest.Id);
+
+    auto results = index.Search(request);
+    REQUIRE(results.Matches.size() == 1);
+
+    auto result = GetIdStringById(index, results.Matches[0].first);
+    REQUIRE(result == manifest.Id);
+}
+
+TEST_CASE("SQLiteIndex_NameString", "[sqliteindex]")
+{
+    TempFile tempFile{ "repolibtest_tempdb"s, ".db"s };
+    INFO("Using temporary file named: " << tempFile.GetPath());
+
+    Manifest manifest;
+    SQLiteIndex index = SimpleTestSetup(tempFile, manifest);
+
+    TestPrepareForRead(index);
+
+    SearchRequest request;
+    request.Query = RequestMatch(MatchType::Exact, manifest.Id);
+
+    auto results = index.Search(request);
+    REQUIRE(results.Matches.size() == 1);
+
+    auto result = GetNameStringById(index, results.Matches[0].first);
+    REQUIRE(result == manifest.DefaultLocalization.Get<Localization::PackageName>());
+}
+
+TEST_CASE("SQLiteIndex_PathString", "[sqliteindex]")
+{
+    TempFile tempFile{ "repolibtest_tempdb"s, ".db"s };
+    INFO("Using temporary file named: " << tempFile.GetPath());
+
+    Manifest manifest;
+    SQLiteIndex index = SimpleTestSetup(tempFile, manifest);
+    auto relativePath = GetPathFromManifest(manifest);
+
+    TestPrepareForRead(index);
+
+    if (!AreManifestPathsSupported(index))
+    {
+        return;
+    }
+
+    SearchRequest request;
+    request.Query = RequestMatch(MatchType::Exact, manifest.Id);
+
+    auto results = index.Search(request);
+    REQUIRE(results.Matches.size() == 1);
+
+    auto specificResult = GetPathStringByKey(index, results.Matches[0].first, manifest.Version, manifest.Channel);
+    REQUIRE(specificResult == relativePath);
+
+    auto latestResult = GetPathStringByKey(index, results.Matches[0].first, "", manifest.Channel);
+    REQUIRE(latestResult == relativePath);
+}
+
+TEST_CASE("SQLiteIndex_PathlessString", "[sqliteindex]")
+{
+    TempFile tempFile{ "repolibtest_tempdb"s, ".db"s };
+    INFO("Using temporary file named: " << tempFile.GetPath());
+
+    Manifest manifest;
+    std::string relativePath;
+
+    SQLiteIndex index = CreateTestIndex(tempFile);
+    CreateFakeManifest(manifest, "Test");
+    index.AddManifest(manifest);
+
+    TestPrepareForRead(index);
+
+    if (!AreManifestPathsSupported(index))
+    {
+        return;
+    }
+
+    SearchRequest request;
+    request.Query = RequestMatch(MatchType::Exact, manifest.Id);
+
+    auto results = index.Search(request);
+    REQUIRE(results.Matches.size() == 1);
+
+    auto specificResult = GetPathStringByKey(index, results.Matches[0].first, manifest.Version, manifest.Channel);
+    REQUIRE(specificResult == relativePath);
+
+    auto latestResult = GetPathStringByKey(index, results.Matches[0].first, "", manifest.Channel);
+    REQUIRE(latestResult == relativePath);
+}
+
+TEST_CASE("SQLiteIndex_Versions", "[sqliteindex]")
+{
+    TempFile tempFile{ "repolibtest_tempdb"s, ".db"s };
+    INFO("Using temporary file named: " << tempFile.GetPath());
+
+    Manifest manifest;
+    std::string relativePath = "test/id/1.0.0.yaml";
+    SQLiteIndex index = SimpleTestSetup(tempFile, manifest);
+
+    TestPrepareForRead(index);
+
+    SearchRequest request;
+    request.Query = RequestMatch(MatchType::Exact, manifest.Id);
+
+    auto results = index.Search(request);
+    REQUIRE(results.Matches.size() == 1);
+
+    if (AreVersionKeysSupported(index))
+    {
+        auto result = index.GetVersionKeysById(results.Matches[0].first);
+        REQUIRE(result.size() == 1);
+        REQUIRE(result[0].VersionAndChannel.GetVersion().ToString() == manifest.Version);
+        REQUIRE(result[0].VersionAndChannel.GetChannel().ToString() == manifest.Channel);
+    }
+    else
+    {
+        REQUIRE_THROWS_HR(index.GetVersionKeysById(results.Matches[0].first), E_NOT_VALID_STATE);
+    }
+}
+
+TEST_CASE("SQLiteIndex_Search_VersionSorting", "[sqliteindex]")
+{
+    TempFile tempFile{ "repolibtest_tempdb"s, ".db"s };
+    INFO("Using temporary file named: " << tempFile.GetPath());
+
+    std::vector<VersionAndChannel> sortedList =
+    {
+        { UtilityVersion("15.0.0"), Channel("") },
+        { UtilityVersion("14.0.0"), Channel("") },
+        { UtilityVersion("13.2.0-bugfix"), Channel("") },
+        { UtilityVersion("13.2.0"), Channel("") },
+        { UtilityVersion("13.0.0"), Channel("") },
+        { UtilityVersion("16.0.0"), Channel("alpha") },
+        { UtilityVersion("15.8.0"), Channel("alpha") },
+        { UtilityVersion("15.1.0"), Channel("beta") },
+    };
+
+    SQLiteIndex index = SearchTestSetup(tempFile, {
+        { "Id", "Name", "Moniker", "14.0.0", "", { "foot" }, { "com34" }, "Path1" },
+        { "Id", "Name", "Moniker", "16.0.0", "alpha", { "floor" }, { "com3" }, "Path2" },
+        { "Id", "Name", "Moniker", "15.0.0", "", {}, { "Command" }, "Path3" },
+        { "Id", "Name", "Moniker", "13.2.0", "", {}, { "Command" }, "Path4" },
+        { "Id", "Name", "Moniker", "15.1.0", "beta", { "foo" }, { "com3" }, "Path5" },
+        { "Id", "Name", "Moniker", "15.8.0", "alpha", { "foo" }, { "com3" }, "Path6" },
+        { "Id", "Name", "Moniker", "13.2.0-bugfix", "", { "foo" }, { "com3" }, "Path7" },
+        { "Id", "Name", "Moniker", "13.0.0", "", { "foo" }, { "com3" }, "Path8" },
+        });
+
+    TestPrepareForRead(index);
+
+    if (!AreChannelsSupported(index))
+    {
+        return;
+    }
+
+    SearchRequest request;
+    request.Filters.emplace_back(PackageMatchField::Id, MatchType::Exact, "Id");
+
+    auto results = index.Search(request);
+    REQUIRE(results.Matches.size() == 1);
+
+    auto result = index.GetVersionKeysById(results.Matches[0].first);
+    REQUIRE(result.size() == sortedList.size());
+
+    for (size_t i = 0; i < result.size(); ++i)
+    {
+        const VersionAndChannel& sortedVAC = sortedList[i];
+        const VersionAndChannel& resultVAC = result[i].VersionAndChannel;
+
+        INFO(i);
+        REQUIRE(sortedVAC.GetVersion().ToString() == resultVAC.GetVersion().ToString());
+        REQUIRE(sortedVAC.GetChannel().ToString() == resultVAC.GetChannel().ToString());
+    }
+}
+
+TEST_CASE("SQLiteIndex_PathString_VersionSorting", "[sqliteindex]")
+{
+    TempFile tempFile{ "repolibtest_tempdb"s, ".db"s };
+    INFO("Using temporary file named: " << tempFile.GetPath());
+
+    std::vector<VersionAndChannel> sortedList =
+    {
+        { UtilityVersion("15.0.0"), Channel("") },
+        { UtilityVersion("14.0.0"), Channel("") },
+        { UtilityVersion("13.2.0-bugfix"), Channel("") },
+        { UtilityVersion("13.2.0"), Channel("") },
+        { UtilityVersion("13.0.0"), Channel("") },
+        { UtilityVersion("16.0.0"), Channel("alpha") },
+        { UtilityVersion("15.8.0"), Channel("alpha") },
+        { UtilityVersion("15.1.0"), Channel("beta") },
+    };
+
+    SQLiteIndex index = SearchTestSetup(tempFile, {
+        { "Id", "Name", "Moniker", "14.0.0", "", { "foot" }, { "com34" }, "Path1" },
+        { "Id", "Name", "Moniker", "16.0.0", "alpha", { "floor" }, { "com3" }, "Path2" },
+        { "Id", "Name", "Moniker", "15.0.0", "", {}, { "Command" }, "Path3" },
+        { "Id", "Name", "Moniker", "13.2.0", "", {}, { "Command" }, "Path4" },
+        { "Id", "Name", "Moniker", "15.1.0", "beta", { "foo" }, { "com3" }, "Path5" },
+        { "Id", "Name", "Moniker", "15.8.0", "alpha", { "foo" }, { "com3" }, "Path6" },
+        { "Id", "Name", "Moniker", "13.2.0-bugfix", "", { "foo" }, { "com3" }, "Path7" },
+        { "Id", "Name", "Moniker", "13.0.0", "", { "foo" }, { "com3" }, "Path8" },
+        });
+
+    TestPrepareForRead(index);
+
+    if (!AreChannelsSupported(index))
+    {
+        return;
+    }
+
+    SearchRequest request;
+    request.Filters.emplace_back(PackageMatchField::Id, MatchType::Exact, "Id");
+
+    auto results = index.Search(request);
+    REQUIRE(results.Matches.size() == 1);
+
+    auto result = GetPathStringByKey(index, results.Matches[0].first, "", "");
+    REQUIRE(result == "Path3");
+
+    result = GetPathStringByKey(index, results.Matches[0].first, "", "alpha");
+    REQUIRE(result == "Path2");
+
+    result = GetPathStringByKey(index, results.Matches[0].first, "", "beta");
+    REQUIRE(result == "Path5");
+
+    auto nonResult = index.GetManifestIdByKey(results.Matches[0].first, "", "gamma");
+    REQUIRE(!nonResult.has_value());
+}
+
+TEST_CASE("SQLiteIndex_PathString_CaseInsensitive", "[sqliteindex]")
+{
+    TempFile tempFile{ "repolibtest_tempdb"s, ".db"s };
+    INFO("Using temporary file named: " << tempFile.GetPath());
+
+    SQLiteIndex index = SearchTestSetup(tempFile, {
+        { "Id", "Name", "Moniker", "14.0.0", "", { "foot" }, { "com34" }, "Path1" },
+        { "Id", "Name", "Moniker", "16.0.0", "alpha", { "floor" }, { "com3" }, "Path2" },
+        { "Id", "Name", "Moniker", "15.0.0", "", {}, { "Command" }, "Path3" },
+        { "Id", "Name", "Moniker", "13.2.0-BUGFIX", "", {}, { "Command" }, "Path4" },
+        { "Id", "Name", "Moniker", "15.1.0", "beta", { "foo" }, { "com3" }, "Path5" },
+        { "Id", "Name", "Moniker", "15.8.0", "alpha", { "foo" }, { "com3" }, "Path6" },
+        { "Id", "Name", "Moniker", "13.2.0-bugfix", "beta", { "foo" }, { "com3" }, "Path7" },
+        { "Id", "Name", "Moniker", "13.0.0", "", { "foo" }, { "com3" }, "Path8" },
+        });
+
+    TestPrepareForRead(index);
+
+    if (!AreChannelsSupported(index))
+    {
+        return;
+    }
+
+    SearchRequest request;
+    request.Filters.emplace_back(PackageMatchField::Id, MatchType::Exact, "Id");
+
+    auto results = index.Search(request);
+    REQUIRE(results.Matches.size() == 1);
+
+    auto result = index.GetManifestIdByKey(results.Matches[0].first, "", "Alpha");
+    REQUIRE(result.has_value());
+
+    result = index.GetManifestIdByKey(results.Matches[0].first, "13.2.0-BugFix", "");
+    REQUIRE(result.has_value());
+
+    result = index.GetManifestIdByKey(results.Matches[0].first, "13.2.0-BugFix", "BETA");
+    REQUIRE(result.has_value());
+}
+
+TEST_CASE("SQLiteIndex_SearchResultsTableSearches", "[sqliteindex][V1_0]")
+{
+    TempFile tempFile{ "repolibtest_tempdb"s, ".db"s };
+    INFO("Using temporary file named: " << tempFile.GetPath());
+
+    Manifest manifest;
+    {
+        (void)SimpleTestSetup(tempFile, manifest, SQLiteVersion{ 1, 0 });
+    }
+
+    Connection connection = Connection::Create(tempFile, Connection::OpenDisposition::ReadOnly);
+    Schema::V1_0::SearchResultsTable search(connection);
+
+    std::string value = "test";
+
+    // Perform every type of field and match search
+    PackageMatchFilter filter(PackageMatchField::Id, MatchType::Exact, value);
+
+    for (auto field : { PackageMatchField::Id, PackageMatchField::Name, PackageMatchField::Moniker, PackageMatchField::Tag, PackageMatchField::Command })
+    {
+        filter.Field = field;
+
+        for (auto match : { MatchType::Exact, MatchType::Fuzzy, MatchType::FuzzySubstring, MatchType::Substring, MatchType::Wildcard })
+        {
+            filter.Type = match;
+            search.SearchOnField(filter);
+        }
+    }
+}
+
+TEST_CASE("SQLiteIndex_Search_EmptySearch", "[sqliteindex]")
+{
+    TempFile tempFile{ "repolibtest_tempdb"s, ".db"s };
+    INFO("Using temporary file named: " << tempFile.GetPath());
+
+    SQLiteIndex index = SearchTestSetup(tempFile,{
+        { "Id1", "Name", "Moniker", "Version1", "Channel", { "Tag" }, { "Command" }, "Path1" },
+        { "Id1", "Name", "Moniker", "Version2", "Channel", { "Tag" }, { "Command" }, "Path2" },
+        { "Id2", "Name", "Moniker", "Version", "Channel", { "Tag" }, { "Command" }, "Path3" },
+        { "Id3", "Name", "Moniker", "Version", "Channel", { "Tag" }, { "Command" }, "Path4" },
+        });
+
+    TestPrepareForRead(index);
+
+    SearchRequest request;
+
+    auto results = index.Search(request);
+    REQUIRE(results.Matches.size() == 3);
+}
+
+TEST_CASE("SQLiteIndex_Search_Exact", "[sqliteindex]")
+{
+    TempFile tempFile{ "repolibtest_tempdb"s, ".db"s };
+    INFO("Using temporary file named: " << tempFile.GetPath());
+
+    SQLiteIndex index = SearchTestSetup(tempFile, {
+        { "Id", "Name", "Moniker", "Version", "Channel", { "Tag" }, { "Command" }, "Path1" },
+        { "Id2", "Name", "Moniker", "Version", "Channel", { "Tag" }, { "Command" }, "Path2" },
+        });
+
+    TestPrepareForRead(index);
+
+    SearchRequest request;
+    request.Query = RequestMatch(MatchType::Exact, "Id");
+
+    auto results = index.Search(request);
+    REQUIRE(results.Matches.size() == 1);
+}
+
+TEST_CASE("SQLiteIndex_Search_Substring", "[sqliteindex]")
+{
+    TempFile tempFile{ "repolibtest_tempdb"s, ".db"s };
+    INFO("Using temporary file named: " << tempFile.GetPath());
+
+    SQLiteIndex index = SearchTestSetup(tempFile, {
+        { "Id", "Name", "Moniker", "Version", "Channel", { "Tag" }, { "Command" }, "Path1" },
+        { "Id2", "Name", "Moniker", "Version", "Channel", { "Tag" }, { "Command" }, "Path2" },
+        });
+
+    TestPrepareForRead(index);
+
+    SearchRequest request;
+    request.Query = RequestMatch(MatchType::Substring, "Id");
+
+    auto results = index.Search(request);
+    REQUIRE(results.Matches.size() == 2);
+}
+
+TEST_CASE("SQLiteIndex_Search_ExactBeforeSubstring", "[sqliteindex]")
+{
+    TempFile tempFile{ "repolibtest_tempdb"s, ".db"s };
+    INFO("Using temporary file named: " << tempFile.GetPath());
+
+    SQLiteIndex index = SearchTestSetup(tempFile, {
+        { "Id2", "Name", "Moniker", "Version", "Channel", { "Tag" }, { "Command" }, "Path1" },
+        { "Id", "Name", "Moniker", "Version", "Channel", { "Tag" }, { "Command" }, "Path2" },
+        });
+
+    TestPrepareForRead(index);
+
+    SearchRequest request;
+    request.Query = RequestMatch(MatchType::Substring, "Id");
+
+    auto results = index.Search(request);
+    REQUIRE(results.Matches.size() == 2);
+
+    REQUIRE(GetIdStringById(index, results.Matches[0].first) == "Id");
+    REQUIRE(GetIdStringById(index, results.Matches[1].first) == "Id2");
+}
+
+TEST_CASE("SQLiteIndex_Search_SingleFilter", "[sqliteindex]")
+{
+    TempFile tempFile{ "repolibtest_tempdb"s, ".db"s };
+    INFO("Using temporary file named: " << tempFile.GetPath());
+
+    SQLiteIndex index = SearchTestSetup(tempFile, {
+        { "Id", "Name", "Moniker", "Version", "Channel", { "Tag" }, { "Command" }, "Path1" },
+        { "Id2", "Na", "Moniker", "Version", "Channel", { "Tag" }, { "Command" }, "Path2" },
+        { "Id3", "No", "Moniker", "Version", "Channel", { "Tag" }, { "Command" }, "Path3" },
+        });
+
+    TestPrepareForRead(index);
+
+    SearchRequest request;
+    request.Filters.emplace_back(PackageMatchField::Name, MatchType::Substring, "a");
+
+    auto results = index.Search(request);
+    REQUIRE(results.Matches.size() == 2);
+
+    request.Filters[0].Value = "e";
+
+    results = index.Search(request);
+    REQUIRE(results.Matches.size() == 1);
+}
+
+TEST_CASE("SQLiteIndex_Search_Multimatch", "[sqliteindex]")
+{
+    TempFile tempFile{ "repolibtest_tempdb"s, ".db"s };
+    INFO("Using temporary file named: " << tempFile.GetPath());
+
+    SQLiteIndex index = SearchTestSetup(tempFile, {
+        { "Id1", "Name", "Moniker", "Version", "Channel", { "Tag" }, { "Command" }, "Path1" },
+        { "Id1", "Name1", "Moniker", "Version1", "Channel", { "Tag" }, { "Command" }, "Path2" },
+        { "Id2", "Name", "Moniker", "Version", "", { "Tag" }, { "Command" }, "Path3" },
+        { "Id2", "Name", "Moniker", "Version", "Channel", { "Tag" }, { "Command" }, "Path4" },
+        { "Id3", "Name", "Moniker", "Version1", "", { "Tag" }, { "Command" }, "Path5" },
+        { "Id3", "Name", "Moniker", "Version2", "", { "Tag" }, { "Command" }, "Path6" },
+        { "Id3", "Name", "Moniker", "Version3", "", { "Tag" }, { "Command" }, "Path7" },
+        });
+
+    TestPrepareForRead(index);
+
+    SearchRequest request;
+    // An empty string should match all substrings
+    request.Query = RequestMatch(MatchType::Substring, "");
+
+    auto results = index.Search(request);
+    REQUIRE(results.Matches.size() == 3);
+}
+
+TEST_CASE("SQLiteIndex_Search_QueryAndFilter", "[sqliteindex]")
+{
+    TempFile tempFile{ "repolibtest_tempdb"s, ".db"s };
+    INFO("Using temporary file named: " << tempFile.GetPath());
+
+    SQLiteIndex index = SearchTestSetup(tempFile, {
+        { "Nope", "Name", "Moniker", "Version", "Channel", { "Tag" }, { "Command" }, "Path1" },
+        { "Id2", "Na", "Moniker", "Version", "Channel", { "Tag" }, { "Command" }, "Path2" },
+        { "Id3", "No", "Moniker", "Version", "Channel", { "Tag" }, { "Command" }, "Path3" },
+        });
+
+    TestPrepareForRead(index);
+
+    SearchRequest request;
+    request.Query = RequestMatch(MatchType::Substring, "Id");
+    request.Filters.emplace_back(PackageMatchField::Name, MatchType::Substring, "Na");
+
+    auto results = index.Search(request);
+    REQUIRE(results.Matches.size() == 1);
+
+    auto result = GetIdStringById(index, results.Matches[0].first);
+    REQUIRE(result == "Id2");
+}
+
+TEST_CASE("SQLiteIndex_Search_QueryAndMultipleFilters", "[sqliteindex]")
+{
+    TempFile tempFile{ "repolibtest_tempdb"s, ".db"s };
+    INFO("Using temporary file named: " << tempFile.GetPath());
+
+    SQLiteIndex index = SearchTestSetup(tempFile, {
+        { "Id1", "Name", "Moniker", "Version", "Channel", { "foot" }, { "com34" }, "Path1" },
+        { "Id1", "Name1", "Moniker", "Version1", "Channel", { "floor" }, { "com3" }, "Path2" },
+        { "Id2", "Name", "Moniker", "Version", "", {}, { "Command" }, "Path3" },
+        { "Id2", "Name", "Moniker", "Version", "Channel", {}, { "Command" }, "Path4" },
+        { "Id3", "Tagit", "Moniker", "Version1", "", { "foo" }, { "com3" }, "Path5" },
+        { "Id3", "Tagit", "Moniker", "Version2", "", { "foo" }, { "com3" }, "Path6" },
+        { "Id3", "Tagit", "new", "Version3", "", { "foo" }, { "com3" }, "Path7" },
+        });
+
+    TestPrepareForRead(index);
+
+    SearchRequest request;
+    request.Query = RequestMatch(MatchType::Substring, "tag");
+    request.Filters.emplace_back(PackageMatchField::Command, MatchType::Exact, "com3");
+    request.Filters.emplace_back(PackageMatchField::Tag, MatchType::Substring, "foo");
+    request.Filters.emplace_back(PackageMatchField::Moniker, MatchType::Substring, "new");
+
+    auto results = index.Search(request);
+    REQUIRE(results.Matches.size() == 1);
+
+    auto result = GetIdStringById(index, results.Matches[0].first);
+    REQUIRE(result == "Id3");
+}
+
+TEST_CASE("SQLiteIndex_Search_SimpleICULike", "[sqliteindex]")
+{
+    TempFile tempFile{ "repolibtest_tempdb"s, ".db"s };
+    INFO("Using temporary file named: " << tempFile.GetPath());
+
+    // Insert decomposed character: [upper] A + umlaut
+    SQLiteIndex index = SearchTestSetup(tempFile, {
+        { u8"\x41\x308wesomeApp", "HasUmlaut", "Moniker", "Version", "Channel", { "foot" }, { "com34" }, "Path1" },
+        { u8"AwesomeApp", "Nope", "Moniker", "Version", "Channel", { "foot" }, { "com34" }, "Path2" },
+        });
+
+    TestPrepareForRead(index);
+
+    SearchRequest request;
+    // Search for anything containing: [lower] a + umlaut
+    request.Filters.emplace_back(PackageMatchField::Id, MatchType::Substring, u8"\xE4");
+
+    auto results = index.Search(request);
+    REQUIRE(results.Matches.size() == 1);
+
+    auto result = GetNameStringById(index, results.Matches[0].first);
+    REQUIRE(result == "HasUmlaut");
+}
+
+TEST_CASE("SQLiteIndex_Search_MaximumResults_Equal", "[sqliteindex]")
+{
+    TempFile tempFile{ "repolibtest_tempdb"s, ".db"s };
+    INFO("Using temporary file named: " << tempFile.GetPath());
+
+    SQLiteIndex index = SearchTestSetup(tempFile, {
+        { "Nope", "Name", "Moniker", "Version", "Channel", { "Tag" }, { "Command" }, "Path1" },
+        { "Id2", "Na", "Moniker", "Version", "Channel", { "Tag" }, { "Command" }, "Path2" },
+        { "Id3", "No", "Moniker", "Version", "Channel", { "Tag" }, { "Command" }, "Path3" },
+        });
+
+    TestPrepareForRead(index);
+
+    SearchRequest request;
+    request.MaximumResults = 3;
+
+    auto results = index.Search(request);
+    REQUIRE(results.Matches.size() == 3);
+    REQUIRE(!results.Truncated);
+}
+
+TEST_CASE("SQLiteIndex_Search_MaximumResults_Less", "[sqliteindex]")
+{
+    TempFile tempFile{ "repolibtest_tempdb"s, ".db"s };
+    INFO("Using temporary file named: " << tempFile.GetPath());
+
+    SQLiteIndex index = SearchTestSetup(tempFile, {
+        { "Nope", "Name", "Moniker", "Version", "Channel", { "Tag" }, { "Command" }, "Path1" },
+        { "Id2", "Na", "Moniker", "Version", "Channel", { "Tag" }, { "Command" }, "Path2" },
+        { "Id3", "No", "Moniker", "Version", "Channel", { "Tag" }, { "Command" }, "Path3" },
+        });
+
+    TestPrepareForRead(index);
+
+    SearchRequest request;
+    request.MaximumResults = 2;
+
+    auto results = index.Search(request);
+    REQUIRE(results.Matches.size() == 2);
+    REQUIRE(results.Truncated);
+}
+
+TEST_CASE("SQLiteIndex_Search_MaximumResults_Greater", "[sqliteindex]")
+{
+    TempFile tempFile{ "repolibtest_tempdb"s, ".db"s };
+    INFO("Using temporary file named: " << tempFile.GetPath());
+
+    SQLiteIndex index = SearchTestSetup(tempFile, {
+        { "Nope", "Name", "Moniker", "Version", "Channel", { "Tag" }, { "Command" }, "Path1" },
+        { "Id2", "Na", "Moniker", "Version", "Channel", { "Tag" }, { "Command" }, "Path2" },
+        { "Id3", "No", "Moniker", "Version", "Channel", { "Tag" }, { "Command" }, "Path3" },
+        });
+
+    TestPrepareForRead(index);
+
+    SearchRequest request;
+    request.MaximumResults = 4;
+
+    auto results = index.Search(request);
+    REQUIRE(results.Matches.size() == 3);
+    REQUIRE(!results.Truncated);
+}
+
+TEST_CASE("SQLiteIndex_Search_QueryAndInclusion", "[sqliteindex]")
+{
+    TempFile tempFile{ "repolibtest_tempdb"s, ".db"s };
+    INFO("Using temporary file named: " << tempFile.GetPath());
+
+    SQLiteIndex index = SearchTestSetup(tempFile, {
+        { "Nope", "Name", "Moniker", "Version", "Channel", { "Tag" }, { "Command" }, "Path1" },
+        { "Id2", "Na", "Moniker", "Version", "Channel", { "Tag" }, { "Command" }, "Path2" },
+        { "Id3", "No", "Moniker", "Version", "Channel", { "Tag" }, { "Command" }, "Path3" },
+        });
+
+    TestPrepareForRead(index);
+
+    SearchRequest request;
+    request.Query = RequestMatch(MatchType::CaseInsensitive, "id3");
+    request.Inclusions.emplace_back(PackageMatchField::Name, MatchType::Substring, "Na");
+
+    auto results = index.Search(request);
+    REQUIRE(results.Matches.size() == 3);
+}
+
+TEST_CASE("SQLiteIndex_Search_InclusionOnly", "[sqliteindex]")
+{
+    TempFile tempFile{ "repolibtest_tempdb"s, ".db"s };
+    INFO("Using temporary file named: " << tempFile.GetPath());
+
+    SQLiteIndex index = SearchTestSetup(tempFile, {
+        { "Nope", "Name", "Moniker", "Version", "Channel", { "Tag" }, { "Command" }, "Path1" },
+        { "Id2", "Na", "Moniker", "Version", "Channel", { "Tag" }, { "Command" }, "Path2" },
+        { "Id3", "No", "Moniker", "Version", "Channel", { "Tag" }, { "Command" }, "Path3" },
+        });
+
+    TestPrepareForRead(index);
+
+    SearchRequest request;
+    request.Inclusions.emplace_back(PackageMatchField::Name, MatchType::Substring, "Na");
+
+    auto results = index.Search(request);
+    REQUIRE(results.Matches.size() == 2);
+}
+
+TEST_CASE("SQLiteIndex_Search_InclusionAndFilter", "[sqliteindex]")
+{
+    TempFile tempFile{ "repolibtest_tempdb"s, ".db"s };
+    INFO("Using temporary file named: " << tempFile.GetPath());
+
+    SQLiteIndex index = SearchTestSetup(tempFile, {
+        { "Nope", "Name", "Moniker", "Version", "Channel", { "Tag" }, { "Command" }, "Path1" },
+        { "Id2", "Na", "Moniker", "Version", "Channel", { "Tag" }, { "Command" }, "Path2" },
+        { "Id3", "No", "Moniker", "Version", "Channel", { "Tag" }, { "Command" }, "Path3" },
+        });
+
+    TestPrepareForRead(index);
+
+    SearchRequest request;
+    request.Inclusions.emplace_back(PackageMatchField::Name, MatchType::Substring, "Na");
+    request.Filters.emplace_back(PackageMatchField::Name, MatchType::CaseInsensitive, "name");
+
+    auto results = index.Search(request);
+    REQUIRE(results.Matches.size() == 1);
+
+    auto result = GetIdStringById(index, results.Matches[0].first);
+    REQUIRE(result == "Nope");
+}
+
+TEST_CASE("SQLiteIndex_Search_QueryInclusionAndFilter", "[sqliteindex]")
+{
+    TempFile tempFile{ "repolibtest_tempdb"s, ".db"s };
+    INFO("Using temporary file named: " << tempFile.GetPath());
+
+    SQLiteIndex index = SearchTestSetup(tempFile, {
+        { "Nope", "Name", "Moniker", "Version", "Channel", { "Tag" }, { "Command" }, "Path1" },
+        { "Id2", "Na", "monicka", "Version", "Channel", { "Tag" }, { "Command" }, "Path2" },
+        { "Id3", "No", "moniker", "Version", "Channel", { "Tag" }, { "Command" }, "Path3" },
+        });
+
+    TestPrepareForRead(index);
+
+    SearchRequest request;
+    request.Query = RequestMatch(MatchType::Substring, "id3");
+    request.Inclusions.emplace_back(PackageMatchField::Name, MatchType::Substring, "na");
+    request.Filters.emplace_back(PackageMatchField::Moniker, MatchType::CaseInsensitive, "MONIKER");
+
+    auto results = index.Search(request);
+    REQUIRE(results.Matches.size() == 2);
+}
+
+TEST_CASE("SQLiteIndex_Search_CaseInsensitive", "[sqliteindex]")
+{
+    TempFile tempFile{ "repolibtest_tempdb"s, ".db"s };
+    INFO("Using temporary file named: " << tempFile.GetPath());
+
+    SQLiteIndex index = SearchTestSetup(tempFile, {
+        { "Nope", "id3", "Moniker", "Version", "Channel", { "Tag" }, { "Command" }, "Path1" },
+        { "Id2", "Na", "Moniker", "Version", "Channel", { "ID3" }, { "Command" }, "Path2" },
+        { "Id3", "No", "Moniker", "Version", "Channel", { "Tag" }, { "Command" }, "Path3" },
+        });
+
+    TestPrepareForRead(index);
+
+    SearchRequest request;
+    request.Query = RequestMatch(MatchType::CaseInsensitive, "id3");
+
+    auto results = index.Search(request);
+    REQUIRE(results.Matches.size() == 3);
+}
+
+TEST_CASE("SQLiteIndex_Search_StartsWith", "[sqliteindex]")
+{
+    TempFile tempFile{ "repolibtest_tempdb"s, ".db"s };
+    INFO("Using temporary file named: " << tempFile.GetPath());
+
+    SQLiteIndex index = SearchTestSetup(tempFile, {
+        { "NopeId", "id3", "Moniker", "Version", "Channel", { "Tag" }, { "Command" }, "Path1" },
+        { "Id2", "Na", "Moniker", "Version", "Channel", { "ID3" }, { "Command" }, "Path2" },
+        { "Id3", "No", "Moniker", "Version", "Channel", { "Tag" }, { "Command" }, "Path3" },
+        });
+
+    TestPrepareForRead(index);
+
+    SearchRequest request;
+    request.Inclusions.push_back(PackageMatchFilter(PackageMatchField::Id, MatchType::StartsWith, "id"));
+
+    auto results = index.Search(request);
+    REQUIRE(results.Matches.size() == 2);
+}
+
+TEST_CASE("SQLiteIndex_Search_Query_PackageFamilyNameSubstring", "[sqliteindex]")
+{
+    TempFile tempFile{ "repolibtest_tempdb"s, ".db"s };
+    INFO("Using temporary file named: " << tempFile.GetPath());
+
+    SQLiteIndex index = SearchTestSetup(tempFile, {
+        { "Id1", "Name1", "Moniker", "Version", "Channel", { "Tag" }, { "Command" }, "Path1", { "PFN1" }, { "PC1" } },
+        { "Id2", "Name2", "Moniker", "Version", "Channel", { "ID3" }, { "Command" }, "Path2", { "PFN2" }, { "PC2" } },
+        { "Id3", "Name3", "Moniker", "Version", "Channel", { "Tag" }, { "Command" }, "Path3", { "PFN3" }, { "PC3" } },
+        });
+
+    SQLiteVersion testVersion = TestPrepareForRead(index);
+
+    SearchRequest request;
+    request.Query = RequestMatch(MatchType::Substring, "PFN");
+
+    auto results = index.Search(request);
+    REQUIRE(results.Matches.size() == 0);
+}
+
+TEST_CASE("SQLiteIndex_Search_Query_ProductCodeSubstring", "[sqliteindex]")
+{
+    TempFile tempFile{ "repolibtest_tempdb"s, ".db"s };
+    INFO("Using temporary file named: " << tempFile.GetPath());
+
+    SQLiteIndex index = SearchTestSetup(tempFile, {
+        { "Id1", "Name1", "Moniker", "Version", "Channel", { "Tag" }, { "Command" }, "Path1", { "PFN1" }, { "PC1" } },
+        { "Id2", "Name2", "Moniker", "Version", "Channel", { "ID3" }, { "Command" }, "Path2", { "PFN2" }, { "PC2" } },
+        { "Id3", "Name3", "Moniker", "Version", "Channel", { "Tag" }, { "Command" }, "Path3", { "PFN3" }, { "PC3" } },
+        });
+
+    SQLiteVersion testVersion = TestPrepareForRead(index);
+
+    SearchRequest request;
+    request.Query = RequestMatch(MatchType::Substring, "PC");
+
+    auto results = index.Search(request);
+    REQUIRE(results.Matches.size() == 0);
+}
+
+TEST_CASE("SQLiteIndex_Search_Query_PackageFamilyNameMatch", "[sqliteindex]")
+{
+    TempFile tempFile{ "repolibtest_tempdb"s, ".db"s };
+    INFO("Using temporary file named: " << tempFile.GetPath());
+
+    SQLiteIndex index = SearchTestSetup(tempFile, {
+        { "Id1", "Name1", "Moniker", "Version", "Channel", { "Tag" }, { "Command" }, "Path1", { "PFN1" }, { "PC1" } },
+        { "Id2", "Name2", "Moniker", "Version", "Channel", { "ID3" }, { "Command" }, "Path2", { "PFN2" }, { "PC2" } },
+        { "Id3", "Name3", "Moniker", "Version", "Channel", { "Tag" }, { "Command" }, "Path3", { "PFN3" }, { "PC3" } },
+        });
+
+    SQLiteVersion testVersion = TestPrepareForRead(index);
+
+    SearchRequest request;
+    request.Query = RequestMatch(MatchType::Substring, "pfn1");
+
+    auto results = index.Search(request);
+
+    if (ArePackageFamilyNameAndProductCodeSupported(index, testVersion))
+    {
+        REQUIRE(results.Matches.size() == 1);
+    }
+    else
+    {
+        REQUIRE(results.Matches.size() == 0);
+    }
+}
+
+TEST_CASE("SQLiteIndex_Search_Query_ProductCodeMatch", "[sqliteindex]")
+{
+    TempFile tempFile{ "repolibtest_tempdb"s, ".db"s };
+    INFO("Using temporary file named: " << tempFile.GetPath());
+
+    SQLiteIndex index = SearchTestSetup(tempFile, {
+        { "Id1", "Name1", "Moniker", "Version", "Channel", { "Tag" }, { "Command" }, "Path1", { "PFN1" }, { "PC1" } },
+        { "Id2", "Name2", "Moniker", "Version", "Channel", { "ID3" }, { "Command" }, "Path2", { "PFN2" }, { "PC2" } },
+        { "Id3", "Name3", "Moniker", "Version", "Channel", { "Tag" }, { "Command" }, "Path3", { "PFN3" }, { "PC3" } },
+        });
+
+    SQLiteVersion testVersion = TestPrepareForRead(index);
+
+    SearchRequest request;
+    request.Query = RequestMatch(MatchType::Substring, "pc2");
+
+    auto results = index.Search(request);
+
+    if (ArePackageFamilyNameAndProductCodeSupported(index, testVersion))
+    {
+        REQUIRE(results.Matches.size() == 1);
+    }
+    else
+    {
+        REQUIRE(results.Matches.size() == 0);
+    }
+}
+
+TEST_CASE("SQLiteIndex_Search_PackageFamilyNameSubstring", "[sqliteindex]")
+{
+    TempFile tempFile{ "repolibtest_tempdb"s, ".db"s };
+    INFO("Using temporary file named: " << tempFile.GetPath());
+
+    SQLiteIndex index = SearchTestSetup(tempFile, {
+        { "Id1", "Name1", "Moniker", "Version", "Channel", { "Tag" }, { "Command" }, "Path1", { "PFN1" }, { "PC1" } },
+        { "Id2", "Name2", "Moniker", "Version", "Channel", { "ID3" }, { "Command" }, "Path2", { "PFN2" }, { "PC2" } },
+        { "Id3", "Name3", "Moniker", "Version", "Channel", { "Tag" }, { "Command" }, "Path3", { "PFN3" }, { "PC3" } },
+        });
+
+    SQLiteVersion testVersion = TestPrepareForRead(index);
+
+    SearchRequest request;
+    request.Inclusions.emplace_back(PackageMatchField::PackageFamilyName, MatchType::Substring, "PFN");
+
+    auto results = index.Search(request);
+
+    if (ArePackageFamilyNameAndProductCodeSupported(index, testVersion))
+    {
+        REQUIRE(results.Matches.size() == 3);
+    }
+    else
+    {
+        REQUIRE(results.Matches.size() == 0);
+    }
+}
+
+TEST_CASE("SQLiteIndex_Search_ProductCodeSubstring", "[sqliteindex]")
+{
+    TempFile tempFile{ "repolibtest_tempdb"s, ".db"s };
+    INFO("Using temporary file named: " << tempFile.GetPath());
+
+    SQLiteIndex index = SearchTestSetup(tempFile, {
+        { "Id1", "Name1", "Moniker", "Version", "Channel", { "Tag" }, { "Command" }, "Path1", { "PFN1" }, { "PC1" } },
+        { "Id2", "Name2", "Moniker", "Version", "Channel", { "ID3" }, { "Command" }, "Path2", { "PFN2" }, { "PC2" } },
+        { "Id3", "Name3", "Moniker", "Version", "Channel", { "Tag" }, { "Command" }, "Path3", { "PFN3" }, { "PC3" } },
+        });
+
+    SQLiteVersion testVersion = TestPrepareForRead(index);
+
+    SearchRequest request;
+    request.Inclusions.emplace_back(PackageMatchField::ProductCode, MatchType::Substring, "PC");
+
+    auto results = index.Search(request);
+
+    if (ArePackageFamilyNameAndProductCodeSupported(index, testVersion))
+    {
+        REQUIRE(results.Matches.size() == 3);
+    }
+    else
+    {
+        REQUIRE(results.Matches.size() == 0);
+    }
+}
+
+TEST_CASE("SQLiteIndex_Search_PackageFamilyNameMatch", "[sqliteindex]")
+{
+    TempFile tempFile{ "repolibtest_tempdb"s, ".db"s };
+    INFO("Using temporary file named: " << tempFile.GetPath());
+
+    SQLiteIndex index = SearchTestSetup(tempFile, {
+        { "Id1", "Name1", "Moniker", "Version", "Channel", { "Tag" }, { "Command" }, "Path1", { "PFN1" }, { "PC1" } },
+        { "Id2", "Name2", "Moniker", "Version", "Channel", { "ID3" }, { "Command" }, "Path2", { "PFN2" }, { "PC2" } },
+        { "Id3", "Name3", "Moniker", "Version", "Channel", { "Tag" }, { "Command" }, "Path3", { "PFN3" }, { "PC3" } },
+        });
+
+    SQLiteVersion testVersion = TestPrepareForRead(index);
+
+    SearchRequest request;
+    request.Inclusions.emplace_back(PackageMatchField::PackageFamilyName, MatchType::Exact, "pfn1");
+
+    auto results = index.Search(request);
+
+    if (ArePackageFamilyNameAndProductCodeSupported(index, testVersion))
+    {
+        REQUIRE(results.Matches.size() == 1);
+    }
+    else
+    {
+        REQUIRE(results.Matches.size() == 0);
+    }
+}
+
+TEST_CASE("SQLiteIndex_Search_ProductCodeMatch", "[sqliteindex]")
+{
+    TempFile tempFile{ "repolibtest_tempdb"s, ".db"s };
+    INFO("Using temporary file named: " << tempFile.GetPath());
+
+    SQLiteIndex index = SearchTestSetup(tempFile, {
+        { "Id1", "Name1", "Moniker", "Version", "Channel", { "Tag" }, { "Command" }, "Path1", { "PFN1" }, { "PC1" } },
+        { "Id2", "Name2", "Moniker", "Version", "Channel", { "ID3" }, { "Command" }, "Path2", { "PFN2" }, { "PC2" } },
+        { "Id3", "Name3", "Moniker", "Version", "Channel", { "Tag" }, { "Command" }, "Path3", { "PFN3" }, { "PC3" } },
+        });
+
+    SQLiteVersion testVersion = TestPrepareForRead(index);
+
+    SearchRequest request;
+    request.Inclusions.emplace_back(PackageMatchField::ProductCode, MatchType::Exact, "pc2");
+
+    auto results = index.Search(request);
+
+    if (ArePackageFamilyNameAndProductCodeSupported(index, testVersion))
+    {
+        REQUIRE(results.Matches.size() == 1);
+    }
+    else
+    {
+        REQUIRE(results.Matches.size() == 0);
+    }
+}
+
+TEST_CASE("SQLiteIndex_CheckConsistency_Failure", "[sqliteindex][V1_1]")
+{
+    TempFile tempFile{ "repolibtest_tempdb"s, ".db"s };
+    INFO("Using temporary file named: " << tempFile.GetPath());
+
+    std::string manifest1Path = "test/id/test.id-1.0.0.yaml";
+    Manifest manifest1;
+    manifest1.Installers.push_back({});
+    manifest1.Id = "test.id";
+    manifest1.DefaultLocalization.Add<Localization::PackageName>("Test Name");
+    manifest1.Moniker = "testmoniker";
+    manifest1.Version = "1.0.0";
+    manifest1.Channel = "test";
+    manifest1.DefaultLocalization.Add<Localization::Tags>({ "t1", "t2" });
+    manifest1.Installers[0].Commands = { "test1", "test2" };
+
+    std::string manifest2Path = "test/woah/test.id-1.0.0.yaml";
+    Manifest manifest2;
+    manifest2.Installers.push_back({});
+    manifest2.Id = "test.woah";
+    manifest2.DefaultLocalization.Add<Localization::PackageName>("Test Name WOAH");
+    manifest2.Moniker = "testmoniker";
+    manifest2.Version = "1.0.0";
+    manifest2.Channel = "test";
+    manifest2.DefaultLocalization.Add<Localization::Tags>({});
+    manifest2.Installers[0].Commands = { "test1", "test2", "test3" };
+
+    rowid_t manifestRowId = 0;
+
+    {
+        SQLiteIndex index = SQLiteIndex::CreateNew(tempFile, { 1, 1 });
+
+        index.AddManifest(manifest1, manifest1Path);
+        index.AddManifest(manifest2, manifest2Path);
+
+        // Get the first manifest's id for removal
+        SearchRequest request;
+        request.Inclusions.emplace_back(PackageMatchFilter(PackageMatchField::Id, MatchType::Exact, manifest1.Id));
+        auto result = index.Search(request);
+
+        REQUIRE(result.Matches.size() == 1);
+        manifestRowId = result.Matches[0].first;
+    }
+
+    {
+        // Open it directly to modify the table
+        Connection connection = Connection::Create(tempFile, Connection::OpenDisposition::ReadWrite);
+
+        Builder::StatementBuilder builder;
+        builder.DeleteFrom(Schema::V1_0::IdTable::TableName()).Where(RowIDName).Equals(manifestRowId);
+        builder.Execute(connection);
+    }
+
+    {
+        SQLiteIndex index = SQLiteIndex::Open(tempFile, SQLiteStorageBase::OpenDisposition::ReadWrite);
+
+        REQUIRE(!index.CheckConsistency(true));
+    }
+}
+
+TEST_CASE("SQLiteIndex_GetMultiProperty_PackageFamilyName", "[sqliteindex]")
+{
+    TempFile tempFile{ "repolibtest_tempdb"s, ".db"s };
+    INFO("Using temporary file named: " << tempFile.GetPath());
+
+    SQLiteIndex index = SearchTestSetup(tempFile, {
+        { "Id1", "Name1", "Moniker", "Version", "Channel", { "Tag" }, { "Command" }, "Path1", { "PFN1", "PFN2" }, {} },
+        });
+
+    SQLiteVersion testVersion = TestPrepareForRead(index);
+
+    SearchRequest request;
+
+    auto results = index.Search(request);
+    REQUIRE(results.Matches.size() == 1);
+
+    auto props = index.GetMultiPropertyByPrimaryId(results.Matches[0].first, PackageVersionMultiProperty::PackageFamilyName);
+
+    if (ArePackageFamilyNameAndProductCodeSupported(index, testVersion))
+    {
+        REQUIRE(props.size() == 2);
+        REQUIRE(std::find(props.begin(), props.end(), FoldCase("PFN1"sv)) != props.end());
+        REQUIRE(std::find(props.begin(), props.end(), FoldCase("PFN2"sv)) != props.end());
+    }
+    else
+    {
+        REQUIRE(props.empty());
+    }
+}
+
+TEST_CASE("SQLiteIndex_GetMultiProperty_ProductCode", "[sqliteindex]")
+{
+    TempFile tempFile{ "repolibtest_tempdb"s, ".db"s };
+    INFO("Using temporary file named: " << tempFile.GetPath());
+
+    SQLiteIndex index = SearchTestSetup(tempFile, {
+        { "Id1", "Name1", "Moniker", "Version", "Channel", { "Tag" }, { "Command" }, "Path1", {}, { "PC1", "PC2" } },
+        });
+
+    SQLiteVersion testVersion = TestPrepareForRead(index);
+
+    SearchRequest request;
+
+    auto results = index.Search(request);
+    REQUIRE(results.Matches.size() == 1);
+
+    auto props = index.GetMultiPropertyByPrimaryId(results.Matches[0].first, PackageVersionMultiProperty::ProductCode);
+
+    if (ArePackageFamilyNameAndProductCodeSupported(index, testVersion))
+    {
+        REQUIRE(props.size() == 2);
+        REQUIRE(std::find(props.begin(), props.end(), FoldCase("PC1"sv)) != props.end());
+        REQUIRE(std::find(props.begin(), props.end(), FoldCase("PC2"sv)) != props.end());
+    }
+    else
+    {
+        REQUIRE(props.empty());
+    }
+}
+
+TEST_CASE("SQLiteIndex_GetMultiProperty_Tag", "[sqliteindex]")
+{
+    TempFile tempFile{ "repolibtest_tempdb"s, ".db"s };
+    INFO("Using temporary file named: " << tempFile.GetPath());
+
+    SQLiteIndex index = SearchTestSetup(tempFile, {
+        { "Id1", "Name1", "Moniker", "Version", "Channel", { "Tag1", "Tag2" }, { "Command" }, "Path1", {}, { "PC1", "PC2" } },
+        });
+
+    SQLiteVersion testVersion = TestPrepareForRead(index);
+
+    SearchRequest request;
+
+    auto results = index.Search(request);
+    REQUIRE(results.Matches.size() == 1);
+
+    auto props = index.GetMultiPropertyByPrimaryId(results.Matches[0].first, PackageVersionMultiProperty::Tag);
+
+    REQUIRE(props.size() == 2);
+    REQUIRE(std::find(props.begin(), props.end(), "Tag1") != props.end());
+    REQUIRE(std::find(props.begin(), props.end(), "Tag2") != props.end());
+}
+
+TEST_CASE("SQLiteIndex_GetMultiProperty_Command", "[sqliteindex]")
+{
+    TempFile tempFile{ "repolibtest_tempdb"s, ".db"s };
+    INFO("Using temporary file named: " << tempFile.GetPath());
+
+    SQLiteIndex index = SearchTestSetup(tempFile, {
+        { "Id1", "Name1", "Moniker", "Version", "Channel", { "Tag1", "Tag2" }, { "Command" }, "Path1", {}, { "PC1", "PC2" } },
+        });
+
+    SQLiteVersion testVersion = TestPrepareForRead(index);
+
+    SearchRequest request;
+
+    auto results = index.Search(request);
+    REQUIRE(results.Matches.size() == 1);
+
+    auto props = index.GetMultiPropertyByPrimaryId(results.Matches[0].first, PackageVersionMultiProperty::Command);
+
+    REQUIRE(props.size() == 1);
+    REQUIRE(props[0] == "Command");
+}
+
+TEST_CASE("SQLiteIndex_ManifestMetadata", "[sqliteindex][V1_7]")
+{
+    TempFile tempFile{ "repolibtest_tempdb"s, ".db"s };
+    INFO("Using temporary file named: " << tempFile.GetPath());
+
+    SQLiteIndex index = SearchTestSetup(tempFile, {
+        { "Id1", "Name1", "Moniker", "Version", "Channel", { "Tag" }, { "Command" }, "Path1", {}, { "PC1", "PC2" } },
+        { "Id2", "Name2", "Moniker", "Version", "Channel", { "Tag" }, { "Command" }, "Path2", { "PFN1", "PFN2" }, {} },
+        }, SQLiteVersion{ 1, 7 });
+
+    SQLiteVersion testVersion = TestPrepareForRead(index);
+
+    SearchRequest request;
+
+    auto results = index.Search(request);
+    REQUIRE(results.Matches.size() == 2);
+
+    for (const auto [id, match] : results.Matches)
+    {
+        REQUIRE(index.GetMetadataByManifestId(id).empty());
+    }
+
+    auto manifestId1 = results.Matches[0].first;
+    auto manifestId2 = results.Matches[1].first;
+
+    std::string metadataValue = "data about data";
+
+    index.SetMetadataByManifestId(manifestId1, PackageVersionMetadata::InstalledType, metadataValue);
+
+    if (IsManifestMetadataSupported(index, testVersion))
+    {
+        auto metadataResult = index.GetMetadataByManifestId(manifestId1);
+        REQUIRE(metadataResult.size() == 1);
+        REQUIRE(metadataResult[0].first == PackageVersionMetadata::InstalledType);
+        REQUIRE(metadataResult[0].second == metadataValue);
+    }
+    else
+    {
+        REQUIRE(index.GetMetadataByManifestId(manifestId1).empty());
+    }
+
+    REQUIRE(index.GetMetadataByManifestId(manifestId2).empty());
+}
+
+TEST_CASE("SQLiteIndex_NormNameAndPublisher_Exact", "[sqliteindex]")
+{
+    TempFile tempFile{ "repolibtest_tempdb"s, ".db"s };
+    INFO("Using temporary file named: " << tempFile.GetPath());
+
+    std::string testName = "Name";
+    std::string testPublisher = "Publisher";
+
+    SQLiteIndex index = SearchTestSetup(tempFile, {
+        { "Id1", testName, testPublisher, "Moniker", "Version", "Channel", { "Tag" }, { "Command" }, "Path1", {}, { "PC1", "PC2" } },
+        });
+
+    SQLiteVersion testVersion = TestPrepareForRead(index);
+
+    SearchRequest request;
+    request.Inclusions.emplace_back(PackageMatchFilter(PackageMatchField::NormalizedNameAndPublisher, MatchType::Exact, testName, testPublisher));
+
+    auto results = index.Search(request);
+
+    if (AreNormalizedNameAndPublisherSupported(index, testVersion))
+    {
+        REQUIRE(results.Matches.size() == 1);
+    }
+    else
+    {
+        REQUIRE(results.Matches.empty());
+    }
+}
+
+TEST_CASE("SQLiteIndex_NormNameAndPublisher_Simple", "[sqliteindex]")
+{
+    TempFile tempFile{ "repolibtest_tempdb"s, ".db"s };
+    INFO("Using temporary file named: " << tempFile.GetPath());
+
+    std::string testName = "Name";
+    std::string testPublisher = "Publisher";
+
+    SQLiteIndex index = SearchTestSetup(tempFile, {
+        { "Id1", testName, testPublisher, "Moniker", "Version", "Channel", { "Tag" }, { "Command" }, "Path1", {}, { "PC1", "PC2" } },
+        });
+
+    SQLiteVersion testVersion = TestPrepareForRead(index);
+
+    SearchRequest request;
+    request.Inclusions.emplace_back(PackageMatchFilter(PackageMatchField::NormalizedNameAndPublisher, MatchType::Exact, testName + " 1.0", testPublisher + " Corporation"));
+
+    auto results = index.Search(request);
+
+    if (AreNormalizedNameAndPublisherSupported(index, testVersion))
+    {
+        REQUIRE(results.Matches.size() == 1);
+    }
+    else
+    {
+        REQUIRE(results.Matches.empty());
+    }
+}
+
+TEST_CASE("SQLiteIndex_NormNameAndPublisher_Complex", "[sqliteindex]")
+{
+    TempFile tempFile{ "repolibtest_tempdb"s, ".db"s };
+    INFO("Using temporary file named: " << tempFile.GetPath());
+
+    std::string testName = "Name";
+    std::string testPublisher = "Publisher";
+
+    SQLiteIndex index = SearchTestSetup(tempFile, {
+        { "Id1", testName, testPublisher, "Moniker", "Version", "Channel", { "Tag" }, { "Command" }, "Path1", {}, { "PC1", "PC2" } },
+        { "Id2", testName, "Different Publisher", "Moniker", "Version", "Channel", { "Tag" }, { "Command" }, "Path2", {}, { "PC1", "PC2" } },
+        });
+
+    SQLiteVersion testVersion = TestPrepareForRead(index);
+
+    SearchRequest request;
+    request.Inclusions.emplace_back(PackageMatchFilter(PackageMatchField::NormalizedNameAndPublisher, MatchType::Exact, testName + " 1.0", testPublisher));
+
+    auto results = index.Search(request);
+
+    if (AreNormalizedNameAndPublisherSupported(index, testVersion))
+    {
+        REQUIRE(results.Matches.size() == 1);
+    }
+    else
+    {
+        REQUIRE(results.Matches.empty());
+    }
+}
+
+TEST_CASE("SQLiteIndex_NormNameAndPublisher_AppsAndFeatures", "[sqliteindex]")
+{
+    TempFile tempFile{ "repolibtest_tempdb"s, ".db"s };
+    INFO("Using temporary file named: " << tempFile.GetPath());
+
+    std::string testName = "Name";
+    std::string testPublisher = "Publisher";
+    std::string arpTestName = "Other Thing";
+    std::string arpTestPublisher = "Big Company Name";
+
+    SQLiteIndex index = SearchTestSetup(tempFile, {
+        { "Id1", testName, testPublisher, "Moniker", "Version", "Channel", { "Tag" }, { "Command" }, "Path1", {}, { "PC1", "PC2" }, arpTestName, arpTestPublisher },
+        });
+
+    SQLiteVersion testVersion = TestPrepareForRead(index);
+
+    SearchRequest request;
+    request.Inclusions.emplace_back(PackageMatchFilter(PackageMatchField::NormalizedNameAndPublisher, MatchType::Exact, arpTestName, arpTestPublisher));
+
+    auto results = index.Search(request);
+
+    if (AreNormalizedNameAndPublisherSupported(index, testVersion))
+    {
+        REQUIRE(results.Matches.size() == 1);
+    }
+    else
+    {
+        REQUIRE(results.Matches.empty());
+    }
+}
+
+TEST_CASE("SQLiteIndex_ManifestHash_Present", "[sqliteindex]")
+{
+    TempFile tempFile{ "repolibtest_tempdb"s, ".db"s };
+    INFO("Using temporary file named: " << tempFile.GetPath());
+
+    uint8_t data[4] = { 1, 2, 3, 4 };
+    SHA256::HashBuffer hash = SHA256::ComputeHash(data, sizeof(data));
+
+    SQLiteIndex index = CreateTestIndex(tempFile);
+
+    Manifest manifest;
+    manifest.Id = "Foo";
+    manifest.Version = "Bar";
+    manifest.StreamSha256 = hash;
+    index.AddManifest(manifest, "path");
+
+    SQLiteVersion testVersion = TestPrepareForRead(index);
+
+    auto results = index.Search({});
+    REQUIRE(results.Matches.size() == 1);
+
+    auto hashResult = index.GetPropertyByPrimaryId(results.Matches[0].first, PackageVersionProperty::ManifestSHA256Hash);
+
+    // Regardless of what hash, it should still be a SHA256 hash
+    REQUIRE(hashResult);
+    auto hashResultBytes = SHA256::ConvertToBytes(hashResult.value());
+    REQUIRE(hash.size() == hashResultBytes.size());
+
+    if (AreManifestHashesSupported(index, testVersion))
+    {
+        REQUIRE(std::equal(hash.begin(), hash.end(), hashResultBytes.begin()));
+    }
+}
+
+TEST_CASE("SQLiteIndex_ManifestHash_Missing", "[sqliteindex]")
+{
+    TempFile tempFile{ "repolibtest_tempdb"s, ".db"s };
+    INFO("Using temporary file named: " << tempFile.GetPath());
+
+    SQLiteIndex index = CreateTestIndex(tempFile);
+
+    Manifest manifest;
+    manifest.Id = "Foo";
+    manifest.Version = "Bar";
+    index.AddManifest(manifest, "path");
+
+    SQLiteVersion testVersion = TestPrepareForRead(index);
+
+    auto results = index.Search({});
+    REQUIRE(results.Matches.size() == 1);
+
+    auto hashResult = index.GetPropertyByPrimaryId(results.Matches[0].first, PackageVersionProperty::ManifestSHA256Hash);
+
+    if (AreManifestHashesSupported(index, testVersion))
+    {
+        REQUIRE(!hashResult);
+    }
+}
+
+TEST_CASE("SQLiteIndex_ManifestArpVersion_Present_Add", "[sqliteindex]")
+{
+    TempFile tempFile{ "repolibtest_tempdb"s, ".db"s };
+    INFO("Using temporary file named: " << tempFile.GetPath());
+
+    SQLiteIndex index = CreateTestIndex(tempFile);
+
+    Manifest manifest;
+    manifest.Id = "Foo";
+    manifest.Version = "Bar";
+    manifest.Installers.push_back({});
+    manifest.Installers[0].BaseInstallerType = InstallerTypeEnum::Exe;
+    manifest.Installers[0].AppsAndFeaturesEntries.push_back({});
+    manifest.Installers[0].AppsAndFeaturesEntries[0].DisplayVersion = "1.0";
+    manifest.Installers[0].AppsAndFeaturesEntries.push_back({});
+    manifest.Installers[0].AppsAndFeaturesEntries[1].DisplayVersion = "1.1";
+
+    index.AddManifest(manifest, "path");
+
+    SQLiteVersion testVersion = TestPrepareForRead(index);
+
+    auto results = index.Search({});
+    REQUIRE(results.Matches.size() == 1);
+
+    auto arpMin = index.GetPropertyByPrimaryId(results.Matches[0].first, PackageVersionProperty::ArpMinVersion);
+    auto arpMax = index.GetPropertyByPrimaryId(results.Matches[0].first, PackageVersionProperty::ArpMaxVersion);
+
+    if (AreArpVersionsSupported(index, testVersion))
+    {
+        REQUIRE(arpMin);
+        REQUIRE(UtilityVersion(arpMin.value()) == UtilityVersion(manifest.Installers[0].AppsAndFeaturesEntries[0].DisplayVersion));
+        REQUIRE(arpMax);
+        REQUIRE(UtilityVersion(arpMax.value()) == UtilityVersion(manifest.Installers[0].AppsAndFeaturesEntries[1].DisplayVersion));
+    }
+    else
+    {
+        REQUIRE_FALSE(arpMin);
+        REQUIRE_FALSE(arpMax);
+    }
+}
+
+TEST_CASE("SQLiteIndex_ManifestArpVersion_Present_AddThenUpdate", "[sqliteindex]")
+{
+    TempFile tempFile{ "repolibtest_tempdb"s, ".db"s };
+    INFO("Using temporary file named: " << tempFile.GetPath());
+
+    SQLiteIndex index = CreateTestIndex(tempFile);
+
+    Manifest manifest;
+    manifest.Id = "Foo";
+    manifest.Version = "Bar";
+    manifest.Installers.push_back({});
+    manifest.Installers[0].BaseInstallerType = InstallerTypeEnum::Exe;
+    manifest.Installers[0].AppsAndFeaturesEntries.push_back({});
+    manifest.Installers[0].AppsAndFeaturesEntries[0].DisplayVersion = "1.0";
+    manifest.Installers[0].AppsAndFeaturesEntries.push_back({});
+    manifest.Installers[0].AppsAndFeaturesEntries[1].DisplayVersion = "1.1";
+
+    index.AddManifest(manifest, "path");
+
+    manifest.Installers[0].AppsAndFeaturesEntries[0].DisplayVersion = "1.1";
+
+    index.UpdateManifest(manifest, "path");
+
+    SQLiteVersion testVersion = TestPrepareForRead(index);
+
+    auto results = index.Search({});
+    REQUIRE(results.Matches.size() == 1);
+
+    auto arpMin = index.GetPropertyByPrimaryId(results.Matches[0].first, PackageVersionProperty::ArpMinVersion);
+    auto arpMax = index.GetPropertyByPrimaryId(results.Matches[0].first, PackageVersionProperty::ArpMaxVersion);
+
+    if (AreArpVersionsSupported(index, testVersion))
+    {
+        REQUIRE(arpMin);
+        REQUIRE(arpMin.value() == "1.1");
+        REQUIRE(arpMax);
+        REQUIRE(arpMax.value() == "1.1");
+    }
+    else
+    {
+        REQUIRE_FALSE(arpMin);
+        REQUIRE_FALSE(arpMax);
+    }
+}
+
+TEST_CASE("SQLiteIndex_ManifestArpVersion_Empty", "[sqliteindex]")
+{
+    TempFile tempFile{ "repolibtest_tempdb"s, ".db"s };
+    INFO("Using temporary file named: " << tempFile.GetPath());
+
+    SQLiteIndex index = CreateTestIndex(tempFile);
+
+    Manifest manifest;
+    manifest.Id = "Foo";
+    manifest.Version = "Bar";
+    index.AddManifest(manifest, "path");
+
+    SQLiteVersion testVersion = TestPrepareForRead(index);
+
+    auto results = index.Search({});
+    REQUIRE(results.Matches.size() == 1);
+
+    auto arpMin = index.GetPropertyByPrimaryId(results.Matches[0].first, PackageVersionProperty::ArpMinVersion);
+    auto arpMax = index.GetPropertyByPrimaryId(results.Matches[0].first, PackageVersionProperty::ArpMaxVersion);
+
+    if (AreArpVersionsSupported(index, testVersion) && !AreArpVersionsNullable(index))
+    {
+        REQUIRE(arpMin);
+        REQUIRE(arpMin.value() == "");
+        REQUIRE(arpMax);
+        REQUIRE(arpMax.value() == "");
+    }
+    else
+    {
+        REQUIRE_FALSE(arpMin);
+        REQUIRE_FALSE(arpMax);
+    }
+}
+
+TEST_CASE("SQLiteIndex_RemoveManifestArpVersionKeepUsedDeleteUnused", "[sqliteindex]")
+{
+    TempFile tempFile{ "repolibtest_tempdb"s, ".db"s };
+    INFO("Using temporary file named: " << tempFile.GetPath());
+
+    SQLiteIndex index = CreateTestIndex(tempFile, SQLiteVersion::Latest());
+
+    Manifest manifest;
+    manifest.Id = "Foo";
+    manifest.Version = "10.0";
+    manifest.Installers.push_back({});
+    manifest.Installers[0].BaseInstallerType = InstallerTypeEnum::Exe;
+    manifest.Installers[0].AppsAndFeaturesEntries.push_back({});
+    manifest.Installers[0].AppsAndFeaturesEntries[0].DisplayVersion = "1.0";
+    manifest.Installers[0].AppsAndFeaturesEntries.push_back({});
+    manifest.Installers[0].AppsAndFeaturesEntries[1].DisplayVersion = "1.1";
+
+    index.AddManifest(manifest, "path");
+
+    Manifest manifest2;
+    manifest2.Id = "Foo2";
+    manifest2.Version = "1.0";
+    manifest2.Installers.push_back({});
+    manifest2.Installers[0].BaseInstallerType = InstallerTypeEnum::Exe;
+    manifest2.Installers[0].AppsAndFeaturesEntries.push_back({});
+    manifest2.Installers[0].AppsAndFeaturesEntries[0].DisplayVersion = "10.0";
+
+    index.AddManifest(manifest2, "path2");
+
+    // Before removing, "10.0", "1.0" and "1.1" should all exist.
+    {
+        Connection connection = Connection::Create(tempFile, Connection::OpenDisposition::ReadOnly);
+        REQUIRE(Schema::V1_0::VersionTable::SelectIdByValue(connection, "10.0").has_value());
+        REQUIRE(Schema::V1_0::VersionTable::SelectIdByValue(connection, "1.0").has_value());
+        REQUIRE(Schema::V1_0::VersionTable::SelectIdByValue(connection, "1.1").has_value());
+    }
+
+    index.RemoveManifest(manifest);
+
+    // After removing the first manifest, "10.0" and "1.0" should still stay, "1.1" should be removed.
+    {
+        Connection connection = Connection::Create(tempFile, Connection::OpenDisposition::ReadOnly);
+        REQUIRE(Schema::V1_0::VersionTable::SelectIdByValue(connection, "10.0").has_value());
+        REQUIRE(Schema::V1_0::VersionTable::SelectIdByValue(connection, "1.0").has_value());
+        REQUIRE_FALSE(Schema::V1_0::VersionTable::SelectIdByValue(connection, "1.1").has_value());
+    }
+}
+
+TEST_CASE("SQLiteIndex_ManifestArpVersionConflict_AddThrows", "[sqliteindex]")
+{
+    TempFile tempFile{ "repolibtest_tempdb"s, ".db"s };
+    INFO("Using temporary file named: " << tempFile.GetPath());
+
+    SQLiteIndex index = CreateTestIndex(tempFile, SQLiteVersion::Latest());
+
+    Manifest manifest;
+    manifest.Id = "Foo";
+    manifest.Version = "10.0";
+    manifest.DefaultLocalization.Add<Localization::PackageName>("ArpVersionCheckConsistencyTest");
+    manifest.Moniker = "testmoniker";
+    manifest.Installers.push_back({});
+    manifest.Installers[0].BaseInstallerType = InstallerTypeEnum::Exe;
+    manifest.Installers[0].AppsAndFeaturesEntries.push_back({});
+    manifest.Installers[0].AppsAndFeaturesEntries[0].DisplayVersion = "1.0";
+    manifest.Installers[0].AppsAndFeaturesEntries.push_back({});
+    manifest.Installers[0].AppsAndFeaturesEntries[1].DisplayVersion = "1.1";
+
+    index.AddManifest(manifest, "path");
+
+    REQUIRE(index.CheckConsistency(true));
+
+    // Add a conflicting one
+    manifest.Version = "10.1";
+
+    REQUIRE_THROWS_HR(index.AddManifest(manifest, "path2"), APPINSTALLER_CLI_ERROR_ARP_VERSION_VALIDATION_FAILED);
+}
+
+TEST_CASE("SQLiteIndex_ManifestArpVersionConflict_UpdateThrows", "[sqliteindex]")
+{
+    TempFile tempFile{ "repolibtest_tempdb"s, ".db"s };
+    INFO("Using temporary file named: " << tempFile.GetPath());
+
+    SQLiteIndex index = CreateTestIndex(tempFile, SQLiteVersion::Latest());
+
+    Manifest manifest;
+    manifest.Id = "Foo";
+    manifest.Version = "10.0";
+    manifest.DefaultLocalization.Add<Localization::PackageName>("ArpVersionCheckConsistencyTest");
+    manifest.Moniker = "testmoniker";
+    manifest.Installers.push_back({});
+    manifest.Installers[0].BaseInstallerType = InstallerTypeEnum::Exe;
+    manifest.Installers[0].AppsAndFeaturesEntries.push_back({});
+    manifest.Installers[0].AppsAndFeaturesEntries[0].DisplayVersion = "1.0";
+    manifest.Installers[0].AppsAndFeaturesEntries.push_back({});
+    manifest.Installers[0].AppsAndFeaturesEntries[1].DisplayVersion = "1.1";
+
+    index.AddManifest(manifest, "path");
+    REQUIRE(index.CheckConsistency(true));
+
+    // Add another version
+    manifest.Version = "10.1";
+    manifest.Installers[0].AppsAndFeaturesEntries[0].DisplayVersion = "2.0";
+    manifest.Installers[0].AppsAndFeaturesEntries[1].DisplayVersion = "2.1";
+
+    index.AddManifest(manifest, "path2");
+    REQUIRE(index.CheckConsistency(true));
+
+    // Update to a conflict
+    manifest.Installers[0].AppsAndFeaturesEntries[0].DisplayVersion = "1.0";
+    manifest.Installers[0].AppsAndFeaturesEntries[1].DisplayVersion = "2.1";
+
+    REQUIRE_THROWS_HR(index.UpdateManifest(manifest, "path2"), APPINSTALLER_CLI_ERROR_ARP_VERSION_VALIDATION_FAILED);
+}
+
+TEST_CASE("SQLiteIndex_ManifestArpVersion_ValidateManifestAgainstIndex", "[sqliteindex]")
+{
+    TempFile tempFile{ "repolibtest_tempdb"s, ".db"s };
+    INFO("Using temporary file named: " << tempFile.GetPath());
+
+    SQLiteIndex index = CreateTestIndex(tempFile, SQLiteVersion::Latest());
+
+    Manifest manifest;
+    manifest.Id = "Foo";
+    manifest.Version = "10.0";
+    manifest.Installers.push_back({});
+    manifest.Installers[0].BaseInstallerType = InstallerTypeEnum::Exe;
+    manifest.Installers[0].AppsAndFeaturesEntries.push_back({});
+    manifest.Installers[0].AppsAndFeaturesEntries[0].DisplayVersion = "1.0";
+    manifest.Installers[0].AppsAndFeaturesEntries.push_back({});
+    manifest.Installers[0].AppsAndFeaturesEntries[1].DisplayVersion = "1.1";
+
+    index.AddManifest(manifest, "path");
+
+    // Updating same version should not result in failure.
+    REQUIRE_NOTHROW(ValidateManifestArpVersion(&index, manifest));
+
+    // Add different version should result in failure.
+    manifest.Version = "10.1";
+    REQUIRE_THROWS(ValidateManifestArpVersion(&index, manifest));
+}
+
+TEST_CASE("SQLiteIndex_CheckConsistency_FindEmbeddedNull", "[sqliteindex]")
+{
+    TempFile tempFile{ "repolibtest_tempdb"s, ".db"s };
+    INFO("Using temporary file named: " << tempFile.GetPath());
+
+    SQLiteIndex index = CreateTestIndex(tempFile, SQLiteVersion::Latest());
+
+    Manifest manifest;
+    manifest.Id = "Foo";
+    manifest.Version = "10.0";
+    manifest.Installers.push_back({});
+    manifest.Installers[0].BaseInstallerType = InstallerTypeEnum::Exe;
+    manifest.Installers[0].AppsAndFeaturesEntries.push_back({});
+    manifest.Installers[0].AppsAndFeaturesEntries[0].DisplayVersion = "1.0";
+    manifest.Installers[0].AppsAndFeaturesEntries.push_back({});
+    manifest.Installers[0].AppsAndFeaturesEntries[1].DisplayVersion = "1.1";
+
+    index.AddManifest(manifest, "path");
+
+    // Inject a null character using SQL without binding since we block it
+    Connection connection = Connection::Create(tempFile, Connection::OpenDisposition::ReadWrite);
+    Statement update = Statement::Create(connection, "Update versions set version = '10.0'||char(0)||'After Null' where version = '10.0'");
+    update.Execute();
+
+    REQUIRE(!index.CheckConsistency(true));
+}
+
+TEST_CASE("SQLiteIndex_MapDataFolding_Tags", "[sqliteindex][mapdatafolding]")
+{
+    TempFile tempFile{ "repolibtest_tempdb"s, ".db"s };
+    INFO("Using temporary file named: " << tempFile.GetPath());
+
+    std::string tag1 = "Tag1";
+    std::string tag2 = "Tag2";
+
+    SQLiteIndex index = SearchTestSetup(tempFile, {
+        { "Id", "Name", "Publisher", "Moniker", "Version1", "", { tag1 }, { "Command" }, "Path1", {}, { "PC1" } },
+        { "Id", "Name", "Publisher", "Moniker", "Version2", "", { tag2 }, { "Command" }, "Path2", {}, { "PC2" } },
+        });
+
+    SQLiteVersion testVersion = TestPrepareForRead(index);
+
+    SearchRequest request1;
+    request1.Inclusions.emplace_back(PackageMatchFilter(PackageMatchField::Tag, MatchType::Exact, tag1));
+    auto results1 = index.Search(request1);
+
+    SearchRequest request2;
+    request2.Inclusions.emplace_back(PackageMatchFilter(PackageMatchField::Tag, MatchType::Exact, tag2));
+    auto results2 = index.Search(request2);
+
+    REQUIRE(results1.Matches.size() == 1);
+    REQUIRE(results2.Matches.size() == 1);
+    REQUIRE(results1.Matches[0].first == results2.Matches[0].first);
+}
+
+TEST_CASE("SQLiteIndex_MapDataFolding_PFNs", "[sqliteindex][mapdatafolding]")
+{
+    TempFile tempFile{ "repolibtest_tempdb"s, ".db"s };
+    INFO("Using temporary file named: " << tempFile.GetPath());
+
+    std::string pfn1 = "PFN1";
+    std::string pfn2 = "PFN2";
+
+    SQLiteIndex index = SearchTestSetup(tempFile, {
+        { "Id", "Name", "Publisher", "Moniker", "Version1", "", { }, { "Command" }, "Path1", { pfn1 }, { } },
+        { "Id", "Name", "Publisher", "Moniker", "Version2", "", { }, { "Command" }, "Path2", { pfn2 }, { } },
+        });
+
+    SQLiteVersion testVersion = TestPrepareForRead(index);
+
+    if (!AreChannelsSupported(index))
+    {
+        return;
+    }
+
+    SearchRequest request1;
+    request1.Inclusions.emplace_back(PackageMatchFilter(PackageMatchField::PackageFamilyName, MatchType::Exact, pfn1));
+    auto results1 = index.Search(request1);
+
+    SearchRequest request2;
+    request2.Inclusions.emplace_back(PackageMatchFilter(PackageMatchField::PackageFamilyName, MatchType::Exact, pfn2));
+    auto results2 = index.Search(request2);
+
+    REQUIRE(results1.Matches.size() == 1);
+    REQUIRE(results2.Matches.size() == 1);
+    REQUIRE(results1.Matches[0].first == results2.Matches[0].first);
+
+    auto versionKeys = index.GetVersionKeysById(results1.Matches[0].first);
+    REQUIRE(versionKeys.size() == 2);
+
+    auto manifestId1 = versionKeys[0].ManifestId;
+    auto manifestId2 = versionKeys[1].ManifestId;
+
+    auto pfnValues1 = index.GetMultiPropertyByPrimaryId(manifestId1, PackageVersionMultiProperty::PackageFamilyName);
+    auto pfnValues2 = index.GetMultiPropertyByPrimaryId(manifestId2, PackageVersionMultiProperty::PackageFamilyName);
+
+    if (IsMapDataFoldingSupported(index, testVersion))
+    {
+        REQUIRE(pfnValues1.size() == 2);
+        REQUIRE(pfnValues2.size() == 2);
+        REQUIRE(pfnValues1[0] != pfnValues1[1]);
+    }
+    else if (IsMapDataFolded(index))
+    {
+        if (manifestId1 > manifestId2)
+        {
+            REQUIRE(pfnValues1.size() == 2);
+            REQUIRE(pfnValues2.size() == 0);
+            REQUIRE(pfnValues1[0] != pfnValues1[1]);
+        }
+        else
+        {
+            REQUIRE(pfnValues1.size() == 0);
+            REQUIRE(pfnValues2.size() == 2);
+            REQUIRE(pfnValues2[0] != pfnValues2[1]);
+        }
+    }
+    else
+    {
+        REQUIRE(pfnValues1.size() == 1);
+        REQUIRE(pfnValues2.size() == 1);
+        REQUIRE(pfnValues1[0] != pfnValues2[0]);
+    }
+}
+
+TEST_CASE("SQLiteIndex_MapDataFolding_ProductCodes", "[sqliteindex][mapdatafolding]")
+{
+    TempFile tempFile{ "repolibtest_tempdb"s, ".db"s };
+    INFO("Using temporary file named: " << tempFile.GetPath());
+
+    std::string pc1 = "PC1";
+    std::string pc2 = "PC2";
+
+    SQLiteIndex index = SearchTestSetup(tempFile, {
+        { "Id", "Name", "Publisher", "Moniker", "Version1", "", { }, { "Command" }, "Path1", { }, { pc1 } },
+        { "Id", "Name", "Publisher", "Moniker", "Version2", "", { }, { "Command" }, "Path2", { }, { pc2 } },
+        });
+
+    SQLiteVersion testVersion = TestPrepareForRead(index);
+
+    if (!AreChannelsSupported(index))
+    {
+        return;
+    }
+
+    SearchRequest request1;
+    request1.Inclusions.emplace_back(PackageMatchFilter(PackageMatchField::ProductCode, MatchType::Exact, pc1));
+    auto results1 = index.Search(request1);
+
+    SearchRequest request2;
+    request2.Inclusions.emplace_back(PackageMatchFilter(PackageMatchField::ProductCode, MatchType::Exact, pc2));
+    auto results2 = index.Search(request2);
+
+    REQUIRE(results1.Matches.size() == 1);
+    REQUIRE(results2.Matches.size() == 1);
+    REQUIRE(results1.Matches[0].first == results2.Matches[0].first);
+
+    auto versionKeys = index.GetVersionKeysById(results1.Matches[0].first);
+    REQUIRE(versionKeys.size() == 2);
+
+    auto manifestId1 = versionKeys[0].ManifestId;
+    auto manifestId2 = versionKeys[1].ManifestId;
+
+    auto pcValues1 = index.GetMultiPropertyByPrimaryId(manifestId1, PackageVersionMultiProperty::ProductCode);
+    auto pcValues2 = index.GetMultiPropertyByPrimaryId(manifestId2, PackageVersionMultiProperty::ProductCode);
+
+    REQUIRE(pcValues1.size() == 1);
+    REQUIRE(pcValues2.size() == 1);
+    REQUIRE(pcValues1[0] != pcValues2[0]);
+}
+
+TEST_CASE("SQLiteIndex_FilePath_Memory", "[sqliteindex]")
+{
+    SQLiteIndex index = SQLiteIndex::CreateNew(SQLITE_MEMORY_DB_CONNECTION_TARGET);
+    auto contextData = index.GetContextData();
+    REQUIRE(!contextData.Contains(Schema::Property::DatabaseFilePath));
+}
+
+TEST_CASE("SQLiteIndex_FilePath_Create", "[sqliteindex]")
+{
+    TempFile tempFile{ "repolibtest_tempdb"s, ".db"s };
+
+    SQLiteIndex index = SQLiteIndex::CreateNew(tempFile);
+    auto contextData = index.GetContextData();
+    REQUIRE(contextData.Contains(Schema::Property::DatabaseFilePath));
+    REQUIRE(contextData.Get<Schema::Property::DatabaseFilePath>() == tempFile.GetPath());
+}
+
+TEST_CASE("SQLiteIndex_FilePath_Open", "[sqliteindex]")
+{
+    TempFile tempFile{ "repolibtest_tempdb"s, ".db"s };
+
+    {
+        SQLiteIndex index = SQLiteIndex::CreateNew(tempFile);
+    }
+
+    SQLiteIndex index = SQLiteIndex::Open(tempFile, SQLiteStorageBase::OpenDisposition::Read);
+    auto contextData = index.GetContextData();
+    REQUIRE(contextData.Contains(Schema::Property::DatabaseFilePath));
+    REQUIRE(contextData.Get<Schema::Property::DatabaseFilePath>() == tempFile.GetPath());
+}
+
+TEST_CASE("SQLiteIndex_MigrateTo_Unsupported", "[sqliteindex][V1_7]")
+{
+    SQLiteIndex index = SQLiteIndex::CreateNew(SQLITE_MEMORY_DB_CONNECTION_TARGET, SQLiteVersion{ 1, 6 });
+    REQUIRE(!index.MigrateTo(SQLiteVersion{ 1, 7 }));
+}
+
+TEST_CASE("SQLiteIndex_MigrateTo_Empty", "[sqliteindex][V2_0]")
+{
+    TempFile tempFile{ "repolibtest_tempdb"s, ".db"s };
+    INFO("Using temporary file named: " << tempFile.GetPath());
+
+    {
+        SQLiteIndex index = SQLiteIndex::CreateNew(tempFile, SQLiteVersion{ 1, 7 });
+        REQUIRE(index.MigrateTo(SQLiteVersion{ 2, 0 }));
+        REQUIRE(index.GetVersion() == SQLiteVersion{ 2, 0 });
+    }
+
+    {
+        SQLiteIndex index = SQLiteIndex::Open(tempFile, SQLiteStorageBase::OpenDisposition::Read);
+        REQUIRE(index.GetVersion() == SQLiteVersion{ 2, 0 });
+    }
+}
+
+TEST_CASE("SQLiteIndex_MigrateTo_Data", "[sqliteindex][V2_0]")
+{
+    TempFile tempFile{ "repolibtest_tempdb"s, ".db"s };
+    INFO("Using temporary file named: " << tempFile.GetPath());
+
+    std::string packageId1 = "Id1";
+    std::string packageId2 = "Id2";
+    std::string packageId3 = "Id3";
+
+    SQLiteIndex index = SearchTestSetup(tempFile, {
+        { packageId1, "Name1", "Moniker", "Version", "", { "Tag" }, { "Command" }, "Path1", { "PFN1" }, { "PC1" } },
+        { packageId2, "Name2", "Moniker", "Version", "", { "ID3" }, { "Command" }, "Path2", { "PFN2" }, { "PC2" } },
+        { packageId3, "Name3", "Moniker", "Version", "", { "Tag" }, { "Command" }, "Path3", { "PFN3" }, { "PC3" } },
+        });
+
+    auto preMigrationVersion = index.GetVersion();
+
+    if (preMigrationVersion == SQLiteVersion{ 1, 7 })
+    {
+        REQUIRE(index.MigrateTo(SQLiteVersion{ 2, 0 }));
+        REQUIRE(index.GetVersion() == SQLiteVersion{ 2, 0 });
+
+        Connection connection = Connection::Create(tempFile, Connection::OpenDisposition::ReadWrite);
+        auto updateData = Schema::V2_0::PackageUpdateTrackingTable::GetUpdatesSince(connection, 0);
+
+        REQUIRE(updateData.size() == 3);
+        REQUIRE(std::count_if(updateData.begin(), updateData.end(), [&](const auto& x) { return x.PackageIdentifier == packageId1; }) == 1);
+        REQUIRE(std::count_if(updateData.begin(), updateData.end(), [&](const auto& x) { return x.PackageIdentifier == packageId2; }) == 1);
+        REQUIRE(std::count_if(updateData.begin(), updateData.end(), [&](const auto& x) { return x.PackageIdentifier == packageId3; }) == 1);
+    }
+    else
+    {
+        REQUIRE(!index.MigrateTo(SQLiteVersion{ 2, 0 }));
+        REQUIRE(index.GetVersion() == preMigrationVersion);
+    }
+}
+
+TEST_CASE("SQLiteIndex_Property_IntermediateFilePath", "[sqliteindex]")
+{
+    SQLiteIndex index = SQLiteIndex::CreateNew(SQLITE_MEMORY_DB_CONNECTION_TARGET);
+    std::filesystem::path intermediateFilePath = "A:\\Path";
+    index.SetProperty(SQLiteIndex::Property::IntermediateFileOutputPath, intermediateFilePath.u8string());
+
+    auto contextData = index.GetContextData();
+    REQUIRE(contextData.Contains(Schema::Property::IntermediateFileOutputPath));
+    REQUIRE(contextData.Get<Schema::Property::IntermediateFileOutputPath>() == intermediateFilePath);
+}
+
+struct ManifestAndPath
+{
+    Manifest Manifest;
+    std::string Path;
+};
+
+void CreateFakeManifestAndPath(
+    ManifestAndPath& manifestAndPath,
+    const string_t& publisher,
+    std::string_view version = "1.0.0",
+    std::optional<std::string_view> arpMinVersion = {},
+    std::optional<std::string_view> arpMaxVersion = {})
+{
+    CreateFakeManifest(manifestAndPath.Manifest, publisher, version);
+    manifestAndPath.Path = ConvertToUTF8(CreateNewGuidNameWString());
+    manifestAndPath.Manifest.StreamSha256 = SHA256::ComputeHash(manifestAndPath.Path);
+
+    if (arpMinVersion)
+    {
+        manifestAndPath.Manifest.Installers[0].BaseInstallerType = InstallerTypeEnum::Exe;
+        manifestAndPath.Manifest.Installers[0].AppsAndFeaturesEntries.push_back({});
+        manifestAndPath.Manifest.Installers[0].AppsAndFeaturesEntries.back().DisplayVersion = arpMinVersion.value();
+    }
+
+    if (arpMaxVersion)
+    {
+        manifestAndPath.Manifest.Installers[0].BaseInstallerType = InstallerTypeEnum::Exe;
+        manifestAndPath.Manifest.Installers[0].AppsAndFeaturesEntries.push_back({});
+        manifestAndPath.Manifest.Installers[0].AppsAndFeaturesEntries.back().DisplayVersion = arpMaxVersion.value();
+    }
+}
+
+std::filesystem::path GetOnlyChild(const std::filesystem::path& parent)
+{
+    auto parentDirectoryIterator = std::filesystem::directory_iterator{ parent };
+    std::filesystem::path result = parentDirectoryIterator->path();
+    REQUIRE(++parentDirectoryIterator == std::filesystem::directory_iterator{});
+    return result;
+}
+
+void CheckIntermediates(const std::filesystem::path& baseDirectory, const std::vector<std::vector<ManifestAndPath>>& expectedIntermediatesData, std::chrono::seconds sleep = 1s)
+{
+    std::filesystem::path intermediatesDirectory = baseDirectory / "packages";
+
+    size_t intermediatePackageCount = std::count_if(std::filesystem::directory_iterator{ intermediatesDirectory }, std::filesystem::directory_iterator{}, [](const auto&){ return true; });
+    REQUIRE(intermediatePackageCount == expectedIntermediatesData.size());
+
+    for (const auto& versions : expectedIntermediatesData)
+    {
+        REQUIRE(!versions.empty());
+        INFO(versions[0].Manifest.Id);
+        std::filesystem::path packageDirectory = intermediatesDirectory / ConvertToUTF16(versions[0].Manifest.Id);
+
+        REQUIRE(std::filesystem::exists(packageDirectory));
+        std::filesystem::path hashDirectory = GetOnlyChild(packageDirectory);
+
+        std::filesystem::path versionDataFile = GetOnlyChild(hashDirectory);
+        std::ifstream versionDataStream{ versionDataFile, std::ios_base::in | std::ios_base::binary };
+        auto versionDataBytes = ReadEntireStreamAsByteArray(versionDataStream);
+
+        PackageVersionDataManifest versionDataManifest;
+        versionDataManifest.Deserialize(PackageVersionDataManifest::CreateDecompressor().Decompress(versionDataBytes));
+
+        const auto& versionDataVersions = versionDataManifest.Versions();
+        REQUIRE(versionDataVersions.size() == versions.size());
+
+        for (const auto& manifestAndPath : versions)
+        {
+            const auto& versionDataItr = std::find_if(versionDataVersions.begin(), versionDataVersions.end(), [&](const auto& v) { return v.Version == manifestAndPath.Manifest.Version; });
+            REQUIRE(versionDataItr != versionDataVersions.end());
+            const auto& versionData = *versionDataItr;
+
+            REQUIRE(manifestAndPath.Path == versionData.ManifestRelativePath);
+            REQUIRE(SHA256::ConvertToString(manifestAndPath.Manifest.StreamSha256) == versionData.ManifestHash);
+
+            auto versionRange = manifestAndPath.Manifest.GetArpVersionRange();
+            if (!versionRange.IsEmpty())
+            {
+                REQUIRE(versionData.ArpMinVersion);
+                REQUIRE(versionRange.GetMinVersion() == versionData.ArpMinVersion.value());
+                REQUIRE(versionData.ArpMaxVersion);
+                REQUIRE(versionRange.GetMaxVersion() == versionData.ArpMaxVersion.value());
+            }
+        }
+    }
+
+    // This is needed to force the timestamp to roll over to a new value for the next call to this function.
+    // An alternate solution would be to hook the timestamp function and control the values it returns
+    // so that we can advance/halt time arbitrarily.
+    std::this_thread::sleep_for(sleep);
+}
+
+void PrepareAndCheckIntermediates(const std::filesystem::path& baseFile, const std::filesystem::path& preparedFile, const std::vector<std::vector<ManifestAndPath>>& expectedIntermediatesData, std::chrono::seconds sleep = 1s)
+{
+    TempDirectory intermediatesDirectory{ "v2_0_intermediates" };
+    INFO("Intermediates directory: " << intermediatesDirectory.GetPath());
+
+    std::filesystem::copy_file(baseFile, preparedFile, std::filesystem::copy_options::overwrite_existing);
+
+    SQLiteIndex index = SQLiteIndex::Open(preparedFile.u8string(), SQLiteStorageBase::OpenDisposition::ReadWrite);
+    index.SetProperty(SQLiteIndex::Property::IntermediateFileOutputPath, intermediatesDirectory);
+    index.PrepareForPackaging();
+
+    CheckIntermediates(intermediatesDirectory, expectedIntermediatesData, sleep);
+}
+
+TEST_CASE("SQLiteIndex_V2_0_UsageFlow_Simple", "[sqliteindex][V2_0]")
+{
+    TempFile baseFile{ "v2_0_index_tempdb"s, ".db"s };
+    TempFile preparedFile{ "v2_0_index_prepared_tempdb"s, ".db"s };
+    INFO("Using files named: [" << baseFile.GetPath() << "] and [" << preparedFile.GetPath() << "]");
+
+    // Create empty index
+    std::ignore = SQLiteIndex::CreateNew(baseFile, SQLiteVersion{ 2, 0 });
+
+    std::string publisher = "Publisher";
+    ManifestAndPath manifest1;
+    CreateFakeManifestAndPath(manifest1, publisher, "1.0");
+
+    {
+        // Open existing file to add a manifest
+        SQLiteIndex index = SQLiteIndex::Open(baseFile, SQLiteStorageBase::OpenDisposition::ReadWrite);
+        index.SetProperty(SQLiteIndex::Property::PackageUpdateTrackingBaseTime, "");
+        index.AddManifest(manifest1.Manifest, manifest1.Path);
+    }
+
+    PrepareAndCheckIntermediates(baseFile, preparedFile, { { manifest1 } }, 0s);
+}
+
+TEST_CASE("SQLiteIndex_V2_0_UsageFlow_Complex", "[sqliteindex][V2_0]")
+{
+    TempFile baseFile{ "v2_0_index_tempdb"s, ".db"s };
+    TempFile preparedFile{ "v2_0_index_prepared_tempdb"s, ".db"s };
+    INFO("Using files named: [" << baseFile.GetPath() << "] and [" << preparedFile.GetPath() << "]");
+
+    // Create empty index
+    std::ignore = SQLiteIndex::CreateNew(baseFile, SQLiteVersion{ 2, 0 });
+
+    // Open existing file to add a new package
+    std::string Publisher1 = "Publisher1";
+    ManifestAndPath manifest1;
+    CreateFakeManifestAndPath(manifest1, Publisher1, "1.0");
+
+    {
+        SQLiteIndex index = SQLiteIndex::Open(baseFile, SQLiteStorageBase::OpenDisposition::ReadWrite);
+        index.SetProperty(SQLiteIndex::Property::PackageUpdateTrackingBaseTime, "");
+        index.AddManifest(manifest1.Manifest, manifest1.Path);
+    }
+
+    PrepareAndCheckIntermediates(baseFile, preparedFile, { { manifest1 } });
+
+    // Open existing file to add another new package
+    ManifestAndPath manifest2;
+    CreateFakeManifestAndPath(manifest2, "Publisher2", "1.0");
+
+    {
+        SQLiteIndex index = SQLiteIndex::Open(baseFile, SQLiteStorageBase::OpenDisposition::ReadWrite);
+        index.SetProperty(SQLiteIndex::Property::PackageUpdateTrackingBaseTime, "");
+        index.AddManifest(manifest2.Manifest, manifest2.Path);
+    }
+
+    PrepareAndCheckIntermediates(baseFile, preparedFile, { { manifest2 } });
+
+    // Open existing file to add a new version of existing package
+    ManifestAndPath manifest3;
+    CreateFakeManifestAndPath(manifest3, Publisher1, "2.0");
+
+    {
+        SQLiteIndex index = SQLiteIndex::Open(baseFile, SQLiteStorageBase::OpenDisposition::ReadWrite);
+        index.SetProperty(SQLiteIndex::Property::PackageUpdateTrackingBaseTime, "");
+        index.AddManifest(manifest3.Manifest, manifest3.Path);
+    }
+
+    PrepareAndCheckIntermediates(baseFile, preparedFile, { { manifest1, manifest3 } });
+
+    // Open existing file to add a new version of existing package and update an existing version
+    manifest2.Manifest.StreamSha256 = SHA256::ComputeHash(manifest2.Manifest.Id);
+
+    ManifestAndPath manifest4;
+    CreateFakeManifestAndPath(manifest4, Publisher1, "3.0");
+
+    {
+        SQLiteIndex index = SQLiteIndex::Open(baseFile, SQLiteStorageBase::OpenDisposition::ReadWrite);
+        index.SetProperty(SQLiteIndex::Property::PackageUpdateTrackingBaseTime, "");
+        index.UpdateManifest(manifest2.Manifest, manifest2.Path);
+        index.AddManifest(manifest4.Manifest, manifest4.Path);
+    }
+
+    PrepareAndCheckIntermediates(baseFile, preparedFile, { { manifest2 }, { manifest1, manifest3, manifest4 } }, 0s);
+}
+
+void MigratePrepareAndCheckIntermediates(const std::filesystem::path& baseFile, const std::filesystem::path& preparedFile, const std::vector<std::vector<ManifestAndPath>>& expectedIntermediatesData)
+{
+    TempDirectory intermediatesDirectory{ "v2_0_intermediates" };
+    INFO("Intermediates directory: " << intermediatesDirectory.GetPath());
+
+    std::filesystem::copy_file(baseFile, preparedFile, std::filesystem::copy_options::overwrite_existing);
+
+    SQLiteIndex index = SQLiteIndex::Open(preparedFile.u8string(), SQLiteStorageBase::OpenDisposition::ReadWrite);
+    index.MigrateTo({ 2, 0 });
+    index.SetProperty(SQLiteIndex::Property::IntermediateFileOutputPath, intermediatesDirectory);
+    index.PrepareForPackaging();
+
+    CheckIntermediates(intermediatesDirectory, expectedIntermediatesData, 0s);
+}
+
+TEST_CASE("SQLiteIndex_V2_0_UsageFlow_ComplexMigration", "[sqliteindex][V2_0]")
+{
+    TempFile baseFile{ "v1_7_index_tempdb"s, ".db"s };
+    TempFile preparedFile{ "v2_0_index_prepared_tempdb"s, ".db"s };
+    INFO("Using files named: [" << baseFile.GetPath() << "] and [" << preparedFile.GetPath() << "]");
+
+    // Create empty index
+    std::ignore = SQLiteIndex::CreateNew(baseFile, SQLiteVersion{ 1, 7 });
+
+    // Open existing file to add a new package
+    std::string Publisher1 = "Publisher1";
+    ManifestAndPath manifest1;
+    CreateFakeManifestAndPath(manifest1, Publisher1, "1.0");
+
+    {
+        SQLiteIndex index = SQLiteIndex::Open(baseFile, SQLiteStorageBase::OpenDisposition::ReadWrite);
+        index.AddManifest(manifest1.Manifest, manifest1.Path);
+    }
+
+    MigratePrepareAndCheckIntermediates(baseFile, preparedFile, { { manifest1 } });
+
+    // Open existing file to add another new package
+    ManifestAndPath manifest2;
+    CreateFakeManifestAndPath(manifest2, "Publisher2", "1.0");
+
+    {
+        SQLiteIndex index = SQLiteIndex::Open(baseFile, SQLiteStorageBase::OpenDisposition::ReadWrite);
+        index.AddManifest(manifest2.Manifest, manifest2.Path);
+    }
+
+    MigratePrepareAndCheckIntermediates(baseFile, preparedFile, { {  manifest2 }, { manifest1 } });
+
+    // Open existing file to add a new version of existing package
+    ManifestAndPath manifest3;
+    CreateFakeManifestAndPath(manifest3, Publisher1, "2.0");
+
+    {
+        SQLiteIndex index = SQLiteIndex::Open(baseFile, SQLiteStorageBase::OpenDisposition::ReadWrite);
+        index.AddManifest(manifest3.Manifest, manifest3.Path);
+    }
+
+    MigratePrepareAndCheckIntermediates(baseFile, preparedFile, { {  manifest2 }, { manifest1, manifest3 } });
+
+    // Open existing file to add a new version of existing package and update an existing version
+    manifest2.Manifest.StreamSha256 = SHA256::ComputeHash(manifest2.Manifest.Id);
+
+    ManifestAndPath manifest4;
+    CreateFakeManifestAndPath(manifest4, Publisher1, "3.0");
+
+    {
+        SQLiteIndex index = SQLiteIndex::Open(baseFile, SQLiteStorageBase::OpenDisposition::ReadWrite);
+        index.UpdateManifest(manifest2.Manifest, manifest2.Path);
+        index.AddManifest(manifest4.Manifest, manifest4.Path);
+    }
+
+    MigratePrepareAndCheckIntermediates(baseFile, preparedFile, { { manifest2 }, { manifest1, manifest3, manifest4 } });
+}
+
+TEST_CASE("SQLiteIndex_DependencyWithCaseMismatch", "[sqliteindex][V1_4]")
+{
+    TempFile tempFile{ "repolibtest_tempdb"s, ".db"s };
+    INFO("Using temporary file named: " << tempFile.GetPath());
+
+    Manifest dependencyManifest1, dependencyManifest2, manifest;
+    SQLiteIndex index = SimpleTestSetup(tempFile, dependencyManifest1, SQLiteVersion::Latest());
+
+    // Must contain some upper case
+    auto& publisher2 = "Test2";
+    CreateFakeManifest(dependencyManifest2, publisher2);
+    index.AddManifest(dependencyManifest2, GetPathFromManifest(dependencyManifest2));
+
+    auto& publisher3 = "Test3";
+    CreateFakeManifest(manifest, publisher3);
+    manifest.Installers[0].Dependencies.Add(Dependency(DependencyType::Package, dependencyManifest1.Id, "1.0.0"));
+    manifest.Installers[0].Dependencies.Add(Dependency(DependencyType::Package, ToLower(dependencyManifest2.Id), "1.0.0"));
+
+    index.AddManifest(manifest, GetPathFromManifest(manifest));
+}
+
+TEST_CASE("SQLiteIndex_AddOrUpdateManifest", "[sqliteindex]")
+{
+    TempFile tempFile{ "repolibtest_tempdb"s, ".db"s };
+    INFO("Using temporary file named: " << tempFile.GetPath());
+
+    std::string manifestPath = "test/id/test.id-1.0.0.yaml";
+    Manifest manifest;
+    manifest.Installers.push_back({});
+    manifest.Id = "test.id";
+    manifest.DefaultLocalization.Add < Localization::PackageName>("Test Name");
+    manifest.Moniker = "testmoniker";
+    manifest.Version = "1.0.0";
+    manifest.Channel = "test";
+    manifest.DefaultLocalization.Add<Localization::Tags>({ "t1", "t2" });
+    manifest.Installers[0].Commands = { "test1", "test2" };
+
+    {
+        auto version = GENERATE(SQLiteVersion{ 1, 0 }, SQLiteVersion::Latest());
+        SQLiteIndex index = SQLiteIndex::CreateNew(tempFile, version);
+
+        REQUIRE(index.AddOrUpdateManifest(manifest, manifestPath));
+    }
+
+    {
+        SQLiteIndex index = SQLiteIndex::Open(tempFile, SQLiteStorageBase::OpenDisposition::ReadWrite);
+
+        // Update with no updates should return false
+        REQUIRE(!index.AddOrUpdateManifest(manifest, manifestPath));
+
+        manifest.DefaultLocalization.Add<Localization::Description>("description2");
+
+        // Update with no indexed updates should return false
+        REQUIRE(!index.AddOrUpdateManifest(manifest, manifestPath));
+
+        // Update with indexed changes
+        manifest.DefaultLocalization.Add<Localization::PackageName>("Test Name2");
+        manifest.Moniker = "testmoniker2";
+        manifest.DefaultLocalization.Add<Localization::Tags>({ "t1", "t2", "t3" });
+        manifest.Installers[0].Commands = {};
+
+        REQUIRE(index.AddOrUpdateManifest(manifest, manifestPath));
+    }
+}