// Copyright (c) Microsoft Corporation.
// Licensed under the MIT License.
#include "pch.h"
#include "TestCommon.h"
#include <SQLiteWrapper.h>
#include <Microsoft/SQLiteIndex.h>
#include <winget/Manifest.h>

#include <Microsoft/Schema/1_0/IdTable.h>
#include <Microsoft/Schema/1_0/NameTable.h>
#include <Microsoft/Schema/1_0/MonikerTable.h>
#include <Microsoft/Schema/1_0/VersionTable.h>
#include <Microsoft/Schema/1_0/ChannelTable.h>
#include <Microsoft/Schema/1_0/PathPartTable.h>
#include <Microsoft/Schema/1_0/ManifestTable.h>
#include <Microsoft/Schema/1_0/TagsTable.h>
#include <Microsoft/Schema/1_0/CommandsTable.h>
#include <Microsoft/Schema/1_0/SearchResultsTable.h>

using namespace std::string_literals;
using namespace TestCommon;
using namespace AppInstaller::Manifest;
using namespace AppInstaller::Repository;
using namespace AppInstaller::Repository::Microsoft;
using namespace AppInstaller::Repository::SQLite;
using namespace AppInstaller::Utility;

SQLiteIndex CreateTestIndex(const std::string& filePath, std::optional<Schema::Version> version = {})
{
    // If no specific version requested, then use generator to run against all versions.
    if (!version)
    {
        version = GENERATE(Schema::Version{ 1, 0 }, Schema::Version::Latest());
    }

    return SQLiteIndex::CreateNew(filePath, version.value());
}

Schema::Version TestPrepareForRead(SQLiteIndex& index)
{
    // This will only be called for tests that want to support cross version checks.
    // Based on the version of the incoming, we only want to generate versions less or equal to it.
    if (index.GetVersion() == Schema::Version{ 1, 0 })
    {
        // Nothing to do here
    }
    else if (index.GetVersion() == Schema::Version{ 1, 1 })
    {
        auto changeVersion = GENERATE(false, true);

        if (changeVersion)
        {
            index.ForceVersion(Schema::Version{ 1, 0 });
            return { 1, 0 };
        }
    }

    return index.GetVersion();
}

SQLiteIndex SimpleTestSetup(const std::string& filePath, Manifest& manifest, std::string& relativePath, std::optional<Schema::Version> version = {})
{
    SQLiteIndex index = CreateTestIndex(filePath, version);

    manifest.Id = "Test.Id";
    manifest.Name = "Test Name";
    manifest.AppMoniker = "testmoniker";
    manifest.Version = "1.0.0";
    manifest.Channel = "test";
    manifest.Tags = { "t1", "t2" };
    manifest.Commands = { "test1", "test2" };

    relativePath = "test/id/1.0.0.yaml";

    index.AddManifest(manifest, relativePath);

    return index;
}

struct IndexFields
{
    IndexFields(
        std::string id,
        std::string name,
        std::string moniker,
        std::string version,
        std::string channel,
        std::vector<NormalizedString> tags,
        std::vector<NormalizedString> commands,
        std::string path
    ) :
        Id(std::move(id)),
        Name(std::move(name)),
        Moniker(std::move(moniker)),
        Version(std::move(version)),
        Channel(std::move(channel)),
        Tags(std::move(tags)),
        Commands(std::move(commands)),
        Path(std::move(path))
    {}

    IndexFields(
        std::string id,
        std::string name,
        std::string moniker,
        std::string version,
        std::string channel,
        std::vector<NormalizedString> tags,
        std::vector<NormalizedString> commands,
        std::string path,
        std::vector<NormalizedString> packageFamilyNames,
        std::vector<NormalizedString> productCodes
    ) :
        Id(std::move(id)),
        Name(std::move(name)),
        Moniker(std::move(moniker)),
        Version(std::move(version)),
        Channel(std::move(channel)),
        Tags(std::move(tags)),
        Commands(std::move(commands)),
        Path(std::move(path)),
        PackageFamilyNames(std::move(packageFamilyNames)),
        ProductCodes(std::move(productCodes))
    {}

    std::string Id;
    std::string Name;
    std::string Moniker;
    std::string Version;
    std::string Channel;
    std::vector<NormalizedString> Tags;
    std::vector<NormalizedString> Commands;
    std::string Path;
    std::vector<NormalizedString> PackageFamilyNames;
    std::vector<NormalizedString> ProductCodes;
};

SQLiteIndex SearchTestSetup(const std::string& filePath, std::initializer_list<IndexFields> data = {}, std::optional<Schema::Version> version = {})
{
    SQLiteIndex index = CreateTestIndex(filePath, version);

    Manifest manifest;

    auto addFunc = [&](const IndexFields& d) {
        manifest.Id = d.Id;
        manifest.Name = d.Name;
        manifest.AppMoniker = d.Moniker;
        manifest.Version = d.Version;
        manifest.Channel = d.Channel;
        manifest.Tags = d.Tags;
        manifest.Commands = d.Commands;

        manifest.Installers.resize(std::max(d.PackageFamilyNames.size(), d.ProductCodes.size()));

        for (size_t i = 0; i < d.PackageFamilyNames.size(); ++i)
        {
            manifest.Installers[i].PackageFamilyName = d.PackageFamilyNames[i];
        }

        for (size_t i = 0; i < d.ProductCodes.size(); ++i)
        {
            manifest.Installers[i].ProductCode = d.ProductCodes[i];
        }

        index.AddManifest(manifest, d.Path);
    };

    for (const auto& d : data)
    {
        addFunc(d);
    }

    return index;
}

bool ArePackageFamilyNameAndProductCodeSupported(const SQLiteIndex& index, const Schema::Version& testVersion)
{
    UNSCOPED_INFO("Index " << index.GetVersion() << " | Test " << testVersion);
    return (index.GetVersion() >= Schema::Version{ 1, 1 } && testVersion >= Schema::Version{ 1, 1 });
}

std::string GetPropertyStringByKey(const SQLiteIndex& index, SQLite::rowid_t id, PackageVersionProperty property, std::string_view version, std::string_view channel)
{
    auto manifestId = index.GetManifestIdByKey(id, version, channel);
    REQUIRE(manifestId);
    auto result = index.GetPropertyByManifestId(manifestId.value(), property);
    REQUIRE(result);
    return result.value();
}

std::string GetPropertyStringById(const SQLiteIndex& index, SQLite::rowid_t id, PackageVersionProperty property)
{
    auto versions = index.GetVersionKeysById(id);
    REQUIRE(!versions.empty());
    return GetPropertyStringByKey(index, id, property, versions[0].GetVersion().ToString(), versions[0].GetChannel().ToString());
}

std::string GetIdStringById(const SQLiteIndex& index, SQLite::rowid_t id)
{
    return GetPropertyStringById(index, id, PackageVersionProperty::Id);
}

std::string GetNameStringById(const SQLiteIndex& index, SQLite::rowid_t id)
{
    return GetPropertyStringById(index, id, PackageVersionProperty::Name);
}

std::string GetPathStringByKey(const SQLiteIndex& index, SQLite::rowid_t id, std::string_view version, std::string_view channel)
{
    return GetPropertyStringByKey(index, id, PackageVersionProperty::RelativePath, version, channel);
}

TEST_CASE("SQLiteIndexCreateLatestAndReopen", "[sqliteindex]")
{
    TempFile tempFile{ "repolibtest_tempdb"s, ".db"s };
    INFO("Using temporary file named: " << tempFile.GetPath());

    Schema::Version versionCreated;

    // Create the index
    {
        SQLiteIndex index = SQLiteIndex::CreateNew(tempFile, Schema::Version::Latest());
        versionCreated = index.GetVersion();
    }

    // Reopen the index for read only
    {
        INFO("Trying with Read");
        SQLiteIndex index = SQLiteIndex::Open(tempFile, SQLiteIndex::OpenDisposition::Read);
        Schema::Version versionRead = index.GetVersion();
        REQUIRE(versionRead == versionCreated);
    }

    // Reopen the index for read/write
    {
        INFO("Trying with ReadWrite");
        SQLiteIndex index = SQLiteIndex::Open(tempFile, SQLiteIndex::OpenDisposition::ReadWrite);
        Schema::Version versionRead = index.GetVersion();
        REQUIRE(versionRead == versionCreated);
    }

    // Reopen the index for immutable read
    {
        INFO("Trying with Immutable");
        SQLiteIndex index = SQLiteIndex::Open(tempFile, SQLiteIndex::OpenDisposition::Immutable);
        Schema::Version versionRead = index.GetVersion();
        REQUIRE(versionRead == versionCreated);
    }
}

TEST_CASE("SQLiteIndexCreateAndAddManifest", "[sqliteindex]")
{
    TempFile tempFile{ "repolibtest_tempdb"s, ".db"s };
    INFO("Using temporary file named: " << tempFile.GetPath());

    Manifest manifest;
    std::string relativePath;

    SQLiteIndex index = SimpleTestSetup(tempFile, manifest, relativePath);
}

TEST_CASE("SQLiteIndexCreateAndAddManifestFile", "[sqliteindex]")
{
    TempFile tempFile{ "repolibtest_tempdb"s, ".db"s };
    INFO("Using temporary file named: " << tempFile.GetPath());

    SQLiteIndex index = CreateTestIndex(tempFile);

    TestDataFile manifestFile{ "Manifest-Good.yaml" };
    std::filesystem::path manifestPath{ "microsoft/msixsdk/microsoft.msixsdk-1.7.32.yaml" };

    index.AddManifest(manifestFile, manifestPath);
}

TEST_CASE("SQLiteIndexCreateAndAddManifestDuplicate", "[sqliteindex]")
{
    TempFile tempFile{ "repolibtest_tempdb"s, ".db"s };
    INFO("Using temporary file named: " << tempFile.GetPath());

    Manifest manifest;
    std::string relativePath;

    SQLiteIndex index = SimpleTestSetup(tempFile, manifest, relativePath);

    // Attempting to add the same manifest at a different path should fail.
    REQUIRE_THROWS_HR(index.AddManifest(manifest, "differentpath.yaml"), HRESULT_FROM_WIN32(ERROR_ALREADY_EXISTS));

    // Attempting to add the same manifest with a differently cased Id at a different path should fail.
    manifest.Id = ToLower(manifest.Id);
    REQUIRE_THROWS_HR(index.AddManifest(manifest, "differentpath.yaml"), HRESULT_FROM_WIN32(ERROR_ALREADY_EXISTS));

    // Attempting to add a different manifest at the same path should fail.
    manifest.Id += "-new";
    REQUIRE_THROWS_HR(index.AddManifest(manifest, relativePath), HRESULT_FROM_WIN32(ERROR_ALREADY_EXISTS));
}

TEST_CASE("SQLiteIndex_RemoveManifestFile_NotPresent", "[sqliteindex]")
{
    SQLiteIndex index = CreateTestIndex(SQLITE_MEMORY_DB_CONNECTION_TARGET);

    TestDataFile manifestFile{ "Manifest-Good.yaml" };
    std::filesystem::path manifestPath{ "microsoft/msixsdk/microsoft.msixsdk-1.7.32.yaml" };

    REQUIRE_THROWS_HR(index.RemoveManifest(manifestFile, manifestPath), E_NOT_SET);
}

TEST_CASE("SQLiteIndex_RemoveManifest", "[sqliteindex][V1_0]")
{
    TempFile tempFile{ "repolibtest_tempdb"s, ".db"s };
    INFO("Using temporary file named: " << tempFile.GetPath());

    std::string manifest1Path = "test/id/test.id-1.0.0.yaml";
    Manifest manifest1;
    manifest1.Id = "test.id";
    manifest1.Name = "Test Name";
    manifest1.AppMoniker = "testmoniker";
    manifest1.Version = "1.0.0";
    manifest1.Channel = "test";
    manifest1.Tags = { "t1", "t2" };
    manifest1.Commands = { "test1", "test2" };

    std::string manifest2Path = "test/woah/test.id-1.0.0.yaml";
    Manifest manifest2;
    manifest2.Id = "test.woah";
    manifest2.Name = "Test Name WOAH";
    manifest2.AppMoniker = "testmoniker";
    manifest2.Version = "1.0.0";
    manifest2.Channel = "test";
    manifest2.Tags = {};
    manifest2.Commands = { "test1", "test2", "test3" };
    
    {
        SQLiteIndex index = SQLiteIndex::CreateNew(tempFile, { 1, 0 });

        index.AddManifest(manifest1, manifest1Path);
        index.AddManifest(manifest2, manifest2Path);

        // Now remove manifest1
        index.RemoveManifest(manifest1, manifest1Path);
    }

    {
        // Open it directly to directly test table state
        Connection connection = Connection::Create(tempFile, Connection::OpenDisposition::ReadWrite);

        REQUIRE(!Schema::V1_0::ManifestTable::IsEmpty(connection));
        REQUIRE(!Schema::V1_0::IdTable::IsEmpty(connection));
        REQUIRE(!Schema::V1_0::NameTable::IsEmpty(connection));
        REQUIRE(!Schema::V1_0::MonikerTable::IsEmpty(connection));
        REQUIRE(!Schema::V1_0::VersionTable::IsEmpty(connection));
        REQUIRE(!Schema::V1_0::ChannelTable::IsEmpty(connection));
        REQUIRE(!Schema::V1_0::PathPartTable::IsEmpty(connection));
        // Because manifest2 had no tags
        REQUIRE(Schema::V1_0::TagsTable::IsEmpty(connection));
        REQUIRE(!Schema::V1_0::CommandsTable::IsEmpty(connection));
    }

    {
        SQLiteIndex index = SQLiteIndex::Open(tempFile, SQLiteIndex::OpenDisposition::ReadWrite);

        // Now remove manifest2
        index.RemoveManifest(manifest2, manifest2Path);
    }

    // Open it directly to directly test table state
    Connection connection = Connection::Create(tempFile, Connection::OpenDisposition::ReadWrite);

    REQUIRE(Schema::V1_0::ManifestTable::IsEmpty(connection));
    REQUIRE(Schema::V1_0::IdTable::IsEmpty(connection));
    REQUIRE(Schema::V1_0::NameTable::IsEmpty(connection));
    REQUIRE(Schema::V1_0::MonikerTable::IsEmpty(connection));
    REQUIRE(Schema::V1_0::VersionTable::IsEmpty(connection));
    REQUIRE(Schema::V1_0::ChannelTable::IsEmpty(connection));
    REQUIRE(Schema::V1_0::PathPartTable::IsEmpty(connection));
    REQUIRE(Schema::V1_0::TagsTable::IsEmpty(connection));
    REQUIRE(Schema::V1_0::CommandsTable::IsEmpty(connection));
}

TEST_CASE("SQLiteIndex_RemoveManifest_EnsureConsistentRowId", "[sqliteindex]")
{
    TempFile tempFile{ "repolibtest_tempdb"s, ".db"s };
    INFO("Using temporary file named: " << tempFile.GetPath());

    std::string manifest1Path = "test/id/test.id-1.0.0.yaml";
    Manifest manifest1;
    manifest1.Id = "test.id";
    manifest1.Name = "Test Name";
    manifest1.AppMoniker = "testmoniker";
    manifest1.Version = "1.0.0";
    manifest1.Channel = "test";
    manifest1.Tags = { "t1", "t2" };
    manifest1.Commands = { "test1", "test2" };

    std::string manifest2Path = "test/woah/test.id-1.0.0.yaml";
    Manifest manifest2;
    manifest2.Id = "test.woah";
    manifest2.Name = "Test Name WOAH";
    manifest2.AppMoniker = "testmoniker";
    manifest2.Version = "1.0.0";
    manifest2.Channel = "test";
    manifest2.Tags = {};
    manifest2.Commands = { "test1", "test2", "test3" };

    SQLiteIndex index = CreateTestIndex(tempFile);

    index.AddManifest(manifest1, manifest1Path);
    index.AddManifest(manifest2, manifest2Path);

    // Get the second manifest's id for validating consistency
    SearchRequest request;
    request.Inclusions.emplace_back(PackageMatchFilter(PackageMatchField::Id, MatchType::Exact, manifest2.Id));
    auto result = index.Search(request);

    REQUIRE(result.Matches.size() == 1);
    auto manifest2IdRowId = result.Matches[0].first;

    auto rowId = index.GetManifestIdByKey(manifest2IdRowId, {}, {});
    REQUIRE(rowId);
    auto manifest2RowId = rowId.value();

    // Now remove manifest1 and prepare
    index.RemoveManifest(manifest1, manifest1Path);
    index.PrepareForPackaging();
    // Checking consistency will also uncover issues, but not potentially the same ones as below.
    REQUIRE(index.CheckConsistency(true));

    // Repeat search to ensure consistent ids
    result = index.Search(request);
    REQUIRE(result.Matches.size() == 1);
    REQUIRE(result.Matches[0].first == manifest2IdRowId);

    rowId = index.GetManifestIdByKey(manifest2IdRowId, {}, {});
    REQUIRE(rowId);
    REQUIRE(rowId.value() == manifest2RowId);

    REQUIRE(manifest2.Id == index.GetPropertyByManifestId(manifest2RowId, PackageVersionProperty::Id));
    REQUIRE(manifest2.Name == index.GetPropertyByManifestId(manifest2RowId, PackageVersionProperty::Name));
    REQUIRE(manifest2.Version == index.GetPropertyByManifestId(manifest2RowId, PackageVersionProperty::Version));
    REQUIRE(manifest2.Channel == index.GetPropertyByManifestId(manifest2RowId, PackageVersionProperty::Channel));
    REQUIRE(manifest2Path == index.GetPropertyByManifestId(manifest2RowId, PackageVersionProperty::RelativePath));
}

TEST_CASE("SQLiteIndex_RemoveManifestFile", "[sqliteindex][V1_0]")
{
    TempFile tempFile{ "repolibtest_tempdb"s, ".db"s };
    INFO("Using temporary file named: " << tempFile.GetPath());

    {
        SQLiteIndex index = SQLiteIndex::CreateNew(tempFile, { 1, 0 });

        TestDataFile manifestFile{ "Manifest-Good.yaml" };
        std::filesystem::path manifestPath{ "microsoft/msixsdk/microsoft.msixsdk-1.7.32.yaml" };

        index.AddManifest(manifestFile, manifestPath);

        // Now remove that manifest
        index.RemoveManifest(manifestFile, manifestPath);
    }

    // Open it directly to directly test table state
    Connection connection = Connection::Create(tempFile, Connection::OpenDisposition::ReadWrite);

    REQUIRE(Schema::V1_0::ManifestTable::IsEmpty(connection));
    REQUIRE(Schema::V1_0::IdTable::IsEmpty(connection));
    REQUIRE(Schema::V1_0::NameTable::IsEmpty(connection));
    REQUIRE(Schema::V1_0::MonikerTable::IsEmpty(connection));
    REQUIRE(Schema::V1_0::VersionTable::IsEmpty(connection));
    REQUIRE(Schema::V1_0::ChannelTable::IsEmpty(connection));
    REQUIRE(Schema::V1_0::PathPartTable::IsEmpty(connection));
    REQUIRE(Schema::V1_0::TagsTable::IsEmpty(connection));
    REQUIRE(Schema::V1_0::CommandsTable::IsEmpty(connection));
}

TEST_CASE("SQLiteIndex_UpdateManifest", "[sqliteindex][V1_0]")
{
    TempFile tempFile{ "repolibtest_tempdb"s, ".db"s };
    INFO("Using temporary file named: " << tempFile.GetPath());

    std::string manifestPath = "test/id/test.id-1.0.0.yaml";
    Manifest manifest;
    manifest.Id = "test.id";
    manifest.Name = "Test Name";
    manifest.AppMoniker = "testmoniker";
    manifest.Version = "1.0.0";
    manifest.Channel = "test";
    manifest.Tags = { "t1", "t2" };
    manifest.Commands = { "test1", "test2" };

    {
        SQLiteIndex index = SQLiteIndex::CreateNew(tempFile, { 1, 0 });

        index.AddManifest(manifest, manifestPath);
    }

    {
        // Open it directly to directly test table state
        Connection connection = Connection::Create(tempFile, Connection::OpenDisposition::ReadWrite);

        REQUIRE(!Schema::V1_0::ManifestTable::IsEmpty(connection));
        REQUIRE(!Schema::V1_0::IdTable::IsEmpty(connection));
        REQUIRE(!Schema::V1_0::NameTable::IsEmpty(connection));
        REQUIRE(!Schema::V1_0::MonikerTable::IsEmpty(connection));
        REQUIRE(!Schema::V1_0::VersionTable::IsEmpty(connection));
        REQUIRE(!Schema::V1_0::ChannelTable::IsEmpty(connection));
        REQUIRE(!Schema::V1_0::PathPartTable::IsEmpty(connection));
        REQUIRE(!Schema::V1_0::TagsTable::IsEmpty(connection));
        REQUIRE(!Schema::V1_0::CommandsTable::IsEmpty(connection));
    }

    {
        SQLiteIndex index = SQLiteIndex::Open(tempFile, SQLiteIndex::OpenDisposition::ReadWrite);

        // Update with no updates should return false
        REQUIRE(!index.UpdateManifest(manifest, manifestPath));

        manifest.Description = "description2";

        // Update with no indexed updates should return false
        REQUIRE(!index.UpdateManifest(manifest, manifestPath));

        // Update with indexed changes
        manifest.Name = "Test Name2";
        manifest.AppMoniker = "testmoniker2";
        manifest.Tags = { "t1", "t2", "t3" };
        manifest.Commands = {};

        REQUIRE(index.UpdateManifest(manifest, manifestPath));
    }

    {
        // Open it directly to directly test table state
        Connection connection = Connection::Create(tempFile, Connection::OpenDisposition::ReadWrite);

        REQUIRE(!Schema::V1_0::ManifestTable::IsEmpty(connection));
        REQUIRE(!Schema::V1_0::IdTable::IsEmpty(connection));
        REQUIRE(!Schema::V1_0::NameTable::IsEmpty(connection));
        REQUIRE(!Schema::V1_0::MonikerTable::IsEmpty(connection));
        REQUIRE(!Schema::V1_0::VersionTable::IsEmpty(connection));
        REQUIRE(!Schema::V1_0::ChannelTable::IsEmpty(connection));
        REQUIRE(!Schema::V1_0::PathPartTable::IsEmpty(connection));
        REQUIRE(!Schema::V1_0::TagsTable::IsEmpty(connection));
        // The update removed all commands
        REQUIRE(Schema::V1_0::CommandsTable::IsEmpty(connection));
    }

    {
        SQLiteIndex index = SQLiteIndex::Open(tempFile, SQLiteIndex::OpenDisposition::ReadWrite);

        // Now remove manifest2
        index.RemoveManifest(manifest, manifestPath);
    }

    // Open it directly to directly test table state
    Connection connection = Connection::Create(tempFile, Connection::OpenDisposition::ReadWrite);

    REQUIRE(Schema::V1_0::ManifestTable::IsEmpty(connection));
    REQUIRE(Schema::V1_0::IdTable::IsEmpty(connection));
    REQUIRE(Schema::V1_0::NameTable::IsEmpty(connection));
    REQUIRE(Schema::V1_0::MonikerTable::IsEmpty(connection));
    REQUIRE(Schema::V1_0::VersionTable::IsEmpty(connection));
    REQUIRE(Schema::V1_0::ChannelTable::IsEmpty(connection));
    REQUIRE(Schema::V1_0::PathPartTable::IsEmpty(connection));
    REQUIRE(Schema::V1_0::TagsTable::IsEmpty(connection));
    REQUIRE(Schema::V1_0::CommandsTable::IsEmpty(connection));
}

TEST_CASE("SQLiteIndex_UpdateManifestChangePath", "[sqliteindex][V1_0]")
{
    TempFile tempFile{ "repolibtest_tempdb"s, ".db"s };
    INFO("Using temporary file named: " << tempFile.GetPath());

    std::string manifestPath = "test/id/test.id-1.0.0.yaml";
    Manifest manifest;
    manifest.Id = "test.id";
    manifest.Name = "Test Name";
    manifest.AppMoniker = "testmoniker";
    manifest.Version = "1.0.0";
    manifest.Channel = "test";
    manifest.Tags = { "t1", "t2" };
    manifest.Commands = { "test1", "test2" };

    {
        SQLiteIndex index = SQLiteIndex::CreateNew(tempFile, { 1, 0 });

        index.AddManifest(manifest, manifestPath);
    }

    {
        // Open it directly to directly test table state
        Connection connection = Connection::Create(tempFile, Connection::OpenDisposition::ReadWrite);

        REQUIRE(!Schema::V1_0::ManifestTable::IsEmpty(connection));
        REQUIRE(!Schema::V1_0::IdTable::IsEmpty(connection));
        REQUIRE(!Schema::V1_0::NameTable::IsEmpty(connection));
        REQUIRE(!Schema::V1_0::MonikerTable::IsEmpty(connection));
        REQUIRE(!Schema::V1_0::VersionTable::IsEmpty(connection));
        REQUIRE(!Schema::V1_0::ChannelTable::IsEmpty(connection));
        REQUIRE(!Schema::V1_0::PathPartTable::IsEmpty(connection));
        REQUIRE(!Schema::V1_0::TagsTable::IsEmpty(connection));
        REQUIRE(!Schema::V1_0::CommandsTable::IsEmpty(connection));
    }

    {
        SQLiteIndex index = SQLiteIndex::Open(tempFile, SQLiteIndex::OpenDisposition::ReadWrite);

        manifestPath = "test/newid/test.newid-1.0.0.yaml";

        // Update with path update should indicate change
        REQUIRE(index.UpdateManifest(manifest, manifestPath));
    }

    {
        // Open it directly to directly test table state
        Connection connection = Connection::Create(tempFile, Connection::OpenDisposition::ReadWrite);

        REQUIRE(!Schema::V1_0::ManifestTable::IsEmpty(connection));
        REQUIRE(!Schema::V1_0::IdTable::IsEmpty(connection));
        REQUIRE(!Schema::V1_0::NameTable::IsEmpty(connection));
        REQUIRE(!Schema::V1_0::MonikerTable::IsEmpty(connection));
        REQUIRE(!Schema::V1_0::VersionTable::IsEmpty(connection));
        REQUIRE(!Schema::V1_0::ChannelTable::IsEmpty(connection));
        REQUIRE(!Schema::V1_0::PathPartTable::IsEmpty(connection));
        REQUIRE(!Schema::V1_0::TagsTable::IsEmpty(connection));
        REQUIRE(!Schema::V1_0::CommandsTable::IsEmpty(connection));
    }

    {
        SQLiteIndex index = SQLiteIndex::Open(tempFile, SQLiteIndex::OpenDisposition::ReadWrite);

        // Now remove manifest, with unknown path
        index.RemoveManifest(manifest, "");
    }

    // Open it directly to directly test table state
    Connection connection = Connection::Create(tempFile, Connection::OpenDisposition::ReadWrite);

    REQUIRE(Schema::V1_0::ManifestTable::IsEmpty(connection));
    REQUIRE(Schema::V1_0::IdTable::IsEmpty(connection));
    REQUIRE(Schema::V1_0::NameTable::IsEmpty(connection));
    REQUIRE(Schema::V1_0::MonikerTable::IsEmpty(connection));
    REQUIRE(Schema::V1_0::VersionTable::IsEmpty(connection));
    REQUIRE(Schema::V1_0::ChannelTable::IsEmpty(connection));
    REQUIRE(Schema::V1_0::PathPartTable::IsEmpty(connection));
    REQUIRE(Schema::V1_0::TagsTable::IsEmpty(connection));
    REQUIRE(Schema::V1_0::CommandsTable::IsEmpty(connection));
}

TEST_CASE("SQLiteIndex_UpdateManifestChangeCase", "[sqliteindex][V1_0]")
{
    TempFile tempFile{ "repolibtest_tempdb"s, ".db"s };
    INFO("Using temporary file named: " << tempFile.GetPath());

    std::string manifestPath = "test/id/test.id-1.0.0.yaml";
    Manifest manifest;
    manifest.Id = "test.id";
    manifest.Name = "Test Name";
    manifest.AppMoniker = "testmoniker";
    manifest.Version = "1.0.0-test";
    manifest.Channel = "test";
    manifest.Tags = { "t1", "t2" };
    manifest.Commands = { "test1", "test2" };

    {
        SQLiteIndex index = SQLiteIndex::CreateNew(tempFile, { 1, 0 });

        index.AddManifest(manifest, manifestPath);
    }

    {
        SQLiteIndex index = SQLiteIndex::Open(tempFile, SQLiteIndex::OpenDisposition::ReadWrite);

        manifest.Id = "Test.Id";

        // Update with path update should indicate change
        REQUIRE(index.UpdateManifest(manifest, manifestPath));
    }

    {
        SQLiteIndex index = SQLiteIndex::Open(tempFile, SQLiteIndex::OpenDisposition::ReadWrite);

        manifest.Version = "1.0.0-Test";

        // Update with path update should indicate change
        REQUIRE(index.UpdateManifest(manifest, manifestPath));
    }

    {
        SQLiteIndex index = SQLiteIndex::Open(tempFile, SQLiteIndex::OpenDisposition::ReadWrite);

        manifest.Channel = "Test";

        // Update with path update should indicate change
        REQUIRE(index.UpdateManifest(manifest, manifestPath));
    }

    {
        SQLiteIndex index = SQLiteIndex::Open(tempFile, SQLiteIndex::OpenDisposition::ReadWrite);

        manifest.Name = "test name";

        // Update with path update should indicate change
        REQUIRE(index.UpdateManifest(manifest, manifestPath));
    }

    {
        SQLiteIndex index = SQLiteIndex::Open(tempFile, SQLiteIndex::OpenDisposition::ReadWrite);

        // Now remove manifest, with unknown path
        index.RemoveManifest(manifest, "");
    }

    // Open it directly to directly test table state
    Connection connection = Connection::Create(tempFile, Connection::OpenDisposition::ReadWrite);

    REQUIRE(Schema::V1_0::ManifestTable::IsEmpty(connection));
    REQUIRE(Schema::V1_0::IdTable::IsEmpty(connection));
    REQUIRE(Schema::V1_0::NameTable::IsEmpty(connection));
    REQUIRE(Schema::V1_0::MonikerTable::IsEmpty(connection));
    REQUIRE(Schema::V1_0::VersionTable::IsEmpty(connection));
    REQUIRE(Schema::V1_0::ChannelTable::IsEmpty(connection));
    REQUIRE(Schema::V1_0::PathPartTable::IsEmpty(connection));
    REQUIRE(Schema::V1_0::TagsTable::IsEmpty(connection));
    REQUIRE(Schema::V1_0::CommandsTable::IsEmpty(connection));
}

TEST_CASE("SQLiteIndex_IdCaseInsensitivity", "[sqliteindex][V1_0]")
{
    TempFile tempFile{ "repolibtest_tempdb"s, ".db"s };
    INFO("Using temporary file named: " << tempFile.GetPath());

    std::string manifest1Path = "test/id/test.id-1.0.0.yaml";
    Manifest manifest1;
    manifest1.Id = "test.id";
    manifest1.Name = "Test Name";
    manifest1.AppMoniker = "testmoniker";
    manifest1.Version = "1.0.0";
    manifest1.Tags = { "t1", "t2" };
    manifest1.Commands = { "test1", "test2" };

    std::string manifest2Path = "test/id/test.id-2.0.0.yaml";
    Manifest manifest2 = manifest1;
    manifest2.Id = "Test.Id";
    manifest1.Version = "2.0.0";

    {
        SQLiteIndex index = SQLiteIndex::CreateNew(tempFile, { 1, 0 });

        index.AddManifest(manifest1, manifest1Path);

        auto results = index.Search({});
        REQUIRE(results.Matches.size() == 1);
        REQUIRE(manifest1.Id == GetIdStringById(index, results.Matches[0].first));
    }

    {
        SQLiteIndex index = SQLiteIndex::Open(tempFile, SQLiteIndex::OpenDisposition::ReadWrite);

        index.AddManifest(manifest2, manifest2Path);

        auto results = index.Search({});
        REQUIRE(results.Matches.size() == 1);
        REQUIRE(manifest2.Id == GetIdStringById(index, results.Matches[0].first));
    }

    {
        SQLiteIndex index = SQLiteIndex::Open(tempFile, SQLiteIndex::OpenDisposition::ReadWrite);

        manifest1.Id = "TEST.ID";

        REQUIRE(index.UpdateManifest(manifest1, manifest1Path));

        auto results = index.Search({});
        REQUIRE(results.Matches.size() == 1);
        REQUIRE(manifest1.Id == GetIdStringById(index, results.Matches[0].first));
    }

    {
        SQLiteIndex index = SQLiteIndex::Open(tempFile, SQLiteIndex::OpenDisposition::ReadWrite);

        index.RemoveManifest(manifest1, manifest1Path);

        auto results = index.Search({});
        REQUIRE(results.Matches.size() == 1);
        REQUIRE(manifest1.Id == GetIdStringById(index, results.Matches[0].first));
    }

    {
        SQLiteIndex index = SQLiteIndex::Open(tempFile, SQLiteIndex::OpenDisposition::ReadWrite);

        index.RemoveManifest(manifest2, manifest2Path);

        auto results = index.Search({});
        REQUIRE(results.Matches.empty());
    }

    // Open it directly to directly test table state
    Connection connection = Connection::Create(tempFile, Connection::OpenDisposition::ReadWrite);

    REQUIRE(Schema::V1_0::ManifestTable::IsEmpty(connection));
    REQUIRE(Schema::V1_0::IdTable::IsEmpty(connection));
    REQUIRE(Schema::V1_0::NameTable::IsEmpty(connection));
    REQUIRE(Schema::V1_0::MonikerTable::IsEmpty(connection));
    REQUIRE(Schema::V1_0::VersionTable::IsEmpty(connection));
    REQUIRE(Schema::V1_0::ChannelTable::IsEmpty(connection));
    REQUIRE(Schema::V1_0::PathPartTable::IsEmpty(connection));
    REQUIRE(Schema::V1_0::TagsTable::IsEmpty(connection));
    REQUIRE(Schema::V1_0::CommandsTable::IsEmpty(connection));
}

TEST_CASE("PathPartTable_EnsurePathExists_Negative_Paths", "[sqliteindex][V1_0]")
{
    // Open it directly to directly test pathpart table
    Connection connection = Connection::Create(SQLITE_MEMORY_DB_CONNECTION_TARGET, Connection::OpenDisposition::Create);

    REQUIRE_THROWS_HR(Schema::V1_0::PathPartTable::EnsurePathExists(connection, R"()", false), E_INVALIDARG);
    REQUIRE_THROWS_HR(Schema::V1_0::PathPartTable::EnsurePathExists(connection, R"(\)", false), E_INVALIDARG);
    REQUIRE_THROWS_HR(Schema::V1_0::PathPartTable::EnsurePathExists(connection, R"(/)", false), E_INVALIDARG);
    REQUIRE_THROWS_HR(Schema::V1_0::PathPartTable::EnsurePathExists(connection, R"(C:)", false), E_INVALIDARG);
    REQUIRE_THROWS_HR(Schema::V1_0::PathPartTable::EnsurePathExists(connection, R"(C:\\)", false), E_INVALIDARG);
    REQUIRE_THROWS_HR(Schema::V1_0::PathPartTable::EnsurePathExists(connection, R"(C:\temp\path\file.txt)", false), E_INVALIDARG);
    REQUIRE_THROWS_HR(Schema::V1_0::PathPartTable::EnsurePathExists(connection, R"(\temp\path\file.txt)", false), E_INVALIDARG);
}

TEST_CASE("PathPartTable_EnsurePathExists", "[sqliteindex][V1_0]")
{
    TempFile tempFile{ "repolibtest_tempdb"s, ".db"s };
    INFO("Using temporary file named: " << tempFile.GetPath());

    // Create the index
    {
        SQLiteIndex index = SQLiteIndex::CreateNew(tempFile, { 1, 0 });
        Schema::Version versionCreated = index.GetVersion();
        REQUIRE(versionCreated == Schema::Version{ 1, 0 });
    }

    // Open it directly to directly test pathpart table
    Connection connection = Connection::Create(tempFile, Connection::OpenDisposition::ReadWrite);

    // attempt to find path that doesn't exist
    auto result0 = Schema::V1_0::PathPartTable::EnsurePathExists(connection, R"(a\b\c.txt)", false);
    REQUIRE(!std::get<0>(result0));

    // add path
    auto result1 = Schema::V1_0::PathPartTable::EnsurePathExists(connection, R"(a\b\c.txt)", true);
    REQUIRE(std::get<0>(result1));

    // Second time trying to create should return false and same id
    auto result2 = Schema::V1_0::PathPartTable::EnsurePathExists(connection, R"(a\b\c.txt)", true);
    REQUIRE(!std::get<0>(result2));
    REQUIRE(std::get<1>(result1) == std::get<1>(result2));

    // Trying to find but not create should return true because it exists
    auto result3 = Schema::V1_0::PathPartTable::EnsurePathExists(connection, R"(a\b\c.txt)", false);
    REQUIRE(std::get<0>(result3));
    REQUIRE(std::get<1>(result1) == std::get<1>(result3));

    // attempt to find a different file
    auto result4 = Schema::V1_0::PathPartTable::EnsurePathExists(connection, R"(a\b\d.txt)", false);
    REQUIRE(!std::get<0>(result4));

    // add a different file
    auto result5 = Schema::V1_0::PathPartTable::EnsurePathExists(connection, R"(a\b\d.txt)", true);
    REQUIRE(std::get<0>(result5));
    REQUIRE(std::get<1>(result1) != std::get<1>(result5));

    // add the same file but deeper
    auto result6 = Schema::V1_0::PathPartTable::EnsurePathExists(connection, R"(a\b\d\c.txt)", true);
    REQUIRE(std::get<0>(result6));
    REQUIRE(std::get<1>(result1) != std::get<1>(result6));

    // get the deeper file with extra separators
    auto result7 = Schema::V1_0::PathPartTable::EnsurePathExists(connection, R"(a\\b\d\\c.txt)", true);
    REQUIRE(!std::get<0>(result7));
    REQUIRE(std::get<1>(result6) == std::get<1>(result7));
}

TEST_CASE("SQLiteIndex_PrepareForPackaging", "[sqliteindex]")
{
    TempFile tempFile{ "repolibtest_tempdb"s, ".db"s };
    INFO("Using temporary file named: " << tempFile.GetPath());

    SQLiteIndex index = CreateTestIndex(tempFile);

    TestDataFile manifestFile{ "Manifest-Good.yaml" };
    std::filesystem::path manifestPath{ "microsoft/msixsdk/microsoft.msixsdk-1.7.32.yaml" };

    index.AddManifest(manifestFile, manifestPath);

    index.PrepareForPackaging();
}

TEST_CASE("SQLiteIndex_Search_IdExactMatch", "[sqliteindex]")
{
    TempFile tempFile{ "repolibtest_tempdb"s, ".db"s };
    INFO("Using temporary file named: " << tempFile.GetPath());

    Manifest manifest;
    std::string relativePath;
    SQLiteIndex index = SimpleTestSetup(tempFile, manifest, relativePath);

    TestPrepareForRead(index);

    SearchRequest request;
    request.Query = RequestMatch(MatchType::Exact, manifest.Id);

    auto results = index.Search(request);
    REQUIRE(results.Matches.size() == 1);
    REQUIRE(results.Matches[0].second.Field == PackageMatchField::Id);
    REQUIRE(results.Matches[0].second.Type == MatchType::Exact);
    REQUIRE(results.Matches[0].second.Value == manifest.Id);
}

TEST_CASE("SQLiteIndex_Search_MultipleMatch", "[sqliteindex]")
{
    TempFile tempFile{ "repolibtest_tempdb"s, ".db"s };
    INFO("Using temporary file named: " << tempFile.GetPath());

    Manifest manifest;
    std::string relativePath;
    SQLiteIndex index = SimpleTestSetup(tempFile, manifest, relativePath);

    manifest.Version = "2.0.0";
    index.AddManifest(manifest, relativePath + "2");

    TestPrepareForRead(index);

    SearchRequest request;
    request.Query = RequestMatch(MatchType::Exact, manifest.Id);

    auto results = index.Search(request);
    REQUIRE(results.Matches.size() == 1);

    auto result = index.GetVersionKeysById(results.Matches[0].first);
    REQUIRE(result.size() == 2);
}

TEST_CASE("SQLiteIndex_Search_NoMatch", "[sqliteindex]")
{
    TempFile tempFile{ "repolibtest_tempdb"s, ".db"s };
    INFO("Using temporary file named: " << tempFile.GetPath());

    Manifest manifest;
    std::string relativePath;
    SQLiteIndex index = SimpleTestSetup(tempFile, manifest, relativePath);

    TestPrepareForRead(index);

    SearchRequest request;
    request.Query = RequestMatch(MatchType::Exact, "THIS DOES NOT MATCH ANYTHING!");

    auto results = index.Search(request);
    REQUIRE(results.Matches.size() == 0);
}

TEST_CASE("SQLiteIndex_IdString", "[sqliteindex]")
{
    TempFile tempFile{ "repolibtest_tempdb"s, ".db"s };
    INFO("Using temporary file named: " << tempFile.GetPath());

    Manifest manifest;
    std::string relativePath;
    SQLiteIndex index = SimpleTestSetup(tempFile, manifest, relativePath);

    TestPrepareForRead(index);

    SearchRequest request;
    request.Query = RequestMatch(MatchType::Exact, manifest.Id);

    auto results = index.Search(request);
    REQUIRE(results.Matches.size() == 1);

    auto result = GetIdStringById(index, results.Matches[0].first);
    REQUIRE(result == manifest.Id);
}

TEST_CASE("SQLiteIndex_NameString", "[sqliteindex]")
{
    TempFile tempFile{ "repolibtest_tempdb"s, ".db"s };
    INFO("Using temporary file named: " << tempFile.GetPath());

    Manifest manifest;
    std::string relativePath;
    SQLiteIndex index = SimpleTestSetup(tempFile, manifest, relativePath);

    TestPrepareForRead(index);

    SearchRequest request;
    request.Query = RequestMatch(MatchType::Exact, manifest.Id);

    auto results = index.Search(request);
    REQUIRE(results.Matches.size() == 1);

    auto result = GetNameStringById(index, results.Matches[0].first);
    REQUIRE(result == manifest.Name);
}

TEST_CASE("SQLiteIndex_PathString", "[sqliteindex]")
{
    TempFile tempFile{ "repolibtest_tempdb"s, ".db"s };
    INFO("Using temporary file named: " << tempFile.GetPath());

    Manifest manifest;
    std::string relativePath;
    SQLiteIndex index = SimpleTestSetup(tempFile, manifest, relativePath);

    TestPrepareForRead(index);

    SearchRequest request;
    request.Query = RequestMatch(MatchType::Exact, manifest.Id);

    auto results = index.Search(request);
    REQUIRE(results.Matches.size() == 1);

    auto specificResult = GetPathStringByKey(index, results.Matches[0].first, manifest.Version, manifest.Channel);
    REQUIRE(specificResult == relativePath);

    auto latestResult = GetPathStringByKey(index, results.Matches[0].first, "", manifest.Channel);
    REQUIRE(latestResult == relativePath);
}

TEST_CASE("SQLiteIndex_Versions", "[sqliteindex]")
{
    TempFile tempFile{ "repolibtest_tempdb"s, ".db"s };
    INFO("Using temporary file named: " << tempFile.GetPath());

    Manifest manifest;
    std::string relativePath;
    SQLiteIndex index = SimpleTestSetup(tempFile, manifest, relativePath);

    TestPrepareForRead(index);

    SearchRequest request;
    request.Query = RequestMatch(MatchType::Exact, manifest.Id);

    auto results = index.Search(request);
    REQUIRE(results.Matches.size() == 1);

    auto result = index.GetVersionKeysById(results.Matches[0].first);
    REQUIRE(result.size() == 1);
    REQUIRE(result[0].GetVersion().ToString() == manifest.Version);
    REQUIRE(result[0].GetChannel().ToString() == manifest.Channel);
}

TEST_CASE("SQLiteIndex_Search_VersionSorting", "[sqliteindex]")
{
    TempFile tempFile{ "repolibtest_tempdb"s, ".db"s };
    INFO("Using temporary file named: " << tempFile.GetPath());

    std::vector<VersionAndChannel> sortedList =
    {
        { Version("15.0.0"), Channel("") },
        { Version("14.0.0"), Channel("") },
        { Version("13.2.0-bugfix"), Channel("") },
        { Version("13.2.0"), Channel("") },
        { Version("13.0.0"), Channel("") },
        { Version("16.0.0"), Channel("alpha") },
        { Version("15.8.0"), Channel("alpha") },
        { Version("15.1.0"), Channel("beta") },
    };

    SQLiteIndex index = SearchTestSetup(tempFile, {
        { "Id", "Name", "Moniker", "14.0.0", "", { "foot" }, { "com34" }, "Path1" },
        { "Id", "Name", "Moniker", "16.0.0", "alpha", { "floor" }, { "com3" }, "Path2" },
        { "Id", "Name", "Moniker", "15.0.0", "", {}, { "Command" }, "Path3" },
        { "Id", "Name", "Moniker", "13.2.0", "", {}, { "Command" }, "Path4" },
        { "Id", "Name", "Moniker", "15.1.0", "beta", { "foo" }, { "com3" }, "Path5" },
        { "Id", "Name", "Moniker", "15.8.0", "alpha", { "foo" }, { "com3" }, "Path6" },
        { "Id", "Name", "Moniker", "13.2.0-bugfix", "", { "foo" }, { "com3" }, "Path7" },
        { "Id", "Name", "Moniker", "13.0.0", "", { "foo" }, { "com3" }, "Path8" },
        });

    TestPrepareForRead(index);

    SearchRequest request;
    request.Filters.emplace_back(PackageMatchField::Id, MatchType::Exact, "Id");

    auto results = index.Search(request);
    REQUIRE(results.Matches.size() == 1);

    auto result = index.GetVersionKeysById(results.Matches[0].first);
    REQUIRE(result.size() == sortedList.size());

    for (size_t i = 0; i < result.size(); ++i)
    {
        const VersionAndChannel& sortedVAC = sortedList[i];
        const VersionAndChannel& resultVAC = result[i];

        INFO(i);
        REQUIRE(sortedVAC.GetVersion().ToString() == resultVAC.GetVersion().ToString());
        REQUIRE(sortedVAC.GetChannel().ToString() == resultVAC.GetChannel().ToString());
    }
}

TEST_CASE("SQLiteIndex_PathString_VersionSorting", "[sqliteindex]")
{
    TempFile tempFile{ "repolibtest_tempdb"s, ".db"s };
    INFO("Using temporary file named: " << tempFile.GetPath());

    std::vector<VersionAndChannel> sortedList =
    {
        { Version("15.0.0"), Channel("") },
        { Version("14.0.0"), Channel("") },
        { Version("13.2.0-bugfix"), Channel("") },
        { Version("13.2.0"), Channel("") },
        { Version("13.0.0"), Channel("") },
        { Version("16.0.0"), Channel("alpha") },
        { Version("15.8.0"), Channel("alpha") },
        { Version("15.1.0"), Channel("beta") },
    };

    SQLiteIndex index = SearchTestSetup(tempFile, {
        { "Id", "Name", "Moniker", "14.0.0", "", { "foot" }, { "com34" }, "Path1" },
        { "Id", "Name", "Moniker", "16.0.0", "alpha", { "floor" }, { "com3" }, "Path2" },
        { "Id", "Name", "Moniker", "15.0.0", "", {}, { "Command" }, "Path3" },
        { "Id", "Name", "Moniker", "13.2.0", "", {}, { "Command" }, "Path4" },
        { "Id", "Name", "Moniker", "15.1.0", "beta", { "foo" }, { "com3" }, "Path5" },
        { "Id", "Name", "Moniker", "15.8.0", "alpha", { "foo" }, { "com3" }, "Path6" },
        { "Id", "Name", "Moniker", "13.2.0-bugfix", "", { "foo" }, { "com3" }, "Path7" },
        { "Id", "Name", "Moniker", "13.0.0", "", { "foo" }, { "com3" }, "Path8" },
        });

    TestPrepareForRead(index);

    SearchRequest request;
    request.Filters.emplace_back(PackageMatchField::Id, MatchType::Exact, "Id");

    auto results = index.Search(request);
    REQUIRE(results.Matches.size() == 1);

    auto result = GetPathStringByKey(index, results.Matches[0].first, "", "");
    REQUIRE(result == "Path3");

    result = GetPathStringByKey(index, results.Matches[0].first, "", "alpha");
    REQUIRE(result == "Path2");

    result = GetPathStringByKey(index, results.Matches[0].first, "", "beta");
    REQUIRE(result == "Path5");

    auto nonResult = index.GetManifestIdByKey(results.Matches[0].first, "", "gamma");
    REQUIRE(!nonResult.has_value());
}

TEST_CASE("SQLiteIndex_PathString_CaseInsensitive", "[sqliteindex]")
{
    TempFile tempFile{ "repolibtest_tempdb"s, ".db"s };
    INFO("Using temporary file named: " << tempFile.GetPath());

    SQLiteIndex index = SearchTestSetup(tempFile, {
        { "Id", "Name", "Moniker", "14.0.0", "", { "foot" }, { "com34" }, "Path1" },
        { "Id", "Name", "Moniker", "16.0.0", "alpha", { "floor" }, { "com3" }, "Path2" },
        { "Id", "Name", "Moniker", "15.0.0", "", {}, { "Command" }, "Path3" },
        { "Id", "Name", "Moniker", "13.2.0-BUGFIX", "", {}, { "Command" }, "Path4" },
        { "Id", "Name", "Moniker", "15.1.0", "beta", { "foo" }, { "com3" }, "Path5" },
        { "Id", "Name", "Moniker", "15.8.0", "alpha", { "foo" }, { "com3" }, "Path6" },
        { "Id", "Name", "Moniker", "13.2.0-bugfix", "beta", { "foo" }, { "com3" }, "Path7" },
        { "Id", "Name", "Moniker", "13.0.0", "", { "foo" }, { "com3" }, "Path8" },
        });

    TestPrepareForRead(index);

    SearchRequest request;
    request.Filters.emplace_back(PackageMatchField::Id, MatchType::Exact, "Id");

    auto results = index.Search(request);
    REQUIRE(results.Matches.size() == 1);

    auto result = index.GetManifestIdByKey(results.Matches[0].first, "", "Alpha");
    REQUIRE(result.has_value());

    result = index.GetManifestIdByKey(results.Matches[0].first, "13.2.0-BugFix", "");
    REQUIRE(result.has_value());

    result = index.GetManifestIdByKey(results.Matches[0].first, "13.2.0-BugFix", "BETA");
    REQUIRE(!result.has_value());
}

TEST_CASE("SQLiteIndex_SearchResultsTableSearches", "[sqliteindex][V1_0]")
{
    TempFile tempFile{ "repolibtest_tempdb"s, ".db"s };
    INFO("Using temporary file named: " << tempFile.GetPath());

    Manifest manifest;
    std::string relativePath;
    {
        (void)SimpleTestSetup(tempFile, manifest, relativePath, Schema::Version{ 1, 0 });
    }

    Connection connection = Connection::Create(tempFile, Connection::OpenDisposition::ReadOnly);
    Schema::V1_0::SearchResultsTable search(connection);

    std::string value = "test";

    // Perform every type of field and match search
    for (auto field : { PackageMatchField::Id, PackageMatchField::Name, PackageMatchField::Moniker, PackageMatchField::Tag, PackageMatchField::Command })
    {
        for (auto match : { MatchType::Exact, MatchType::Fuzzy, MatchType::FuzzySubstring, MatchType::Substring, MatchType::Wildcard })
        {
            search.SearchOnField(field, match, value);
        }
    }
}

TEST_CASE("SQLiteIndex_Search_EmptySearch", "[sqliteindex]")
{
    TempFile tempFile{ "repolibtest_tempdb"s, ".db"s };
    INFO("Using temporary file named: " << tempFile.GetPath());

    SQLiteIndex index = SearchTestSetup(tempFile,{
        { "Id1", "Name", "Moniker", "Version1", "Channel", { "Tag" }, { "Command" }, "Path1" },
        { "Id1", "Name", "Moniker", "Version2", "Channel", { "Tag" }, { "Command" }, "Path2" },
        { "Id2", "Name", "Moniker", "Version", "Channel", { "Tag" }, { "Command" }, "Path3" },
        { "Id3", "Name", "Moniker", "Version", "Channel", { "Tag" }, { "Command" }, "Path4" },
        });

    TestPrepareForRead(index);

    SearchRequest request;

    auto results = index.Search(request);
    REQUIRE(results.Matches.size() == 3);
}

TEST_CASE("SQLiteIndex_Search_Exact", "[sqliteindex]")
{
    TempFile tempFile{ "repolibtest_tempdb"s, ".db"s };
    INFO("Using temporary file named: " << tempFile.GetPath());

    SQLiteIndex index = SearchTestSetup(tempFile, {
        { "Id", "Name", "Moniker", "Version", "Channel", { "Tag" }, { "Command" }, "Path1" },
        { "Id2", "Name", "Moniker", "Version", "Channel", { "Tag" }, { "Command" }, "Path2" },
        });

    TestPrepareForRead(index);

    SearchRequest request;
    request.Query = RequestMatch(MatchType::Exact, "Id");

    auto results = index.Search(request);
    REQUIRE(results.Matches.size() == 1);
}

TEST_CASE("SQLiteIndex_Search_Substring", "[sqliteindex]")
{
    TempFile tempFile{ "repolibtest_tempdb"s, ".db"s };
    INFO("Using temporary file named: " << tempFile.GetPath());

    SQLiteIndex index = SearchTestSetup(tempFile, {
        { "Id", "Name", "Moniker", "Version", "Channel", { "Tag" }, { "Command" }, "Path1" },
        { "Id2", "Name", "Moniker", "Version", "Channel", { "Tag" }, { "Command" }, "Path2" },
        });

    TestPrepareForRead(index);

    SearchRequest request;
    request.Query = RequestMatch(MatchType::Substring, "Id");

    auto results = index.Search(request);
    REQUIRE(results.Matches.size() == 2);
}

TEST_CASE("SQLiteIndex_Search_ExactBeforeSubstring", "[sqliteindex]")
{
    TempFile tempFile{ "repolibtest_tempdb"s, ".db"s };
    INFO("Using temporary file named: " << tempFile.GetPath());

    SQLiteIndex index = SearchTestSetup(tempFile, {
        { "Id2", "Name", "Moniker", "Version", "Channel", { "Tag" }, { "Command" }, "Path1" },
        { "Id", "Name", "Moniker", "Version", "Channel", { "Tag" }, { "Command" }, "Path2" },
        });

    TestPrepareForRead(index);

    SearchRequest request;
    request.Query = RequestMatch(MatchType::Substring, "Id");

    auto results = index.Search(request);
    REQUIRE(results.Matches.size() == 2);

    REQUIRE(GetIdStringById(index, results.Matches[0].first) == "Id");
    REQUIRE(GetIdStringById(index, results.Matches[1].first) == "Id2");
}

TEST_CASE("SQLiteIndex_Search_SingleFilter", "[sqliteindex]")
{
    TempFile tempFile{ "repolibtest_tempdb"s, ".db"s };
    INFO("Using temporary file named: " << tempFile.GetPath());

    SQLiteIndex index = SearchTestSetup(tempFile, {
        { "Id", "Name", "Moniker", "Version", "Channel", { "Tag" }, { "Command" }, "Path1" },
        { "Id2", "Na", "Moniker", "Version", "Channel", { "Tag" }, { "Command" }, "Path2" },
        { "Id3", "No", "Moniker", "Version", "Channel", { "Tag" }, { "Command" }, "Path3" },
        });

    TestPrepareForRead(index);

    SearchRequest request;
    request.Filters.emplace_back(PackageMatchField::Name, MatchType::Substring, "a");

    auto results = index.Search(request);
    REQUIRE(results.Matches.size() == 2);

    request.Filters[0].Value = "e";

    results = index.Search(request);
    REQUIRE(results.Matches.size() == 1);
}

TEST_CASE("SQLiteIndex_Search_Multimatch", "[sqliteindex]")
{
    TempFile tempFile{ "repolibtest_tempdb"s, ".db"s };
    INFO("Using temporary file named: " << tempFile.GetPath());

    SQLiteIndex index = SearchTestSetup(tempFile, {
        { "Id1", "Name", "Moniker", "Version", "Channel", { "Tag" }, { "Command" }, "Path1" },
        { "Id1", "Name1", "Moniker", "Version1", "Channel", { "Tag" }, { "Command" }, "Path2" },
        { "Id2", "Name", "Moniker", "Version", "", { "Tag" }, { "Command" }, "Path3" },
        { "Id2", "Name", "Moniker", "Version", "Channel", { "Tag" }, { "Command" }, "Path4" },
        { "Id3", "Name", "Moniker", "Version1", "", { "Tag" }, { "Command" }, "Path5" },
        { "Id3", "Name", "Moniker", "Version2", "", { "Tag" }, { "Command" }, "Path6" },
        { "Id3", "Name", "Moniker", "Version3", "", { "Tag" }, { "Command" }, "Path7" },
        });

    TestPrepareForRead(index);

    SearchRequest request;
    // An empty string should match all substrings
    request.Query = RequestMatch(MatchType::Substring, "");

    auto results = index.Search(request);
    REQUIRE(results.Matches.size() == 3);
}

TEST_CASE("SQLiteIndex_Search_QueryAndFilter", "[sqliteindex]")
{
    TempFile tempFile{ "repolibtest_tempdb"s, ".db"s };
    INFO("Using temporary file named: " << tempFile.GetPath());

    SQLiteIndex index = SearchTestSetup(tempFile, {
        { "Nope", "Name", "Moniker", "Version", "Channel", { "Tag" }, { "Command" }, "Path1" },
        { "Id2", "Na", "Moniker", "Version", "Channel", { "Tag" }, { "Command" }, "Path2" },
        { "Id3", "No", "Moniker", "Version", "Channel", { "Tag" }, { "Command" }, "Path3" },
        });

    TestPrepareForRead(index);

    SearchRequest request;
    request.Query = RequestMatch(MatchType::Substring, "Id");
    request.Filters.emplace_back(PackageMatchField::Name, MatchType::Substring, "Na");

    auto results = index.Search(request);
    REQUIRE(results.Matches.size() == 1);

    auto result = GetIdStringById(index, results.Matches[0].first);
    REQUIRE(result == "Id2");
}

TEST_CASE("SQLiteIndex_Search_QueryAndMultipleFilters", "[sqliteindex]")
{
    TempFile tempFile{ "repolibtest_tempdb"s, ".db"s };
    INFO("Using temporary file named: " << tempFile.GetPath());

    SQLiteIndex index = SearchTestSetup(tempFile, {
        { "Id1", "Name", "Moniker", "Version", "Channel", { "foot" }, { "com34" }, "Path1" },
        { "Id1", "Name1", "Moniker", "Version1", "Channel", { "floor" }, { "com3" }, "Path2" },
        { "Id2", "Name", "Moniker", "Version", "", {}, { "Command" }, "Path3" },
        { "Id2", "Name", "Moniker", "Version", "Channel", {}, { "Command" }, "Path4" },
        { "Id3", "Tagit", "Moniker", "Version1", "", { "foo" }, { "com3" }, "Path5" },
        { "Id3", "Tagit", "Moniker", "Version2", "", { "foo" }, { "com3" }, "Path6" },
        { "Id3", "Tagit", "new", "Version3", "", { "foo" }, { "com3" }, "Path7" },
        });

    TestPrepareForRead(index);

    SearchRequest request;
    request.Query = RequestMatch(MatchType::Substring, "tag");
    request.Filters.emplace_back(PackageMatchField::Command, MatchType::Exact, "com3");
    request.Filters.emplace_back(PackageMatchField::Tag, MatchType::Substring, "foo");
    request.Filters.emplace_back(PackageMatchField::Moniker, MatchType::Substring, "new");

    auto results = index.Search(request);
    REQUIRE(results.Matches.size() == 1);

    auto result = GetIdStringById(index, results.Matches[0].first);
    REQUIRE(result == "Id3");
}

TEST_CASE("SQLiteIndex_Search_SimpleICULike", "[sqliteindex]")
{
    TempFile tempFile{ "repolibtest_tempdb"s, ".db"s };
    INFO("Using temporary file named: " << tempFile.GetPath());

    // Insert decomposed character: [upper] A + umlaut
    SQLiteIndex index = SearchTestSetup(tempFile, {
        { u8"\x41\x308wesomeApp", "HasUmlaut", "Moniker", "Version", "Channel", { "foot" }, { "com34" }, "Path1" },
        { u8"AwesomeApp", "Nope", "Moniker", "Version", "Channel", { "foot" }, { "com34" }, "Path2" },
        });

    TestPrepareForRead(index);

    SearchRequest request;
    // Search for anything containing: [lower] a + umlaut
    request.Filters.emplace_back(PackageMatchField::Id, MatchType::Substring, u8"\xE4");

    auto results = index.Search(request);
    REQUIRE(results.Matches.size() == 1);

    auto result = GetNameStringById(index, results.Matches[0].first);
    REQUIRE(result == "HasUmlaut");
}

TEST_CASE("SQLiteIndex_Search_MaximumResults_Equal", "[sqliteindex]")
{
    TempFile tempFile{ "repolibtest_tempdb"s, ".db"s };
    INFO("Using temporary file named: " << tempFile.GetPath());

    SQLiteIndex index = SearchTestSetup(tempFile, {
        { "Nope", "Name", "Moniker", "Version", "Channel", { "Tag" }, { "Command" }, "Path1" },
        { "Id2", "Na", "Moniker", "Version", "Channel", { "Tag" }, { "Command" }, "Path2" },
        { "Id3", "No", "Moniker", "Version", "Channel", { "Tag" }, { "Command" }, "Path3" },
        });

    TestPrepareForRead(index);

    SearchRequest request;
    request.MaximumResults = 3;

    auto results = index.Search(request);
    REQUIRE(results.Matches.size() == 3);
    REQUIRE(!results.Truncated);
}

TEST_CASE("SQLiteIndex_Search_MaximumResults_Less", "[sqliteindex]")
{
    TempFile tempFile{ "repolibtest_tempdb"s, ".db"s };
    INFO("Using temporary file named: " << tempFile.GetPath());

    SQLiteIndex index = SearchTestSetup(tempFile, {
        { "Nope", "Name", "Moniker", "Version", "Channel", { "Tag" }, { "Command" }, "Path1" },
        { "Id2", "Na", "Moniker", "Version", "Channel", { "Tag" }, { "Command" }, "Path2" },
        { "Id3", "No", "Moniker", "Version", "Channel", { "Tag" }, { "Command" }, "Path3" },
        });

    TestPrepareForRead(index);

    SearchRequest request;
    request.MaximumResults = 2;

    auto results = index.Search(request);
    REQUIRE(results.Matches.size() == 2);
    REQUIRE(results.Truncated);
}

TEST_CASE("SQLiteIndex_Search_MaximumResults_Greater", "[sqliteindex]")
{
    TempFile tempFile{ "repolibtest_tempdb"s, ".db"s };
    INFO("Using temporary file named: " << tempFile.GetPath());

    SQLiteIndex index = SearchTestSetup(tempFile, {
        { "Nope", "Name", "Moniker", "Version", "Channel", { "Tag" }, { "Command" }, "Path1" },
        { "Id2", "Na", "Moniker", "Version", "Channel", { "Tag" }, { "Command" }, "Path2" },
        { "Id3", "No", "Moniker", "Version", "Channel", { "Tag" }, { "Command" }, "Path3" },
        });

    TestPrepareForRead(index);

    SearchRequest request;
    request.MaximumResults = 4;

    auto results = index.Search(request);
    REQUIRE(results.Matches.size() == 3);
    REQUIRE(!results.Truncated);
}

TEST_CASE("SQLiteIndex_Search_QueryAndInclusion", "[sqliteindex]")
{
    TempFile tempFile{ "repolibtest_tempdb"s, ".db"s };
    INFO("Using temporary file named: " << tempFile.GetPath());

    SQLiteIndex index = SearchTestSetup(tempFile, {
        { "Nope", "Name", "Moniker", "Version", "Channel", { "Tag" }, { "Command" }, "Path1" },
        { "Id2", "Na", "Moniker", "Version", "Channel", { "Tag" }, { "Command" }, "Path2" },
        { "Id3", "No", "Moniker", "Version", "Channel", { "Tag" }, { "Command" }, "Path3" },
        });

    TestPrepareForRead(index);

    SearchRequest request;
    request.Query = RequestMatch(MatchType::CaseInsensitive, "id3");
    request.Inclusions.emplace_back(PackageMatchField::Name, MatchType::Substring, "Na");

    auto results = index.Search(request);
    REQUIRE(results.Matches.size() == 3);
}

TEST_CASE("SQLiteIndex_Search_InclusionOnly", "[sqliteindex]")
{
    TempFile tempFile{ "repolibtest_tempdb"s, ".db"s };
    INFO("Using temporary file named: " << tempFile.GetPath());

    SQLiteIndex index = SearchTestSetup(tempFile, {
        { "Nope", "Name", "Moniker", "Version", "Channel", { "Tag" }, { "Command" }, "Path1" },
        { "Id2", "Na", "Moniker", "Version", "Channel", { "Tag" }, { "Command" }, "Path2" },
        { "Id3", "No", "Moniker", "Version", "Channel", { "Tag" }, { "Command" }, "Path3" },
        });

    TestPrepareForRead(index);

    SearchRequest request;
    request.Inclusions.emplace_back(PackageMatchField::Name, MatchType::Substring, "Na");

    auto results = index.Search(request);
    REQUIRE(results.Matches.size() == 2);
}

TEST_CASE("SQLiteIndex_Search_InclusionAndFilter", "[sqliteindex]")
{
    TempFile tempFile{ "repolibtest_tempdb"s, ".db"s };
    INFO("Using temporary file named: " << tempFile.GetPath());

    SQLiteIndex index = SearchTestSetup(tempFile, {
        { "Nope", "Name", "Moniker", "Version", "Channel", { "Tag" }, { "Command" }, "Path1" },
        { "Id2", "Na", "Moniker", "Version", "Channel", { "Tag" }, { "Command" }, "Path2" },
        { "Id3", "No", "Moniker", "Version", "Channel", { "Tag" }, { "Command" }, "Path3" },
        });

    TestPrepareForRead(index);

    SearchRequest request;
    request.Inclusions.emplace_back(PackageMatchField::Name, MatchType::Substring, "Na");
    request.Filters.emplace_back(PackageMatchField::Name, MatchType::CaseInsensitive, "name");

    auto results = index.Search(request);
    REQUIRE(results.Matches.size() == 1);

    auto result = GetIdStringById(index, results.Matches[0].first);
    REQUIRE(result == "Nope");
}

TEST_CASE("SQLiteIndex_Search_QueryInclusionAndFilter", "[sqliteindex]")
{
    TempFile tempFile{ "repolibtest_tempdb"s, ".db"s };
    INFO("Using temporary file named: " << tempFile.GetPath());

    SQLiteIndex index = SearchTestSetup(tempFile, {
        { "Nope", "Name", "Moniker", "Version", "Channel", { "Tag" }, { "Command" }, "Path1" },
        { "Id2", "Na", "monicka", "Version", "Channel", { "Tag" }, { "Command" }, "Path2" },
        { "Id3", "No", "moniker", "Version", "Channel", { "Tag" }, { "Command" }, "Path3" },
        });

    TestPrepareForRead(index);

    SearchRequest request;
    request.Query = RequestMatch(MatchType::Substring, "id3");
    request.Inclusions.emplace_back(PackageMatchField::Name, MatchType::Substring, "na");
    request.Filters.emplace_back(PackageMatchField::Moniker, MatchType::CaseInsensitive, "MONIKER");

    auto results = index.Search(request);
    REQUIRE(results.Matches.size() == 2);
}

TEST_CASE("SQLiteIndex_Search_CaseInsensitive", "[sqliteindex]")
{
    TempFile tempFile{ "repolibtest_tempdb"s, ".db"s };
    INFO("Using temporary file named: " << tempFile.GetPath());

    SQLiteIndex index = SearchTestSetup(tempFile, {
        { "Nope", "id3", "Moniker", "Version", "Channel", { "Tag" }, { "Command" }, "Path1" },
        { "Id2", "Na", "Moniker", "Version", "Channel", { "ID3" }, { "Command" }, "Path2" },
        { "Id3", "No", "Moniker", "Version", "Channel", { "Tag" }, { "Command" }, "Path3" },
        });

    TestPrepareForRead(index);

    SearchRequest request;
    request.Query = RequestMatch(MatchType::CaseInsensitive, "id3");

    auto results = index.Search(request);
    REQUIRE(results.Matches.size() == 3);
}

TEST_CASE("SQLiteIndex_Search_StartsWith", "[sqliteindex]")
{
    TempFile tempFile{ "repolibtest_tempdb"s, ".db"s };
    INFO("Using temporary file named: " << tempFile.GetPath());

    SQLiteIndex index = SearchTestSetup(tempFile, {
        { "NopeId", "id3", "Moniker", "Version", "Channel", { "Tag" }, { "Command" }, "Path1" },
        { "Id2", "Na", "Moniker", "Version", "Channel", { "ID3" }, { "Command" }, "Path2" },
        { "Id3", "No", "Moniker", "Version", "Channel", { "Tag" }, { "Command" }, "Path3" },
        });

    TestPrepareForRead(index);

    SearchRequest request;
    request.Inclusions.push_back(PackageMatchFilter(PackageMatchField::Id, MatchType::StartsWith, "id"));

    auto results = index.Search(request);
    REQUIRE(results.Matches.size() == 2);
}

TEST_CASE("SQLiteIndex_Search_Query_PackageFamilyNameSubstring", "[sqliteindex]")
{
    TempFile tempFile{ "repolibtest_tempdb"s, ".db"s };
    INFO("Using temporary file named: " << tempFile.GetPath());

    SQLiteIndex index = SearchTestSetup(tempFile, {
        { "Id1", "Name1", "Moniker", "Version", "Channel", { "Tag" }, { "Command" }, "Path1", { "PFN1" }, { "PC1" } },
        { "Id2", "Name2", "Moniker", "Version", "Channel", { "ID3" }, { "Command" }, "Path2", { "PFN2" }, { "PC2" } },
        { "Id3", "Name3", "Moniker", "Version", "Channel", { "Tag" }, { "Command" }, "Path3", { "PFN3" }, { "PC3" } },
        });

    Schema::Version testVersion = TestPrepareForRead(index);

    SearchRequest request;
    request.Query = RequestMatch(MatchType::Substring, "PFN");

    auto results = index.Search(request);
    REQUIRE(results.Matches.size() == 0);
}

TEST_CASE("SQLiteIndex_Search_Query_ProductCodeSubstring", "[sqliteindex]")
{
    TempFile tempFile{ "repolibtest_tempdb"s, ".db"s };
    INFO("Using temporary file named: " << tempFile.GetPath());

    SQLiteIndex index = SearchTestSetup(tempFile, {
        { "Id1", "Name1", "Moniker", "Version", "Channel", { "Tag" }, { "Command" }, "Path1", { "PFN1" }, { "PC1" } },
        { "Id2", "Name2", "Moniker", "Version", "Channel", { "ID3" }, { "Command" }, "Path2", { "PFN2" }, { "PC2" } },
        { "Id3", "Name3", "Moniker", "Version", "Channel", { "Tag" }, { "Command" }, "Path3", { "PFN3" }, { "PC3" } },
        });

    Schema::Version testVersion = TestPrepareForRead(index);

    SearchRequest request;
    request.Query = RequestMatch(MatchType::Substring, "PC");

    auto results = index.Search(request);
    REQUIRE(results.Matches.size() == 0);
}

TEST_CASE("SQLiteIndex_Search_Query_PackageFamilyNameMatch", "[sqliteindex]")
{
    TempFile tempFile{ "repolibtest_tempdb"s, ".db"s };
    INFO("Using temporary file named: " << tempFile.GetPath());

    SQLiteIndex index = SearchTestSetup(tempFile, {
        { "Id1", "Name1", "Moniker", "Version", "Channel", { "Tag" }, { "Command" }, "Path1", { "PFN1" }, { "PC1" } },
        { "Id2", "Name2", "Moniker", "Version", "Channel", { "ID3" }, { "Command" }, "Path2", { "PFN2" }, { "PC2" } },
        { "Id3", "Name3", "Moniker", "Version", "Channel", { "Tag" }, { "Command" }, "Path3", { "PFN3" }, { "PC3" } },
        });

    Schema::Version testVersion = TestPrepareForRead(index);

    SearchRequest request;
    request.Query = RequestMatch(MatchType::Substring, "pfn1");

    auto results = index.Search(request);

    if (ArePackageFamilyNameAndProductCodeSupported(index, testVersion))
    {
        REQUIRE(results.Matches.size() == 1);
    }
    else
    {
        REQUIRE(results.Matches.size() == 0);
    }
}

TEST_CASE("SQLiteIndex_Search_Query_ProductCodeMatch", "[sqliteindex]")
{
    TempFile tempFile{ "repolibtest_tempdb"s, ".db"s };
    INFO("Using temporary file named: " << tempFile.GetPath());

    SQLiteIndex index = SearchTestSetup(tempFile, {
        { "Id1", "Name1", "Moniker", "Version", "Channel", { "Tag" }, { "Command" }, "Path1", { "PFN1" }, { "PC1" } },
        { "Id2", "Name2", "Moniker", "Version", "Channel", { "ID3" }, { "Command" }, "Path2", { "PFN2" }, { "PC2" } },
        { "Id3", "Name3", "Moniker", "Version", "Channel", { "Tag" }, { "Command" }, "Path3", { "PFN3" }, { "PC3" } },
        });

    Schema::Version testVersion = TestPrepareForRead(index);

    SearchRequest request;
    request.Query = RequestMatch(MatchType::Substring, "pc2");

    auto results = index.Search(request);

    if (ArePackageFamilyNameAndProductCodeSupported(index, testVersion))
    {
        REQUIRE(results.Matches.size() == 1);
    }
    else
    {
        REQUIRE(results.Matches.size() == 0);
    }
}

TEST_CASE("SQLiteIndex_Search_PackageFamilyNameSubstring", "[sqliteindex]")
{
    TempFile tempFile{ "repolibtest_tempdb"s, ".db"s };
    INFO("Using temporary file named: " << tempFile.GetPath());

    SQLiteIndex index = SearchTestSetup(tempFile, {
        { "Id1", "Name1", "Moniker", "Version", "Channel", { "Tag" }, { "Command" }, "Path1", { "PFN1" }, { "PC1" } },
        { "Id2", "Name2", "Moniker", "Version", "Channel", { "ID3" }, { "Command" }, "Path2", { "PFN2" }, { "PC2" } },
        { "Id3", "Name3", "Moniker", "Version", "Channel", { "Tag" }, { "Command" }, "Path3", { "PFN3" }, { "PC3" } },
        });

    Schema::Version testVersion = TestPrepareForRead(index);

    SearchRequest request;
    request.Inclusions.emplace_back(PackageMatchField::PackageFamilyName, MatchType::Substring, "PFN");

    auto results = index.Search(request);

    if (ArePackageFamilyNameAndProductCodeSupported(index, testVersion))
    {
        REQUIRE(results.Matches.size() == 3);
    }
    else
    {
        REQUIRE(results.Matches.size() == 0);
    }
}

TEST_CASE("SQLiteIndex_Search_ProductCodeSubstring", "[sqliteindex]")
{
    TempFile tempFile{ "repolibtest_tempdb"s, ".db"s };
    INFO("Using temporary file named: " << tempFile.GetPath());

    SQLiteIndex index = SearchTestSetup(tempFile, {
        { "Id1", "Name1", "Moniker", "Version", "Channel", { "Tag" }, { "Command" }, "Path1", { "PFN1" }, { "PC1" } },
        { "Id2", "Name2", "Moniker", "Version", "Channel", { "ID3" }, { "Command" }, "Path2", { "PFN2" }, { "PC2" } },
        { "Id3", "Name3", "Moniker", "Version", "Channel", { "Tag" }, { "Command" }, "Path3", { "PFN3" }, { "PC3" } },
        });

    Schema::Version testVersion = TestPrepareForRead(index);

    SearchRequest request;
    request.Inclusions.emplace_back(PackageMatchField::ProductCode, MatchType::Substring, "PC");

    auto results = index.Search(request);

    if (ArePackageFamilyNameAndProductCodeSupported(index, testVersion))
    {
        REQUIRE(results.Matches.size() == 3);
    }
    else
    {
        REQUIRE(results.Matches.size() == 0);
    }
}

TEST_CASE("SQLiteIndex_Search_PackageFamilyNameMatch", "[sqliteindex]")
{
    TempFile tempFile{ "repolibtest_tempdb"s, ".db"s };
    INFO("Using temporary file named: " << tempFile.GetPath());

    SQLiteIndex index = SearchTestSetup(tempFile, {
        { "Id1", "Name1", "Moniker", "Version", "Channel", { "Tag" }, { "Command" }, "Path1", { "PFN1" }, { "PC1" } },
        { "Id2", "Name2", "Moniker", "Version", "Channel", { "ID3" }, { "Command" }, "Path2", { "PFN2" }, { "PC2" } },
        { "Id3", "Name3", "Moniker", "Version", "Channel", { "Tag" }, { "Command" }, "Path3", { "PFN3" }, { "PC3" } },
        });

    Schema::Version testVersion = TestPrepareForRead(index);

    SearchRequest request;
    request.Inclusions.emplace_back(PackageMatchField::PackageFamilyName, MatchType::Exact, "pfn1");

    auto results = index.Search(request);

    if (ArePackageFamilyNameAndProductCodeSupported(index, testVersion))
    {
        REQUIRE(results.Matches.size() == 1);
    }
    else
    {
        REQUIRE(results.Matches.size() == 0);
    }
}

TEST_CASE("SQLiteIndex_Search_ProductCodeMatch", "[sqliteindex]")
{
    TempFile tempFile{ "repolibtest_tempdb"s, ".db"s };
    INFO("Using temporary file named: " << tempFile.GetPath());

    SQLiteIndex index = SearchTestSetup(tempFile, {
        { "Id1", "Name1", "Moniker", "Version", "Channel", { "Tag" }, { "Command" }, "Path1", { "PFN1" }, { "PC1" } },
        { "Id2", "Name2", "Moniker", "Version", "Channel", { "ID3" }, { "Command" }, "Path2", { "PFN2" }, { "PC2" } },
        { "Id3", "Name3", "Moniker", "Version", "Channel", { "Tag" }, { "Command" }, "Path3", { "PFN3" }, { "PC3" } },
        });

    Schema::Version testVersion = TestPrepareForRead(index);

    SearchRequest request;
    request.Inclusions.emplace_back(PackageMatchField::ProductCode, MatchType::Exact, "pc2");

    auto results = index.Search(request);

    if (ArePackageFamilyNameAndProductCodeSupported(index, testVersion))
    {
        REQUIRE(results.Matches.size() == 1);
    }
    else
    {
        REQUIRE(results.Matches.size() == 0);
    }
}

<<<<<<< HEAD
TEST_CASE("SQLiteIndex_GetMultiProperty_PackageFamilyName", "[sqliteindex]")
=======
TEST_CASE("SQLiteIndex_CheckConsistency_Failure", "[sqliteindex][V1_1]")
>>>>>>> 21bb89e1
{
    TempFile tempFile{ "repolibtest_tempdb"s, ".db"s };
    INFO("Using temporary file named: " << tempFile.GetPath());

<<<<<<< HEAD
    SQLiteIndex index = SearchTestSetup(tempFile, {
        { "Id1", "Name1", "Moniker", "Version", "Channel", { "Tag" }, { "Command" }, "Path1", { "PFN1", "PFN2" }, {} },
        });

    Schema::Version testVersion = TestPrepareForRead(index);

    SearchRequest request;

    auto results = index.Search(request);
    REQUIRE(results.Matches.size() == 1);

    auto props = index.GetMultiPropertyByManifestId(results.Matches[0].first, PackageVersionMultiProperty::PackageFamilyName);

    if (ArePackageFamilyNameAndProductCodeSupported(index, testVersion))
    {
        REQUIRE(props.size() == 2);
        REQUIRE(std::find(props.begin(), props.end(), "PFN1") != props.end());
        REQUIRE(std::find(props.begin(), props.end(), "PFN2") != props.end());
    }
    else
    {
        REQUIRE(props.empty());
    }
}

TEST_CASE("SQLiteIndex_GetMultiProperty_ProductCode", "[sqliteindex]")
{
    TempFile tempFile{ "repolibtest_tempdb"s, ".db"s };
    INFO("Using temporary file named: " << tempFile.GetPath());

    SQLiteIndex index = SearchTestSetup(tempFile, {
        { "Id1", "Name1", "Moniker", "Version", "Channel", { "Tag" }, { "Command" }, "Path1", {}, { "PC1", "PC2" } },
        });

    Schema::Version testVersion = TestPrepareForRead(index);

    SearchRequest request;

    auto results = index.Search(request);
    REQUIRE(results.Matches.size() == 1);

    auto props = index.GetMultiPropertyByManifestId(results.Matches[0].first, PackageVersionMultiProperty::ProductCode);

    if (ArePackageFamilyNameAndProductCodeSupported(index, testVersion))
    {
        REQUIRE(props.size() == 2);
        REQUIRE(std::find(props.begin(), props.end(), "PC1") != props.end());
        REQUIRE(std::find(props.begin(), props.end(), "PC2") != props.end());
    }
    else
    {
        REQUIRE(props.empty());
=======
    std::string manifest1Path = "test/id/test.id-1.0.0.yaml";
    Manifest manifest1;
    manifest1.Id = "test.id";
    manifest1.Name = "Test Name";
    manifest1.AppMoniker = "testmoniker";
    manifest1.Version = "1.0.0";
    manifest1.Channel = "test";
    manifest1.Tags = { "t1", "t2" };
    manifest1.Commands = { "test1", "test2" };

    std::string manifest2Path = "test/woah/test.id-1.0.0.yaml";
    Manifest manifest2;
    manifest2.Id = "test.woah";
    manifest2.Name = "Test Name WOAH";
    manifest2.AppMoniker = "testmoniker";
    manifest2.Version = "1.0.0";
    manifest2.Channel = "test";
    manifest2.Tags = {};
    manifest2.Commands = { "test1", "test2", "test3" };

    SQLite::rowid_t manifestRowId = 0;

    {
        SQLiteIndex index = SQLiteIndex::CreateNew(tempFile, { 1, 1 });

        index.AddManifest(manifest1, manifest1Path);
        index.AddManifest(manifest2, manifest2Path);

        // Get the first manifest's id for removal
        SearchRequest request;
        request.Inclusions.emplace_back(PackageMatchFilter(PackageMatchField::Id, MatchType::Exact, manifest1.Id));
        auto result = index.Search(request);

        REQUIRE(result.Matches.size() == 1);
        manifestRowId = result.Matches[0].first;
    }

    {
        // Open it directly to modify the table
        Connection connection = Connection::Create(tempFile, Connection::OpenDisposition::ReadWrite);

        SQLite::Builder::StatementBuilder builder;
        builder.DeleteFrom(Schema::V1_0::IdTable::TableName()).Where(SQLite::RowIDName).Equals(manifestRowId);
        builder.Execute(connection);
    }

    {
        SQLiteIndex index = SQLiteIndex::Open(tempFile, SQLiteIndex::OpenDisposition::ReadWrite);

        REQUIRE(!index.CheckConsistency(true));
>>>>>>> 21bb89e1
    }
}
<|MERGE_RESOLUTION|>--- conflicted
+++ resolved
@@ -1,1924 +1,1925 @@
-// Copyright (c) Microsoft Corporation.
-// Licensed under the MIT License.
-#include "pch.h"
-#include "TestCommon.h"
-#include <SQLiteWrapper.h>
-#include <Microsoft/SQLiteIndex.h>
-#include <winget/Manifest.h>
-
-#include <Microsoft/Schema/1_0/IdTable.h>
-#include <Microsoft/Schema/1_0/NameTable.h>
-#include <Microsoft/Schema/1_0/MonikerTable.h>
-#include <Microsoft/Schema/1_0/VersionTable.h>
-#include <Microsoft/Schema/1_0/ChannelTable.h>
-#include <Microsoft/Schema/1_0/PathPartTable.h>
-#include <Microsoft/Schema/1_0/ManifestTable.h>
-#include <Microsoft/Schema/1_0/TagsTable.h>
-#include <Microsoft/Schema/1_0/CommandsTable.h>
-#include <Microsoft/Schema/1_0/SearchResultsTable.h>
-
-using namespace std::string_literals;
-using namespace TestCommon;
-using namespace AppInstaller::Manifest;
-using namespace AppInstaller::Repository;
-using namespace AppInstaller::Repository::Microsoft;
-using namespace AppInstaller::Repository::SQLite;
-using namespace AppInstaller::Utility;
-
-SQLiteIndex CreateTestIndex(const std::string& filePath, std::optional<Schema::Version> version = {})
-{
-    // If no specific version requested, then use generator to run against all versions.
-    if (!version)
-    {
-        version = GENERATE(Schema::Version{ 1, 0 }, Schema::Version::Latest());
-    }
-
-    return SQLiteIndex::CreateNew(filePath, version.value());
-}
-
-Schema::Version TestPrepareForRead(SQLiteIndex& index)
-{
-    // This will only be called for tests that want to support cross version checks.
-    // Based on the version of the incoming, we only want to generate versions less or equal to it.
-    if (index.GetVersion() == Schema::Version{ 1, 0 })
-    {
-        // Nothing to do here
-    }
-    else if (index.GetVersion() == Schema::Version{ 1, 1 })
-    {
-        auto changeVersion = GENERATE(false, true);
-
-        if (changeVersion)
-        {
-            index.ForceVersion(Schema::Version{ 1, 0 });
-            return { 1, 0 };
-        }
-    }
-
-    return index.GetVersion();
-}
-
-SQLiteIndex SimpleTestSetup(const std::string& filePath, Manifest& manifest, std::string& relativePath, std::optional<Schema::Version> version = {})
-{
-    SQLiteIndex index = CreateTestIndex(filePath, version);
-
-    manifest.Id = "Test.Id";
-    manifest.Name = "Test Name";
-    manifest.AppMoniker = "testmoniker";
-    manifest.Version = "1.0.0";
-    manifest.Channel = "test";
-    manifest.Tags = { "t1", "t2" };
-    manifest.Commands = { "test1", "test2" };
-
-    relativePath = "test/id/1.0.0.yaml";
-
-    index.AddManifest(manifest, relativePath);
-
-    return index;
-}
-
-struct IndexFields
-{
-    IndexFields(
-        std::string id,
-        std::string name,
-        std::string moniker,
-        std::string version,
-        std::string channel,
-        std::vector<NormalizedString> tags,
-        std::vector<NormalizedString> commands,
-        std::string path
-    ) :
-        Id(std::move(id)),
-        Name(std::move(name)),
-        Moniker(std::move(moniker)),
-        Version(std::move(version)),
-        Channel(std::move(channel)),
-        Tags(std::move(tags)),
-        Commands(std::move(commands)),
-        Path(std::move(path))
-    {}
-
-    IndexFields(
-        std::string id,
-        std::string name,
-        std::string moniker,
-        std::string version,
-        std::string channel,
-        std::vector<NormalizedString> tags,
-        std::vector<NormalizedString> commands,
-        std::string path,
-        std::vector<NormalizedString> packageFamilyNames,
-        std::vector<NormalizedString> productCodes
-    ) :
-        Id(std::move(id)),
-        Name(std::move(name)),
-        Moniker(std::move(moniker)),
-        Version(std::move(version)),
-        Channel(std::move(channel)),
-        Tags(std::move(tags)),
-        Commands(std::move(commands)),
-        Path(std::move(path)),
-        PackageFamilyNames(std::move(packageFamilyNames)),
-        ProductCodes(std::move(productCodes))
-    {}
-
-    std::string Id;
-    std::string Name;
-    std::string Moniker;
-    std::string Version;
-    std::string Channel;
-    std::vector<NormalizedString> Tags;
-    std::vector<NormalizedString> Commands;
-    std::string Path;
-    std::vector<NormalizedString> PackageFamilyNames;
-    std::vector<NormalizedString> ProductCodes;
-};
-
-SQLiteIndex SearchTestSetup(const std::string& filePath, std::initializer_list<IndexFields> data = {}, std::optional<Schema::Version> version = {})
-{
-    SQLiteIndex index = CreateTestIndex(filePath, version);
-
-    Manifest manifest;
-
-    auto addFunc = [&](const IndexFields& d) {
-        manifest.Id = d.Id;
-        manifest.Name = d.Name;
-        manifest.AppMoniker = d.Moniker;
-        manifest.Version = d.Version;
-        manifest.Channel = d.Channel;
-        manifest.Tags = d.Tags;
-        manifest.Commands = d.Commands;
-
-        manifest.Installers.resize(std::max(d.PackageFamilyNames.size(), d.ProductCodes.size()));
-
-        for (size_t i = 0; i < d.PackageFamilyNames.size(); ++i)
-        {
-            manifest.Installers[i].PackageFamilyName = d.PackageFamilyNames[i];
-        }
-
-        for (size_t i = 0; i < d.ProductCodes.size(); ++i)
-        {
-            manifest.Installers[i].ProductCode = d.ProductCodes[i];
-        }
-
-        index.AddManifest(manifest, d.Path);
-    };
-
-    for (const auto& d : data)
-    {
-        addFunc(d);
-    }
-
-    return index;
-}
-
-bool ArePackageFamilyNameAndProductCodeSupported(const SQLiteIndex& index, const Schema::Version& testVersion)
-{
-    UNSCOPED_INFO("Index " << index.GetVersion() << " | Test " << testVersion);
-    return (index.GetVersion() >= Schema::Version{ 1, 1 } && testVersion >= Schema::Version{ 1, 1 });
-}
-
-std::string GetPropertyStringByKey(const SQLiteIndex& index, SQLite::rowid_t id, PackageVersionProperty property, std::string_view version, std::string_view channel)
-{
-    auto manifestId = index.GetManifestIdByKey(id, version, channel);
-    REQUIRE(manifestId);
-    auto result = index.GetPropertyByManifestId(manifestId.value(), property);
-    REQUIRE(result);
-    return result.value();
-}
-
-std::string GetPropertyStringById(const SQLiteIndex& index, SQLite::rowid_t id, PackageVersionProperty property)
-{
-    auto versions = index.GetVersionKeysById(id);
-    REQUIRE(!versions.empty());
-    return GetPropertyStringByKey(index, id, property, versions[0].GetVersion().ToString(), versions[0].GetChannel().ToString());
-}
-
-std::string GetIdStringById(const SQLiteIndex& index, SQLite::rowid_t id)
-{
-    return GetPropertyStringById(index, id, PackageVersionProperty::Id);
-}
-
-std::string GetNameStringById(const SQLiteIndex& index, SQLite::rowid_t id)
-{
-    return GetPropertyStringById(index, id, PackageVersionProperty::Name);
-}
-
-std::string GetPathStringByKey(const SQLiteIndex& index, SQLite::rowid_t id, std::string_view version, std::string_view channel)
-{
-    return GetPropertyStringByKey(index, id, PackageVersionProperty::RelativePath, version, channel);
-}
-
-TEST_CASE("SQLiteIndexCreateLatestAndReopen", "[sqliteindex]")
-{
-    TempFile tempFile{ "repolibtest_tempdb"s, ".db"s };
-    INFO("Using temporary file named: " << tempFile.GetPath());
-
-    Schema::Version versionCreated;
-
-    // Create the index
-    {
-        SQLiteIndex index = SQLiteIndex::CreateNew(tempFile, Schema::Version::Latest());
-        versionCreated = index.GetVersion();
-    }
-
-    // Reopen the index for read only
-    {
-        INFO("Trying with Read");
-        SQLiteIndex index = SQLiteIndex::Open(tempFile, SQLiteIndex::OpenDisposition::Read);
-        Schema::Version versionRead = index.GetVersion();
-        REQUIRE(versionRead == versionCreated);
-    }
-
-    // Reopen the index for read/write
-    {
-        INFO("Trying with ReadWrite");
-        SQLiteIndex index = SQLiteIndex::Open(tempFile, SQLiteIndex::OpenDisposition::ReadWrite);
-        Schema::Version versionRead = index.GetVersion();
-        REQUIRE(versionRead == versionCreated);
-    }
-
-    // Reopen the index for immutable read
-    {
-        INFO("Trying with Immutable");
-        SQLiteIndex index = SQLiteIndex::Open(tempFile, SQLiteIndex::OpenDisposition::Immutable);
-        Schema::Version versionRead = index.GetVersion();
-        REQUIRE(versionRead == versionCreated);
-    }
-}
-
-TEST_CASE("SQLiteIndexCreateAndAddManifest", "[sqliteindex]")
-{
-    TempFile tempFile{ "repolibtest_tempdb"s, ".db"s };
-    INFO("Using temporary file named: " << tempFile.GetPath());
-
-    Manifest manifest;
-    std::string relativePath;
-
-    SQLiteIndex index = SimpleTestSetup(tempFile, manifest, relativePath);
-}
-
-TEST_CASE("SQLiteIndexCreateAndAddManifestFile", "[sqliteindex]")
-{
-    TempFile tempFile{ "repolibtest_tempdb"s, ".db"s };
-    INFO("Using temporary file named: " << tempFile.GetPath());
-
-    SQLiteIndex index = CreateTestIndex(tempFile);
-
-    TestDataFile manifestFile{ "Manifest-Good.yaml" };
-    std::filesystem::path manifestPath{ "microsoft/msixsdk/microsoft.msixsdk-1.7.32.yaml" };
-
-    index.AddManifest(manifestFile, manifestPath);
-}
-
-TEST_CASE("SQLiteIndexCreateAndAddManifestDuplicate", "[sqliteindex]")
-{
-    TempFile tempFile{ "repolibtest_tempdb"s, ".db"s };
-    INFO("Using temporary file named: " << tempFile.GetPath());
-
-    Manifest manifest;
-    std::string relativePath;
-
-    SQLiteIndex index = SimpleTestSetup(tempFile, manifest, relativePath);
-
-    // Attempting to add the same manifest at a different path should fail.
-    REQUIRE_THROWS_HR(index.AddManifest(manifest, "differentpath.yaml"), HRESULT_FROM_WIN32(ERROR_ALREADY_EXISTS));
-
-    // Attempting to add the same manifest with a differently cased Id at a different path should fail.
-    manifest.Id = ToLower(manifest.Id);
-    REQUIRE_THROWS_HR(index.AddManifest(manifest, "differentpath.yaml"), HRESULT_FROM_WIN32(ERROR_ALREADY_EXISTS));
-
-    // Attempting to add a different manifest at the same path should fail.
-    manifest.Id += "-new";
-    REQUIRE_THROWS_HR(index.AddManifest(manifest, relativePath), HRESULT_FROM_WIN32(ERROR_ALREADY_EXISTS));
-}
-
-TEST_CASE("SQLiteIndex_RemoveManifestFile_NotPresent", "[sqliteindex]")
-{
-    SQLiteIndex index = CreateTestIndex(SQLITE_MEMORY_DB_CONNECTION_TARGET);
-
-    TestDataFile manifestFile{ "Manifest-Good.yaml" };
-    std::filesystem::path manifestPath{ "microsoft/msixsdk/microsoft.msixsdk-1.7.32.yaml" };
-
-    REQUIRE_THROWS_HR(index.RemoveManifest(manifestFile, manifestPath), E_NOT_SET);
-}
-
-TEST_CASE("SQLiteIndex_RemoveManifest", "[sqliteindex][V1_0]")
-{
-    TempFile tempFile{ "repolibtest_tempdb"s, ".db"s };
-    INFO("Using temporary file named: " << tempFile.GetPath());
-
-    std::string manifest1Path = "test/id/test.id-1.0.0.yaml";
-    Manifest manifest1;
-    manifest1.Id = "test.id";
-    manifest1.Name = "Test Name";
-    manifest1.AppMoniker = "testmoniker";
-    manifest1.Version = "1.0.0";
-    manifest1.Channel = "test";
-    manifest1.Tags = { "t1", "t2" };
-    manifest1.Commands = { "test1", "test2" };
-
-    std::string manifest2Path = "test/woah/test.id-1.0.0.yaml";
-    Manifest manifest2;
-    manifest2.Id = "test.woah";
-    manifest2.Name = "Test Name WOAH";
-    manifest2.AppMoniker = "testmoniker";
-    manifest2.Version = "1.0.0";
-    manifest2.Channel = "test";
-    manifest2.Tags = {};
-    manifest2.Commands = { "test1", "test2", "test3" };
-    
-    {
-        SQLiteIndex index = SQLiteIndex::CreateNew(tempFile, { 1, 0 });
-
-        index.AddManifest(manifest1, manifest1Path);
-        index.AddManifest(manifest2, manifest2Path);
-
-        // Now remove manifest1
-        index.RemoveManifest(manifest1, manifest1Path);
-    }
-
-    {
-        // Open it directly to directly test table state
-        Connection connection = Connection::Create(tempFile, Connection::OpenDisposition::ReadWrite);
-
-        REQUIRE(!Schema::V1_0::ManifestTable::IsEmpty(connection));
-        REQUIRE(!Schema::V1_0::IdTable::IsEmpty(connection));
-        REQUIRE(!Schema::V1_0::NameTable::IsEmpty(connection));
-        REQUIRE(!Schema::V1_0::MonikerTable::IsEmpty(connection));
-        REQUIRE(!Schema::V1_0::VersionTable::IsEmpty(connection));
-        REQUIRE(!Schema::V1_0::ChannelTable::IsEmpty(connection));
-        REQUIRE(!Schema::V1_0::PathPartTable::IsEmpty(connection));
-        // Because manifest2 had no tags
-        REQUIRE(Schema::V1_0::TagsTable::IsEmpty(connection));
-        REQUIRE(!Schema::V1_0::CommandsTable::IsEmpty(connection));
-    }
-
-    {
-        SQLiteIndex index = SQLiteIndex::Open(tempFile, SQLiteIndex::OpenDisposition::ReadWrite);
-
-        // Now remove manifest2
-        index.RemoveManifest(manifest2, manifest2Path);
-    }
-
-    // Open it directly to directly test table state
-    Connection connection = Connection::Create(tempFile, Connection::OpenDisposition::ReadWrite);
-
-    REQUIRE(Schema::V1_0::ManifestTable::IsEmpty(connection));
-    REQUIRE(Schema::V1_0::IdTable::IsEmpty(connection));
-    REQUIRE(Schema::V1_0::NameTable::IsEmpty(connection));
-    REQUIRE(Schema::V1_0::MonikerTable::IsEmpty(connection));
-    REQUIRE(Schema::V1_0::VersionTable::IsEmpty(connection));
-    REQUIRE(Schema::V1_0::ChannelTable::IsEmpty(connection));
-    REQUIRE(Schema::V1_0::PathPartTable::IsEmpty(connection));
-    REQUIRE(Schema::V1_0::TagsTable::IsEmpty(connection));
-    REQUIRE(Schema::V1_0::CommandsTable::IsEmpty(connection));
-}
-
-TEST_CASE("SQLiteIndex_RemoveManifest_EnsureConsistentRowId", "[sqliteindex]")
-{
-    TempFile tempFile{ "repolibtest_tempdb"s, ".db"s };
-    INFO("Using temporary file named: " << tempFile.GetPath());
-
-    std::string manifest1Path = "test/id/test.id-1.0.0.yaml";
-    Manifest manifest1;
-    manifest1.Id = "test.id";
-    manifest1.Name = "Test Name";
-    manifest1.AppMoniker = "testmoniker";
-    manifest1.Version = "1.0.0";
-    manifest1.Channel = "test";
-    manifest1.Tags = { "t1", "t2" };
-    manifest1.Commands = { "test1", "test2" };
-
-    std::string manifest2Path = "test/woah/test.id-1.0.0.yaml";
-    Manifest manifest2;
-    manifest2.Id = "test.woah";
-    manifest2.Name = "Test Name WOAH";
-    manifest2.AppMoniker = "testmoniker";
-    manifest2.Version = "1.0.0";
-    manifest2.Channel = "test";
-    manifest2.Tags = {};
-    manifest2.Commands = { "test1", "test2", "test3" };
-
-    SQLiteIndex index = CreateTestIndex(tempFile);
-
-    index.AddManifest(manifest1, manifest1Path);
-    index.AddManifest(manifest2, manifest2Path);
-
-    // Get the second manifest's id for validating consistency
-    SearchRequest request;
-    request.Inclusions.emplace_back(PackageMatchFilter(PackageMatchField::Id, MatchType::Exact, manifest2.Id));
-    auto result = index.Search(request);
-
-    REQUIRE(result.Matches.size() == 1);
-    auto manifest2IdRowId = result.Matches[0].first;
-
-    auto rowId = index.GetManifestIdByKey(manifest2IdRowId, {}, {});
-    REQUIRE(rowId);
-    auto manifest2RowId = rowId.value();
-
-    // Now remove manifest1 and prepare
-    index.RemoveManifest(manifest1, manifest1Path);
-    index.PrepareForPackaging();
-    // Checking consistency will also uncover issues, but not potentially the same ones as below.
-    REQUIRE(index.CheckConsistency(true));
-
-    // Repeat search to ensure consistent ids
-    result = index.Search(request);
-    REQUIRE(result.Matches.size() == 1);
-    REQUIRE(result.Matches[0].first == manifest2IdRowId);
-
-    rowId = index.GetManifestIdByKey(manifest2IdRowId, {}, {});
-    REQUIRE(rowId);
-    REQUIRE(rowId.value() == manifest2RowId);
-
-    REQUIRE(manifest2.Id == index.GetPropertyByManifestId(manifest2RowId, PackageVersionProperty::Id));
-    REQUIRE(manifest2.Name == index.GetPropertyByManifestId(manifest2RowId, PackageVersionProperty::Name));
-    REQUIRE(manifest2.Version == index.GetPropertyByManifestId(manifest2RowId, PackageVersionProperty::Version));
-    REQUIRE(manifest2.Channel == index.GetPropertyByManifestId(manifest2RowId, PackageVersionProperty::Channel));
-    REQUIRE(manifest2Path == index.GetPropertyByManifestId(manifest2RowId, PackageVersionProperty::RelativePath));
-}
-
-TEST_CASE("SQLiteIndex_RemoveManifestFile", "[sqliteindex][V1_0]")
-{
-    TempFile tempFile{ "repolibtest_tempdb"s, ".db"s };
-    INFO("Using temporary file named: " << tempFile.GetPath());
-
-    {
-        SQLiteIndex index = SQLiteIndex::CreateNew(tempFile, { 1, 0 });
-
-        TestDataFile manifestFile{ "Manifest-Good.yaml" };
-        std::filesystem::path manifestPath{ "microsoft/msixsdk/microsoft.msixsdk-1.7.32.yaml" };
-
-        index.AddManifest(manifestFile, manifestPath);
-
-        // Now remove that manifest
-        index.RemoveManifest(manifestFile, manifestPath);
-    }
-
-    // Open it directly to directly test table state
-    Connection connection = Connection::Create(tempFile, Connection::OpenDisposition::ReadWrite);
-
-    REQUIRE(Schema::V1_0::ManifestTable::IsEmpty(connection));
-    REQUIRE(Schema::V1_0::IdTable::IsEmpty(connection));
-    REQUIRE(Schema::V1_0::NameTable::IsEmpty(connection));
-    REQUIRE(Schema::V1_0::MonikerTable::IsEmpty(connection));
-    REQUIRE(Schema::V1_0::VersionTable::IsEmpty(connection));
-    REQUIRE(Schema::V1_0::ChannelTable::IsEmpty(connection));
-    REQUIRE(Schema::V1_0::PathPartTable::IsEmpty(connection));
-    REQUIRE(Schema::V1_0::TagsTable::IsEmpty(connection));
-    REQUIRE(Schema::V1_0::CommandsTable::IsEmpty(connection));
-}
-
-TEST_CASE("SQLiteIndex_UpdateManifest", "[sqliteindex][V1_0]")
-{
-    TempFile tempFile{ "repolibtest_tempdb"s, ".db"s };
-    INFO("Using temporary file named: " << tempFile.GetPath());
-
-    std::string manifestPath = "test/id/test.id-1.0.0.yaml";
-    Manifest manifest;
-    manifest.Id = "test.id";
-    manifest.Name = "Test Name";
-    manifest.AppMoniker = "testmoniker";
-    manifest.Version = "1.0.0";
-    manifest.Channel = "test";
-    manifest.Tags = { "t1", "t2" };
-    manifest.Commands = { "test1", "test2" };
-
-    {
-        SQLiteIndex index = SQLiteIndex::CreateNew(tempFile, { 1, 0 });
-
-        index.AddManifest(manifest, manifestPath);
-    }
-
-    {
-        // Open it directly to directly test table state
-        Connection connection = Connection::Create(tempFile, Connection::OpenDisposition::ReadWrite);
-
-        REQUIRE(!Schema::V1_0::ManifestTable::IsEmpty(connection));
-        REQUIRE(!Schema::V1_0::IdTable::IsEmpty(connection));
-        REQUIRE(!Schema::V1_0::NameTable::IsEmpty(connection));
-        REQUIRE(!Schema::V1_0::MonikerTable::IsEmpty(connection));
-        REQUIRE(!Schema::V1_0::VersionTable::IsEmpty(connection));
-        REQUIRE(!Schema::V1_0::ChannelTable::IsEmpty(connection));
-        REQUIRE(!Schema::V1_0::PathPartTable::IsEmpty(connection));
-        REQUIRE(!Schema::V1_0::TagsTable::IsEmpty(connection));
-        REQUIRE(!Schema::V1_0::CommandsTable::IsEmpty(connection));
-    }
-
-    {
-        SQLiteIndex index = SQLiteIndex::Open(tempFile, SQLiteIndex::OpenDisposition::ReadWrite);
-
-        // Update with no updates should return false
-        REQUIRE(!index.UpdateManifest(manifest, manifestPath));
-
-        manifest.Description = "description2";
-
-        // Update with no indexed updates should return false
-        REQUIRE(!index.UpdateManifest(manifest, manifestPath));
-
-        // Update with indexed changes
-        manifest.Name = "Test Name2";
-        manifest.AppMoniker = "testmoniker2";
-        manifest.Tags = { "t1", "t2", "t3" };
-        manifest.Commands = {};
-
-        REQUIRE(index.UpdateManifest(manifest, manifestPath));
-    }
-
-    {
-        // Open it directly to directly test table state
-        Connection connection = Connection::Create(tempFile, Connection::OpenDisposition::ReadWrite);
-
-        REQUIRE(!Schema::V1_0::ManifestTable::IsEmpty(connection));
-        REQUIRE(!Schema::V1_0::IdTable::IsEmpty(connection));
-        REQUIRE(!Schema::V1_0::NameTable::IsEmpty(connection));
-        REQUIRE(!Schema::V1_0::MonikerTable::IsEmpty(connection));
-        REQUIRE(!Schema::V1_0::VersionTable::IsEmpty(connection));
-        REQUIRE(!Schema::V1_0::ChannelTable::IsEmpty(connection));
-        REQUIRE(!Schema::V1_0::PathPartTable::IsEmpty(connection));
-        REQUIRE(!Schema::V1_0::TagsTable::IsEmpty(connection));
-        // The update removed all commands
-        REQUIRE(Schema::V1_0::CommandsTable::IsEmpty(connection));
-    }
-
-    {
-        SQLiteIndex index = SQLiteIndex::Open(tempFile, SQLiteIndex::OpenDisposition::ReadWrite);
-
-        // Now remove manifest2
-        index.RemoveManifest(manifest, manifestPath);
-    }
-
-    // Open it directly to directly test table state
-    Connection connection = Connection::Create(tempFile, Connection::OpenDisposition::ReadWrite);
-
-    REQUIRE(Schema::V1_0::ManifestTable::IsEmpty(connection));
-    REQUIRE(Schema::V1_0::IdTable::IsEmpty(connection));
-    REQUIRE(Schema::V1_0::NameTable::IsEmpty(connection));
-    REQUIRE(Schema::V1_0::MonikerTable::IsEmpty(connection));
-    REQUIRE(Schema::V1_0::VersionTable::IsEmpty(connection));
-    REQUIRE(Schema::V1_0::ChannelTable::IsEmpty(connection));
-    REQUIRE(Schema::V1_0::PathPartTable::IsEmpty(connection));
-    REQUIRE(Schema::V1_0::TagsTable::IsEmpty(connection));
-    REQUIRE(Schema::V1_0::CommandsTable::IsEmpty(connection));
-}
-
-TEST_CASE("SQLiteIndex_UpdateManifestChangePath", "[sqliteindex][V1_0]")
-{
-    TempFile tempFile{ "repolibtest_tempdb"s, ".db"s };
-    INFO("Using temporary file named: " << tempFile.GetPath());
-
-    std::string manifestPath = "test/id/test.id-1.0.0.yaml";
-    Manifest manifest;
-    manifest.Id = "test.id";
-    manifest.Name = "Test Name";
-    manifest.AppMoniker = "testmoniker";
-    manifest.Version = "1.0.0";
-    manifest.Channel = "test";
-    manifest.Tags = { "t1", "t2" };
-    manifest.Commands = { "test1", "test2" };
-
-    {
-        SQLiteIndex index = SQLiteIndex::CreateNew(tempFile, { 1, 0 });
-
-        index.AddManifest(manifest, manifestPath);
-    }
-
-    {
-        // Open it directly to directly test table state
-        Connection connection = Connection::Create(tempFile, Connection::OpenDisposition::ReadWrite);
-
-        REQUIRE(!Schema::V1_0::ManifestTable::IsEmpty(connection));
-        REQUIRE(!Schema::V1_0::IdTable::IsEmpty(connection));
-        REQUIRE(!Schema::V1_0::NameTable::IsEmpty(connection));
-        REQUIRE(!Schema::V1_0::MonikerTable::IsEmpty(connection));
-        REQUIRE(!Schema::V1_0::VersionTable::IsEmpty(connection));
-        REQUIRE(!Schema::V1_0::ChannelTable::IsEmpty(connection));
-        REQUIRE(!Schema::V1_0::PathPartTable::IsEmpty(connection));
-        REQUIRE(!Schema::V1_0::TagsTable::IsEmpty(connection));
-        REQUIRE(!Schema::V1_0::CommandsTable::IsEmpty(connection));
-    }
-
-    {
-        SQLiteIndex index = SQLiteIndex::Open(tempFile, SQLiteIndex::OpenDisposition::ReadWrite);
-
-        manifestPath = "test/newid/test.newid-1.0.0.yaml";
-
-        // Update with path update should indicate change
-        REQUIRE(index.UpdateManifest(manifest, manifestPath));
-    }
-
-    {
-        // Open it directly to directly test table state
-        Connection connection = Connection::Create(tempFile, Connection::OpenDisposition::ReadWrite);
-
-        REQUIRE(!Schema::V1_0::ManifestTable::IsEmpty(connection));
-        REQUIRE(!Schema::V1_0::IdTable::IsEmpty(connection));
-        REQUIRE(!Schema::V1_0::NameTable::IsEmpty(connection));
-        REQUIRE(!Schema::V1_0::MonikerTable::IsEmpty(connection));
-        REQUIRE(!Schema::V1_0::VersionTable::IsEmpty(connection));
-        REQUIRE(!Schema::V1_0::ChannelTable::IsEmpty(connection));
-        REQUIRE(!Schema::V1_0::PathPartTable::IsEmpty(connection));
-        REQUIRE(!Schema::V1_0::TagsTable::IsEmpty(connection));
-        REQUIRE(!Schema::V1_0::CommandsTable::IsEmpty(connection));
-    }
-
-    {
-        SQLiteIndex index = SQLiteIndex::Open(tempFile, SQLiteIndex::OpenDisposition::ReadWrite);
-
-        // Now remove manifest, with unknown path
-        index.RemoveManifest(manifest, "");
-    }
-
-    // Open it directly to directly test table state
-    Connection connection = Connection::Create(tempFile, Connection::OpenDisposition::ReadWrite);
-
-    REQUIRE(Schema::V1_0::ManifestTable::IsEmpty(connection));
-    REQUIRE(Schema::V1_0::IdTable::IsEmpty(connection));
-    REQUIRE(Schema::V1_0::NameTable::IsEmpty(connection));
-    REQUIRE(Schema::V1_0::MonikerTable::IsEmpty(connection));
-    REQUIRE(Schema::V1_0::VersionTable::IsEmpty(connection));
-    REQUIRE(Schema::V1_0::ChannelTable::IsEmpty(connection));
-    REQUIRE(Schema::V1_0::PathPartTable::IsEmpty(connection));
-    REQUIRE(Schema::V1_0::TagsTable::IsEmpty(connection));
-    REQUIRE(Schema::V1_0::CommandsTable::IsEmpty(connection));
-}
-
-TEST_CASE("SQLiteIndex_UpdateManifestChangeCase", "[sqliteindex][V1_0]")
-{
-    TempFile tempFile{ "repolibtest_tempdb"s, ".db"s };
-    INFO("Using temporary file named: " << tempFile.GetPath());
-
-    std::string manifestPath = "test/id/test.id-1.0.0.yaml";
-    Manifest manifest;
-    manifest.Id = "test.id";
-    manifest.Name = "Test Name";
-    manifest.AppMoniker = "testmoniker";
-    manifest.Version = "1.0.0-test";
-    manifest.Channel = "test";
-    manifest.Tags = { "t1", "t2" };
-    manifest.Commands = { "test1", "test2" };
-
-    {
-        SQLiteIndex index = SQLiteIndex::CreateNew(tempFile, { 1, 0 });
-
-        index.AddManifest(manifest, manifestPath);
-    }
-
-    {
-        SQLiteIndex index = SQLiteIndex::Open(tempFile, SQLiteIndex::OpenDisposition::ReadWrite);
-
-        manifest.Id = "Test.Id";
-
-        // Update with path update should indicate change
-        REQUIRE(index.UpdateManifest(manifest, manifestPath));
-    }
-
-    {
-        SQLiteIndex index = SQLiteIndex::Open(tempFile, SQLiteIndex::OpenDisposition::ReadWrite);
-
-        manifest.Version = "1.0.0-Test";
-
-        // Update with path update should indicate change
-        REQUIRE(index.UpdateManifest(manifest, manifestPath));
-    }
-
-    {
-        SQLiteIndex index = SQLiteIndex::Open(tempFile, SQLiteIndex::OpenDisposition::ReadWrite);
-
-        manifest.Channel = "Test";
-
-        // Update with path update should indicate change
-        REQUIRE(index.UpdateManifest(manifest, manifestPath));
-    }
-
-    {
-        SQLiteIndex index = SQLiteIndex::Open(tempFile, SQLiteIndex::OpenDisposition::ReadWrite);
-
-        manifest.Name = "test name";
-
-        // Update with path update should indicate change
-        REQUIRE(index.UpdateManifest(manifest, manifestPath));
-    }
-
-    {
-        SQLiteIndex index = SQLiteIndex::Open(tempFile, SQLiteIndex::OpenDisposition::ReadWrite);
-
-        // Now remove manifest, with unknown path
-        index.RemoveManifest(manifest, "");
-    }
-
-    // Open it directly to directly test table state
-    Connection connection = Connection::Create(tempFile, Connection::OpenDisposition::ReadWrite);
-
-    REQUIRE(Schema::V1_0::ManifestTable::IsEmpty(connection));
-    REQUIRE(Schema::V1_0::IdTable::IsEmpty(connection));
-    REQUIRE(Schema::V1_0::NameTable::IsEmpty(connection));
-    REQUIRE(Schema::V1_0::MonikerTable::IsEmpty(connection));
-    REQUIRE(Schema::V1_0::VersionTable::IsEmpty(connection));
-    REQUIRE(Schema::V1_0::ChannelTable::IsEmpty(connection));
-    REQUIRE(Schema::V1_0::PathPartTable::IsEmpty(connection));
-    REQUIRE(Schema::V1_0::TagsTable::IsEmpty(connection));
-    REQUIRE(Schema::V1_0::CommandsTable::IsEmpty(connection));
-}
-
-TEST_CASE("SQLiteIndex_IdCaseInsensitivity", "[sqliteindex][V1_0]")
-{
-    TempFile tempFile{ "repolibtest_tempdb"s, ".db"s };
-    INFO("Using temporary file named: " << tempFile.GetPath());
-
-    std::string manifest1Path = "test/id/test.id-1.0.0.yaml";
-    Manifest manifest1;
-    manifest1.Id = "test.id";
-    manifest1.Name = "Test Name";
-    manifest1.AppMoniker = "testmoniker";
-    manifest1.Version = "1.0.0";
-    manifest1.Tags = { "t1", "t2" };
-    manifest1.Commands = { "test1", "test2" };
-
-    std::string manifest2Path = "test/id/test.id-2.0.0.yaml";
-    Manifest manifest2 = manifest1;
-    manifest2.Id = "Test.Id";
-    manifest1.Version = "2.0.0";
-
-    {
-        SQLiteIndex index = SQLiteIndex::CreateNew(tempFile, { 1, 0 });
-
-        index.AddManifest(manifest1, manifest1Path);
-
-        auto results = index.Search({});
-        REQUIRE(results.Matches.size() == 1);
-        REQUIRE(manifest1.Id == GetIdStringById(index, results.Matches[0].first));
-    }
-
-    {
-        SQLiteIndex index = SQLiteIndex::Open(tempFile, SQLiteIndex::OpenDisposition::ReadWrite);
-
-        index.AddManifest(manifest2, manifest2Path);
-
-        auto results = index.Search({});
-        REQUIRE(results.Matches.size() == 1);
-        REQUIRE(manifest2.Id == GetIdStringById(index, results.Matches[0].first));
-    }
-
-    {
-        SQLiteIndex index = SQLiteIndex::Open(tempFile, SQLiteIndex::OpenDisposition::ReadWrite);
-
-        manifest1.Id = "TEST.ID";
-
-        REQUIRE(index.UpdateManifest(manifest1, manifest1Path));
-
-        auto results = index.Search({});
-        REQUIRE(results.Matches.size() == 1);
-        REQUIRE(manifest1.Id == GetIdStringById(index, results.Matches[0].first));
-    }
-
-    {
-        SQLiteIndex index = SQLiteIndex::Open(tempFile, SQLiteIndex::OpenDisposition::ReadWrite);
-
-        index.RemoveManifest(manifest1, manifest1Path);
-
-        auto results = index.Search({});
-        REQUIRE(results.Matches.size() == 1);
-        REQUIRE(manifest1.Id == GetIdStringById(index, results.Matches[0].first));
-    }
-
-    {
-        SQLiteIndex index = SQLiteIndex::Open(tempFile, SQLiteIndex::OpenDisposition::ReadWrite);
-
-        index.RemoveManifest(manifest2, manifest2Path);
-
-        auto results = index.Search({});
-        REQUIRE(results.Matches.empty());
-    }
-
-    // Open it directly to directly test table state
-    Connection connection = Connection::Create(tempFile, Connection::OpenDisposition::ReadWrite);
-
-    REQUIRE(Schema::V1_0::ManifestTable::IsEmpty(connection));
-    REQUIRE(Schema::V1_0::IdTable::IsEmpty(connection));
-    REQUIRE(Schema::V1_0::NameTable::IsEmpty(connection));
-    REQUIRE(Schema::V1_0::MonikerTable::IsEmpty(connection));
-    REQUIRE(Schema::V1_0::VersionTable::IsEmpty(connection));
-    REQUIRE(Schema::V1_0::ChannelTable::IsEmpty(connection));
-    REQUIRE(Schema::V1_0::PathPartTable::IsEmpty(connection));
-    REQUIRE(Schema::V1_0::TagsTable::IsEmpty(connection));
-    REQUIRE(Schema::V1_0::CommandsTable::IsEmpty(connection));
-}
-
-TEST_CASE("PathPartTable_EnsurePathExists_Negative_Paths", "[sqliteindex][V1_0]")
-{
-    // Open it directly to directly test pathpart table
-    Connection connection = Connection::Create(SQLITE_MEMORY_DB_CONNECTION_TARGET, Connection::OpenDisposition::Create);
-
-    REQUIRE_THROWS_HR(Schema::V1_0::PathPartTable::EnsurePathExists(connection, R"()", false), E_INVALIDARG);
-    REQUIRE_THROWS_HR(Schema::V1_0::PathPartTable::EnsurePathExists(connection, R"(\)", false), E_INVALIDARG);
-    REQUIRE_THROWS_HR(Schema::V1_0::PathPartTable::EnsurePathExists(connection, R"(/)", false), E_INVALIDARG);
-    REQUIRE_THROWS_HR(Schema::V1_0::PathPartTable::EnsurePathExists(connection, R"(C:)", false), E_INVALIDARG);
-    REQUIRE_THROWS_HR(Schema::V1_0::PathPartTable::EnsurePathExists(connection, R"(C:\\)", false), E_INVALIDARG);
-    REQUIRE_THROWS_HR(Schema::V1_0::PathPartTable::EnsurePathExists(connection, R"(C:\temp\path\file.txt)", false), E_INVALIDARG);
-    REQUIRE_THROWS_HR(Schema::V1_0::PathPartTable::EnsurePathExists(connection, R"(\temp\path\file.txt)", false), E_INVALIDARG);
-}
-
-TEST_CASE("PathPartTable_EnsurePathExists", "[sqliteindex][V1_0]")
-{
-    TempFile tempFile{ "repolibtest_tempdb"s, ".db"s };
-    INFO("Using temporary file named: " << tempFile.GetPath());
-
-    // Create the index
-    {
-        SQLiteIndex index = SQLiteIndex::CreateNew(tempFile, { 1, 0 });
-        Schema::Version versionCreated = index.GetVersion();
-        REQUIRE(versionCreated == Schema::Version{ 1, 0 });
-    }
-
-    // Open it directly to directly test pathpart table
-    Connection connection = Connection::Create(tempFile, Connection::OpenDisposition::ReadWrite);
-
-    // attempt to find path that doesn't exist
-    auto result0 = Schema::V1_0::PathPartTable::EnsurePathExists(connection, R"(a\b\c.txt)", false);
-    REQUIRE(!std::get<0>(result0));
-
-    // add path
-    auto result1 = Schema::V1_0::PathPartTable::EnsurePathExists(connection, R"(a\b\c.txt)", true);
-    REQUIRE(std::get<0>(result1));
-
-    // Second time trying to create should return false and same id
-    auto result2 = Schema::V1_0::PathPartTable::EnsurePathExists(connection, R"(a\b\c.txt)", true);
-    REQUIRE(!std::get<0>(result2));
-    REQUIRE(std::get<1>(result1) == std::get<1>(result2));
-
-    // Trying to find but not create should return true because it exists
-    auto result3 = Schema::V1_0::PathPartTable::EnsurePathExists(connection, R"(a\b\c.txt)", false);
-    REQUIRE(std::get<0>(result3));
-    REQUIRE(std::get<1>(result1) == std::get<1>(result3));
-
-    // attempt to find a different file
-    auto result4 = Schema::V1_0::PathPartTable::EnsurePathExists(connection, R"(a\b\d.txt)", false);
-    REQUIRE(!std::get<0>(result4));
-
-    // add a different file
-    auto result5 = Schema::V1_0::PathPartTable::EnsurePathExists(connection, R"(a\b\d.txt)", true);
-    REQUIRE(std::get<0>(result5));
-    REQUIRE(std::get<1>(result1) != std::get<1>(result5));
-
-    // add the same file but deeper
-    auto result6 = Schema::V1_0::PathPartTable::EnsurePathExists(connection, R"(a\b\d\c.txt)", true);
-    REQUIRE(std::get<0>(result6));
-    REQUIRE(std::get<1>(result1) != std::get<1>(result6));
-
-    // get the deeper file with extra separators
-    auto result7 = Schema::V1_0::PathPartTable::EnsurePathExists(connection, R"(a\\b\d\\c.txt)", true);
-    REQUIRE(!std::get<0>(result7));
-    REQUIRE(std::get<1>(result6) == std::get<1>(result7));
-}
-
-TEST_CASE("SQLiteIndex_PrepareForPackaging", "[sqliteindex]")
-{
-    TempFile tempFile{ "repolibtest_tempdb"s, ".db"s };
-    INFO("Using temporary file named: " << tempFile.GetPath());
-
-    SQLiteIndex index = CreateTestIndex(tempFile);
-
-    TestDataFile manifestFile{ "Manifest-Good.yaml" };
-    std::filesystem::path manifestPath{ "microsoft/msixsdk/microsoft.msixsdk-1.7.32.yaml" };
-
-    index.AddManifest(manifestFile, manifestPath);
-
-    index.PrepareForPackaging();
-}
-
-TEST_CASE("SQLiteIndex_Search_IdExactMatch", "[sqliteindex]")
-{
-    TempFile tempFile{ "repolibtest_tempdb"s, ".db"s };
-    INFO("Using temporary file named: " << tempFile.GetPath());
-
-    Manifest manifest;
-    std::string relativePath;
-    SQLiteIndex index = SimpleTestSetup(tempFile, manifest, relativePath);
-
-    TestPrepareForRead(index);
-
-    SearchRequest request;
-    request.Query = RequestMatch(MatchType::Exact, manifest.Id);
-
-    auto results = index.Search(request);
-    REQUIRE(results.Matches.size() == 1);
-    REQUIRE(results.Matches[0].second.Field == PackageMatchField::Id);
-    REQUIRE(results.Matches[0].second.Type == MatchType::Exact);
-    REQUIRE(results.Matches[0].second.Value == manifest.Id);
-}
-
-TEST_CASE("SQLiteIndex_Search_MultipleMatch", "[sqliteindex]")
-{
-    TempFile tempFile{ "repolibtest_tempdb"s, ".db"s };
-    INFO("Using temporary file named: " << tempFile.GetPath());
-
-    Manifest manifest;
-    std::string relativePath;
-    SQLiteIndex index = SimpleTestSetup(tempFile, manifest, relativePath);
-
-    manifest.Version = "2.0.0";
-    index.AddManifest(manifest, relativePath + "2");
-
-    TestPrepareForRead(index);
-
-    SearchRequest request;
-    request.Query = RequestMatch(MatchType::Exact, manifest.Id);
-
-    auto results = index.Search(request);
-    REQUIRE(results.Matches.size() == 1);
-
-    auto result = index.GetVersionKeysById(results.Matches[0].first);
-    REQUIRE(result.size() == 2);
-}
-
-TEST_CASE("SQLiteIndex_Search_NoMatch", "[sqliteindex]")
-{
-    TempFile tempFile{ "repolibtest_tempdb"s, ".db"s };
-    INFO("Using temporary file named: " << tempFile.GetPath());
-
-    Manifest manifest;
-    std::string relativePath;
-    SQLiteIndex index = SimpleTestSetup(tempFile, manifest, relativePath);
-
-    TestPrepareForRead(index);
-
-    SearchRequest request;
-    request.Query = RequestMatch(MatchType::Exact, "THIS DOES NOT MATCH ANYTHING!");
-
-    auto results = index.Search(request);
-    REQUIRE(results.Matches.size() == 0);
-}
-
-TEST_CASE("SQLiteIndex_IdString", "[sqliteindex]")
-{
-    TempFile tempFile{ "repolibtest_tempdb"s, ".db"s };
-    INFO("Using temporary file named: " << tempFile.GetPath());
-
-    Manifest manifest;
-    std::string relativePath;
-    SQLiteIndex index = SimpleTestSetup(tempFile, manifest, relativePath);
-
-    TestPrepareForRead(index);
-
-    SearchRequest request;
-    request.Query = RequestMatch(MatchType::Exact, manifest.Id);
-
-    auto results = index.Search(request);
-    REQUIRE(results.Matches.size() == 1);
-
-    auto result = GetIdStringById(index, results.Matches[0].first);
-    REQUIRE(result == manifest.Id);
-}
-
-TEST_CASE("SQLiteIndex_NameString", "[sqliteindex]")
-{
-    TempFile tempFile{ "repolibtest_tempdb"s, ".db"s };
-    INFO("Using temporary file named: " << tempFile.GetPath());
-
-    Manifest manifest;
-    std::string relativePath;
-    SQLiteIndex index = SimpleTestSetup(tempFile, manifest, relativePath);
-
-    TestPrepareForRead(index);
-
-    SearchRequest request;
-    request.Query = RequestMatch(MatchType::Exact, manifest.Id);
-
-    auto results = index.Search(request);
-    REQUIRE(results.Matches.size() == 1);
-
-    auto result = GetNameStringById(index, results.Matches[0].first);
-    REQUIRE(result == manifest.Name);
-}
-
-TEST_CASE("SQLiteIndex_PathString", "[sqliteindex]")
-{
-    TempFile tempFile{ "repolibtest_tempdb"s, ".db"s };
-    INFO("Using temporary file named: " << tempFile.GetPath());
-
-    Manifest manifest;
-    std::string relativePath;
-    SQLiteIndex index = SimpleTestSetup(tempFile, manifest, relativePath);
-
-    TestPrepareForRead(index);
-
-    SearchRequest request;
-    request.Query = RequestMatch(MatchType::Exact, manifest.Id);
-
-    auto results = index.Search(request);
-    REQUIRE(results.Matches.size() == 1);
-
-    auto specificResult = GetPathStringByKey(index, results.Matches[0].first, manifest.Version, manifest.Channel);
-    REQUIRE(specificResult == relativePath);
-
-    auto latestResult = GetPathStringByKey(index, results.Matches[0].first, "", manifest.Channel);
-    REQUIRE(latestResult == relativePath);
-}
-
-TEST_CASE("SQLiteIndex_Versions", "[sqliteindex]")
-{
-    TempFile tempFile{ "repolibtest_tempdb"s, ".db"s };
-    INFO("Using temporary file named: " << tempFile.GetPath());
-
-    Manifest manifest;
-    std::string relativePath;
-    SQLiteIndex index = SimpleTestSetup(tempFile, manifest, relativePath);
-
-    TestPrepareForRead(index);
-
-    SearchRequest request;
-    request.Query = RequestMatch(MatchType::Exact, manifest.Id);
-
-    auto results = index.Search(request);
-    REQUIRE(results.Matches.size() == 1);
-
-    auto result = index.GetVersionKeysById(results.Matches[0].first);
-    REQUIRE(result.size() == 1);
-    REQUIRE(result[0].GetVersion().ToString() == manifest.Version);
-    REQUIRE(result[0].GetChannel().ToString() == manifest.Channel);
-}
-
-TEST_CASE("SQLiteIndex_Search_VersionSorting", "[sqliteindex]")
-{
-    TempFile tempFile{ "repolibtest_tempdb"s, ".db"s };
-    INFO("Using temporary file named: " << tempFile.GetPath());
-
-    std::vector<VersionAndChannel> sortedList =
-    {
-        { Version("15.0.0"), Channel("") },
-        { Version("14.0.0"), Channel("") },
-        { Version("13.2.0-bugfix"), Channel("") },
-        { Version("13.2.0"), Channel("") },
-        { Version("13.0.0"), Channel("") },
-        { Version("16.0.0"), Channel("alpha") },
-        { Version("15.8.0"), Channel("alpha") },
-        { Version("15.1.0"), Channel("beta") },
-    };
-
-    SQLiteIndex index = SearchTestSetup(tempFile, {
-        { "Id", "Name", "Moniker", "14.0.0", "", { "foot" }, { "com34" }, "Path1" },
-        { "Id", "Name", "Moniker", "16.0.0", "alpha", { "floor" }, { "com3" }, "Path2" },
-        { "Id", "Name", "Moniker", "15.0.0", "", {}, { "Command" }, "Path3" },
-        { "Id", "Name", "Moniker", "13.2.0", "", {}, { "Command" }, "Path4" },
-        { "Id", "Name", "Moniker", "15.1.0", "beta", { "foo" }, { "com3" }, "Path5" },
-        { "Id", "Name", "Moniker", "15.8.0", "alpha", { "foo" }, { "com3" }, "Path6" },
-        { "Id", "Name", "Moniker", "13.2.0-bugfix", "", { "foo" }, { "com3" }, "Path7" },
-        { "Id", "Name", "Moniker", "13.0.0", "", { "foo" }, { "com3" }, "Path8" },
-        });
-
-    TestPrepareForRead(index);
-
-    SearchRequest request;
-    request.Filters.emplace_back(PackageMatchField::Id, MatchType::Exact, "Id");
-
-    auto results = index.Search(request);
-    REQUIRE(results.Matches.size() == 1);
-
-    auto result = index.GetVersionKeysById(results.Matches[0].first);
-    REQUIRE(result.size() == sortedList.size());
-
-    for (size_t i = 0; i < result.size(); ++i)
-    {
-        const VersionAndChannel& sortedVAC = sortedList[i];
-        const VersionAndChannel& resultVAC = result[i];
-
-        INFO(i);
-        REQUIRE(sortedVAC.GetVersion().ToString() == resultVAC.GetVersion().ToString());
-        REQUIRE(sortedVAC.GetChannel().ToString() == resultVAC.GetChannel().ToString());
-    }
-}
-
-TEST_CASE("SQLiteIndex_PathString_VersionSorting", "[sqliteindex]")
-{
-    TempFile tempFile{ "repolibtest_tempdb"s, ".db"s };
-    INFO("Using temporary file named: " << tempFile.GetPath());
-
-    std::vector<VersionAndChannel> sortedList =
-    {
-        { Version("15.0.0"), Channel("") },
-        { Version("14.0.0"), Channel("") },
-        { Version("13.2.0-bugfix"), Channel("") },
-        { Version("13.2.0"), Channel("") },
-        { Version("13.0.0"), Channel("") },
-        { Version("16.0.0"), Channel("alpha") },
-        { Version("15.8.0"), Channel("alpha") },
-        { Version("15.1.0"), Channel("beta") },
-    };
-
-    SQLiteIndex index = SearchTestSetup(tempFile, {
-        { "Id", "Name", "Moniker", "14.0.0", "", { "foot" }, { "com34" }, "Path1" },
-        { "Id", "Name", "Moniker", "16.0.0", "alpha", { "floor" }, { "com3" }, "Path2" },
-        { "Id", "Name", "Moniker", "15.0.0", "", {}, { "Command" }, "Path3" },
-        { "Id", "Name", "Moniker", "13.2.0", "", {}, { "Command" }, "Path4" },
-        { "Id", "Name", "Moniker", "15.1.0", "beta", { "foo" }, { "com3" }, "Path5" },
-        { "Id", "Name", "Moniker", "15.8.0", "alpha", { "foo" }, { "com3" }, "Path6" },
-        { "Id", "Name", "Moniker", "13.2.0-bugfix", "", { "foo" }, { "com3" }, "Path7" },
-        { "Id", "Name", "Moniker", "13.0.0", "", { "foo" }, { "com3" }, "Path8" },
-        });
-
-    TestPrepareForRead(index);
-
-    SearchRequest request;
-    request.Filters.emplace_back(PackageMatchField::Id, MatchType::Exact, "Id");
-
-    auto results = index.Search(request);
-    REQUIRE(results.Matches.size() == 1);
-
-    auto result = GetPathStringByKey(index, results.Matches[0].first, "", "");
-    REQUIRE(result == "Path3");
-
-    result = GetPathStringByKey(index, results.Matches[0].first, "", "alpha");
-    REQUIRE(result == "Path2");
-
-    result = GetPathStringByKey(index, results.Matches[0].first, "", "beta");
-    REQUIRE(result == "Path5");
-
-    auto nonResult = index.GetManifestIdByKey(results.Matches[0].first, "", "gamma");
-    REQUIRE(!nonResult.has_value());
-}
-
-TEST_CASE("SQLiteIndex_PathString_CaseInsensitive", "[sqliteindex]")
-{
-    TempFile tempFile{ "repolibtest_tempdb"s, ".db"s };
-    INFO("Using temporary file named: " << tempFile.GetPath());
-
-    SQLiteIndex index = SearchTestSetup(tempFile, {
-        { "Id", "Name", "Moniker", "14.0.0", "", { "foot" }, { "com34" }, "Path1" },
-        { "Id", "Name", "Moniker", "16.0.0", "alpha", { "floor" }, { "com3" }, "Path2" },
-        { "Id", "Name", "Moniker", "15.0.0", "", {}, { "Command" }, "Path3" },
-        { "Id", "Name", "Moniker", "13.2.0-BUGFIX", "", {}, { "Command" }, "Path4" },
-        { "Id", "Name", "Moniker", "15.1.0", "beta", { "foo" }, { "com3" }, "Path5" },
-        { "Id", "Name", "Moniker", "15.8.0", "alpha", { "foo" }, { "com3" }, "Path6" },
-        { "Id", "Name", "Moniker", "13.2.0-bugfix", "beta", { "foo" }, { "com3" }, "Path7" },
-        { "Id", "Name", "Moniker", "13.0.0", "", { "foo" }, { "com3" }, "Path8" },
-        });
-
-    TestPrepareForRead(index);
-
-    SearchRequest request;
-    request.Filters.emplace_back(PackageMatchField::Id, MatchType::Exact, "Id");
-
-    auto results = index.Search(request);
-    REQUIRE(results.Matches.size() == 1);
-
-    auto result = index.GetManifestIdByKey(results.Matches[0].first, "", "Alpha");
-    REQUIRE(result.has_value());
-
-    result = index.GetManifestIdByKey(results.Matches[0].first, "13.2.0-BugFix", "");
-    REQUIRE(result.has_value());
-
-    result = index.GetManifestIdByKey(results.Matches[0].first, "13.2.0-BugFix", "BETA");
-    REQUIRE(!result.has_value());
-}
-
-TEST_CASE("SQLiteIndex_SearchResultsTableSearches", "[sqliteindex][V1_0]")
-{
-    TempFile tempFile{ "repolibtest_tempdb"s, ".db"s };
-    INFO("Using temporary file named: " << tempFile.GetPath());
-
-    Manifest manifest;
-    std::string relativePath;
-    {
-        (void)SimpleTestSetup(tempFile, manifest, relativePath, Schema::Version{ 1, 0 });
-    }
-
-    Connection connection = Connection::Create(tempFile, Connection::OpenDisposition::ReadOnly);
-    Schema::V1_0::SearchResultsTable search(connection);
-
-    std::string value = "test";
-
-    // Perform every type of field and match search
-    for (auto field : { PackageMatchField::Id, PackageMatchField::Name, PackageMatchField::Moniker, PackageMatchField::Tag, PackageMatchField::Command })
-    {
-        for (auto match : { MatchType::Exact, MatchType::Fuzzy, MatchType::FuzzySubstring, MatchType::Substring, MatchType::Wildcard })
-        {
-            search.SearchOnField(field, match, value);
-        }
-    }
-}
-
-TEST_CASE("SQLiteIndex_Search_EmptySearch", "[sqliteindex]")
-{
-    TempFile tempFile{ "repolibtest_tempdb"s, ".db"s };
-    INFO("Using temporary file named: " << tempFile.GetPath());
-
-    SQLiteIndex index = SearchTestSetup(tempFile,{
-        { "Id1", "Name", "Moniker", "Version1", "Channel", { "Tag" }, { "Command" }, "Path1" },
-        { "Id1", "Name", "Moniker", "Version2", "Channel", { "Tag" }, { "Command" }, "Path2" },
-        { "Id2", "Name", "Moniker", "Version", "Channel", { "Tag" }, { "Command" }, "Path3" },
-        { "Id3", "Name", "Moniker", "Version", "Channel", { "Tag" }, { "Command" }, "Path4" },
-        });
-
-    TestPrepareForRead(index);
-
-    SearchRequest request;
-
-    auto results = index.Search(request);
-    REQUIRE(results.Matches.size() == 3);
-}
-
-TEST_CASE("SQLiteIndex_Search_Exact", "[sqliteindex]")
-{
-    TempFile tempFile{ "repolibtest_tempdb"s, ".db"s };
-    INFO("Using temporary file named: " << tempFile.GetPath());
-
-    SQLiteIndex index = SearchTestSetup(tempFile, {
-        { "Id", "Name", "Moniker", "Version", "Channel", { "Tag" }, { "Command" }, "Path1" },
-        { "Id2", "Name", "Moniker", "Version", "Channel", { "Tag" }, { "Command" }, "Path2" },
-        });
-
-    TestPrepareForRead(index);
-
-    SearchRequest request;
-    request.Query = RequestMatch(MatchType::Exact, "Id");
-
-    auto results = index.Search(request);
-    REQUIRE(results.Matches.size() == 1);
-}
-
-TEST_CASE("SQLiteIndex_Search_Substring", "[sqliteindex]")
-{
-    TempFile tempFile{ "repolibtest_tempdb"s, ".db"s };
-    INFO("Using temporary file named: " << tempFile.GetPath());
-
-    SQLiteIndex index = SearchTestSetup(tempFile, {
-        { "Id", "Name", "Moniker", "Version", "Channel", { "Tag" }, { "Command" }, "Path1" },
-        { "Id2", "Name", "Moniker", "Version", "Channel", { "Tag" }, { "Command" }, "Path2" },
-        });
-
-    TestPrepareForRead(index);
-
-    SearchRequest request;
-    request.Query = RequestMatch(MatchType::Substring, "Id");
-
-    auto results = index.Search(request);
-    REQUIRE(results.Matches.size() == 2);
-}
-
-TEST_CASE("SQLiteIndex_Search_ExactBeforeSubstring", "[sqliteindex]")
-{
-    TempFile tempFile{ "repolibtest_tempdb"s, ".db"s };
-    INFO("Using temporary file named: " << tempFile.GetPath());
-
-    SQLiteIndex index = SearchTestSetup(tempFile, {
-        { "Id2", "Name", "Moniker", "Version", "Channel", { "Tag" }, { "Command" }, "Path1" },
-        { "Id", "Name", "Moniker", "Version", "Channel", { "Tag" }, { "Command" }, "Path2" },
-        });
-
-    TestPrepareForRead(index);
-
-    SearchRequest request;
-    request.Query = RequestMatch(MatchType::Substring, "Id");
-
-    auto results = index.Search(request);
-    REQUIRE(results.Matches.size() == 2);
-
-    REQUIRE(GetIdStringById(index, results.Matches[0].first) == "Id");
-    REQUIRE(GetIdStringById(index, results.Matches[1].first) == "Id2");
-}
-
-TEST_CASE("SQLiteIndex_Search_SingleFilter", "[sqliteindex]")
-{
-    TempFile tempFile{ "repolibtest_tempdb"s, ".db"s };
-    INFO("Using temporary file named: " << tempFile.GetPath());
-
-    SQLiteIndex index = SearchTestSetup(tempFile, {
-        { "Id", "Name", "Moniker", "Version", "Channel", { "Tag" }, { "Command" }, "Path1" },
-        { "Id2", "Na", "Moniker", "Version", "Channel", { "Tag" }, { "Command" }, "Path2" },
-        { "Id3", "No", "Moniker", "Version", "Channel", { "Tag" }, { "Command" }, "Path3" },
-        });
-
-    TestPrepareForRead(index);
-
-    SearchRequest request;
-    request.Filters.emplace_back(PackageMatchField::Name, MatchType::Substring, "a");
-
-    auto results = index.Search(request);
-    REQUIRE(results.Matches.size() == 2);
-
-    request.Filters[0].Value = "e";
-
-    results = index.Search(request);
-    REQUIRE(results.Matches.size() == 1);
-}
-
-TEST_CASE("SQLiteIndex_Search_Multimatch", "[sqliteindex]")
-{
-    TempFile tempFile{ "repolibtest_tempdb"s, ".db"s };
-    INFO("Using temporary file named: " << tempFile.GetPath());
-
-    SQLiteIndex index = SearchTestSetup(tempFile, {
-        { "Id1", "Name", "Moniker", "Version", "Channel", { "Tag" }, { "Command" }, "Path1" },
-        { "Id1", "Name1", "Moniker", "Version1", "Channel", { "Tag" }, { "Command" }, "Path2" },
-        { "Id2", "Name", "Moniker", "Version", "", { "Tag" }, { "Command" }, "Path3" },
-        { "Id2", "Name", "Moniker", "Version", "Channel", { "Tag" }, { "Command" }, "Path4" },
-        { "Id3", "Name", "Moniker", "Version1", "", { "Tag" }, { "Command" }, "Path5" },
-        { "Id3", "Name", "Moniker", "Version2", "", { "Tag" }, { "Command" }, "Path6" },
-        { "Id3", "Name", "Moniker", "Version3", "", { "Tag" }, { "Command" }, "Path7" },
-        });
-
-    TestPrepareForRead(index);
-
-    SearchRequest request;
-    // An empty string should match all substrings
-    request.Query = RequestMatch(MatchType::Substring, "");
-
-    auto results = index.Search(request);
-    REQUIRE(results.Matches.size() == 3);
-}
-
-TEST_CASE("SQLiteIndex_Search_QueryAndFilter", "[sqliteindex]")
-{
-    TempFile tempFile{ "repolibtest_tempdb"s, ".db"s };
-    INFO("Using temporary file named: " << tempFile.GetPath());
-
-    SQLiteIndex index = SearchTestSetup(tempFile, {
-        { "Nope", "Name", "Moniker", "Version", "Channel", { "Tag" }, { "Command" }, "Path1" },
-        { "Id2", "Na", "Moniker", "Version", "Channel", { "Tag" }, { "Command" }, "Path2" },
-        { "Id3", "No", "Moniker", "Version", "Channel", { "Tag" }, { "Command" }, "Path3" },
-        });
-
-    TestPrepareForRead(index);
-
-    SearchRequest request;
-    request.Query = RequestMatch(MatchType::Substring, "Id");
-    request.Filters.emplace_back(PackageMatchField::Name, MatchType::Substring, "Na");
-
-    auto results = index.Search(request);
-    REQUIRE(results.Matches.size() == 1);
-
-    auto result = GetIdStringById(index, results.Matches[0].first);
-    REQUIRE(result == "Id2");
-}
-
-TEST_CASE("SQLiteIndex_Search_QueryAndMultipleFilters", "[sqliteindex]")
-{
-    TempFile tempFile{ "repolibtest_tempdb"s, ".db"s };
-    INFO("Using temporary file named: " << tempFile.GetPath());
-
-    SQLiteIndex index = SearchTestSetup(tempFile, {
-        { "Id1", "Name", "Moniker", "Version", "Channel", { "foot" }, { "com34" }, "Path1" },
-        { "Id1", "Name1", "Moniker", "Version1", "Channel", { "floor" }, { "com3" }, "Path2" },
-        { "Id2", "Name", "Moniker", "Version", "", {}, { "Command" }, "Path3" },
-        { "Id2", "Name", "Moniker", "Version", "Channel", {}, { "Command" }, "Path4" },
-        { "Id3", "Tagit", "Moniker", "Version1", "", { "foo" }, { "com3" }, "Path5" },
-        { "Id3", "Tagit", "Moniker", "Version2", "", { "foo" }, { "com3" }, "Path6" },
-        { "Id3", "Tagit", "new", "Version3", "", { "foo" }, { "com3" }, "Path7" },
-        });
-
-    TestPrepareForRead(index);
-
-    SearchRequest request;
-    request.Query = RequestMatch(MatchType::Substring, "tag");
-    request.Filters.emplace_back(PackageMatchField::Command, MatchType::Exact, "com3");
-    request.Filters.emplace_back(PackageMatchField::Tag, MatchType::Substring, "foo");
-    request.Filters.emplace_back(PackageMatchField::Moniker, MatchType::Substring, "new");
-
-    auto results = index.Search(request);
-    REQUIRE(results.Matches.size() == 1);
-
-    auto result = GetIdStringById(index, results.Matches[0].first);
-    REQUIRE(result == "Id3");
-}
-
-TEST_CASE("SQLiteIndex_Search_SimpleICULike", "[sqliteindex]")
-{
-    TempFile tempFile{ "repolibtest_tempdb"s, ".db"s };
-    INFO("Using temporary file named: " << tempFile.GetPath());
-
-    // Insert decomposed character: [upper] A + umlaut
-    SQLiteIndex index = SearchTestSetup(tempFile, {
-        { u8"\x41\x308wesomeApp", "HasUmlaut", "Moniker", "Version", "Channel", { "foot" }, { "com34" }, "Path1" },
-        { u8"AwesomeApp", "Nope", "Moniker", "Version", "Channel", { "foot" }, { "com34" }, "Path2" },
-        });
-
-    TestPrepareForRead(index);
-
-    SearchRequest request;
-    // Search for anything containing: [lower] a + umlaut
-    request.Filters.emplace_back(PackageMatchField::Id, MatchType::Substring, u8"\xE4");
-
-    auto results = index.Search(request);
-    REQUIRE(results.Matches.size() == 1);
-
-    auto result = GetNameStringById(index, results.Matches[0].first);
-    REQUIRE(result == "HasUmlaut");
-}
-
-TEST_CASE("SQLiteIndex_Search_MaximumResults_Equal", "[sqliteindex]")
-{
-    TempFile tempFile{ "repolibtest_tempdb"s, ".db"s };
-    INFO("Using temporary file named: " << tempFile.GetPath());
-
-    SQLiteIndex index = SearchTestSetup(tempFile, {
-        { "Nope", "Name", "Moniker", "Version", "Channel", { "Tag" }, { "Command" }, "Path1" },
-        { "Id2", "Na", "Moniker", "Version", "Channel", { "Tag" }, { "Command" }, "Path2" },
-        { "Id3", "No", "Moniker", "Version", "Channel", { "Tag" }, { "Command" }, "Path3" },
-        });
-
-    TestPrepareForRead(index);
-
-    SearchRequest request;
-    request.MaximumResults = 3;
-
-    auto results = index.Search(request);
-    REQUIRE(results.Matches.size() == 3);
-    REQUIRE(!results.Truncated);
-}
-
-TEST_CASE("SQLiteIndex_Search_MaximumResults_Less", "[sqliteindex]")
-{
-    TempFile tempFile{ "repolibtest_tempdb"s, ".db"s };
-    INFO("Using temporary file named: " << tempFile.GetPath());
-
-    SQLiteIndex index = SearchTestSetup(tempFile, {
-        { "Nope", "Name", "Moniker", "Version", "Channel", { "Tag" }, { "Command" }, "Path1" },
-        { "Id2", "Na", "Moniker", "Version", "Channel", { "Tag" }, { "Command" }, "Path2" },
-        { "Id3", "No", "Moniker", "Version", "Channel", { "Tag" }, { "Command" }, "Path3" },
-        });
-
-    TestPrepareForRead(index);
-
-    SearchRequest request;
-    request.MaximumResults = 2;
-
-    auto results = index.Search(request);
-    REQUIRE(results.Matches.size() == 2);
-    REQUIRE(results.Truncated);
-}
-
-TEST_CASE("SQLiteIndex_Search_MaximumResults_Greater", "[sqliteindex]")
-{
-    TempFile tempFile{ "repolibtest_tempdb"s, ".db"s };
-    INFO("Using temporary file named: " << tempFile.GetPath());
-
-    SQLiteIndex index = SearchTestSetup(tempFile, {
-        { "Nope", "Name", "Moniker", "Version", "Channel", { "Tag" }, { "Command" }, "Path1" },
-        { "Id2", "Na", "Moniker", "Version", "Channel", { "Tag" }, { "Command" }, "Path2" },
-        { "Id3", "No", "Moniker", "Version", "Channel", { "Tag" }, { "Command" }, "Path3" },
-        });
-
-    TestPrepareForRead(index);
-
-    SearchRequest request;
-    request.MaximumResults = 4;
-
-    auto results = index.Search(request);
-    REQUIRE(results.Matches.size() == 3);
-    REQUIRE(!results.Truncated);
-}
-
-TEST_CASE("SQLiteIndex_Search_QueryAndInclusion", "[sqliteindex]")
-{
-    TempFile tempFile{ "repolibtest_tempdb"s, ".db"s };
-    INFO("Using temporary file named: " << tempFile.GetPath());
-
-    SQLiteIndex index = SearchTestSetup(tempFile, {
-        { "Nope", "Name", "Moniker", "Version", "Channel", { "Tag" }, { "Command" }, "Path1" },
-        { "Id2", "Na", "Moniker", "Version", "Channel", { "Tag" }, { "Command" }, "Path2" },
-        { "Id3", "No", "Moniker", "Version", "Channel", { "Tag" }, { "Command" }, "Path3" },
-        });
-
-    TestPrepareForRead(index);
-
-    SearchRequest request;
-    request.Query = RequestMatch(MatchType::CaseInsensitive, "id3");
-    request.Inclusions.emplace_back(PackageMatchField::Name, MatchType::Substring, "Na");
-
-    auto results = index.Search(request);
-    REQUIRE(results.Matches.size() == 3);
-}
-
-TEST_CASE("SQLiteIndex_Search_InclusionOnly", "[sqliteindex]")
-{
-    TempFile tempFile{ "repolibtest_tempdb"s, ".db"s };
-    INFO("Using temporary file named: " << tempFile.GetPath());
-
-    SQLiteIndex index = SearchTestSetup(tempFile, {
-        { "Nope", "Name", "Moniker", "Version", "Channel", { "Tag" }, { "Command" }, "Path1" },
-        { "Id2", "Na", "Moniker", "Version", "Channel", { "Tag" }, { "Command" }, "Path2" },
-        { "Id3", "No", "Moniker", "Version", "Channel", { "Tag" }, { "Command" }, "Path3" },
-        });
-
-    TestPrepareForRead(index);
-
-    SearchRequest request;
-    request.Inclusions.emplace_back(PackageMatchField::Name, MatchType::Substring, "Na");
-
-    auto results = index.Search(request);
-    REQUIRE(results.Matches.size() == 2);
-}
-
-TEST_CASE("SQLiteIndex_Search_InclusionAndFilter", "[sqliteindex]")
-{
-    TempFile tempFile{ "repolibtest_tempdb"s, ".db"s };
-    INFO("Using temporary file named: " << tempFile.GetPath());
-
-    SQLiteIndex index = SearchTestSetup(tempFile, {
-        { "Nope", "Name", "Moniker", "Version", "Channel", { "Tag" }, { "Command" }, "Path1" },
-        { "Id2", "Na", "Moniker", "Version", "Channel", { "Tag" }, { "Command" }, "Path2" },
-        { "Id3", "No", "Moniker", "Version", "Channel", { "Tag" }, { "Command" }, "Path3" },
-        });
-
-    TestPrepareForRead(index);
-
-    SearchRequest request;
-    request.Inclusions.emplace_back(PackageMatchField::Name, MatchType::Substring, "Na");
-    request.Filters.emplace_back(PackageMatchField::Name, MatchType::CaseInsensitive, "name");
-
-    auto results = index.Search(request);
-    REQUIRE(results.Matches.size() == 1);
-
-    auto result = GetIdStringById(index, results.Matches[0].first);
-    REQUIRE(result == "Nope");
-}
-
-TEST_CASE("SQLiteIndex_Search_QueryInclusionAndFilter", "[sqliteindex]")
-{
-    TempFile tempFile{ "repolibtest_tempdb"s, ".db"s };
-    INFO("Using temporary file named: " << tempFile.GetPath());
-
-    SQLiteIndex index = SearchTestSetup(tempFile, {
-        { "Nope", "Name", "Moniker", "Version", "Channel", { "Tag" }, { "Command" }, "Path1" },
-        { "Id2", "Na", "monicka", "Version", "Channel", { "Tag" }, { "Command" }, "Path2" },
-        { "Id3", "No", "moniker", "Version", "Channel", { "Tag" }, { "Command" }, "Path3" },
-        });
-
-    TestPrepareForRead(index);
-
-    SearchRequest request;
-    request.Query = RequestMatch(MatchType::Substring, "id3");
-    request.Inclusions.emplace_back(PackageMatchField::Name, MatchType::Substring, "na");
-    request.Filters.emplace_back(PackageMatchField::Moniker, MatchType::CaseInsensitive, "MONIKER");
-
-    auto results = index.Search(request);
-    REQUIRE(results.Matches.size() == 2);
-}
-
-TEST_CASE("SQLiteIndex_Search_CaseInsensitive", "[sqliteindex]")
-{
-    TempFile tempFile{ "repolibtest_tempdb"s, ".db"s };
-    INFO("Using temporary file named: " << tempFile.GetPath());
-
-    SQLiteIndex index = SearchTestSetup(tempFile, {
-        { "Nope", "id3", "Moniker", "Version", "Channel", { "Tag" }, { "Command" }, "Path1" },
-        { "Id2", "Na", "Moniker", "Version", "Channel", { "ID3" }, { "Command" }, "Path2" },
-        { "Id3", "No", "Moniker", "Version", "Channel", { "Tag" }, { "Command" }, "Path3" },
-        });
-
-    TestPrepareForRead(index);
-
-    SearchRequest request;
-    request.Query = RequestMatch(MatchType::CaseInsensitive, "id3");
-
-    auto results = index.Search(request);
-    REQUIRE(results.Matches.size() == 3);
-}
-
-TEST_CASE("SQLiteIndex_Search_StartsWith", "[sqliteindex]")
-{
-    TempFile tempFile{ "repolibtest_tempdb"s, ".db"s };
-    INFO("Using temporary file named: " << tempFile.GetPath());
-
-    SQLiteIndex index = SearchTestSetup(tempFile, {
-        { "NopeId", "id3", "Moniker", "Version", "Channel", { "Tag" }, { "Command" }, "Path1" },
-        { "Id2", "Na", "Moniker", "Version", "Channel", { "ID3" }, { "Command" }, "Path2" },
-        { "Id3", "No", "Moniker", "Version", "Channel", { "Tag" }, { "Command" }, "Path3" },
-        });
-
-    TestPrepareForRead(index);
-
-    SearchRequest request;
-    request.Inclusions.push_back(PackageMatchFilter(PackageMatchField::Id, MatchType::StartsWith, "id"));
-
-    auto results = index.Search(request);
-    REQUIRE(results.Matches.size() == 2);
-}
-
-TEST_CASE("SQLiteIndex_Search_Query_PackageFamilyNameSubstring", "[sqliteindex]")
-{
-    TempFile tempFile{ "repolibtest_tempdb"s, ".db"s };
-    INFO("Using temporary file named: " << tempFile.GetPath());
-
-    SQLiteIndex index = SearchTestSetup(tempFile, {
-        { "Id1", "Name1", "Moniker", "Version", "Channel", { "Tag" }, { "Command" }, "Path1", { "PFN1" }, { "PC1" } },
-        { "Id2", "Name2", "Moniker", "Version", "Channel", { "ID3" }, { "Command" }, "Path2", { "PFN2" }, { "PC2" } },
-        { "Id3", "Name3", "Moniker", "Version", "Channel", { "Tag" }, { "Command" }, "Path3", { "PFN3" }, { "PC3" } },
-        });
-
-    Schema::Version testVersion = TestPrepareForRead(index);
-
-    SearchRequest request;
-    request.Query = RequestMatch(MatchType::Substring, "PFN");
-
-    auto results = index.Search(request);
-    REQUIRE(results.Matches.size() == 0);
-}
-
-TEST_CASE("SQLiteIndex_Search_Query_ProductCodeSubstring", "[sqliteindex]")
-{
-    TempFile tempFile{ "repolibtest_tempdb"s, ".db"s };
-    INFO("Using temporary file named: " << tempFile.GetPath());
-
-    SQLiteIndex index = SearchTestSetup(tempFile, {
-        { "Id1", "Name1", "Moniker", "Version", "Channel", { "Tag" }, { "Command" }, "Path1", { "PFN1" }, { "PC1" } },
-        { "Id2", "Name2", "Moniker", "Version", "Channel", { "ID3" }, { "Command" }, "Path2", { "PFN2" }, { "PC2" } },
-        { "Id3", "Name3", "Moniker", "Version", "Channel", { "Tag" }, { "Command" }, "Path3", { "PFN3" }, { "PC3" } },
-        });
-
-    Schema::Version testVersion = TestPrepareForRead(index);
-
-    SearchRequest request;
-    request.Query = RequestMatch(MatchType::Substring, "PC");
-
-    auto results = index.Search(request);
-    REQUIRE(results.Matches.size() == 0);
-}
-
-TEST_CASE("SQLiteIndex_Search_Query_PackageFamilyNameMatch", "[sqliteindex]")
-{
-    TempFile tempFile{ "repolibtest_tempdb"s, ".db"s };
-    INFO("Using temporary file named: " << tempFile.GetPath());
-
-    SQLiteIndex index = SearchTestSetup(tempFile, {
-        { "Id1", "Name1", "Moniker", "Version", "Channel", { "Tag" }, { "Command" }, "Path1", { "PFN1" }, { "PC1" } },
-        { "Id2", "Name2", "Moniker", "Version", "Channel", { "ID3" }, { "Command" }, "Path2", { "PFN2" }, { "PC2" } },
-        { "Id3", "Name3", "Moniker", "Version", "Channel", { "Tag" }, { "Command" }, "Path3", { "PFN3" }, { "PC3" } },
-        });
-
-    Schema::Version testVersion = TestPrepareForRead(index);
-
-    SearchRequest request;
-    request.Query = RequestMatch(MatchType::Substring, "pfn1");
-
-    auto results = index.Search(request);
-
-    if (ArePackageFamilyNameAndProductCodeSupported(index, testVersion))
-    {
-        REQUIRE(results.Matches.size() == 1);
-    }
-    else
-    {
-        REQUIRE(results.Matches.size() == 0);
-    }
-}
-
-TEST_CASE("SQLiteIndex_Search_Query_ProductCodeMatch", "[sqliteindex]")
-{
-    TempFile tempFile{ "repolibtest_tempdb"s, ".db"s };
-    INFO("Using temporary file named: " << tempFile.GetPath());
-
-    SQLiteIndex index = SearchTestSetup(tempFile, {
-        { "Id1", "Name1", "Moniker", "Version", "Channel", { "Tag" }, { "Command" }, "Path1", { "PFN1" }, { "PC1" } },
-        { "Id2", "Name2", "Moniker", "Version", "Channel", { "ID3" }, { "Command" }, "Path2", { "PFN2" }, { "PC2" } },
-        { "Id3", "Name3", "Moniker", "Version", "Channel", { "Tag" }, { "Command" }, "Path3", { "PFN3" }, { "PC3" } },
-        });
-
-    Schema::Version testVersion = TestPrepareForRead(index);
-
-    SearchRequest request;
-    request.Query = RequestMatch(MatchType::Substring, "pc2");
-
-    auto results = index.Search(request);
-
-    if (ArePackageFamilyNameAndProductCodeSupported(index, testVersion))
-    {
-        REQUIRE(results.Matches.size() == 1);
-    }
-    else
-    {
-        REQUIRE(results.Matches.size() == 0);
-    }
-}
-
-TEST_CASE("SQLiteIndex_Search_PackageFamilyNameSubstring", "[sqliteindex]")
-{
-    TempFile tempFile{ "repolibtest_tempdb"s, ".db"s };
-    INFO("Using temporary file named: " << tempFile.GetPath());
-
-    SQLiteIndex index = SearchTestSetup(tempFile, {
-        { "Id1", "Name1", "Moniker", "Version", "Channel", { "Tag" }, { "Command" }, "Path1", { "PFN1" }, { "PC1" } },
-        { "Id2", "Name2", "Moniker", "Version", "Channel", { "ID3" }, { "Command" }, "Path2", { "PFN2" }, { "PC2" } },
-        { "Id3", "Name3", "Moniker", "Version", "Channel", { "Tag" }, { "Command" }, "Path3", { "PFN3" }, { "PC3" } },
-        });
-
-    Schema::Version testVersion = TestPrepareForRead(index);
-
-    SearchRequest request;
-    request.Inclusions.emplace_back(PackageMatchField::PackageFamilyName, MatchType::Substring, "PFN");
-
-    auto results = index.Search(request);
-
-    if (ArePackageFamilyNameAndProductCodeSupported(index, testVersion))
-    {
-        REQUIRE(results.Matches.size() == 3);
-    }
-    else
-    {
-        REQUIRE(results.Matches.size() == 0);
-    }
-}
-
-TEST_CASE("SQLiteIndex_Search_ProductCodeSubstring", "[sqliteindex]")
-{
-    TempFile tempFile{ "repolibtest_tempdb"s, ".db"s };
-    INFO("Using temporary file named: " << tempFile.GetPath());
-
-    SQLiteIndex index = SearchTestSetup(tempFile, {
-        { "Id1", "Name1", "Moniker", "Version", "Channel", { "Tag" }, { "Command" }, "Path1", { "PFN1" }, { "PC1" } },
-        { "Id2", "Name2", "Moniker", "Version", "Channel", { "ID3" }, { "Command" }, "Path2", { "PFN2" }, { "PC2" } },
-        { "Id3", "Name3", "Moniker", "Version", "Channel", { "Tag" }, { "Command" }, "Path3", { "PFN3" }, { "PC3" } },
-        });
-
-    Schema::Version testVersion = TestPrepareForRead(index);
-
-    SearchRequest request;
-    request.Inclusions.emplace_back(PackageMatchField::ProductCode, MatchType::Substring, "PC");
-
-    auto results = index.Search(request);
-
-    if (ArePackageFamilyNameAndProductCodeSupported(index, testVersion))
-    {
-        REQUIRE(results.Matches.size() == 3);
-    }
-    else
-    {
-        REQUIRE(results.Matches.size() == 0);
-    }
-}
-
-TEST_CASE("SQLiteIndex_Search_PackageFamilyNameMatch", "[sqliteindex]")
-{
-    TempFile tempFile{ "repolibtest_tempdb"s, ".db"s };
-    INFO("Using temporary file named: " << tempFile.GetPath());
-
-    SQLiteIndex index = SearchTestSetup(tempFile, {
-        { "Id1", "Name1", "Moniker", "Version", "Channel", { "Tag" }, { "Command" }, "Path1", { "PFN1" }, { "PC1" } },
-        { "Id2", "Name2", "Moniker", "Version", "Channel", { "ID3" }, { "Command" }, "Path2", { "PFN2" }, { "PC2" } },
-        { "Id3", "Name3", "Moniker", "Version", "Channel", { "Tag" }, { "Command" }, "Path3", { "PFN3" }, { "PC3" } },
-        });
-
-    Schema::Version testVersion = TestPrepareForRead(index);
-
-    SearchRequest request;
-    request.Inclusions.emplace_back(PackageMatchField::PackageFamilyName, MatchType::Exact, "pfn1");
-
-    auto results = index.Search(request);
-
-    if (ArePackageFamilyNameAndProductCodeSupported(index, testVersion))
-    {
-        REQUIRE(results.Matches.size() == 1);
-    }
-    else
-    {
-        REQUIRE(results.Matches.size() == 0);
-    }
-}
-
-TEST_CASE("SQLiteIndex_Search_ProductCodeMatch", "[sqliteindex]")
-{
-    TempFile tempFile{ "repolibtest_tempdb"s, ".db"s };
-    INFO("Using temporary file named: " << tempFile.GetPath());
-
-    SQLiteIndex index = SearchTestSetup(tempFile, {
-        { "Id1", "Name1", "Moniker", "Version", "Channel", { "Tag" }, { "Command" }, "Path1", { "PFN1" }, { "PC1" } },
-        { "Id2", "Name2", "Moniker", "Version", "Channel", { "ID3" }, { "Command" }, "Path2", { "PFN2" }, { "PC2" } },
-        { "Id3", "Name3", "Moniker", "Version", "Channel", { "Tag" }, { "Command" }, "Path3", { "PFN3" }, { "PC3" } },
-        });
-
-    Schema::Version testVersion = TestPrepareForRead(index);
-
-    SearchRequest request;
-    request.Inclusions.emplace_back(PackageMatchField::ProductCode, MatchType::Exact, "pc2");
-
-    auto results = index.Search(request);
-
-    if (ArePackageFamilyNameAndProductCodeSupported(index, testVersion))
-    {
-        REQUIRE(results.Matches.size() == 1);
-    }
-    else
-    {
-        REQUIRE(results.Matches.size() == 0);
-    }
-}
-
-<<<<<<< HEAD
-TEST_CASE("SQLiteIndex_GetMultiProperty_PackageFamilyName", "[sqliteindex]")
-=======
-TEST_CASE("SQLiteIndex_CheckConsistency_Failure", "[sqliteindex][V1_1]")
->>>>>>> 21bb89e1
-{
-    TempFile tempFile{ "repolibtest_tempdb"s, ".db"s };
-    INFO("Using temporary file named: " << tempFile.GetPath());
-
-<<<<<<< HEAD
-    SQLiteIndex index = SearchTestSetup(tempFile, {
-        { "Id1", "Name1", "Moniker", "Version", "Channel", { "Tag" }, { "Command" }, "Path1", { "PFN1", "PFN2" }, {} },
-        });
-
-    Schema::Version testVersion = TestPrepareForRead(index);
-
-    SearchRequest request;
-
-    auto results = index.Search(request);
-    REQUIRE(results.Matches.size() == 1);
-
-    auto props = index.GetMultiPropertyByManifestId(results.Matches[0].first, PackageVersionMultiProperty::PackageFamilyName);
-
-    if (ArePackageFamilyNameAndProductCodeSupported(index, testVersion))
-    {
-        REQUIRE(props.size() == 2);
-        REQUIRE(std::find(props.begin(), props.end(), "PFN1") != props.end());
-        REQUIRE(std::find(props.begin(), props.end(), "PFN2") != props.end());
-    }
-    else
-    {
-        REQUIRE(props.empty());
-    }
-}
-
-TEST_CASE("SQLiteIndex_GetMultiProperty_ProductCode", "[sqliteindex]")
-{
-    TempFile tempFile{ "repolibtest_tempdb"s, ".db"s };
-    INFO("Using temporary file named: " << tempFile.GetPath());
-
-    SQLiteIndex index = SearchTestSetup(tempFile, {
-        { "Id1", "Name1", "Moniker", "Version", "Channel", { "Tag" }, { "Command" }, "Path1", {}, { "PC1", "PC2" } },
-        });
-
-    Schema::Version testVersion = TestPrepareForRead(index);
-
-    SearchRequest request;
-
-    auto results = index.Search(request);
-    REQUIRE(results.Matches.size() == 1);
-
-    auto props = index.GetMultiPropertyByManifestId(results.Matches[0].first, PackageVersionMultiProperty::ProductCode);
-
-    if (ArePackageFamilyNameAndProductCodeSupported(index, testVersion))
-    {
-        REQUIRE(props.size() == 2);
-        REQUIRE(std::find(props.begin(), props.end(), "PC1") != props.end());
-        REQUIRE(std::find(props.begin(), props.end(), "PC2") != props.end());
-    }
-    else
-    {
-        REQUIRE(props.empty());
-=======
-    std::string manifest1Path = "test/id/test.id-1.0.0.yaml";
-    Manifest manifest1;
-    manifest1.Id = "test.id";
-    manifest1.Name = "Test Name";
-    manifest1.AppMoniker = "testmoniker";
-    manifest1.Version = "1.0.0";
-    manifest1.Channel = "test";
-    manifest1.Tags = { "t1", "t2" };
-    manifest1.Commands = { "test1", "test2" };
-
-    std::string manifest2Path = "test/woah/test.id-1.0.0.yaml";
-    Manifest manifest2;
-    manifest2.Id = "test.woah";
-    manifest2.Name = "Test Name WOAH";
-    manifest2.AppMoniker = "testmoniker";
-    manifest2.Version = "1.0.0";
-    manifest2.Channel = "test";
-    manifest2.Tags = {};
-    manifest2.Commands = { "test1", "test2", "test3" };
-
-    SQLite::rowid_t manifestRowId = 0;
-
-    {
-        SQLiteIndex index = SQLiteIndex::CreateNew(tempFile, { 1, 1 });
-
-        index.AddManifest(manifest1, manifest1Path);
-        index.AddManifest(manifest2, manifest2Path);
-
-        // Get the first manifest's id for removal
-        SearchRequest request;
-        request.Inclusions.emplace_back(PackageMatchFilter(PackageMatchField::Id, MatchType::Exact, manifest1.Id));
-        auto result = index.Search(request);
-
-        REQUIRE(result.Matches.size() == 1);
-        manifestRowId = result.Matches[0].first;
-    }
-
-    {
-        // Open it directly to modify the table
-        Connection connection = Connection::Create(tempFile, Connection::OpenDisposition::ReadWrite);
-
-        SQLite::Builder::StatementBuilder builder;
-        builder.DeleteFrom(Schema::V1_0::IdTable::TableName()).Where(SQLite::RowIDName).Equals(manifestRowId);
-        builder.Execute(connection);
-    }
-
-    {
-        SQLiteIndex index = SQLiteIndex::Open(tempFile, SQLiteIndex::OpenDisposition::ReadWrite);
-
-        REQUIRE(!index.CheckConsistency(true));
->>>>>>> 21bb89e1
-    }
-}
+// Copyright (c) Microsoft Corporation.
+// Licensed under the MIT License.
+#include "pch.h"
+#include "TestCommon.h"
+#include <SQLiteWrapper.h>
+#include <Microsoft/SQLiteIndex.h>
+#include <winget/Manifest.h>
+
+#include <Microsoft/Schema/1_0/IdTable.h>
+#include <Microsoft/Schema/1_0/NameTable.h>
+#include <Microsoft/Schema/1_0/MonikerTable.h>
+#include <Microsoft/Schema/1_0/VersionTable.h>
+#include <Microsoft/Schema/1_0/ChannelTable.h>
+#include <Microsoft/Schema/1_0/PathPartTable.h>
+#include <Microsoft/Schema/1_0/ManifestTable.h>
+#include <Microsoft/Schema/1_0/TagsTable.h>
+#include <Microsoft/Schema/1_0/CommandsTable.h>
+#include <Microsoft/Schema/1_0/SearchResultsTable.h>
+
+using namespace std::string_literals;
+using namespace TestCommon;
+using namespace AppInstaller::Manifest;
+using namespace AppInstaller::Repository;
+using namespace AppInstaller::Repository::Microsoft;
+using namespace AppInstaller::Repository::SQLite;
+using namespace AppInstaller::Utility;
+
+SQLiteIndex CreateTestIndex(const std::string& filePath, std::optional<Schema::Version> version = {})
+{
+    // If no specific version requested, then use generator to run against all versions.
+    if (!version)
+    {
+        version = GENERATE(Schema::Version{ 1, 0 }, Schema::Version::Latest());
+    }
+
+    return SQLiteIndex::CreateNew(filePath, version.value());
+}
+
+Schema::Version TestPrepareForRead(SQLiteIndex& index)
+{
+    // This will only be called for tests that want to support cross version checks.
+    // Based on the version of the incoming, we only want to generate versions less or equal to it.
+    if (index.GetVersion() == Schema::Version{ 1, 0 })
+    {
+        // Nothing to do here
+    }
+    else if (index.GetVersion() == Schema::Version{ 1, 1 })
+    {
+        auto changeVersion = GENERATE(false, true);
+
+        if (changeVersion)
+        {
+            index.ForceVersion(Schema::Version{ 1, 0 });
+            return { 1, 0 };
+        }
+    }
+
+    return index.GetVersion();
+}
+
+SQLiteIndex SimpleTestSetup(const std::string& filePath, Manifest& manifest, std::string& relativePath, std::optional<Schema::Version> version = {})
+{
+    SQLiteIndex index = CreateTestIndex(filePath, version);
+
+    manifest.Id = "Test.Id";
+    manifest.Name = "Test Name";
+    manifest.AppMoniker = "testmoniker";
+    manifest.Version = "1.0.0";
+    manifest.Channel = "test";
+    manifest.Tags = { "t1", "t2" };
+    manifest.Commands = { "test1", "test2" };
+
+    relativePath = "test/id/1.0.0.yaml";
+
+    index.AddManifest(manifest, relativePath);
+
+    return index;
+}
+
+struct IndexFields
+{
+    IndexFields(
+        std::string id,
+        std::string name,
+        std::string moniker,
+        std::string version,
+        std::string channel,
+        std::vector<NormalizedString> tags,
+        std::vector<NormalizedString> commands,
+        std::string path
+    ) :
+        Id(std::move(id)),
+        Name(std::move(name)),
+        Moniker(std::move(moniker)),
+        Version(std::move(version)),
+        Channel(std::move(channel)),
+        Tags(std::move(tags)),
+        Commands(std::move(commands)),
+        Path(std::move(path))
+    {}
+
+    IndexFields(
+        std::string id,
+        std::string name,
+        std::string moniker,
+        std::string version,
+        std::string channel,
+        std::vector<NormalizedString> tags,
+        std::vector<NormalizedString> commands,
+        std::string path,
+        std::vector<NormalizedString> packageFamilyNames,
+        std::vector<NormalizedString> productCodes
+    ) :
+        Id(std::move(id)),
+        Name(std::move(name)),
+        Moniker(std::move(moniker)),
+        Version(std::move(version)),
+        Channel(std::move(channel)),
+        Tags(std::move(tags)),
+        Commands(std::move(commands)),
+        Path(std::move(path)),
+        PackageFamilyNames(std::move(packageFamilyNames)),
+        ProductCodes(std::move(productCodes))
+    {}
+
+    std::string Id;
+    std::string Name;
+    std::string Moniker;
+    std::string Version;
+    std::string Channel;
+    std::vector<NormalizedString> Tags;
+    std::vector<NormalizedString> Commands;
+    std::string Path;
+    std::vector<NormalizedString> PackageFamilyNames;
+    std::vector<NormalizedString> ProductCodes;
+};
+
+SQLiteIndex SearchTestSetup(const std::string& filePath, std::initializer_list<IndexFields> data = {}, std::optional<Schema::Version> version = {})
+{
+    SQLiteIndex index = CreateTestIndex(filePath, version);
+
+    Manifest manifest;
+
+    auto addFunc = [&](const IndexFields& d) {
+        manifest.Id = d.Id;
+        manifest.Name = d.Name;
+        manifest.AppMoniker = d.Moniker;
+        manifest.Version = d.Version;
+        manifest.Channel = d.Channel;
+        manifest.Tags = d.Tags;
+        manifest.Commands = d.Commands;
+
+        manifest.Installers.resize(std::max(d.PackageFamilyNames.size(), d.ProductCodes.size()));
+
+        for (size_t i = 0; i < d.PackageFamilyNames.size(); ++i)
+        {
+            manifest.Installers[i].PackageFamilyName = d.PackageFamilyNames[i];
+        }
+
+        for (size_t i = 0; i < d.ProductCodes.size(); ++i)
+        {
+            manifest.Installers[i].ProductCode = d.ProductCodes[i];
+        }
+
+        index.AddManifest(manifest, d.Path);
+    };
+
+    for (const auto& d : data)
+    {
+        addFunc(d);
+    }
+
+    return index;
+}
+
+bool ArePackageFamilyNameAndProductCodeSupported(const SQLiteIndex& index, const Schema::Version& testVersion)
+{
+    UNSCOPED_INFO("Index " << index.GetVersion() << " | Test " << testVersion);
+    return (index.GetVersion() >= Schema::Version{ 1, 1 } && testVersion >= Schema::Version{ 1, 1 });
+}
+
+std::string GetPropertyStringByKey(const SQLiteIndex& index, SQLite::rowid_t id, PackageVersionProperty property, std::string_view version, std::string_view channel)
+{
+    auto manifestId = index.GetManifestIdByKey(id, version, channel);
+    REQUIRE(manifestId);
+    auto result = index.GetPropertyByManifestId(manifestId.value(), property);
+    REQUIRE(result);
+    return result.value();
+}
+
+std::string GetPropertyStringById(const SQLiteIndex& index, SQLite::rowid_t id, PackageVersionProperty property)
+{
+    auto versions = index.GetVersionKeysById(id);
+    REQUIRE(!versions.empty());
+    return GetPropertyStringByKey(index, id, property, versions[0].GetVersion().ToString(), versions[0].GetChannel().ToString());
+}
+
+std::string GetIdStringById(const SQLiteIndex& index, SQLite::rowid_t id)
+{
+    return GetPropertyStringById(index, id, PackageVersionProperty::Id);
+}
+
+std::string GetNameStringById(const SQLiteIndex& index, SQLite::rowid_t id)
+{
+    return GetPropertyStringById(index, id, PackageVersionProperty::Name);
+}
+
+std::string GetPathStringByKey(const SQLiteIndex& index, SQLite::rowid_t id, std::string_view version, std::string_view channel)
+{
+    return GetPropertyStringByKey(index, id, PackageVersionProperty::RelativePath, version, channel);
+}
+
+TEST_CASE("SQLiteIndexCreateLatestAndReopen", "[sqliteindex]")
+{
+    TempFile tempFile{ "repolibtest_tempdb"s, ".db"s };
+    INFO("Using temporary file named: " << tempFile.GetPath());
+
+    Schema::Version versionCreated;
+
+    // Create the index
+    {
+        SQLiteIndex index = SQLiteIndex::CreateNew(tempFile, Schema::Version::Latest());
+        versionCreated = index.GetVersion();
+    }
+
+    // Reopen the index for read only
+    {
+        INFO("Trying with Read");
+        SQLiteIndex index = SQLiteIndex::Open(tempFile, SQLiteIndex::OpenDisposition::Read);
+        Schema::Version versionRead = index.GetVersion();
+        REQUIRE(versionRead == versionCreated);
+    }
+
+    // Reopen the index for read/write
+    {
+        INFO("Trying with ReadWrite");
+        SQLiteIndex index = SQLiteIndex::Open(tempFile, SQLiteIndex::OpenDisposition::ReadWrite);
+        Schema::Version versionRead = index.GetVersion();
+        REQUIRE(versionRead == versionCreated);
+    }
+
+    // Reopen the index for immutable read
+    {
+        INFO("Trying with Immutable");
+        SQLiteIndex index = SQLiteIndex::Open(tempFile, SQLiteIndex::OpenDisposition::Immutable);
+        Schema::Version versionRead = index.GetVersion();
+        REQUIRE(versionRead == versionCreated);
+    }
+}
+
+TEST_CASE("SQLiteIndexCreateAndAddManifest", "[sqliteindex]")
+{
+    TempFile tempFile{ "repolibtest_tempdb"s, ".db"s };
+    INFO("Using temporary file named: " << tempFile.GetPath());
+
+    Manifest manifest;
+    std::string relativePath;
+
+    SQLiteIndex index = SimpleTestSetup(tempFile, manifest, relativePath);
+}
+
+TEST_CASE("SQLiteIndexCreateAndAddManifestFile", "[sqliteindex]")
+{
+    TempFile tempFile{ "repolibtest_tempdb"s, ".db"s };
+    INFO("Using temporary file named: " << tempFile.GetPath());
+
+    SQLiteIndex index = CreateTestIndex(tempFile);
+
+    TestDataFile manifestFile{ "Manifest-Good.yaml" };
+    std::filesystem::path manifestPath{ "microsoft/msixsdk/microsoft.msixsdk-1.7.32.yaml" };
+
+    index.AddManifest(manifestFile, manifestPath);
+}
+
+TEST_CASE("SQLiteIndexCreateAndAddManifestDuplicate", "[sqliteindex]")
+{
+    TempFile tempFile{ "repolibtest_tempdb"s, ".db"s };
+    INFO("Using temporary file named: " << tempFile.GetPath());
+
+    Manifest manifest;
+    std::string relativePath;
+
+    SQLiteIndex index = SimpleTestSetup(tempFile, manifest, relativePath);
+
+    // Attempting to add the same manifest at a different path should fail.
+    REQUIRE_THROWS_HR(index.AddManifest(manifest, "differentpath.yaml"), HRESULT_FROM_WIN32(ERROR_ALREADY_EXISTS));
+
+    // Attempting to add the same manifest with a differently cased Id at a different path should fail.
+    manifest.Id = ToLower(manifest.Id);
+    REQUIRE_THROWS_HR(index.AddManifest(manifest, "differentpath.yaml"), HRESULT_FROM_WIN32(ERROR_ALREADY_EXISTS));
+
+    // Attempting to add a different manifest at the same path should fail.
+    manifest.Id += "-new";
+    REQUIRE_THROWS_HR(index.AddManifest(manifest, relativePath), HRESULT_FROM_WIN32(ERROR_ALREADY_EXISTS));
+}
+
+TEST_CASE("SQLiteIndex_RemoveManifestFile_NotPresent", "[sqliteindex]")
+{
+    SQLiteIndex index = CreateTestIndex(SQLITE_MEMORY_DB_CONNECTION_TARGET);
+
+    TestDataFile manifestFile{ "Manifest-Good.yaml" };
+    std::filesystem::path manifestPath{ "microsoft/msixsdk/microsoft.msixsdk-1.7.32.yaml" };
+
+    REQUIRE_THROWS_HR(index.RemoveManifest(manifestFile, manifestPath), E_NOT_SET);
+}
+
+TEST_CASE("SQLiteIndex_RemoveManifest", "[sqliteindex][V1_0]")
+{
+    TempFile tempFile{ "repolibtest_tempdb"s, ".db"s };
+    INFO("Using temporary file named: " << tempFile.GetPath());
+
+    std::string manifest1Path = "test/id/test.id-1.0.0.yaml";
+    Manifest manifest1;
+    manifest1.Id = "test.id";
+    manifest1.Name = "Test Name";
+    manifest1.AppMoniker = "testmoniker";
+    manifest1.Version = "1.0.0";
+    manifest1.Channel = "test";
+    manifest1.Tags = { "t1", "t2" };
+    manifest1.Commands = { "test1", "test2" };
+
+    std::string manifest2Path = "test/woah/test.id-1.0.0.yaml";
+    Manifest manifest2;
+    manifest2.Id = "test.woah";
+    manifest2.Name = "Test Name WOAH";
+    manifest2.AppMoniker = "testmoniker";
+    manifest2.Version = "1.0.0";
+    manifest2.Channel = "test";
+    manifest2.Tags = {};
+    manifest2.Commands = { "test1", "test2", "test3" };
+    
+    {
+        SQLiteIndex index = SQLiteIndex::CreateNew(tempFile, { 1, 0 });
+
+        index.AddManifest(manifest1, manifest1Path);
+        index.AddManifest(manifest2, manifest2Path);
+
+        // Now remove manifest1
+        index.RemoveManifest(manifest1, manifest1Path);
+    }
+
+    {
+        // Open it directly to directly test table state
+        Connection connection = Connection::Create(tempFile, Connection::OpenDisposition::ReadWrite);
+
+        REQUIRE(!Schema::V1_0::ManifestTable::IsEmpty(connection));
+        REQUIRE(!Schema::V1_0::IdTable::IsEmpty(connection));
+        REQUIRE(!Schema::V1_0::NameTable::IsEmpty(connection));
+        REQUIRE(!Schema::V1_0::MonikerTable::IsEmpty(connection));
+        REQUIRE(!Schema::V1_0::VersionTable::IsEmpty(connection));
+        REQUIRE(!Schema::V1_0::ChannelTable::IsEmpty(connection));
+        REQUIRE(!Schema::V1_0::PathPartTable::IsEmpty(connection));
+        // Because manifest2 had no tags
+        REQUIRE(Schema::V1_0::TagsTable::IsEmpty(connection));
+        REQUIRE(!Schema::V1_0::CommandsTable::IsEmpty(connection));
+    }
+
+    {
+        SQLiteIndex index = SQLiteIndex::Open(tempFile, SQLiteIndex::OpenDisposition::ReadWrite);
+
+        // Now remove manifest2
+        index.RemoveManifest(manifest2, manifest2Path);
+    }
+
+    // Open it directly to directly test table state
+    Connection connection = Connection::Create(tempFile, Connection::OpenDisposition::ReadWrite);
+
+    REQUIRE(Schema::V1_0::ManifestTable::IsEmpty(connection));
+    REQUIRE(Schema::V1_0::IdTable::IsEmpty(connection));
+    REQUIRE(Schema::V1_0::NameTable::IsEmpty(connection));
+    REQUIRE(Schema::V1_0::MonikerTable::IsEmpty(connection));
+    REQUIRE(Schema::V1_0::VersionTable::IsEmpty(connection));
+    REQUIRE(Schema::V1_0::ChannelTable::IsEmpty(connection));
+    REQUIRE(Schema::V1_0::PathPartTable::IsEmpty(connection));
+    REQUIRE(Schema::V1_0::TagsTable::IsEmpty(connection));
+    REQUIRE(Schema::V1_0::CommandsTable::IsEmpty(connection));
+}
+
+TEST_CASE("SQLiteIndex_RemoveManifest_EnsureConsistentRowId", "[sqliteindex]")
+{
+    TempFile tempFile{ "repolibtest_tempdb"s, ".db"s };
+    INFO("Using temporary file named: " << tempFile.GetPath());
+
+    std::string manifest1Path = "test/id/test.id-1.0.0.yaml";
+    Manifest manifest1;
+    manifest1.Id = "test.id";
+    manifest1.Name = "Test Name";
+    manifest1.AppMoniker = "testmoniker";
+    manifest1.Version = "1.0.0";
+    manifest1.Channel = "test";
+    manifest1.Tags = { "t1", "t2" };
+    manifest1.Commands = { "test1", "test2" };
+
+    std::string manifest2Path = "test/woah/test.id-1.0.0.yaml";
+    Manifest manifest2;
+    manifest2.Id = "test.woah";
+    manifest2.Name = "Test Name WOAH";
+    manifest2.AppMoniker = "testmoniker";
+    manifest2.Version = "1.0.0";
+    manifest2.Channel = "test";
+    manifest2.Tags = {};
+    manifest2.Commands = { "test1", "test2", "test3" };
+
+    SQLiteIndex index = CreateTestIndex(tempFile);
+
+    index.AddManifest(manifest1, manifest1Path);
+    index.AddManifest(manifest2, manifest2Path);
+
+    // Get the second manifest's id for validating consistency
+    SearchRequest request;
+    request.Inclusions.emplace_back(PackageMatchFilter(PackageMatchField::Id, MatchType::Exact, manifest2.Id));
+    auto result = index.Search(request);
+
+    REQUIRE(result.Matches.size() == 1);
+    auto manifest2IdRowId = result.Matches[0].first;
+
+    auto rowId = index.GetManifestIdByKey(manifest2IdRowId, {}, {});
+    REQUIRE(rowId);
+    auto manifest2RowId = rowId.value();
+
+    // Now remove manifest1 and prepare
+    index.RemoveManifest(manifest1, manifest1Path);
+    index.PrepareForPackaging();
+    // Checking consistency will also uncover issues, but not potentially the same ones as below.
+    REQUIRE(index.CheckConsistency(true));
+
+    // Repeat search to ensure consistent ids
+    result = index.Search(request);
+    REQUIRE(result.Matches.size() == 1);
+    REQUIRE(result.Matches[0].first == manifest2IdRowId);
+
+    rowId = index.GetManifestIdByKey(manifest2IdRowId, {}, {});
+    REQUIRE(rowId);
+    REQUIRE(rowId.value() == manifest2RowId);
+
+    REQUIRE(manifest2.Id == index.GetPropertyByManifestId(manifest2RowId, PackageVersionProperty::Id));
+    REQUIRE(manifest2.Name == index.GetPropertyByManifestId(manifest2RowId, PackageVersionProperty::Name));
+    REQUIRE(manifest2.Version == index.GetPropertyByManifestId(manifest2RowId, PackageVersionProperty::Version));
+    REQUIRE(manifest2.Channel == index.GetPropertyByManifestId(manifest2RowId, PackageVersionProperty::Channel));
+    REQUIRE(manifest2Path == index.GetPropertyByManifestId(manifest2RowId, PackageVersionProperty::RelativePath));
+}
+
+TEST_CASE("SQLiteIndex_RemoveManifestFile", "[sqliteindex][V1_0]")
+{
+    TempFile tempFile{ "repolibtest_tempdb"s, ".db"s };
+    INFO("Using temporary file named: " << tempFile.GetPath());
+
+    {
+        SQLiteIndex index = SQLiteIndex::CreateNew(tempFile, { 1, 0 });
+
+        TestDataFile manifestFile{ "Manifest-Good.yaml" };
+        std::filesystem::path manifestPath{ "microsoft/msixsdk/microsoft.msixsdk-1.7.32.yaml" };
+
+        index.AddManifest(manifestFile, manifestPath);
+
+        // Now remove that manifest
+        index.RemoveManifest(manifestFile, manifestPath);
+    }
+
+    // Open it directly to directly test table state
+    Connection connection = Connection::Create(tempFile, Connection::OpenDisposition::ReadWrite);
+
+    REQUIRE(Schema::V1_0::ManifestTable::IsEmpty(connection));
+    REQUIRE(Schema::V1_0::IdTable::IsEmpty(connection));
+    REQUIRE(Schema::V1_0::NameTable::IsEmpty(connection));
+    REQUIRE(Schema::V1_0::MonikerTable::IsEmpty(connection));
+    REQUIRE(Schema::V1_0::VersionTable::IsEmpty(connection));
+    REQUIRE(Schema::V1_0::ChannelTable::IsEmpty(connection));
+    REQUIRE(Schema::V1_0::PathPartTable::IsEmpty(connection));
+    REQUIRE(Schema::V1_0::TagsTable::IsEmpty(connection));
+    REQUIRE(Schema::V1_0::CommandsTable::IsEmpty(connection));
+}
+
+TEST_CASE("SQLiteIndex_UpdateManifest", "[sqliteindex][V1_0]")
+{
+    TempFile tempFile{ "repolibtest_tempdb"s, ".db"s };
+    INFO("Using temporary file named: " << tempFile.GetPath());
+
+    std::string manifestPath = "test/id/test.id-1.0.0.yaml";
+    Manifest manifest;
+    manifest.Id = "test.id";
+    manifest.Name = "Test Name";
+    manifest.AppMoniker = "testmoniker";
+    manifest.Version = "1.0.0";
+    manifest.Channel = "test";
+    manifest.Tags = { "t1", "t2" };
+    manifest.Commands = { "test1", "test2" };
+
+    {
+        SQLiteIndex index = SQLiteIndex::CreateNew(tempFile, { 1, 0 });
+
+        index.AddManifest(manifest, manifestPath);
+    }
+
+    {
+        // Open it directly to directly test table state
+        Connection connection = Connection::Create(tempFile, Connection::OpenDisposition::ReadWrite);
+
+        REQUIRE(!Schema::V1_0::ManifestTable::IsEmpty(connection));
+        REQUIRE(!Schema::V1_0::IdTable::IsEmpty(connection));
+        REQUIRE(!Schema::V1_0::NameTable::IsEmpty(connection));
+        REQUIRE(!Schema::V1_0::MonikerTable::IsEmpty(connection));
+        REQUIRE(!Schema::V1_0::VersionTable::IsEmpty(connection));
+        REQUIRE(!Schema::V1_0::ChannelTable::IsEmpty(connection));
+        REQUIRE(!Schema::V1_0::PathPartTable::IsEmpty(connection));
+        REQUIRE(!Schema::V1_0::TagsTable::IsEmpty(connection));
+        REQUIRE(!Schema::V1_0::CommandsTable::IsEmpty(connection));
+    }
+
+    {
+        SQLiteIndex index = SQLiteIndex::Open(tempFile, SQLiteIndex::OpenDisposition::ReadWrite);
+
+        // Update with no updates should return false
+        REQUIRE(!index.UpdateManifest(manifest, manifestPath));
+
+        manifest.Description = "description2";
+
+        // Update with no indexed updates should return false
+        REQUIRE(!index.UpdateManifest(manifest, manifestPath));
+
+        // Update with indexed changes
+        manifest.Name = "Test Name2";
+        manifest.AppMoniker = "testmoniker2";
+        manifest.Tags = { "t1", "t2", "t3" };
+        manifest.Commands = {};
+
+        REQUIRE(index.UpdateManifest(manifest, manifestPath));
+    }
+
+    {
+        // Open it directly to directly test table state
+        Connection connection = Connection::Create(tempFile, Connection::OpenDisposition::ReadWrite);
+
+        REQUIRE(!Schema::V1_0::ManifestTable::IsEmpty(connection));
+        REQUIRE(!Schema::V1_0::IdTable::IsEmpty(connection));
+        REQUIRE(!Schema::V1_0::NameTable::IsEmpty(connection));
+        REQUIRE(!Schema::V1_0::MonikerTable::IsEmpty(connection));
+        REQUIRE(!Schema::V1_0::VersionTable::IsEmpty(connection));
+        REQUIRE(!Schema::V1_0::ChannelTable::IsEmpty(connection));
+        REQUIRE(!Schema::V1_0::PathPartTable::IsEmpty(connection));
+        REQUIRE(!Schema::V1_0::TagsTable::IsEmpty(connection));
+        // The update removed all commands
+        REQUIRE(Schema::V1_0::CommandsTable::IsEmpty(connection));
+    }
+
+    {
+        SQLiteIndex index = SQLiteIndex::Open(tempFile, SQLiteIndex::OpenDisposition::ReadWrite);
+
+        // Now remove manifest2
+        index.RemoveManifest(manifest, manifestPath);
+    }
+
+    // Open it directly to directly test table state
+    Connection connection = Connection::Create(tempFile, Connection::OpenDisposition::ReadWrite);
+
+    REQUIRE(Schema::V1_0::ManifestTable::IsEmpty(connection));
+    REQUIRE(Schema::V1_0::IdTable::IsEmpty(connection));
+    REQUIRE(Schema::V1_0::NameTable::IsEmpty(connection));
+    REQUIRE(Schema::V1_0::MonikerTable::IsEmpty(connection));
+    REQUIRE(Schema::V1_0::VersionTable::IsEmpty(connection));
+    REQUIRE(Schema::V1_0::ChannelTable::IsEmpty(connection));
+    REQUIRE(Schema::V1_0::PathPartTable::IsEmpty(connection));
+    REQUIRE(Schema::V1_0::TagsTable::IsEmpty(connection));
+    REQUIRE(Schema::V1_0::CommandsTable::IsEmpty(connection));
+}
+
+TEST_CASE("SQLiteIndex_UpdateManifestChangePath", "[sqliteindex][V1_0]")
+{
+    TempFile tempFile{ "repolibtest_tempdb"s, ".db"s };
+    INFO("Using temporary file named: " << tempFile.GetPath());
+
+    std::string manifestPath = "test/id/test.id-1.0.0.yaml";
+    Manifest manifest;
+    manifest.Id = "test.id";
+    manifest.Name = "Test Name";
+    manifest.AppMoniker = "testmoniker";
+    manifest.Version = "1.0.0";
+    manifest.Channel = "test";
+    manifest.Tags = { "t1", "t2" };
+    manifest.Commands = { "test1", "test2" };
+
+    {
+        SQLiteIndex index = SQLiteIndex::CreateNew(tempFile, { 1, 0 });
+
+        index.AddManifest(manifest, manifestPath);
+    }
+
+    {
+        // Open it directly to directly test table state
+        Connection connection = Connection::Create(tempFile, Connection::OpenDisposition::ReadWrite);
+
+        REQUIRE(!Schema::V1_0::ManifestTable::IsEmpty(connection));
+        REQUIRE(!Schema::V1_0::IdTable::IsEmpty(connection));
+        REQUIRE(!Schema::V1_0::NameTable::IsEmpty(connection));
+        REQUIRE(!Schema::V1_0::MonikerTable::IsEmpty(connection));
+        REQUIRE(!Schema::V1_0::VersionTable::IsEmpty(connection));
+        REQUIRE(!Schema::V1_0::ChannelTable::IsEmpty(connection));
+        REQUIRE(!Schema::V1_0::PathPartTable::IsEmpty(connection));
+        REQUIRE(!Schema::V1_0::TagsTable::IsEmpty(connection));
+        REQUIRE(!Schema::V1_0::CommandsTable::IsEmpty(connection));
+    }
+
+    {
+        SQLiteIndex index = SQLiteIndex::Open(tempFile, SQLiteIndex::OpenDisposition::ReadWrite);
+
+        manifestPath = "test/newid/test.newid-1.0.0.yaml";
+
+        // Update with path update should indicate change
+        REQUIRE(index.UpdateManifest(manifest, manifestPath));
+    }
+
+    {
+        // Open it directly to directly test table state
+        Connection connection = Connection::Create(tempFile, Connection::OpenDisposition::ReadWrite);
+
+        REQUIRE(!Schema::V1_0::ManifestTable::IsEmpty(connection));
+        REQUIRE(!Schema::V1_0::IdTable::IsEmpty(connection));
+        REQUIRE(!Schema::V1_0::NameTable::IsEmpty(connection));
+        REQUIRE(!Schema::V1_0::MonikerTable::IsEmpty(connection));
+        REQUIRE(!Schema::V1_0::VersionTable::IsEmpty(connection));
+        REQUIRE(!Schema::V1_0::ChannelTable::IsEmpty(connection));
+        REQUIRE(!Schema::V1_0::PathPartTable::IsEmpty(connection));
+        REQUIRE(!Schema::V1_0::TagsTable::IsEmpty(connection));
+        REQUIRE(!Schema::V1_0::CommandsTable::IsEmpty(connection));
+    }
+
+    {
+        SQLiteIndex index = SQLiteIndex::Open(tempFile, SQLiteIndex::OpenDisposition::ReadWrite);
+
+        // Now remove manifest, with unknown path
+        index.RemoveManifest(manifest, "");
+    }
+
+    // Open it directly to directly test table state
+    Connection connection = Connection::Create(tempFile, Connection::OpenDisposition::ReadWrite);
+
+    REQUIRE(Schema::V1_0::ManifestTable::IsEmpty(connection));
+    REQUIRE(Schema::V1_0::IdTable::IsEmpty(connection));
+    REQUIRE(Schema::V1_0::NameTable::IsEmpty(connection));
+    REQUIRE(Schema::V1_0::MonikerTable::IsEmpty(connection));
+    REQUIRE(Schema::V1_0::VersionTable::IsEmpty(connection));
+    REQUIRE(Schema::V1_0::ChannelTable::IsEmpty(connection));
+    REQUIRE(Schema::V1_0::PathPartTable::IsEmpty(connection));
+    REQUIRE(Schema::V1_0::TagsTable::IsEmpty(connection));
+    REQUIRE(Schema::V1_0::CommandsTable::IsEmpty(connection));
+}
+
+TEST_CASE("SQLiteIndex_UpdateManifestChangeCase", "[sqliteindex][V1_0]")
+{
+    TempFile tempFile{ "repolibtest_tempdb"s, ".db"s };
+    INFO("Using temporary file named: " << tempFile.GetPath());
+
+    std::string manifestPath = "test/id/test.id-1.0.0.yaml";
+    Manifest manifest;
+    manifest.Id = "test.id";
+    manifest.Name = "Test Name";
+    manifest.AppMoniker = "testmoniker";
+    manifest.Version = "1.0.0-test";
+    manifest.Channel = "test";
+    manifest.Tags = { "t1", "t2" };
+    manifest.Commands = { "test1", "test2" };
+
+    {
+        SQLiteIndex index = SQLiteIndex::CreateNew(tempFile, { 1, 0 });
+
+        index.AddManifest(manifest, manifestPath);
+    }
+
+    {
+        SQLiteIndex index = SQLiteIndex::Open(tempFile, SQLiteIndex::OpenDisposition::ReadWrite);
+
+        manifest.Id = "Test.Id";
+
+        // Update with path update should indicate change
+        REQUIRE(index.UpdateManifest(manifest, manifestPath));
+    }
+
+    {
+        SQLiteIndex index = SQLiteIndex::Open(tempFile, SQLiteIndex::OpenDisposition::ReadWrite);
+
+        manifest.Version = "1.0.0-Test";
+
+        // Update with path update should indicate change
+        REQUIRE(index.UpdateManifest(manifest, manifestPath));
+    }
+
+    {
+        SQLiteIndex index = SQLiteIndex::Open(tempFile, SQLiteIndex::OpenDisposition::ReadWrite);
+
+        manifest.Channel = "Test";
+
+        // Update with path update should indicate change
+        REQUIRE(index.UpdateManifest(manifest, manifestPath));
+    }
+
+    {
+        SQLiteIndex index = SQLiteIndex::Open(tempFile, SQLiteIndex::OpenDisposition::ReadWrite);
+
+        manifest.Name = "test name";
+
+        // Update with path update should indicate change
+        REQUIRE(index.UpdateManifest(manifest, manifestPath));
+    }
+
+    {
+        SQLiteIndex index = SQLiteIndex::Open(tempFile, SQLiteIndex::OpenDisposition::ReadWrite);
+
+        // Now remove manifest, with unknown path
+        index.RemoveManifest(manifest, "");
+    }
+
+    // Open it directly to directly test table state
+    Connection connection = Connection::Create(tempFile, Connection::OpenDisposition::ReadWrite);
+
+    REQUIRE(Schema::V1_0::ManifestTable::IsEmpty(connection));
+    REQUIRE(Schema::V1_0::IdTable::IsEmpty(connection));
+    REQUIRE(Schema::V1_0::NameTable::IsEmpty(connection));
+    REQUIRE(Schema::V1_0::MonikerTable::IsEmpty(connection));
+    REQUIRE(Schema::V1_0::VersionTable::IsEmpty(connection));
+    REQUIRE(Schema::V1_0::ChannelTable::IsEmpty(connection));
+    REQUIRE(Schema::V1_0::PathPartTable::IsEmpty(connection));
+    REQUIRE(Schema::V1_0::TagsTable::IsEmpty(connection));
+    REQUIRE(Schema::V1_0::CommandsTable::IsEmpty(connection));
+}
+
+TEST_CASE("SQLiteIndex_IdCaseInsensitivity", "[sqliteindex][V1_0]")
+{
+    TempFile tempFile{ "repolibtest_tempdb"s, ".db"s };
+    INFO("Using temporary file named: " << tempFile.GetPath());
+
+    std::string manifest1Path = "test/id/test.id-1.0.0.yaml";
+    Manifest manifest1;
+    manifest1.Id = "test.id";
+    manifest1.Name = "Test Name";
+    manifest1.AppMoniker = "testmoniker";
+    manifest1.Version = "1.0.0";
+    manifest1.Tags = { "t1", "t2" };
+    manifest1.Commands = { "test1", "test2" };
+
+    std::string manifest2Path = "test/id/test.id-2.0.0.yaml";
+    Manifest manifest2 = manifest1;
+    manifest2.Id = "Test.Id";
+    manifest1.Version = "2.0.0";
+
+    {
+        SQLiteIndex index = SQLiteIndex::CreateNew(tempFile, { 1, 0 });
+
+        index.AddManifest(manifest1, manifest1Path);
+
+        auto results = index.Search({});
+        REQUIRE(results.Matches.size() == 1);
+        REQUIRE(manifest1.Id == GetIdStringById(index, results.Matches[0].first));
+    }
+
+    {
+        SQLiteIndex index = SQLiteIndex::Open(tempFile, SQLiteIndex::OpenDisposition::ReadWrite);
+
+        index.AddManifest(manifest2, manifest2Path);
+
+        auto results = index.Search({});
+        REQUIRE(results.Matches.size() == 1);
+        REQUIRE(manifest2.Id == GetIdStringById(index, results.Matches[0].first));
+    }
+
+    {
+        SQLiteIndex index = SQLiteIndex::Open(tempFile, SQLiteIndex::OpenDisposition::ReadWrite);
+
+        manifest1.Id = "TEST.ID";
+
+        REQUIRE(index.UpdateManifest(manifest1, manifest1Path));
+
+        auto results = index.Search({});
+        REQUIRE(results.Matches.size() == 1);
+        REQUIRE(manifest1.Id == GetIdStringById(index, results.Matches[0].first));
+    }
+
+    {
+        SQLiteIndex index = SQLiteIndex::Open(tempFile, SQLiteIndex::OpenDisposition::ReadWrite);
+
+        index.RemoveManifest(manifest1, manifest1Path);
+
+        auto results = index.Search({});
+        REQUIRE(results.Matches.size() == 1);
+        REQUIRE(manifest1.Id == GetIdStringById(index, results.Matches[0].first));
+    }
+
+    {
+        SQLiteIndex index = SQLiteIndex::Open(tempFile, SQLiteIndex::OpenDisposition::ReadWrite);
+
+        index.RemoveManifest(manifest2, manifest2Path);
+
+        auto results = index.Search({});
+        REQUIRE(results.Matches.empty());
+    }
+
+    // Open it directly to directly test table state
+    Connection connection = Connection::Create(tempFile, Connection::OpenDisposition::ReadWrite);
+
+    REQUIRE(Schema::V1_0::ManifestTable::IsEmpty(connection));
+    REQUIRE(Schema::V1_0::IdTable::IsEmpty(connection));
+    REQUIRE(Schema::V1_0::NameTable::IsEmpty(connection));
+    REQUIRE(Schema::V1_0::MonikerTable::IsEmpty(connection));
+    REQUIRE(Schema::V1_0::VersionTable::IsEmpty(connection));
+    REQUIRE(Schema::V1_0::ChannelTable::IsEmpty(connection));
+    REQUIRE(Schema::V1_0::PathPartTable::IsEmpty(connection));
+    REQUIRE(Schema::V1_0::TagsTable::IsEmpty(connection));
+    REQUIRE(Schema::V1_0::CommandsTable::IsEmpty(connection));
+}
+
+TEST_CASE("PathPartTable_EnsurePathExists_Negative_Paths", "[sqliteindex][V1_0]")
+{
+    // Open it directly to directly test pathpart table
+    Connection connection = Connection::Create(SQLITE_MEMORY_DB_CONNECTION_TARGET, Connection::OpenDisposition::Create);
+
+    REQUIRE_THROWS_HR(Schema::V1_0::PathPartTable::EnsurePathExists(connection, R"()", false), E_INVALIDARG);
+    REQUIRE_THROWS_HR(Schema::V1_0::PathPartTable::EnsurePathExists(connection, R"(\)", false), E_INVALIDARG);
+    REQUIRE_THROWS_HR(Schema::V1_0::PathPartTable::EnsurePathExists(connection, R"(/)", false), E_INVALIDARG);
+    REQUIRE_THROWS_HR(Schema::V1_0::PathPartTable::EnsurePathExists(connection, R"(C:)", false), E_INVALIDARG);
+    REQUIRE_THROWS_HR(Schema::V1_0::PathPartTable::EnsurePathExists(connection, R"(C:\\)", false), E_INVALIDARG);
+    REQUIRE_THROWS_HR(Schema::V1_0::PathPartTable::EnsurePathExists(connection, R"(C:\temp\path\file.txt)", false), E_INVALIDARG);
+    REQUIRE_THROWS_HR(Schema::V1_0::PathPartTable::EnsurePathExists(connection, R"(\temp\path\file.txt)", false), E_INVALIDARG);
+}
+
+TEST_CASE("PathPartTable_EnsurePathExists", "[sqliteindex][V1_0]")
+{
+    TempFile tempFile{ "repolibtest_tempdb"s, ".db"s };
+    INFO("Using temporary file named: " << tempFile.GetPath());
+
+    // Create the index
+    {
+        SQLiteIndex index = SQLiteIndex::CreateNew(tempFile, { 1, 0 });
+        Schema::Version versionCreated = index.GetVersion();
+        REQUIRE(versionCreated == Schema::Version{ 1, 0 });
+    }
+
+    // Open it directly to directly test pathpart table
+    Connection connection = Connection::Create(tempFile, Connection::OpenDisposition::ReadWrite);
+
+    // attempt to find path that doesn't exist
+    auto result0 = Schema::V1_0::PathPartTable::EnsurePathExists(connection, R"(a\b\c.txt)", false);
+    REQUIRE(!std::get<0>(result0));
+
+    // add path
+    auto result1 = Schema::V1_0::PathPartTable::EnsurePathExists(connection, R"(a\b\c.txt)", true);
+    REQUIRE(std::get<0>(result1));
+
+    // Second time trying to create should return false and same id
+    auto result2 = Schema::V1_0::PathPartTable::EnsurePathExists(connection, R"(a\b\c.txt)", true);
+    REQUIRE(!std::get<0>(result2));
+    REQUIRE(std::get<1>(result1) == std::get<1>(result2));
+
+    // Trying to find but not create should return true because it exists
+    auto result3 = Schema::V1_0::PathPartTable::EnsurePathExists(connection, R"(a\b\c.txt)", false);
+    REQUIRE(std::get<0>(result3));
+    REQUIRE(std::get<1>(result1) == std::get<1>(result3));
+
+    // attempt to find a different file
+    auto result4 = Schema::V1_0::PathPartTable::EnsurePathExists(connection, R"(a\b\d.txt)", false);
+    REQUIRE(!std::get<0>(result4));
+
+    // add a different file
+    auto result5 = Schema::V1_0::PathPartTable::EnsurePathExists(connection, R"(a\b\d.txt)", true);
+    REQUIRE(std::get<0>(result5));
+    REQUIRE(std::get<1>(result1) != std::get<1>(result5));
+
+    // add the same file but deeper
+    auto result6 = Schema::V1_0::PathPartTable::EnsurePathExists(connection, R"(a\b\d\c.txt)", true);
+    REQUIRE(std::get<0>(result6));
+    REQUIRE(std::get<1>(result1) != std::get<1>(result6));
+
+    // get the deeper file with extra separators
+    auto result7 = Schema::V1_0::PathPartTable::EnsurePathExists(connection, R"(a\\b\d\\c.txt)", true);
+    REQUIRE(!std::get<0>(result7));
+    REQUIRE(std::get<1>(result6) == std::get<1>(result7));
+}
+
+TEST_CASE("SQLiteIndex_PrepareForPackaging", "[sqliteindex]")
+{
+    TempFile tempFile{ "repolibtest_tempdb"s, ".db"s };
+    INFO("Using temporary file named: " << tempFile.GetPath());
+
+    SQLiteIndex index = CreateTestIndex(tempFile);
+
+    TestDataFile manifestFile{ "Manifest-Good.yaml" };
+    std::filesystem::path manifestPath{ "microsoft/msixsdk/microsoft.msixsdk-1.7.32.yaml" };
+
+    index.AddManifest(manifestFile, manifestPath);
+
+    index.PrepareForPackaging();
+}
+
+TEST_CASE("SQLiteIndex_Search_IdExactMatch", "[sqliteindex]")
+{
+    TempFile tempFile{ "repolibtest_tempdb"s, ".db"s };
+    INFO("Using temporary file named: " << tempFile.GetPath());
+
+    Manifest manifest;
+    std::string relativePath;
+    SQLiteIndex index = SimpleTestSetup(tempFile, manifest, relativePath);
+
+    TestPrepareForRead(index);
+
+    SearchRequest request;
+    request.Query = RequestMatch(MatchType::Exact, manifest.Id);
+
+    auto results = index.Search(request);
+    REQUIRE(results.Matches.size() == 1);
+    REQUIRE(results.Matches[0].second.Field == PackageMatchField::Id);
+    REQUIRE(results.Matches[0].second.Type == MatchType::Exact);
+    REQUIRE(results.Matches[0].second.Value == manifest.Id);
+}
+
+TEST_CASE("SQLiteIndex_Search_MultipleMatch", "[sqliteindex]")
+{
+    TempFile tempFile{ "repolibtest_tempdb"s, ".db"s };
+    INFO("Using temporary file named: " << tempFile.GetPath());
+
+    Manifest manifest;
+    std::string relativePath;
+    SQLiteIndex index = SimpleTestSetup(tempFile, manifest, relativePath);
+
+    manifest.Version = "2.0.0";
+    index.AddManifest(manifest, relativePath + "2");
+
+    TestPrepareForRead(index);
+
+    SearchRequest request;
+    request.Query = RequestMatch(MatchType::Exact, manifest.Id);
+
+    auto results = index.Search(request);
+    REQUIRE(results.Matches.size() == 1);
+
+    auto result = index.GetVersionKeysById(results.Matches[0].first);
+    REQUIRE(result.size() == 2);
+}
+
+TEST_CASE("SQLiteIndex_Search_NoMatch", "[sqliteindex]")
+{
+    TempFile tempFile{ "repolibtest_tempdb"s, ".db"s };
+    INFO("Using temporary file named: " << tempFile.GetPath());
+
+    Manifest manifest;
+    std::string relativePath;
+    SQLiteIndex index = SimpleTestSetup(tempFile, manifest, relativePath);
+
+    TestPrepareForRead(index);
+
+    SearchRequest request;
+    request.Query = RequestMatch(MatchType::Exact, "THIS DOES NOT MATCH ANYTHING!");
+
+    auto results = index.Search(request);
+    REQUIRE(results.Matches.size() == 0);
+}
+
+TEST_CASE("SQLiteIndex_IdString", "[sqliteindex]")
+{
+    TempFile tempFile{ "repolibtest_tempdb"s, ".db"s };
+    INFO("Using temporary file named: " << tempFile.GetPath());
+
+    Manifest manifest;
+    std::string relativePath;
+    SQLiteIndex index = SimpleTestSetup(tempFile, manifest, relativePath);
+
+    TestPrepareForRead(index);
+
+    SearchRequest request;
+    request.Query = RequestMatch(MatchType::Exact, manifest.Id);
+
+    auto results = index.Search(request);
+    REQUIRE(results.Matches.size() == 1);
+
+    auto result = GetIdStringById(index, results.Matches[0].first);
+    REQUIRE(result == manifest.Id);
+}
+
+TEST_CASE("SQLiteIndex_NameString", "[sqliteindex]")
+{
+    TempFile tempFile{ "repolibtest_tempdb"s, ".db"s };
+    INFO("Using temporary file named: " << tempFile.GetPath());
+
+    Manifest manifest;
+    std::string relativePath;
+    SQLiteIndex index = SimpleTestSetup(tempFile, manifest, relativePath);
+
+    TestPrepareForRead(index);
+
+    SearchRequest request;
+    request.Query = RequestMatch(MatchType::Exact, manifest.Id);
+
+    auto results = index.Search(request);
+    REQUIRE(results.Matches.size() == 1);
+
+    auto result = GetNameStringById(index, results.Matches[0].first);
+    REQUIRE(result == manifest.Name);
+}
+
+TEST_CASE("SQLiteIndex_PathString", "[sqliteindex]")
+{
+    TempFile tempFile{ "repolibtest_tempdb"s, ".db"s };
+    INFO("Using temporary file named: " << tempFile.GetPath());
+
+    Manifest manifest;
+    std::string relativePath;
+    SQLiteIndex index = SimpleTestSetup(tempFile, manifest, relativePath);
+
+    TestPrepareForRead(index);
+
+    SearchRequest request;
+    request.Query = RequestMatch(MatchType::Exact, manifest.Id);
+
+    auto results = index.Search(request);
+    REQUIRE(results.Matches.size() == 1);
+
+    auto specificResult = GetPathStringByKey(index, results.Matches[0].first, manifest.Version, manifest.Channel);
+    REQUIRE(specificResult == relativePath);
+
+    auto latestResult = GetPathStringByKey(index, results.Matches[0].first, "", manifest.Channel);
+    REQUIRE(latestResult == relativePath);
+}
+
+TEST_CASE("SQLiteIndex_Versions", "[sqliteindex]")
+{
+    TempFile tempFile{ "repolibtest_tempdb"s, ".db"s };
+    INFO("Using temporary file named: " << tempFile.GetPath());
+
+    Manifest manifest;
+    std::string relativePath;
+    SQLiteIndex index = SimpleTestSetup(tempFile, manifest, relativePath);
+
+    TestPrepareForRead(index);
+
+    SearchRequest request;
+    request.Query = RequestMatch(MatchType::Exact, manifest.Id);
+
+    auto results = index.Search(request);
+    REQUIRE(results.Matches.size() == 1);
+
+    auto result = index.GetVersionKeysById(results.Matches[0].first);
+    REQUIRE(result.size() == 1);
+    REQUIRE(result[0].GetVersion().ToString() == manifest.Version);
+    REQUIRE(result[0].GetChannel().ToString() == manifest.Channel);
+}
+
+TEST_CASE("SQLiteIndex_Search_VersionSorting", "[sqliteindex]")
+{
+    TempFile tempFile{ "repolibtest_tempdb"s, ".db"s };
+    INFO("Using temporary file named: " << tempFile.GetPath());
+
+    std::vector<VersionAndChannel> sortedList =
+    {
+        { Version("15.0.0"), Channel("") },
+        { Version("14.0.0"), Channel("") },
+        { Version("13.2.0-bugfix"), Channel("") },
+        { Version("13.2.0"), Channel("") },
+        { Version("13.0.0"), Channel("") },
+        { Version("16.0.0"), Channel("alpha") },
+        { Version("15.8.0"), Channel("alpha") },
+        { Version("15.1.0"), Channel("beta") },
+    };
+
+    SQLiteIndex index = SearchTestSetup(tempFile, {
+        { "Id", "Name", "Moniker", "14.0.0", "", { "foot" }, { "com34" }, "Path1" },
+        { "Id", "Name", "Moniker", "16.0.0", "alpha", { "floor" }, { "com3" }, "Path2" },
+        { "Id", "Name", "Moniker", "15.0.0", "", {}, { "Command" }, "Path3" },
+        { "Id", "Name", "Moniker", "13.2.0", "", {}, { "Command" }, "Path4" },
+        { "Id", "Name", "Moniker", "15.1.0", "beta", { "foo" }, { "com3" }, "Path5" },
+        { "Id", "Name", "Moniker", "15.8.0", "alpha", { "foo" }, { "com3" }, "Path6" },
+        { "Id", "Name", "Moniker", "13.2.0-bugfix", "", { "foo" }, { "com3" }, "Path7" },
+        { "Id", "Name", "Moniker", "13.0.0", "", { "foo" }, { "com3" }, "Path8" },
+        });
+
+    TestPrepareForRead(index);
+
+    SearchRequest request;
+    request.Filters.emplace_back(PackageMatchField::Id, MatchType::Exact, "Id");
+
+    auto results = index.Search(request);
+    REQUIRE(results.Matches.size() == 1);
+
+    auto result = index.GetVersionKeysById(results.Matches[0].first);
+    REQUIRE(result.size() == sortedList.size());
+
+    for (size_t i = 0; i < result.size(); ++i)
+    {
+        const VersionAndChannel& sortedVAC = sortedList[i];
+        const VersionAndChannel& resultVAC = result[i];
+
+        INFO(i);
+        REQUIRE(sortedVAC.GetVersion().ToString() == resultVAC.GetVersion().ToString());
+        REQUIRE(sortedVAC.GetChannel().ToString() == resultVAC.GetChannel().ToString());
+    }
+}
+
+TEST_CASE("SQLiteIndex_PathString_VersionSorting", "[sqliteindex]")
+{
+    TempFile tempFile{ "repolibtest_tempdb"s, ".db"s };
+    INFO("Using temporary file named: " << tempFile.GetPath());
+
+    std::vector<VersionAndChannel> sortedList =
+    {
+        { Version("15.0.0"), Channel("") },
+        { Version("14.0.0"), Channel("") },
+        { Version("13.2.0-bugfix"), Channel("") },
+        { Version("13.2.0"), Channel("") },
+        { Version("13.0.0"), Channel("") },
+        { Version("16.0.0"), Channel("alpha") },
+        { Version("15.8.0"), Channel("alpha") },
+        { Version("15.1.0"), Channel("beta") },
+    };
+
+    SQLiteIndex index = SearchTestSetup(tempFile, {
+        { "Id", "Name", "Moniker", "14.0.0", "", { "foot" }, { "com34" }, "Path1" },
+        { "Id", "Name", "Moniker", "16.0.0", "alpha", { "floor" }, { "com3" }, "Path2" },
+        { "Id", "Name", "Moniker", "15.0.0", "", {}, { "Command" }, "Path3" },
+        { "Id", "Name", "Moniker", "13.2.0", "", {}, { "Command" }, "Path4" },
+        { "Id", "Name", "Moniker", "15.1.0", "beta", { "foo" }, { "com3" }, "Path5" },
+        { "Id", "Name", "Moniker", "15.8.0", "alpha", { "foo" }, { "com3" }, "Path6" },
+        { "Id", "Name", "Moniker", "13.2.0-bugfix", "", { "foo" }, { "com3" }, "Path7" },
+        { "Id", "Name", "Moniker", "13.0.0", "", { "foo" }, { "com3" }, "Path8" },
+        });
+
+    TestPrepareForRead(index);
+
+    SearchRequest request;
+    request.Filters.emplace_back(PackageMatchField::Id, MatchType::Exact, "Id");
+
+    auto results = index.Search(request);
+    REQUIRE(results.Matches.size() == 1);
+
+    auto result = GetPathStringByKey(index, results.Matches[0].first, "", "");
+    REQUIRE(result == "Path3");
+
+    result = GetPathStringByKey(index, results.Matches[0].first, "", "alpha");
+    REQUIRE(result == "Path2");
+
+    result = GetPathStringByKey(index, results.Matches[0].first, "", "beta");
+    REQUIRE(result == "Path5");
+
+    auto nonResult = index.GetManifestIdByKey(results.Matches[0].first, "", "gamma");
+    REQUIRE(!nonResult.has_value());
+}
+
+TEST_CASE("SQLiteIndex_PathString_CaseInsensitive", "[sqliteindex]")
+{
+    TempFile tempFile{ "repolibtest_tempdb"s, ".db"s };
+    INFO("Using temporary file named: " << tempFile.GetPath());
+
+    SQLiteIndex index = SearchTestSetup(tempFile, {
+        { "Id", "Name", "Moniker", "14.0.0", "", { "foot" }, { "com34" }, "Path1" },
+        { "Id", "Name", "Moniker", "16.0.0", "alpha", { "floor" }, { "com3" }, "Path2" },
+        { "Id", "Name", "Moniker", "15.0.0", "", {}, { "Command" }, "Path3" },
+        { "Id", "Name", "Moniker", "13.2.0-BUGFIX", "", {}, { "Command" }, "Path4" },
+        { "Id", "Name", "Moniker", "15.1.0", "beta", { "foo" }, { "com3" }, "Path5" },
+        { "Id", "Name", "Moniker", "15.8.0", "alpha", { "foo" }, { "com3" }, "Path6" },
+        { "Id", "Name", "Moniker", "13.2.0-bugfix", "beta", { "foo" }, { "com3" }, "Path7" },
+        { "Id", "Name", "Moniker", "13.0.0", "", { "foo" }, { "com3" }, "Path8" },
+        });
+
+    TestPrepareForRead(index);
+
+    SearchRequest request;
+    request.Filters.emplace_back(PackageMatchField::Id, MatchType::Exact, "Id");
+
+    auto results = index.Search(request);
+    REQUIRE(results.Matches.size() == 1);
+
+    auto result = index.GetManifestIdByKey(results.Matches[0].first, "", "Alpha");
+    REQUIRE(result.has_value());
+
+    result = index.GetManifestIdByKey(results.Matches[0].first, "13.2.0-BugFix", "");
+    REQUIRE(result.has_value());
+
+    result = index.GetManifestIdByKey(results.Matches[0].first, "13.2.0-BugFix", "BETA");
+    REQUIRE(!result.has_value());
+}
+
+TEST_CASE("SQLiteIndex_SearchResultsTableSearches", "[sqliteindex][V1_0]")
+{
+    TempFile tempFile{ "repolibtest_tempdb"s, ".db"s };
+    INFO("Using temporary file named: " << tempFile.GetPath());
+
+    Manifest manifest;
+    std::string relativePath;
+    {
+        (void)SimpleTestSetup(tempFile, manifest, relativePath, Schema::Version{ 1, 0 });
+    }
+
+    Connection connection = Connection::Create(tempFile, Connection::OpenDisposition::ReadOnly);
+    Schema::V1_0::SearchResultsTable search(connection);
+
+    std::string value = "test";
+
+    // Perform every type of field and match search
+    for (auto field : { PackageMatchField::Id, PackageMatchField::Name, PackageMatchField::Moniker, PackageMatchField::Tag, PackageMatchField::Command })
+    {
+        for (auto match : { MatchType::Exact, MatchType::Fuzzy, MatchType::FuzzySubstring, MatchType::Substring, MatchType::Wildcard })
+        {
+            search.SearchOnField(field, match, value);
+        }
+    }
+}
+
+TEST_CASE("SQLiteIndex_Search_EmptySearch", "[sqliteindex]")
+{
+    TempFile tempFile{ "repolibtest_tempdb"s, ".db"s };
+    INFO("Using temporary file named: " << tempFile.GetPath());
+
+    SQLiteIndex index = SearchTestSetup(tempFile,{
+        { "Id1", "Name", "Moniker", "Version1", "Channel", { "Tag" }, { "Command" }, "Path1" },
+        { "Id1", "Name", "Moniker", "Version2", "Channel", { "Tag" }, { "Command" }, "Path2" },
+        { "Id2", "Name", "Moniker", "Version", "Channel", { "Tag" }, { "Command" }, "Path3" },
+        { "Id3", "Name", "Moniker", "Version", "Channel", { "Tag" }, { "Command" }, "Path4" },
+        });
+
+    TestPrepareForRead(index);
+
+    SearchRequest request;
+
+    auto results = index.Search(request);
+    REQUIRE(results.Matches.size() == 3);
+}
+
+TEST_CASE("SQLiteIndex_Search_Exact", "[sqliteindex]")
+{
+    TempFile tempFile{ "repolibtest_tempdb"s, ".db"s };
+    INFO("Using temporary file named: " << tempFile.GetPath());
+
+    SQLiteIndex index = SearchTestSetup(tempFile, {
+        { "Id", "Name", "Moniker", "Version", "Channel", { "Tag" }, { "Command" }, "Path1" },
+        { "Id2", "Name", "Moniker", "Version", "Channel", { "Tag" }, { "Command" }, "Path2" },
+        });
+
+    TestPrepareForRead(index);
+
+    SearchRequest request;
+    request.Query = RequestMatch(MatchType::Exact, "Id");
+
+    auto results = index.Search(request);
+    REQUIRE(results.Matches.size() == 1);
+}
+
+TEST_CASE("SQLiteIndex_Search_Substring", "[sqliteindex]")
+{
+    TempFile tempFile{ "repolibtest_tempdb"s, ".db"s };
+    INFO("Using temporary file named: " << tempFile.GetPath());
+
+    SQLiteIndex index = SearchTestSetup(tempFile, {
+        { "Id", "Name", "Moniker", "Version", "Channel", { "Tag" }, { "Command" }, "Path1" },
+        { "Id2", "Name", "Moniker", "Version", "Channel", { "Tag" }, { "Command" }, "Path2" },
+        });
+
+    TestPrepareForRead(index);
+
+    SearchRequest request;
+    request.Query = RequestMatch(MatchType::Substring, "Id");
+
+    auto results = index.Search(request);
+    REQUIRE(results.Matches.size() == 2);
+}
+
+TEST_CASE("SQLiteIndex_Search_ExactBeforeSubstring", "[sqliteindex]")
+{
+    TempFile tempFile{ "repolibtest_tempdb"s, ".db"s };
+    INFO("Using temporary file named: " << tempFile.GetPath());
+
+    SQLiteIndex index = SearchTestSetup(tempFile, {
+        { "Id2", "Name", "Moniker", "Version", "Channel", { "Tag" }, { "Command" }, "Path1" },
+        { "Id", "Name", "Moniker", "Version", "Channel", { "Tag" }, { "Command" }, "Path2" },
+        });
+
+    TestPrepareForRead(index);
+
+    SearchRequest request;
+    request.Query = RequestMatch(MatchType::Substring, "Id");
+
+    auto results = index.Search(request);
+    REQUIRE(results.Matches.size() == 2);
+
+    REQUIRE(GetIdStringById(index, results.Matches[0].first) == "Id");
+    REQUIRE(GetIdStringById(index, results.Matches[1].first) == "Id2");
+}
+
+TEST_CASE("SQLiteIndex_Search_SingleFilter", "[sqliteindex]")
+{
+    TempFile tempFile{ "repolibtest_tempdb"s, ".db"s };
+    INFO("Using temporary file named: " << tempFile.GetPath());
+
+    SQLiteIndex index = SearchTestSetup(tempFile, {
+        { "Id", "Name", "Moniker", "Version", "Channel", { "Tag" }, { "Command" }, "Path1" },
+        { "Id2", "Na", "Moniker", "Version", "Channel", { "Tag" }, { "Command" }, "Path2" },
+        { "Id3", "No", "Moniker", "Version", "Channel", { "Tag" }, { "Command" }, "Path3" },
+        });
+
+    TestPrepareForRead(index);
+
+    SearchRequest request;
+    request.Filters.emplace_back(PackageMatchField::Name, MatchType::Substring, "a");
+
+    auto results = index.Search(request);
+    REQUIRE(results.Matches.size() == 2);
+
+    request.Filters[0].Value = "e";
+
+    results = index.Search(request);
+    REQUIRE(results.Matches.size() == 1);
+}
+
+TEST_CASE("SQLiteIndex_Search_Multimatch", "[sqliteindex]")
+{
+    TempFile tempFile{ "repolibtest_tempdb"s, ".db"s };
+    INFO("Using temporary file named: " << tempFile.GetPath());
+
+    SQLiteIndex index = SearchTestSetup(tempFile, {
+        { "Id1", "Name", "Moniker", "Version", "Channel", { "Tag" }, { "Command" }, "Path1" },
+        { "Id1", "Name1", "Moniker", "Version1", "Channel", { "Tag" }, { "Command" }, "Path2" },
+        { "Id2", "Name", "Moniker", "Version", "", { "Tag" }, { "Command" }, "Path3" },
+        { "Id2", "Name", "Moniker", "Version", "Channel", { "Tag" }, { "Command" }, "Path4" },
+        { "Id3", "Name", "Moniker", "Version1", "", { "Tag" }, { "Command" }, "Path5" },
+        { "Id3", "Name", "Moniker", "Version2", "", { "Tag" }, { "Command" }, "Path6" },
+        { "Id3", "Name", "Moniker", "Version3", "", { "Tag" }, { "Command" }, "Path7" },
+        });
+
+    TestPrepareForRead(index);
+
+    SearchRequest request;
+    // An empty string should match all substrings
+    request.Query = RequestMatch(MatchType::Substring, "");
+
+    auto results = index.Search(request);
+    REQUIRE(results.Matches.size() == 3);
+}
+
+TEST_CASE("SQLiteIndex_Search_QueryAndFilter", "[sqliteindex]")
+{
+    TempFile tempFile{ "repolibtest_tempdb"s, ".db"s };
+    INFO("Using temporary file named: " << tempFile.GetPath());
+
+    SQLiteIndex index = SearchTestSetup(tempFile, {
+        { "Nope", "Name", "Moniker", "Version", "Channel", { "Tag" }, { "Command" }, "Path1" },
+        { "Id2", "Na", "Moniker", "Version", "Channel", { "Tag" }, { "Command" }, "Path2" },
+        { "Id3", "No", "Moniker", "Version", "Channel", { "Tag" }, { "Command" }, "Path3" },
+        });
+
+    TestPrepareForRead(index);
+
+    SearchRequest request;
+    request.Query = RequestMatch(MatchType::Substring, "Id");
+    request.Filters.emplace_back(PackageMatchField::Name, MatchType::Substring, "Na");
+
+    auto results = index.Search(request);
+    REQUIRE(results.Matches.size() == 1);
+
+    auto result = GetIdStringById(index, results.Matches[0].first);
+    REQUIRE(result == "Id2");
+}
+
+TEST_CASE("SQLiteIndex_Search_QueryAndMultipleFilters", "[sqliteindex]")
+{
+    TempFile tempFile{ "repolibtest_tempdb"s, ".db"s };
+    INFO("Using temporary file named: " << tempFile.GetPath());
+
+    SQLiteIndex index = SearchTestSetup(tempFile, {
+        { "Id1", "Name", "Moniker", "Version", "Channel", { "foot" }, { "com34" }, "Path1" },
+        { "Id1", "Name1", "Moniker", "Version1", "Channel", { "floor" }, { "com3" }, "Path2" },
+        { "Id2", "Name", "Moniker", "Version", "", {}, { "Command" }, "Path3" },
+        { "Id2", "Name", "Moniker", "Version", "Channel", {}, { "Command" }, "Path4" },
+        { "Id3", "Tagit", "Moniker", "Version1", "", { "foo" }, { "com3" }, "Path5" },
+        { "Id3", "Tagit", "Moniker", "Version2", "", { "foo" }, { "com3" }, "Path6" },
+        { "Id3", "Tagit", "new", "Version3", "", { "foo" }, { "com3" }, "Path7" },
+        });
+
+    TestPrepareForRead(index);
+
+    SearchRequest request;
+    request.Query = RequestMatch(MatchType::Substring, "tag");
+    request.Filters.emplace_back(PackageMatchField::Command, MatchType::Exact, "com3");
+    request.Filters.emplace_back(PackageMatchField::Tag, MatchType::Substring, "foo");
+    request.Filters.emplace_back(PackageMatchField::Moniker, MatchType::Substring, "new");
+
+    auto results = index.Search(request);
+    REQUIRE(results.Matches.size() == 1);
+
+    auto result = GetIdStringById(index, results.Matches[0].first);
+    REQUIRE(result == "Id3");
+}
+
+TEST_CASE("SQLiteIndex_Search_SimpleICULike", "[sqliteindex]")
+{
+    TempFile tempFile{ "repolibtest_tempdb"s, ".db"s };
+    INFO("Using temporary file named: " << tempFile.GetPath());
+
+    // Insert decomposed character: [upper] A + umlaut
+    SQLiteIndex index = SearchTestSetup(tempFile, {
+        { u8"\x41\x308wesomeApp", "HasUmlaut", "Moniker", "Version", "Channel", { "foot" }, { "com34" }, "Path1" },
+        { u8"AwesomeApp", "Nope", "Moniker", "Version", "Channel", { "foot" }, { "com34" }, "Path2" },
+        });
+
+    TestPrepareForRead(index);
+
+    SearchRequest request;
+    // Search for anything containing: [lower] a + umlaut
+    request.Filters.emplace_back(PackageMatchField::Id, MatchType::Substring, u8"\xE4");
+
+    auto results = index.Search(request);
+    REQUIRE(results.Matches.size() == 1);
+
+    auto result = GetNameStringById(index, results.Matches[0].first);
+    REQUIRE(result == "HasUmlaut");
+}
+
+TEST_CASE("SQLiteIndex_Search_MaximumResults_Equal", "[sqliteindex]")
+{
+    TempFile tempFile{ "repolibtest_tempdb"s, ".db"s };
+    INFO("Using temporary file named: " << tempFile.GetPath());
+
+    SQLiteIndex index = SearchTestSetup(tempFile, {
+        { "Nope", "Name", "Moniker", "Version", "Channel", { "Tag" }, { "Command" }, "Path1" },
+        { "Id2", "Na", "Moniker", "Version", "Channel", { "Tag" }, { "Command" }, "Path2" },
+        { "Id3", "No", "Moniker", "Version", "Channel", { "Tag" }, { "Command" }, "Path3" },
+        });
+
+    TestPrepareForRead(index);
+
+    SearchRequest request;
+    request.MaximumResults = 3;
+
+    auto results = index.Search(request);
+    REQUIRE(results.Matches.size() == 3);
+    REQUIRE(!results.Truncated);
+}
+
+TEST_CASE("SQLiteIndex_Search_MaximumResults_Less", "[sqliteindex]")
+{
+    TempFile tempFile{ "repolibtest_tempdb"s, ".db"s };
+    INFO("Using temporary file named: " << tempFile.GetPath());
+
+    SQLiteIndex index = SearchTestSetup(tempFile, {
+        { "Nope", "Name", "Moniker", "Version", "Channel", { "Tag" }, { "Command" }, "Path1" },
+        { "Id2", "Na", "Moniker", "Version", "Channel", { "Tag" }, { "Command" }, "Path2" },
+        { "Id3", "No", "Moniker", "Version", "Channel", { "Tag" }, { "Command" }, "Path3" },
+        });
+
+    TestPrepareForRead(index);
+
+    SearchRequest request;
+    request.MaximumResults = 2;
+
+    auto results = index.Search(request);
+    REQUIRE(results.Matches.size() == 2);
+    REQUIRE(results.Truncated);
+}
+
+TEST_CASE("SQLiteIndex_Search_MaximumResults_Greater", "[sqliteindex]")
+{
+    TempFile tempFile{ "repolibtest_tempdb"s, ".db"s };
+    INFO("Using temporary file named: " << tempFile.GetPath());
+
+    SQLiteIndex index = SearchTestSetup(tempFile, {
+        { "Nope", "Name", "Moniker", "Version", "Channel", { "Tag" }, { "Command" }, "Path1" },
+        { "Id2", "Na", "Moniker", "Version", "Channel", { "Tag" }, { "Command" }, "Path2" },
+        { "Id3", "No", "Moniker", "Version", "Channel", { "Tag" }, { "Command" }, "Path3" },
+        });
+
+    TestPrepareForRead(index);
+
+    SearchRequest request;
+    request.MaximumResults = 4;
+
+    auto results = index.Search(request);
+    REQUIRE(results.Matches.size() == 3);
+    REQUIRE(!results.Truncated);
+}
+
+TEST_CASE("SQLiteIndex_Search_QueryAndInclusion", "[sqliteindex]")
+{
+    TempFile tempFile{ "repolibtest_tempdb"s, ".db"s };
+    INFO("Using temporary file named: " << tempFile.GetPath());
+
+    SQLiteIndex index = SearchTestSetup(tempFile, {
+        { "Nope", "Name", "Moniker", "Version", "Channel", { "Tag" }, { "Command" }, "Path1" },
+        { "Id2", "Na", "Moniker", "Version", "Channel", { "Tag" }, { "Command" }, "Path2" },
+        { "Id3", "No", "Moniker", "Version", "Channel", { "Tag" }, { "Command" }, "Path3" },
+        });
+
+    TestPrepareForRead(index);
+
+    SearchRequest request;
+    request.Query = RequestMatch(MatchType::CaseInsensitive, "id3");
+    request.Inclusions.emplace_back(PackageMatchField::Name, MatchType::Substring, "Na");
+
+    auto results = index.Search(request);
+    REQUIRE(results.Matches.size() == 3);
+}
+
+TEST_CASE("SQLiteIndex_Search_InclusionOnly", "[sqliteindex]")
+{
+    TempFile tempFile{ "repolibtest_tempdb"s, ".db"s };
+    INFO("Using temporary file named: " << tempFile.GetPath());
+
+    SQLiteIndex index = SearchTestSetup(tempFile, {
+        { "Nope", "Name", "Moniker", "Version", "Channel", { "Tag" }, { "Command" }, "Path1" },
+        { "Id2", "Na", "Moniker", "Version", "Channel", { "Tag" }, { "Command" }, "Path2" },
+        { "Id3", "No", "Moniker", "Version", "Channel", { "Tag" }, { "Command" }, "Path3" },
+        });
+
+    TestPrepareForRead(index);
+
+    SearchRequest request;
+    request.Inclusions.emplace_back(PackageMatchField::Name, MatchType::Substring, "Na");
+
+    auto results = index.Search(request);
+    REQUIRE(results.Matches.size() == 2);
+}
+
+TEST_CASE("SQLiteIndex_Search_InclusionAndFilter", "[sqliteindex]")
+{
+    TempFile tempFile{ "repolibtest_tempdb"s, ".db"s };
+    INFO("Using temporary file named: " << tempFile.GetPath());
+
+    SQLiteIndex index = SearchTestSetup(tempFile, {
+        { "Nope", "Name", "Moniker", "Version", "Channel", { "Tag" }, { "Command" }, "Path1" },
+        { "Id2", "Na", "Moniker", "Version", "Channel", { "Tag" }, { "Command" }, "Path2" },
+        { "Id3", "No", "Moniker", "Version", "Channel", { "Tag" }, { "Command" }, "Path3" },
+        });
+
+    TestPrepareForRead(index);
+
+    SearchRequest request;
+    request.Inclusions.emplace_back(PackageMatchField::Name, MatchType::Substring, "Na");
+    request.Filters.emplace_back(PackageMatchField::Name, MatchType::CaseInsensitive, "name");
+
+    auto results = index.Search(request);
+    REQUIRE(results.Matches.size() == 1);
+
+    auto result = GetIdStringById(index, results.Matches[0].first);
+    REQUIRE(result == "Nope");
+}
+
+TEST_CASE("SQLiteIndex_Search_QueryInclusionAndFilter", "[sqliteindex]")
+{
+    TempFile tempFile{ "repolibtest_tempdb"s, ".db"s };
+    INFO("Using temporary file named: " << tempFile.GetPath());
+
+    SQLiteIndex index = SearchTestSetup(tempFile, {
+        { "Nope", "Name", "Moniker", "Version", "Channel", { "Tag" }, { "Command" }, "Path1" },
+        { "Id2", "Na", "monicka", "Version", "Channel", { "Tag" }, { "Command" }, "Path2" },
+        { "Id3", "No", "moniker", "Version", "Channel", { "Tag" }, { "Command" }, "Path3" },
+        });
+
+    TestPrepareForRead(index);
+
+    SearchRequest request;
+    request.Query = RequestMatch(MatchType::Substring, "id3");
+    request.Inclusions.emplace_back(PackageMatchField::Name, MatchType::Substring, "na");
+    request.Filters.emplace_back(PackageMatchField::Moniker, MatchType::CaseInsensitive, "MONIKER");
+
+    auto results = index.Search(request);
+    REQUIRE(results.Matches.size() == 2);
+}
+
+TEST_CASE("SQLiteIndex_Search_CaseInsensitive", "[sqliteindex]")
+{
+    TempFile tempFile{ "repolibtest_tempdb"s, ".db"s };
+    INFO("Using temporary file named: " << tempFile.GetPath());
+
+    SQLiteIndex index = SearchTestSetup(tempFile, {
+        { "Nope", "id3", "Moniker", "Version", "Channel", { "Tag" }, { "Command" }, "Path1" },
+        { "Id2", "Na", "Moniker", "Version", "Channel", { "ID3" }, { "Command" }, "Path2" },
+        { "Id3", "No", "Moniker", "Version", "Channel", { "Tag" }, { "Command" }, "Path3" },
+        });
+
+    TestPrepareForRead(index);
+
+    SearchRequest request;
+    request.Query = RequestMatch(MatchType::CaseInsensitive, "id3");
+
+    auto results = index.Search(request);
+    REQUIRE(results.Matches.size() == 3);
+}
+
+TEST_CASE("SQLiteIndex_Search_StartsWith", "[sqliteindex]")
+{
+    TempFile tempFile{ "repolibtest_tempdb"s, ".db"s };
+    INFO("Using temporary file named: " << tempFile.GetPath());
+
+    SQLiteIndex index = SearchTestSetup(tempFile, {
+        { "NopeId", "id3", "Moniker", "Version", "Channel", { "Tag" }, { "Command" }, "Path1" },
+        { "Id2", "Na", "Moniker", "Version", "Channel", { "ID3" }, { "Command" }, "Path2" },
+        { "Id3", "No", "Moniker", "Version", "Channel", { "Tag" }, { "Command" }, "Path3" },
+        });
+
+    TestPrepareForRead(index);
+
+    SearchRequest request;
+    request.Inclusions.push_back(PackageMatchFilter(PackageMatchField::Id, MatchType::StartsWith, "id"));
+
+    auto results = index.Search(request);
+    REQUIRE(results.Matches.size() == 2);
+}
+
+TEST_CASE("SQLiteIndex_Search_Query_PackageFamilyNameSubstring", "[sqliteindex]")
+{
+    TempFile tempFile{ "repolibtest_tempdb"s, ".db"s };
+    INFO("Using temporary file named: " << tempFile.GetPath());
+
+    SQLiteIndex index = SearchTestSetup(tempFile, {
+        { "Id1", "Name1", "Moniker", "Version", "Channel", { "Tag" }, { "Command" }, "Path1", { "PFN1" }, { "PC1" } },
+        { "Id2", "Name2", "Moniker", "Version", "Channel", { "ID3" }, { "Command" }, "Path2", { "PFN2" }, { "PC2" } },
+        { "Id3", "Name3", "Moniker", "Version", "Channel", { "Tag" }, { "Command" }, "Path3", { "PFN3" }, { "PC3" } },
+        });
+
+    Schema::Version testVersion = TestPrepareForRead(index);
+
+    SearchRequest request;
+    request.Query = RequestMatch(MatchType::Substring, "PFN");
+
+    auto results = index.Search(request);
+    REQUIRE(results.Matches.size() == 0);
+}
+
+TEST_CASE("SQLiteIndex_Search_Query_ProductCodeSubstring", "[sqliteindex]")
+{
+    TempFile tempFile{ "repolibtest_tempdb"s, ".db"s };
+    INFO("Using temporary file named: " << tempFile.GetPath());
+
+    SQLiteIndex index = SearchTestSetup(tempFile, {
+        { "Id1", "Name1", "Moniker", "Version", "Channel", { "Tag" }, { "Command" }, "Path1", { "PFN1" }, { "PC1" } },
+        { "Id2", "Name2", "Moniker", "Version", "Channel", { "ID3" }, { "Command" }, "Path2", { "PFN2" }, { "PC2" } },
+        { "Id3", "Name3", "Moniker", "Version", "Channel", { "Tag" }, { "Command" }, "Path3", { "PFN3" }, { "PC3" } },
+        });
+
+    Schema::Version testVersion = TestPrepareForRead(index);
+
+    SearchRequest request;
+    request.Query = RequestMatch(MatchType::Substring, "PC");
+
+    auto results = index.Search(request);
+    REQUIRE(results.Matches.size() == 0);
+}
+
+TEST_CASE("SQLiteIndex_Search_Query_PackageFamilyNameMatch", "[sqliteindex]")
+{
+    TempFile tempFile{ "repolibtest_tempdb"s, ".db"s };
+    INFO("Using temporary file named: " << tempFile.GetPath());
+
+    SQLiteIndex index = SearchTestSetup(tempFile, {
+        { "Id1", "Name1", "Moniker", "Version", "Channel", { "Tag" }, { "Command" }, "Path1", { "PFN1" }, { "PC1" } },
+        { "Id2", "Name2", "Moniker", "Version", "Channel", { "ID3" }, { "Command" }, "Path2", { "PFN2" }, { "PC2" } },
+        { "Id3", "Name3", "Moniker", "Version", "Channel", { "Tag" }, { "Command" }, "Path3", { "PFN3" }, { "PC3" } },
+        });
+
+    Schema::Version testVersion = TestPrepareForRead(index);
+
+    SearchRequest request;
+    request.Query = RequestMatch(MatchType::Substring, "pfn1");
+
+    auto results = index.Search(request);
+
+    if (ArePackageFamilyNameAndProductCodeSupported(index, testVersion))
+    {
+        REQUIRE(results.Matches.size() == 1);
+    }
+    else
+    {
+        REQUIRE(results.Matches.size() == 0);
+    }
+}
+
+TEST_CASE("SQLiteIndex_Search_Query_ProductCodeMatch", "[sqliteindex]")
+{
+    TempFile tempFile{ "repolibtest_tempdb"s, ".db"s };
+    INFO("Using temporary file named: " << tempFile.GetPath());
+
+    SQLiteIndex index = SearchTestSetup(tempFile, {
+        { "Id1", "Name1", "Moniker", "Version", "Channel", { "Tag" }, { "Command" }, "Path1", { "PFN1" }, { "PC1" } },
+        { "Id2", "Name2", "Moniker", "Version", "Channel", { "ID3" }, { "Command" }, "Path2", { "PFN2" }, { "PC2" } },
+        { "Id3", "Name3", "Moniker", "Version", "Channel", { "Tag" }, { "Command" }, "Path3", { "PFN3" }, { "PC3" } },
+        });
+
+    Schema::Version testVersion = TestPrepareForRead(index);
+
+    SearchRequest request;
+    request.Query = RequestMatch(MatchType::Substring, "pc2");
+
+    auto results = index.Search(request);
+
+    if (ArePackageFamilyNameAndProductCodeSupported(index, testVersion))
+    {
+        REQUIRE(results.Matches.size() == 1);
+    }
+    else
+    {
+        REQUIRE(results.Matches.size() == 0);
+    }
+}
+
+TEST_CASE("SQLiteIndex_Search_PackageFamilyNameSubstring", "[sqliteindex]")
+{
+    TempFile tempFile{ "repolibtest_tempdb"s, ".db"s };
+    INFO("Using temporary file named: " << tempFile.GetPath());
+
+    SQLiteIndex index = SearchTestSetup(tempFile, {
+        { "Id1", "Name1", "Moniker", "Version", "Channel", { "Tag" }, { "Command" }, "Path1", { "PFN1" }, { "PC1" } },
+        { "Id2", "Name2", "Moniker", "Version", "Channel", { "ID3" }, { "Command" }, "Path2", { "PFN2" }, { "PC2" } },
+        { "Id3", "Name3", "Moniker", "Version", "Channel", { "Tag" }, { "Command" }, "Path3", { "PFN3" }, { "PC3" } },
+        });
+
+    Schema::Version testVersion = TestPrepareForRead(index);
+
+    SearchRequest request;
+    request.Inclusions.emplace_back(PackageMatchField::PackageFamilyName, MatchType::Substring, "PFN");
+
+    auto results = index.Search(request);
+
+    if (ArePackageFamilyNameAndProductCodeSupported(index, testVersion))
+    {
+        REQUIRE(results.Matches.size() == 3);
+    }
+    else
+    {
+        REQUIRE(results.Matches.size() == 0);
+    }
+}
+
+TEST_CASE("SQLiteIndex_Search_ProductCodeSubstring", "[sqliteindex]")
+{
+    TempFile tempFile{ "repolibtest_tempdb"s, ".db"s };
+    INFO("Using temporary file named: " << tempFile.GetPath());
+
+    SQLiteIndex index = SearchTestSetup(tempFile, {
+        { "Id1", "Name1", "Moniker", "Version", "Channel", { "Tag" }, { "Command" }, "Path1", { "PFN1" }, { "PC1" } },
+        { "Id2", "Name2", "Moniker", "Version", "Channel", { "ID3" }, { "Command" }, "Path2", { "PFN2" }, { "PC2" } },
+        { "Id3", "Name3", "Moniker", "Version", "Channel", { "Tag" }, { "Command" }, "Path3", { "PFN3" }, { "PC3" } },
+        });
+
+    Schema::Version testVersion = TestPrepareForRead(index);
+
+    SearchRequest request;
+    request.Inclusions.emplace_back(PackageMatchField::ProductCode, MatchType::Substring, "PC");
+
+    auto results = index.Search(request);
+
+    if (ArePackageFamilyNameAndProductCodeSupported(index, testVersion))
+    {
+        REQUIRE(results.Matches.size() == 3);
+    }
+    else
+    {
+        REQUIRE(results.Matches.size() == 0);
+    }
+}
+
+TEST_CASE("SQLiteIndex_Search_PackageFamilyNameMatch", "[sqliteindex]")
+{
+    TempFile tempFile{ "repolibtest_tempdb"s, ".db"s };
+    INFO("Using temporary file named: " << tempFile.GetPath());
+
+    SQLiteIndex index = SearchTestSetup(tempFile, {
+        { "Id1", "Name1", "Moniker", "Version", "Channel", { "Tag" }, { "Command" }, "Path1", { "PFN1" }, { "PC1" } },
+        { "Id2", "Name2", "Moniker", "Version", "Channel", { "ID3" }, { "Command" }, "Path2", { "PFN2" }, { "PC2" } },
+        { "Id3", "Name3", "Moniker", "Version", "Channel", { "Tag" }, { "Command" }, "Path3", { "PFN3" }, { "PC3" } },
+        });
+
+    Schema::Version testVersion = TestPrepareForRead(index);
+
+    SearchRequest request;
+    request.Inclusions.emplace_back(PackageMatchField::PackageFamilyName, MatchType::Exact, "pfn1");
+
+    auto results = index.Search(request);
+
+    if (ArePackageFamilyNameAndProductCodeSupported(index, testVersion))
+    {
+        REQUIRE(results.Matches.size() == 1);
+    }
+    else
+    {
+        REQUIRE(results.Matches.size() == 0);
+    }
+}
+
+TEST_CASE("SQLiteIndex_Search_ProductCodeMatch", "[sqliteindex]")
+{
+    TempFile tempFile{ "repolibtest_tempdb"s, ".db"s };
+    INFO("Using temporary file named: " << tempFile.GetPath());
+
+    SQLiteIndex index = SearchTestSetup(tempFile, {
+        { "Id1", "Name1", "Moniker", "Version", "Channel", { "Tag" }, { "Command" }, "Path1", { "PFN1" }, { "PC1" } },
+        { "Id2", "Name2", "Moniker", "Version", "Channel", { "ID3" }, { "Command" }, "Path2", { "PFN2" }, { "PC2" } },
+        { "Id3", "Name3", "Moniker", "Version", "Channel", { "Tag" }, { "Command" }, "Path3", { "PFN3" }, { "PC3" } },
+        });
+
+    Schema::Version testVersion = TestPrepareForRead(index);
+
+    SearchRequest request;
+    request.Inclusions.emplace_back(PackageMatchField::ProductCode, MatchType::Exact, "pc2");
+
+    auto results = index.Search(request);
+
+    if (ArePackageFamilyNameAndProductCodeSupported(index, testVersion))
+    {
+        REQUIRE(results.Matches.size() == 1);
+    }
+    else
+    {
+        REQUIRE(results.Matches.size() == 0);
+    }
+}
+
+TEST_CASE("SQLiteIndex_CheckConsistency_Failure", "[sqliteindex][V1_1]")
+{
+    TempFile tempFile{ "repolibtest_tempdb"s, ".db"s };
+    INFO("Using temporary file named: " << tempFile.GetPath());
+
+    std::string manifest1Path = "test/id/test.id-1.0.0.yaml";
+    Manifest manifest1;
+    manifest1.Id = "test.id";
+    manifest1.Name = "Test Name";
+    manifest1.AppMoniker = "testmoniker";
+    manifest1.Version = "1.0.0";
+    manifest1.Channel = "test";
+    manifest1.Tags = { "t1", "t2" };
+    manifest1.Commands = { "test1", "test2" };
+
+    std::string manifest2Path = "test/woah/test.id-1.0.0.yaml";
+    Manifest manifest2;
+    manifest2.Id = "test.woah";
+    manifest2.Name = "Test Name WOAH";
+    manifest2.AppMoniker = "testmoniker";
+    manifest2.Version = "1.0.0";
+    manifest2.Channel = "test";
+    manifest2.Tags = {};
+    manifest2.Commands = { "test1", "test2", "test3" };
+
+    SQLite::rowid_t manifestRowId = 0;
+
+    {
+        SQLiteIndex index = SQLiteIndex::CreateNew(tempFile, { 1, 1 });
+
+        index.AddManifest(manifest1, manifest1Path);
+        index.AddManifest(manifest2, manifest2Path);
+
+        // Get the first manifest's id for removal
+        SearchRequest request;
+        request.Inclusions.emplace_back(PackageMatchFilter(PackageMatchField::Id, MatchType::Exact, manifest1.Id));
+        auto result = index.Search(request);
+
+        REQUIRE(result.Matches.size() == 1);
+        manifestRowId = result.Matches[0].first;
+    }
+
+    {
+        // Open it directly to modify the table
+        Connection connection = Connection::Create(tempFile, Connection::OpenDisposition::ReadWrite);
+
+        SQLite::Builder::StatementBuilder builder;
+        builder.DeleteFrom(Schema::V1_0::IdTable::TableName()).Where(SQLite::RowIDName).Equals(manifestRowId);
+        builder.Execute(connection);
+    }
+
+    {
+        SQLiteIndex index = SQLiteIndex::Open(tempFile, SQLiteIndex::OpenDisposition::ReadWrite);
+
+        REQUIRE(!index.CheckConsistency(true));
+    }
+}
+
+TEST_CASE("SQLiteIndex_GetMultiProperty_PackageFamilyName", "[sqliteindex]")
+{
+    TempFile tempFile{ "repolibtest_tempdb"s, ".db"s };
+    INFO("Using temporary file named: " << tempFile.GetPath());
+
+    SQLiteIndex index = SearchTestSetup(tempFile, {
+        { "Id1", "Name1", "Moniker", "Version", "Channel", { "Tag" }, { "Command" }, "Path1", { "PFN1", "PFN2" }, {} },
+        });
+
+    Schema::Version testVersion = TestPrepareForRead(index);
+
+    SearchRequest request;
+
+    auto results = index.Search(request);
+    REQUIRE(results.Matches.size() == 1);
+
+    auto props = index.GetMultiPropertyByManifestId(results.Matches[0].first, PackageVersionMultiProperty::PackageFamilyName);
+
+    if (ArePackageFamilyNameAndProductCodeSupported(index, testVersion))
+    {
+        REQUIRE(props.size() == 2);
+        REQUIRE(std::find(props.begin(), props.end(), "PFN1") != props.end());
+        REQUIRE(std::find(props.begin(), props.end(), "PFN2") != props.end());
+    }
+    else
+    {
+        REQUIRE(props.empty());
+    }
+}
+
+TEST_CASE("SQLiteIndex_GetMultiProperty_ProductCode", "[sqliteindex]")
+{
+    TempFile tempFile{ "repolibtest_tempdb"s, ".db"s };
+    INFO("Using temporary file named: " << tempFile.GetPath());
+
+    SQLiteIndex index = SearchTestSetup(tempFile, {
+        { "Id1", "Name1", "Moniker", "Version", "Channel", { "Tag" }, { "Command" }, "Path1", {}, { "PC1", "PC2" } },
+        });
+
+    Schema::Version testVersion = TestPrepareForRead(index);
+
+    SearchRequest request;
+
+    auto results = index.Search(request);
+    REQUIRE(results.Matches.size() == 1);
+
+    auto props = index.GetMultiPropertyByManifestId(results.Matches[0].first, PackageVersionMultiProperty::ProductCode);
+
+    if (ArePackageFamilyNameAndProductCodeSupported(index, testVersion))
+    {
+        REQUIRE(props.size() == 2);
+        REQUIRE(std::find(props.begin(), props.end(), "PC1") != props.end());
+        REQUIRE(std::find(props.begin(), props.end(), "PC2") != props.end());
+    }
+    else
+    {
+        REQUIRE(props.empty());
+    }
+}