--- conflicted
+++ resolved
@@ -1,785 +1,778 @@
-﻿<?xml version="1.0" encoding="utf-8"?>
-<Project ToolsVersion="4.0" xmlns="http://schemas.microsoft.com/developer/msbuild/2003">
-  <ItemGroup>
-    <Filter Include="Source Files">
-      <UniqueIdentifier>{4FC737F1-C7A5-4376-A066-2A32D752A2FF}</UniqueIdentifier>
-      <Extensions>cpp;c;cc;cxx;def;odl;idl;hpj;bat;asm;asmx</Extensions>
-    </Filter>
-    <Filter Include="Header Files">
-      <UniqueIdentifier>{93995380-89BD-4b04-88EB-625FBE52EBFB}</UniqueIdentifier>
-      <Extensions>h;hh;hpp;hxx;hm;inl;inc;xsd</Extensions>
-    </Filter>
-    <Filter Include="Resource Files">
-      <UniqueIdentifier>{67DA6AB6-F800-4c08-8B7A-83BB121AAD01}</UniqueIdentifier>
-      <Extensions>rc;ico;cur;bmp;dlg;rc2;rct;bin;rgs;gif;jpg;jpeg;jpe;resx;tiff;tif;png;wav;mfcribbon-ms</Extensions>
-    </Filter>
-    <Filter Include="TestData">
-      <UniqueIdentifier>{d5cac203-3846-4b39-a1cd-8de9303757b4}</UniqueIdentifier>
-    </Filter>
-    <Filter Include="TestData\MultiFileManifestV1">
-      <UniqueIdentifier>{69fcd25c-e737-4d28-a6d1-39ce491bf293}</UniqueIdentifier>
-    </Filter>
-    <Filter Include="TestData\MultiFileManifestV1_1">
-      <UniqueIdentifier>{81fadc81-4327-4b9e-b588-97155b770aa3}</UniqueIdentifier>
-    </Filter>
-    <Filter Include="TestData\MultiFileManifestV1_2">
-      <UniqueIdentifier>{0215df7f-7a73-4cc0-9589-adf401329e59}</UniqueIdentifier>
-    </Filter>
-    <Filter Include="TestData\MultiFileManifestV1_4">
-      <UniqueIdentifier>{52b26063-ccff-40ae-a420-243327dcca25}</UniqueIdentifier>
-    </Filter>
-    <Filter Include="Source Files\CLI">
-      <UniqueIdentifier>{b35e1a8b-1961-46d5-98e5-adc8e52c54a9}</UniqueIdentifier>
-    </Filter>
-    <Filter Include="Source Files\Common">
-      <UniqueIdentifier>{d055e02a-59c9-4ae4-9405-579dac6ff59b}</UniqueIdentifier>
-    </Filter>
-    <Filter Include="Source Files\Repository">
-      <UniqueIdentifier>{13d4d227-0f04-4e57-a663-c3c535438ab3}</UniqueIdentifier>
-    </Filter>
-  </ItemGroup>
-  <ItemGroup>
-    <ClInclude Include="pch.h">
-      <Filter>Header Files</Filter>
-    </ClInclude>
-    <ClInclude Include="TestCommon.h">
-      <Filter>Header Files</Filter>
-    </ClInclude>
-    <ClInclude Include="TestHooks.h">
-      <Filter>Header Files</Filter>
-    </ClInclude>
-    <ClInclude Include="TestSource.h">
-      <Filter>Header Files</Filter>
-    </ClInclude>
-    <ClInclude Include="TestSettings.h">
-      <Filter>Header Files</Filter>
-    </ClInclude>
-    <ClInclude Include="TestRestRequestHandler.h">
-      <Filter>Header Files</Filter>
-    </ClInclude>
-    <ClInclude Include="DependenciesTestSource.h">
-      <Filter>Header Files</Filter>
-    </ClInclude>
-  </ItemGroup>
-  <ItemGroup>
-    <ClCompile Include="pch.cpp">
-      <Filter>Source Files</Filter>
-    </ClCompile>
-    <ClCompile Include="main.cpp">
-      <Filter>Source Files</Filter>
-    </ClCompile>
-    <ClCompile Include="TestCommon.cpp">
-      <Filter>Source Files</Filter>
-    </ClCompile>
-    <ClCompile Include="TestSource.cpp">
-      <Filter>Source Files</Filter>
-    </ClCompile>
-    <ClCompile Include="TestSettings.cpp">
-      <Filter>Source Files</Filter>
-    </ClCompile>
-    <ClCompile Include="ARPChanges.cpp">
-      <Filter>Source Files\Repository</Filter>
-    </ClCompile>
-    <ClCompile Include="Command.cpp">
-      <Filter>Source Files\CLI</Filter>
-    </ClCompile>
-    <ClCompile Include="Completion.cpp">
-      <Filter>Source Files\CLI</Filter>
-    </ClCompile>
-    <ClCompile Include="CompositeSource.cpp">
-      <Filter>Source Files\Repository</Filter>
-    </ClCompile>
-    <ClCompile Include="Correlation.cpp">
-      <Filter>Source Files\Repository</Filter>
-    </ClCompile>
-    <ClCompile Include="CustomHeader.cpp">
-      <Filter>Source Files\Repository</Filter>
-    </ClCompile>
-    <ClCompile Include="Dependencies.cpp">
-      <Filter>Source Files\Common</Filter>
-    </ClCompile>
-    <ClCompile Include="Downloader.cpp">
-      <Filter>Source Files\Common</Filter>
-    </ClCompile>
-    <ClCompile Include="ExperimentalFeature.cpp">
-      <Filter>Source Files\Common</Filter>
-    </ClCompile>
-    <ClCompile Include="GroupPolicy.cpp">
-      <Filter>Source Files\Common</Filter>
-    </ClCompile>
-    <ClCompile Include="HashCommand.cpp">
-      <Filter>Source Files\CLI</Filter>
-    </ClCompile>
-    <ClCompile Include="HttpClientHelper.cpp">
-      <Filter>Source Files\Repository</Filter>
-    </ClCompile>
-    <ClCompile Include="InstallerMetadataCollectionContext.cpp">
-      <Filter>Source Files\Repository</Filter>
-    </ClCompile>
-    <ClCompile Include="JsonHelper.cpp">
-      <Filter>Source Files\Common</Filter>
-    </ClCompile>
-    <ClCompile Include="LanguageUtilities.cpp">
-      <Filter>Source Files\Common</Filter>
-    </ClCompile>
-    <ClCompile Include="ManifestComparator.cpp">
-      <Filter>Source Files\CLI</Filter>
-    </ClCompile>
-    <ClCompile Include="MsiExecArguments.cpp">
-      <Filter>Source Files\Common</Filter>
-    </ClCompile>
-    <ClCompile Include="MsixInfo.cpp">
-      <Filter>Source Files\Common</Filter>
-    </ClCompile>
-    <ClCompile Include="MsixManifest.cpp">
-      <Filter>Source Files\Common</Filter>
-    </ClCompile>
-    <ClCompile Include="NameNormalization.cpp">
-      <Filter>Source Files\Common</Filter>
-    </ClCompile>
-    <ClCompile Include="PackageCollection.cpp">
-      <Filter>Source Files\CLI</Filter>
-    </ClCompile>
-    <ClCompile Include="PackageTrackingCatalog.cpp">
-      <Filter>Source Files\Repository</Filter>
-    </ClCompile>
-    <ClCompile Include="PortableIndex.cpp">
-      <Filter>Source Files\Repository</Filter>
-    </ClCompile>
-    <ClCompile Include="PredefinedInstalledSource.cpp">
-      <Filter>Source Files\Repository</Filter>
-    </ClCompile>
-    <ClCompile Include="PreIndexedPackageSource.cpp">
-      <Filter>Source Files\Repository</Filter>
-    </ClCompile>
-    <ClCompile Include="Regex.cpp">
-      <Filter>Source Files\Common</Filter>
-    </ClCompile>
-    <ClCompile Include="Registry.cpp">
-      <Filter>Source Files\Common</Filter>
-    </ClCompile>
-    <ClCompile Include="RestClient.cpp">
-      <Filter>Source Files\Repository</Filter>
-    </ClCompile>
-    <ClCompile Include="RestHelper.cpp">
-      <Filter>Source Files\Repository</Filter>
-    </ClCompile>
-    <ClCompile Include="RestInterface_1_0.cpp">
-      <Filter>Source Files\Repository</Filter>
-    </ClCompile>
-    <ClCompile Include="RestInterface_1_1.cpp">
-      <Filter>Source Files\Repository</Filter>
-    </ClCompile>
-    <ClCompile Include="SearchRequestSerializer.cpp">
-      <Filter>Source Files\Repository</Filter>
-    </ClCompile>
-    <ClCompile Include="Settings.cpp">
-      <Filter>Source Files\Common</Filter>
-    </ClCompile>
-    <ClCompile Include="Sources.cpp">
-      <Filter>Source Files\Repository</Filter>
-    </ClCompile>
-    <ClCompile Include="SQLiteIndex.cpp">
-      <Filter>Source Files\Repository</Filter>
-    </ClCompile>
-    <ClCompile Include="SQLiteIndexSource.cpp">
-      <Filter>Source Files\Repository</Filter>
-    </ClCompile>
-    <ClCompile Include="SQLiteWrapper.cpp">
-      <Filter>Source Files\Repository</Filter>
-    </ClCompile>
-    <ClCompile Include="Strings.cpp">
-      <Filter>Source Files\Common</Filter>
-    </ClCompile>
-    <ClCompile Include="Synchronization.cpp">
-      <Filter>Source Files\Common</Filter>
-    </ClCompile>
-    <ClCompile Include="TestRestRequestHandler.cpp">
-      <Filter>Source Files</Filter>
-    </ClCompile>
-    <ClCompile Include="UserSettings.cpp">
-      <Filter>Source Files\Common</Filter>
-    </ClCompile>
-    <ClCompile Include="Versions.cpp">
-      <Filter>Source Files\Common</Filter>
-    </ClCompile>
-    <ClCompile Include="WorkFlow.cpp">
-      <Filter>Source Files\CLI</Filter>
-    </ClCompile>
-    <ClCompile Include="WorkflowGroupPolicy.cpp">
-      <Filter>Source Files\CLI</Filter>
-    </ClCompile>
-    <ClCompile Include="YamlManifest.cpp">
-      <Filter>Source Files\Common</Filter>
-    </ClCompile>
-    <ClCompile Include="Certificates.cpp">
-      <Filter>Source Files\Common</Filter>
-    </ClCompile>
-    <ClCompile Include="Runtime.cpp">
-      <Filter>Source Files\Common</Filter>
-    </ClCompile>
-    <ClCompile Include="Archive.cpp">
-      <Filter>Source Files\Common</Filter>
-    </ClCompile>
-    <ClCompile Include="Filesystem.cpp">
-      <Filter>Source Files</Filter>
-    </ClCompile>
-    <ClCompile Include="FolderFileWatcher.cpp">
-      <Filter>Source Files\Common</Filter>
-    </ClCompile>
-    <ClCompile Include="PortableInstaller.cpp">
-      <Filter>Source Files\Common</Filter>
-    </ClCompile>
-    <ClCompile Include="PackageDependenciesValidationUtil.cpp">
-      <Filter>Source Files\Repository</Filter>
-    </ClCompile>
-    <ClCompile Include="RestInterface_1_4.cpp">
-      <Filter>Source Files</Filter>
-    </ClCompile>
-<<<<<<< HEAD
-    <ClCompile Include="TrustedRemoteSettings.cpp">
-=======
-    <ClCompile Include="AdminSettings.cpp">
->>>>>>> caadda4d
-      <Filter>Source Files\Common</Filter>
-    </ClCompile>
-  </ItemGroup>
-  <ItemGroup>
-    <None Include="PropertySheet.props" />
-    <None Include="packages.config" />
-    <None Include="Run-TestsInPackage.ps1" />
-  </ItemGroup>
-  <ItemGroup>
-    <CopyFileToFolders Include="TestData\Manifest-Bad-ApproximateVersionInArpVersion.yaml">
-      <Filter>TestData</Filter>
-    </CopyFileToFolders>
-    <CopyFileToFolders Include="TestData\Manifest-Bad-ApproximateVersionInPackageVersion.yaml">
-      <Filter>TestData</Filter>
-    </CopyFileToFolders>
-    <CopyFileToFolders Include="TestData\Manifest-Bad-AppsAndFeaturesEntriesOnMSIX.yaml">
-      <Filter>TestData</Filter>
-    </CopyFileToFolders>
-    <CopyFileToFolders Include="TestData\Manifest-Bad-ArchInvalid.yaml">
-      <Filter>TestData</Filter>
-    </CopyFileToFolders>
-    <CopyFileToFolders Include="TestData\Manifest-Bad-ArchMissing.yaml">
-      <Filter>TestData</Filter>
-    </CopyFileToFolders>
-    <CopyFileToFolders Include="TestData\Manifest-Bad-Channel-NotSupported.yaml">
-      <Filter>TestData</Filter>
-    </CopyFileToFolders>
-    <CopyFileToFolders Include="TestData\Manifest-Bad-DifferentCase-camelCase.yaml">
-      <Filter>TestData</Filter>
-    </CopyFileToFolders>
-    <CopyFileToFolders Include="TestData\Manifest-Bad-DifferentCase-lower.yaml">
-      <Filter>TestData</Filter>
-    </CopyFileToFolders>
-    <CopyFileToFolders Include="TestData\Manifest-Bad-DifferentCase-UPPER.yaml">
-      <Filter>TestData</Filter>
-    </CopyFileToFolders>
-    <CopyFileToFolders Include="TestData\Manifest-Bad-DuplicateKey.yaml">
-      <Filter>TestData</Filter>
-    </CopyFileToFolders>
-    <CopyFileToFolders Include="TestData\Manifest-Bad-DuplicateKey-DifferentCase.yaml">
-      <Filter>TestData</Filter>
-    </CopyFileToFolders>
-    <CopyFileToFolders Include="TestData\Manifest-Bad-DuplicateKey-DifferentCase-lower.yaml">
-      <Filter>TestData</Filter>
-    </CopyFileToFolders>
-    <CopyFileToFolders Include="TestData\Manifest-Bad-DuplicateReturnCode-ExpectedCodes.yaml">
-      <Filter>TestData</Filter>
-    </CopyFileToFolders>
-    <CopyFileToFolders Include="TestData\Manifest-Bad-DuplicateReturnCode-SuccessCodes.yaml">
-      <Filter>TestData</Filter>
-    </CopyFileToFolders>
-    <CopyFileToFolders Include="TestData\Manifest-Bad-IdInvalid.yaml">
-      <Filter>TestData</Filter>
-    </CopyFileToFolders>
-    <CopyFileToFolders Include="TestData\Manifest-Bad-IdMissing.yaml">
-      <Filter>TestData</Filter>
-    </CopyFileToFolders>
-    <CopyFileToFolders Include="TestData\Manifest-Bad-InstallersMissing.yaml">
-      <Filter>TestData</Filter>
-    </CopyFileToFolders>
-    <CopyFileToFolders Include="TestData\Manifest-Bad-InstallerTypeExe-NoSilent.yaml">
-      <Filter>TestData</Filter>
-    </CopyFileToFolders>
-    <CopyFileToFolders Include="TestData\Manifest-Bad-InstallerTypeExe-NoSilentRoot.yaml">
-      <Filter>TestData</Filter>
-    </CopyFileToFolders>
-    <CopyFileToFolders Include="TestData\Manifest-Bad-InstallerTypeExeRoot-NoSilent.yaml">
-      <Filter>TestData</Filter>
-    </CopyFileToFolders>
-    <CopyFileToFolders Include="TestData\Manifest-Bad-InstallerTypeExeRoot-NoSilentRoot.yaml">
-      <Filter>TestData</Filter>
-    </CopyFileToFolders>
-    <CopyFileToFolders Include="TestData\Manifest-Bad-InstallerTypeInvalid.yaml">
-      <Filter>TestData</Filter>
-    </CopyFileToFolders>
-    <CopyFileToFolders Include="TestData\Manifest-Bad-InstallerTypeMissing.yaml">
-      <Filter>TestData</Filter>
-    </CopyFileToFolders>
-    <CopyFileToFolders Include="TestData\Manifest-Bad-InstallerTypePortable-InvalidScope.yaml">
-      <Filter>TestData</Filter>
-    </CopyFileToFolders>
-    <CopyFileToFolders Include="TestData\Manifest-Bad-InstallerTypePortable-InvalidAppsAndFeatures.yaml">
-      <Filter>TestData</Filter>
-    </CopyFileToFolders>
-    <CopyFileToFolders Include="TestData\Manifest-Bad-InstallerTypePortable-InvalidCommands.yaml">
-      <Filter>TestData</Filter>
-    </CopyFileToFolders>
-    <CopyFileToFolders Include="TestData\Manifest-Bad-InstallerTypeZip-DuplicateCommandAlias.yaml">
-      <Filter>TestData</Filter>
-    </CopyFileToFolders>
-    <CopyFileToFolders Include="TestData\Manifest-Bad-InstallerTypeZip-DuplicateRelativeFilePath.yaml">
-      <Filter>TestData</Filter>
-    </CopyFileToFolders>
-    <CopyFileToFolders Include="TestData\Manifest-Bad-InstallerTypeZip-InvalidRelativeFilePath.yaml">
-      <Filter>TestData</Filter>
-    </CopyFileToFolders>
-    <CopyFileToFolders Include="TestData\Manifest-Bad-InstallerTypeZip-MissingRelativeFilePath.yaml">
-      <Filter>TestData</Filter>
-    </CopyFileToFolders>
-    <CopyFileToFolders Include="TestData\Manifest-Bad-InstallerTypeZip-MultipleNestedInstallers.yaml">
-      <Filter>TestData</Filter>
-    </CopyFileToFolders>
-    <CopyFileToFolders Include="TestData\Manifest-Bad-InstallerTypeZip-NoNestedInstallerFile.yaml">
-      <Filter>TestData</Filter>
-    </CopyFileToFolders>
-    <CopyFileToFolders Include="TestData\Manifest-Bad-InstallerTypeZip-NoNestedInstallerType.yaml">
-      <Filter>TestData</Filter>
-    </CopyFileToFolders>
-    <CopyFileToFolders Include="TestData\Manifest-Bad-InstallerUniqueness.yaml">
-      <Filter>TestData</Filter>
-    </CopyFileToFolders>
-    <CopyFileToFolders Include="TestData\Manifest-Bad-InstallerUniqueness-DefaultScope.yaml">
-      <Filter>TestData</Filter>
-    </CopyFileToFolders>
-    <CopyFileToFolders Include="TestData\Manifest-Bad-InstallerUniqueness-DefaultValues.yaml">
-      <Filter>TestData</Filter>
-    </CopyFileToFolders>
-    <CopyFileToFolders Include="TestData\Manifest-Bad-InstallerUniqueness-SameLang.yaml">
-      <Filter>TestData</Filter>
-    </CopyFileToFolders>
-    <CopyFileToFolders Include="TestData\Manifest-Bad-InvalidLocale.yaml">
-      <Filter>TestData</Filter>
-    </CopyFileToFolders>
-    <CopyFileToFolders Include="TestData\Manifest-Bad-InvalidManifestVersionValue.yaml">
-      <Filter>TestData</Filter>
-    </CopyFileToFolders>
-    <CopyFileToFolders Include="TestData\Manifest-Bad-InvalidUpdateBehavior.yaml">
-      <Filter>TestData</Filter>
-    </CopyFileToFolders>
-    <CopyFileToFolders Include="TestData\Manifest-Bad-LicenseMissing.yaml">
-      <Filter>TestData</Filter>
-    </CopyFileToFolders>
-    <CopyFileToFolders Include="TestData\Manifest-Bad-NameMissing.yaml">
-      <Filter>TestData</Filter>
-    </CopyFileToFolders>
-    <CopyFileToFolders Include="TestData\Manifest-Bad-PackageFamilyNameOnMSI.yaml">
-      <Filter>TestData</Filter>
-    </CopyFileToFolders>
-    <CopyFileToFolders Include="TestData\Manifest-Bad-PublisherMissing.yaml">
-      <Filter>TestData</Filter>
-    </CopyFileToFolders>
-    <CopyFileToFolders Include="TestData\Manifest-Bad-ProductCodeOnMSIX.yaml">
-      <Filter>TestData</Filter>
-    </CopyFileToFolders>
-    <CopyFileToFolders Include="TestData\Manifest-Bad-Sha256Invalid.yaml">
-      <Filter>TestData</Filter>
-    </CopyFileToFolders>
-    <CopyFileToFolders Include="TestData\Manifest-Bad-Sha256Missing.yaml">
-      <Filter>TestData</Filter>
-    </CopyFileToFolders>
-    <CopyFileToFolders Include="TestData\Manifest-Bad-SwitchInvalid.yaml">
-      <Filter>TestData</Filter>
-    </CopyFileToFolders>
-    <CopyFileToFolders Include="TestData\Manifest-Bad-UnknownProperty.yaml">
-      <Filter>TestData</Filter>
-    </CopyFileToFolders>
-    <CopyFileToFolders Include="TestData\Manifest-Bad-UnsupportedVersion.yaml">
-      <Filter>TestData</Filter>
-    </CopyFileToFolders>
-    <CopyFileToFolders Include="TestData\Manifest-Bad-UrlInvalid.yaml">
-      <Filter>TestData</Filter>
-    </CopyFileToFolders>
-    <CopyFileToFolders Include="TestData\Manifest-Bad-UrlMissing.yaml">
-      <Filter>TestData</Filter>
-    </CopyFileToFolders>
-    <CopyFileToFolders Include="TestData\Manifest-Bad-VersionInvalid.yaml">
-      <Filter>TestData</Filter>
-    </CopyFileToFolders>
-    <CopyFileToFolders Include="TestData\Manifest-Bad-VersionMissing.yaml">
-      <Filter>TestData</Filter>
-    </CopyFileToFolders>
-    <CopyFileToFolders Include="TestData\Manifest-Encoding-ANSI.yaml">
-      <Filter>TestData</Filter>
-    </CopyFileToFolders>
-    <CopyFileToFolders Include="TestData\Manifest-Encoding-UTF8.yaml">
-      <Filter>TestData</Filter>
-    </CopyFileToFolders>
-    <CopyFileToFolders Include="TestData\Manifest-Encoding-UTF16LE-BOM.yaml">
-      <Filter>TestData</Filter>
-    </CopyFileToFolders>
-    <CopyFileToFolders Include="TestData\Manifest-Encoding-UTF8-BOM.yaml">
-      <Filter>TestData</Filter>
-    </CopyFileToFolders>
-    <CopyFileToFolders Include="TestData\Manifest-Encoding-UTF16BE.yaml">
-      <Filter>TestData</Filter>
-    </CopyFileToFolders>
-    <CopyFileToFolders Include="TestData\Manifest-Encoding-UTF16BE-BOM.yaml">
-      <Filter>TestData</Filter>
-    </CopyFileToFolders>
-    <CopyFileToFolders Include="TestData\Manifest-Encoding-UTF16LE.yaml">
-      <Filter>TestData</Filter>
-    </CopyFileToFolders>
-    <CopyFileToFolders Include="TestData\Manifest-Good.yaml">
-      <Filter>TestData</Filter>
-    </CopyFileToFolders>
-    <CopyFileToFolders Include="TestData\Manifest-Good-AllDependencyTypes.yaml">
-      <Filter>TestData</Filter>
-    </CopyFileToFolders>
-    <CopyFileToFolders Include="TestData\Manifest-Good-DefaultExpectedReturnCodeInInstallerSuccessCodes.yaml">
-      <Filter>TestData</Filter>
-    </CopyFileToFolders>
-    <CopyFileToFolders Include="TestData\Manifest-Good-InstallerTypeExeRoot-Silent.yaml">
-      <Filter>TestData</Filter>
-    </CopyFileToFolders>
-    <CopyFileToFolders Include="TestData\Manifest-Good-InstallerTypeExeRoot-SilentRoot.yaml">
-      <Filter>TestData</Filter>
-    </CopyFileToFolders>
-    <CopyFileToFolders Include="TestData\Manifest-Good-InstallerTypeExe-Silent.yaml">
-      <Filter>TestData</Filter>
-    </CopyFileToFolders>
-    <CopyFileToFolders Include="TestData\Manifest-Good-InstallerTypeExe-SilentRoot.yaml">
-      <Filter>TestData</Filter>
-    </CopyFileToFolders>
-    <CopyFileToFolders Include="TestData\Manifest-Good-InstallerUniqueness-DefaultLang.yaml">
-      <Filter>TestData</Filter>
-    </CopyFileToFolders>
-    <CopyFileToFolders Include="TestData\Manifest-Good-InstallerUniqueness-DiffLangs.yaml">
-      <Filter>TestData</Filter>
-    </CopyFileToFolders>
-    <CopyFileToFolders Include="TestData\Manifest-Good-InstallerUniqueness-DiffScope.yaml">
-      <Filter>TestData</Filter>
-    </CopyFileToFolders>
-    <CopyFileToFolders Include="TestData\Manifest-Good-Minimum.yaml">
-      <Filter>TestData</Filter>
-    </CopyFileToFolders>
-    <CopyFileToFolders Include="TestData\Manifest-Good-Minimum-InstallerType.yaml">
-      <Filter>TestData</Filter>
-    </CopyFileToFolders>
-    <CopyFileToFolders Include="TestData\Manifest-Good-MultiLocale.yaml">
-      <Filter>TestData</Filter>
-    </CopyFileToFolders>
-    <CopyFileToFolders Include="TestData\Manifest-Good-MultipleArpVersionDeclared.yaml">
-      <Filter>TestData</Filter>
-    </CopyFileToFolders>
-    <CopyFileToFolders Include="TestData\Manifest-Good-NoArpVersionDeclared.yaml">
-      <Filter>TestData</Filter>
-    </CopyFileToFolders>
-    <CopyFileToFolders Include="TestData\Manifest-Good-PackageFamilyNameOnExe-Ver1_2.yaml">
-      <Filter>TestData</Filter>
-    </CopyFileToFolders>
-    <CopyFileToFolders Include="TestData\Manifest-Good-SingleArpVersionDeclared.yaml">
-      <Filter>TestData</Filter>
-    </CopyFileToFolders>
-    <CopyFileToFolders Include="TestData\Manifest-Good-Spaces.yaml">
-      <Filter>TestData</Filter>
-    </CopyFileToFolders>
-    <CopyFileToFolders Include="TestData\Manifest-Good-Switches.yaml">
-      <Filter>TestData</Filter>
-    </CopyFileToFolders>
-    <CopyFileToFolders Include="TestData\Manifest-Good-SystemReferenceComplex.yaml">
-      <Filter>TestData</Filter>
-    </CopyFileToFolders>
-    <CopyFileToFolders Include="TestData\index.1.0.0.0.msix">
-      <Filter>TestData</Filter>
-    </CopyFileToFolders>
-    <CopyFileToFolders Include="TestData\index.1.0.0.0.signed.msix">
-      <Filter>TestData</Filter>
-    </CopyFileToFolders>
-    <CopyFileToFolders Include="TestData\index.2.0.0.0.msix">
-      <Filter>TestData</Filter>
-    </CopyFileToFolders>
-    <CopyFileToFolders Include="TestData\index.2.0.0.0.signed.msix">
-      <Filter>TestData</Filter>
-    </CopyFileToFolders>
-    <CopyFileToFolders Include="TestData\TestSignedApp.msix">
-      <Filter>TestData</Filter>
-    </CopyFileToFolders>
-    <CopyFileToFolders Include="TestData\TestZip.zip">
-      <Filter>TestData</Filter>
-    </CopyFileToFolders>
-    <CopyFileToFolders Include="TestData\InstallFlowTest_NoApplicableArchitecture.yaml">
-      <Filter>TestData</Filter>
-    </CopyFileToFolders>
-    <CopyFileToFolders Include="TestData\InstallFlowTest_NonZeroExitCode.yaml">
-      <Filter>TestData</Filter>
-    </CopyFileToFolders>
-    <CopyFileToFolders Include="TestData\InstallFlowTest_Msix_StreamingFlow.yaml">
-      <Filter>TestData</Filter>
-    </CopyFileToFolders>
-    <CopyFileToFolders Include="TestData\InstallFlowTest_Msix_DownloadFlow.yaml">
-      <Filter>TestData</Filter>
-    </CopyFileToFolders>
-    <CopyFileToFolders Include="TestData\InstallFlowTest_EncodedUrl.yaml">
-      <Filter>TestData</Filter>
-    </CopyFileToFolders>
-    <CopyFileToFolders Include="TestData\InstallFlowTest_Exe.yaml">
-      <Filter>TestData</Filter>
-    </CopyFileToFolders>
-    <CopyFileToFolders Include="TestData\InstallFlowTest_LicenseAgreement.yaml">
-      <Filter>TestData</Filter>
-    </CopyFileToFolders>
-    <CopyFileToFolders Include="TestData\InstallFlowTest_MSStore.yaml">
-      <Filter>TestData</Filter>
-    </CopyFileToFolders>
-    <CopyFileToFolders Include="TestData\InstallFlowTest_AbortsTerminal.yaml">
-      <Filter>TestData</Filter>
-    </CopyFileToFolders>
-    <CopyFileToFolders Include="TestData\InstallFlowTest_ExpectedReturnCodes.yaml">
-      <Filter>TestData</Filter>
-    </CopyFileToFolders>
-    <CopyFileToFolders Include="TestData\InstallFlowTest_InstallationNotes.yaml">
-      <Filter>TestData</Filter>
-    </CopyFileToFolders>
-    <CopyFileToFolders Include="TestData\InstallFlowTest_InstallLocationRequired.yaml">
-      <Filter>TestData</Filter>
-    </CopyFileToFolders>
-    <CopyFileToFolders Include="TestData\InstallFlowTest_Portable.yaml">
-      <Filter>TestData</Filter>
-    </CopyFileToFolders>
-    <CopyFileToFolders Include="TestData\InstallFlowTest_Portable_WithCommand.yaml">
-      <Filter>TestData</Filter>
-    </CopyFileToFolders>
-    <CopyFileToFolders Include="TestData\InstallFlowTest_UnsupportedArguments.yaml">
-      <Filter>TestData</Filter>
-    </CopyFileToFolders>
-    <CopyFileToFolders Include="TestData\InstallFlowTest_Zip_Exe.yaml">
-      <Filter>TestData</Filter>
-    </CopyFileToFolders>
-    <CopyFileToFolders Include="TestData\InstallFlowTest_Zip_MissingNestedInstaller.yaml">
-      <Filter>TestData</Filter>
-    </CopyFileToFolders>
-    <CopyFileToFolders Include="TestData\InstallFlowTest_Zip_MultipleNonPortableNestedInstallers.yaml">
-      <Filter>TestData</Filter>
-    </CopyFileToFolders>
-    <CopyFileToFolders Include="TestData\InstallFlowTest_Zip_UnsupportedNestedInstaller.yaml">
-      <Filter>TestData</Filter>
-    </CopyFileToFolders>
-    <CopyFileToFolders Include="TestData\InstallerArgTest_Msi_WithSwitches.yaml">
-      <Filter>TestData</Filter>
-    </CopyFileToFolders>
-    <CopyFileToFolders Include="TestData\InstallerArgTest_Msi_NoSwitches.yaml">
-      <Filter>TestData</Filter>
-    </CopyFileToFolders>
-    <CopyFileToFolders Include="TestData\InstallerArgTest_Inno_WithSwitches.yaml">
-      <Filter>TestData</Filter>
-    </CopyFileToFolders>
-    <CopyFileToFolders Include="TestData\InstallerArgTest_Inno_NoSwitches.yaml">
-      <Filter>TestData</Filter>
-    </CopyFileToFolders>
-    <CopyFileToFolders Include="TestData\UpdateFlowTest_Exe.yaml">
-      <Filter>TestData</Filter>
-    </CopyFileToFolders>
-    <CopyFileToFolders Include="TestData\UpdateFlowTest_Exe_ARPInstallerType.yaml">
-      <Filter>TestData</Filter>
-    </CopyFileToFolders>
-    <CopyFileToFolders Include="TestData\UpdateFlowTest_Exe_2.yaml">
-      <Filter>TestData</Filter>
-    </CopyFileToFolders>
-    <CopyFileToFolders Include="TestData\UpdateFlowTest_Exe_2_LicenseAgreement.yaml">
-      <Filter>TestData</Filter>
-    </CopyFileToFolders>
-    <CopyFileToFolders Include="TestData\UpdateFlowTest_Exe_UnsupportedArgs.yaml">
-      <Filter>TestData</Filter>
-    </CopyFileToFolders>
-    <CopyFileToFolders Include="TestData\UpdateFlowTest_ExeDependencies.yaml">
-      <Filter>TestData</Filter>
-    </CopyFileToFolders>
-    <CopyFileToFolders Include="TestData\UpdateFlowTest_Msix.yaml">
-      <Filter>TestData</Filter>
-    </CopyFileToFolders>
-    <CopyFileToFolders Include="TestData\UpdateFlowTest_Msix_LicenseAgreement.yaml">
-      <Filter>TestData</Filter>
-    </CopyFileToFolders>
-    <CopyFileToFolders Include="TestData\UpdateFlowTest_Portable.yaml">
-      <Filter>TestData</Filter>
-    </CopyFileToFolders>
-    <CopyFileToFolders Include="TestData\UpdateFlowTest_Zip_Exe.yaml">
-      <Filter>TestData</Filter>
-    </CopyFileToFolders>
-    <CopyFileToFolders Include="TestData\ImportFile-Good.json">
-      <Filter>TestData</Filter>
-    </CopyFileToFolders>
-    <CopyFileToFolders Include="TestData\ImportFile-Good-AlreadyInstalled.json">
-      <Filter>TestData</Filter>
-    </CopyFileToFolders>
-    <CopyFileToFolders Include="TestData\ImportFile-Good-WithLicenseAgreement.json">
-      <Filter>TestData</Filter>
-    </CopyFileToFolders>
-    <CopyFileToFolders Include="TestData\ImportFile-Good-Dependencies.json">
-      <Filter>TestData</Filter>
-    </CopyFileToFolders>
-    <CopyFileToFolders Include="TestData\ImportFile-Good-MachineScope.json">
-      <Filter>TestData</Filter>
-    </CopyFileToFolders>
-    <CopyFileToFolders Include="TestData\ImportFile-Bad-Invalid.json">
-      <Filter>TestData</Filter>
-    </CopyFileToFolders>
-    <CopyFileToFolders Include="TestData\ImportFile-Bad-Malformed.json">
-      <Filter>TestData</Filter>
-    </CopyFileToFolders>
-    <CopyFileToFolders Include="TestData\ImportFile-Bad-UnknownPackage.json">
-      <Filter>TestData</Filter>
-    </CopyFileToFolders>
-    <CopyFileToFolders Include="TestData\ImportFile-Bad-UnknownPackageVersion.json">
-      <Filter>TestData</Filter>
-    </CopyFileToFolders>
-    <CopyFileToFolders Include="TestData\ImportFile-Bad-UnknownSource.json">
-      <Filter>TestData</Filter>
-    </CopyFileToFolders>
-    <CopyFileToFolders Include="TestData\InputNames.txt">
-      <Filter>TestData</Filter>
-    </CopyFileToFolders>
-    <CopyFileToFolders Include="TestData\InputPublishers.txt">
-      <Filter>TestData</Filter>
-    </CopyFileToFolders>
-    <CopyFileToFolders Include="TestData\NormalizationInitialIds.txt">
-      <Filter>TestData</Filter>
-    </CopyFileToFolders>
-    <CopyFileToFolders Include="TestData\ManifestV1-Singleton.yaml">
-      <Filter>TestData</Filter>
-    </CopyFileToFolders>
-    <CopyFileToFolders Include="TestData\ManifestV1_1-Singleton.yaml">
-      <Filter>TestData</Filter>
-    </CopyFileToFolders>
-    <CopyFileToFolders Include="TestData\ManifestV1_2-Singleton.yaml">
-      <Filter>TestData</Filter>
-    </CopyFileToFolders>
-    <CopyFileToFolders Include="TestData\ManifestV1_4-Singleton.yaml">
-      <Filter>TestData</Filter>
-    </CopyFileToFolders>
-    <CopyFileToFolders Include="TestData\MultiFileManifestV1\ManifestV1-MultiFile-DefaultLocale.yaml">
-      <Filter>TestData\MultiFileManifestV1</Filter>
-    </CopyFileToFolders>
-    <CopyFileToFolders Include="TestData\MultiFileManifestV1\ManifestV1-MultiFile-Installer.yaml">
-      <Filter>TestData\MultiFileManifestV1</Filter>
-    </CopyFileToFolders>
-    <CopyFileToFolders Include="TestData\MultiFileManifestV1\ManifestV1-MultiFile-Locale.yaml">
-      <Filter>TestData\MultiFileManifestV1</Filter>
-    </CopyFileToFolders>
-    <CopyFileToFolders Include="TestData\MultiFileManifestV1\ManifestV1-MultiFile-Version.yaml">
-      <Filter>TestData\MultiFileManifestV1</Filter>
-    </CopyFileToFolders>
-    <CopyFileToFolders Include="TestData\MultiFileManifestV1_1\ManifestV1_1-MultiFile-DefaultLocale.yaml">
-      <Filter>TestData\MultiFileManifestV1_1</Filter>
-    </CopyFileToFolders>
-    <CopyFileToFolders Include="TestData\MultiFileManifestV1_1\ManifestV1_1-MultiFile-Installer.yaml">
-      <Filter>TestData\MultiFileManifestV1_1</Filter>
-    </CopyFileToFolders>
-    <CopyFileToFolders Include="TestData\MultiFileManifestV1_1\ManifestV1_1-MultiFile-Locale.yaml">
-      <Filter>TestData\MultiFileManifestV1_1</Filter>
-    </CopyFileToFolders>
-    <CopyFileToFolders Include="TestData\MultiFileManifestV1_1\ManifestV1_1-MultiFile-Version.yaml">
-      <Filter>TestData\MultiFileManifestV1_1</Filter>
-    </CopyFileToFolders>
-    <CopyFileToFolders Include="TestData\MultiFileManifestV1_2\ManifestV1_2-MultiFile-DefaultLocale.yaml">
-      <Filter>TestData\MultiFileManifestV1_2</Filter>
-    </CopyFileToFolders>
-    <CopyFileToFolders Include="TestData\MultiFileManifestV1_2\ManifestV1_2-MultiFile-Installer.yaml">
-      <Filter>TestData\MultiFileManifestV1_2</Filter>
-    </CopyFileToFolders>
-    <CopyFileToFolders Include="TestData\MultiFileManifestV1_2\ManifestV1_2-MultiFile-Locale.yaml">
-      <Filter>TestData\MultiFileManifestV1_2</Filter>
-    </CopyFileToFolders>
-    <CopyFileToFolders Include="TestData\MultiFileManifestV1_2\ManifestV1_2-MultiFile-Version.yaml">
-      <Filter>TestData\MultiFileManifestV1_2</Filter>
-    </CopyFileToFolders>
-    <CopyFileToFolders Include="TestData\MultiFileManifestV1_4\ManifestV1_4-MultiFile-DefaultLocale.yaml">
-      <Filter>TestData\MultiFileManifestV1_4</Filter>
-    </CopyFileToFolders>
-    <CopyFileToFolders Include="TestData\MultiFileManifestV1_4\ManifestV1_4-MultiFile-Installer.yaml">
-      <Filter>TestData\MultiFileManifestV1_4</Filter>
-    </CopyFileToFolders>
-    <CopyFileToFolders Include="TestData\MultiFileManifestV1_4\ManifestV1_4-MultiFile-Locale.yaml">
-      <Filter>TestData\MultiFileManifestV1_4</Filter>
-    </CopyFileToFolders>
-    <CopyFileToFolders Include="TestData\MultiFileManifestV1_4\ManifestV1_4-MultiFile-Version.yaml">
-      <Filter>TestData\MultiFileManifestV1_4</Filter>
-    </CopyFileToFolders>
-    <CopyFileToFolders Include="TestData\Installer_Exe_Dependencies.yaml">
-      <Filter>TestData</Filter>
-    </CopyFileToFolders>
-    <CopyFileToFolders Include="TestData\Installer_Msix_WFDependency.yaml">
-      <Filter>TestData</Filter>
-    </CopyFileToFolders>
-    <CopyFileToFolders Include="TestData\Installer_Exe_DependenciesOnRoot.yaml">
-      <Filter>TestData</Filter>
-    </CopyFileToFolders>
-    <CopyFileToFolders Include="TestData\Installer_Exe_DependenciesMultideclaration.yaml">
-      <Filter>TestData</Filter>
-    </CopyFileToFolders>
-    <CopyFileToFolders Include="TestData\InputARPData.txt">
-      <Filter>TestData</Filter>
-    </CopyFileToFolders>
-    <CopyFileToFolders Include="TestData\Manifest-Good-MsixInstaller.yaml">
-      <Filter>TestData</Filter>
-    </CopyFileToFolders>
-    <CopyFileToFolders Include="TestData\Manifest-Bad-InconsistentMsixInstallerFields.yaml">
-      <Filter>TestData</Filter>
-    </CopyFileToFolders>
-    <CopyFileToFolders Include="TestData\Manifest-Bad-MissingMsixInstallerFields.yaml">
-      <Filter>TestData</Filter>
-    </CopyFileToFolders>
-<<<<<<< HEAD
-=======
-    <CopyFileToFolders Include="TestData\Manifest-Bad-MsixInstaller-PackageVersion.yaml">
-      <Filter>TestData</Filter>
-    </CopyFileToFolders>
-    <CopyFileToFolders Include="TestData\Manifest-Bad-NoSupportedPlatforms.yaml">
-      <DeploymentContent>true</DeploymentContent>
-    </CopyFileToFolders>
->>>>>>> caadda4d
-    <CopyFileToFolders Include="TestData\Installer-Bad-NoSupportedPlatforms.msix">
-      <Filter>TestData</Filter>
-    </CopyFileToFolders>
-    <CopyFileToFolders Include="TestData\Installer-Good.msix">
-      <Filter>TestData</Filter>
-    </CopyFileToFolders>
-    <CopyFileToFolders Include="TestData\Installer-Good.msixbundle">
-      <Filter>TestData</Filter>
-    </CopyFileToFolders>
-    <CopyFileToFolders Include="TestData\Installer-Signed-Good.msix">
-      <Filter>TestData</Filter>
-    </CopyFileToFolders>
-    <CopyFileToFolders Include="TestData\Installer-Signed-Good.msixbundle">
-      <Filter>TestData</Filter>
-    </CopyFileToFolders>
-    <CopyFileToFolders Include="TestData\Manifest-Bad-InconsistentMsixBundleInstallerFields.yaml">
-      <Filter>TestData</Filter>
-    </CopyFileToFolders>
-    <CopyFileToFolders Include="TestData\Manifest-Bad-InconsistentSignedMsixBundleInstallerFields.yaml">
-      <Filter>TestData</Filter>
-    </CopyFileToFolders>
-    <CopyFileToFolders Include="TestData\Manifest-Bad-InconsistentSignedMsixInstallerFields.yaml">
-      <Filter>TestData</Filter>
-    </CopyFileToFolders>
-    <CopyFileToFolders Include="TestData\Manifest-Bad-NoSupportedPlatforms.yaml">
-      <Filter>TestData</Filter>
-    </CopyFileToFolders>
-    <CopyFileToFolders Include="TestData\Manifest-Good-MsixBundleInstaller.yaml">
-      <Filter>TestData</Filter>
-    </CopyFileToFolders>
-    <CopyFileToFolders Include="TestData\Manifest-Good-SignedMsixBundleInstaller.yaml">
-      <Filter>TestData</Filter>
-    </CopyFileToFolders>
-    <CopyFileToFolders Include="TestData\Manifest-Good-SignedMsixInstaller.yaml">
-      <Filter>TestData</Filter>
-    </CopyFileToFolders>
-    <CopyFileToFolders Include="TestData\TestTrustedRemoteSettings.msix">
-      <Filter>TestData</Filter>
-    </CopyFileToFolders>
-  </ItemGroup>
+﻿<?xml version="1.0" encoding="utf-8"?>
+<Project ToolsVersion="4.0" xmlns="http://schemas.microsoft.com/developer/msbuild/2003">
+  <ItemGroup>
+    <Filter Include="Source Files">
+      <UniqueIdentifier>{4FC737F1-C7A5-4376-A066-2A32D752A2FF}</UniqueIdentifier>
+      <Extensions>cpp;c;cc;cxx;def;odl;idl;hpj;bat;asm;asmx</Extensions>
+    </Filter>
+    <Filter Include="Header Files">
+      <UniqueIdentifier>{93995380-89BD-4b04-88EB-625FBE52EBFB}</UniqueIdentifier>
+      <Extensions>h;hh;hpp;hxx;hm;inl;inc;xsd</Extensions>
+    </Filter>
+    <Filter Include="Resource Files">
+      <UniqueIdentifier>{67DA6AB6-F800-4c08-8B7A-83BB121AAD01}</UniqueIdentifier>
+      <Extensions>rc;ico;cur;bmp;dlg;rc2;rct;bin;rgs;gif;jpg;jpeg;jpe;resx;tiff;tif;png;wav;mfcribbon-ms</Extensions>
+    </Filter>
+    <Filter Include="TestData">
+      <UniqueIdentifier>{d5cac203-3846-4b39-a1cd-8de9303757b4}</UniqueIdentifier>
+    </Filter>
+    <Filter Include="TestData\MultiFileManifestV1">
+      <UniqueIdentifier>{69fcd25c-e737-4d28-a6d1-39ce491bf293}</UniqueIdentifier>
+    </Filter>
+    <Filter Include="TestData\MultiFileManifestV1_1">
+      <UniqueIdentifier>{81fadc81-4327-4b9e-b588-97155b770aa3}</UniqueIdentifier>
+    </Filter>
+    <Filter Include="TestData\MultiFileManifestV1_2">
+      <UniqueIdentifier>{0215df7f-7a73-4cc0-9589-adf401329e59}</UniqueIdentifier>
+    </Filter>
+    <Filter Include="TestData\MultiFileManifestV1_4">
+      <UniqueIdentifier>{52b26063-ccff-40ae-a420-243327dcca25}</UniqueIdentifier>
+    </Filter>
+    <Filter Include="Source Files\CLI">
+      <UniqueIdentifier>{b35e1a8b-1961-46d5-98e5-adc8e52c54a9}</UniqueIdentifier>
+    </Filter>
+    <Filter Include="Source Files\Common">
+      <UniqueIdentifier>{d055e02a-59c9-4ae4-9405-579dac6ff59b}</UniqueIdentifier>
+    </Filter>
+    <Filter Include="Source Files\Repository">
+      <UniqueIdentifier>{13d4d227-0f04-4e57-a663-c3c535438ab3}</UniqueIdentifier>
+    </Filter>
+  </ItemGroup>
+  <ItemGroup>
+    <ClInclude Include="pch.h">
+      <Filter>Header Files</Filter>
+    </ClInclude>
+    <ClInclude Include="TestCommon.h">
+      <Filter>Header Files</Filter>
+    </ClInclude>
+    <ClInclude Include="TestHooks.h">
+      <Filter>Header Files</Filter>
+    </ClInclude>
+    <ClInclude Include="TestSource.h">
+      <Filter>Header Files</Filter>
+    </ClInclude>
+    <ClInclude Include="TestSettings.h">
+      <Filter>Header Files</Filter>
+    </ClInclude>
+    <ClInclude Include="TestRestRequestHandler.h">
+      <Filter>Header Files</Filter>
+    </ClInclude>
+    <ClInclude Include="DependenciesTestSource.h">
+      <Filter>Header Files</Filter>
+    </ClInclude>
+  </ItemGroup>
+  <ItemGroup>
+    <ClCompile Include="pch.cpp">
+      <Filter>Source Files</Filter>
+    </ClCompile>
+    <ClCompile Include="main.cpp">
+      <Filter>Source Files</Filter>
+    </ClCompile>
+    <ClCompile Include="TestCommon.cpp">
+      <Filter>Source Files</Filter>
+    </ClCompile>
+    <ClCompile Include="TestSource.cpp">
+      <Filter>Source Files</Filter>
+    </ClCompile>
+    <ClCompile Include="TestSettings.cpp">
+      <Filter>Source Files</Filter>
+    </ClCompile>
+    <ClCompile Include="ARPChanges.cpp">
+      <Filter>Source Files\Repository</Filter>
+    </ClCompile>
+    <ClCompile Include="Command.cpp">
+      <Filter>Source Files\CLI</Filter>
+    </ClCompile>
+    <ClCompile Include="Completion.cpp">
+      <Filter>Source Files\CLI</Filter>
+    </ClCompile>
+    <ClCompile Include="CompositeSource.cpp">
+      <Filter>Source Files\Repository</Filter>
+    </ClCompile>
+    <ClCompile Include="Correlation.cpp">
+      <Filter>Source Files\Repository</Filter>
+    </ClCompile>
+    <ClCompile Include="CustomHeader.cpp">
+      <Filter>Source Files\Repository</Filter>
+    </ClCompile>
+    <ClCompile Include="Dependencies.cpp">
+      <Filter>Source Files\Common</Filter>
+    </ClCompile>
+    <ClCompile Include="Downloader.cpp">
+      <Filter>Source Files\Common</Filter>
+    </ClCompile>
+    <ClCompile Include="ExperimentalFeature.cpp">
+      <Filter>Source Files\Common</Filter>
+    </ClCompile>
+    <ClCompile Include="GroupPolicy.cpp">
+      <Filter>Source Files\Common</Filter>
+    </ClCompile>
+    <ClCompile Include="HashCommand.cpp">
+      <Filter>Source Files\CLI</Filter>
+    </ClCompile>
+    <ClCompile Include="HttpClientHelper.cpp">
+      <Filter>Source Files\Repository</Filter>
+    </ClCompile>
+    <ClCompile Include="InstallerMetadataCollectionContext.cpp">
+      <Filter>Source Files\Repository</Filter>
+    </ClCompile>
+    <ClCompile Include="JsonHelper.cpp">
+      <Filter>Source Files\Common</Filter>
+    </ClCompile>
+    <ClCompile Include="LanguageUtilities.cpp">
+      <Filter>Source Files\Common</Filter>
+    </ClCompile>
+    <ClCompile Include="ManifestComparator.cpp">
+      <Filter>Source Files\CLI</Filter>
+    </ClCompile>
+    <ClCompile Include="MsiExecArguments.cpp">
+      <Filter>Source Files\Common</Filter>
+    </ClCompile>
+    <ClCompile Include="MsixInfo.cpp">
+      <Filter>Source Files\Common</Filter>
+    </ClCompile>
+    <ClCompile Include="MsixManifest.cpp">
+      <Filter>Source Files\Common</Filter>
+    </ClCompile>
+    <ClCompile Include="NameNormalization.cpp">
+      <Filter>Source Files\Common</Filter>
+    </ClCompile>
+    <ClCompile Include="PackageCollection.cpp">
+      <Filter>Source Files\CLI</Filter>
+    </ClCompile>
+    <ClCompile Include="PackageTrackingCatalog.cpp">
+      <Filter>Source Files\Repository</Filter>
+    </ClCompile>
+    <ClCompile Include="PortableIndex.cpp">
+      <Filter>Source Files\Repository</Filter>
+    </ClCompile>
+    <ClCompile Include="PredefinedInstalledSource.cpp">
+      <Filter>Source Files\Repository</Filter>
+    </ClCompile>
+    <ClCompile Include="PreIndexedPackageSource.cpp">
+      <Filter>Source Files\Repository</Filter>
+    </ClCompile>
+    <ClCompile Include="Regex.cpp">
+      <Filter>Source Files\Common</Filter>
+    </ClCompile>
+    <ClCompile Include="Registry.cpp">
+      <Filter>Source Files\Common</Filter>
+    </ClCompile>
+    <ClCompile Include="RestClient.cpp">
+      <Filter>Source Files\Repository</Filter>
+    </ClCompile>
+    <ClCompile Include="RestHelper.cpp">
+      <Filter>Source Files\Repository</Filter>
+    </ClCompile>
+    <ClCompile Include="RestInterface_1_0.cpp">
+      <Filter>Source Files\Repository</Filter>
+    </ClCompile>
+    <ClCompile Include="RestInterface_1_1.cpp">
+      <Filter>Source Files\Repository</Filter>
+    </ClCompile>
+    <ClCompile Include="SearchRequestSerializer.cpp">
+      <Filter>Source Files\Repository</Filter>
+    </ClCompile>
+    <ClCompile Include="Settings.cpp">
+      <Filter>Source Files\Common</Filter>
+    </ClCompile>
+    <ClCompile Include="Sources.cpp">
+      <Filter>Source Files\Repository</Filter>
+    </ClCompile>
+    <ClCompile Include="SQLiteIndex.cpp">
+      <Filter>Source Files\Repository</Filter>
+    </ClCompile>
+    <ClCompile Include="SQLiteIndexSource.cpp">
+      <Filter>Source Files\Repository</Filter>
+    </ClCompile>
+    <ClCompile Include="SQLiteWrapper.cpp">
+      <Filter>Source Files\Repository</Filter>
+    </ClCompile>
+    <ClCompile Include="Strings.cpp">
+      <Filter>Source Files\Common</Filter>
+    </ClCompile>
+    <ClCompile Include="Synchronization.cpp">
+      <Filter>Source Files\Common</Filter>
+    </ClCompile>
+    <ClCompile Include="TestRestRequestHandler.cpp">
+      <Filter>Source Files</Filter>
+    </ClCompile>
+    <ClCompile Include="UserSettings.cpp">
+      <Filter>Source Files\Common</Filter>
+    </ClCompile>
+    <ClCompile Include="Versions.cpp">
+      <Filter>Source Files\Common</Filter>
+    </ClCompile>
+    <ClCompile Include="WorkFlow.cpp">
+      <Filter>Source Files\CLI</Filter>
+    </ClCompile>
+    <ClCompile Include="WorkflowGroupPolicy.cpp">
+      <Filter>Source Files\CLI</Filter>
+    </ClCompile>
+    <ClCompile Include="YamlManifest.cpp">
+      <Filter>Source Files\Common</Filter>
+    </ClCompile>
+    <ClCompile Include="Certificates.cpp">
+      <Filter>Source Files\Common</Filter>
+    </ClCompile>
+    <ClCompile Include="Runtime.cpp">
+      <Filter>Source Files\Common</Filter>
+    </ClCompile>
+    <ClCompile Include="Archive.cpp">
+      <Filter>Source Files\Common</Filter>
+    </ClCompile>
+    <ClCompile Include="Filesystem.cpp">
+      <Filter>Source Files</Filter>
+    </ClCompile>
+    <ClCompile Include="FolderFileWatcher.cpp">
+      <Filter>Source Files\Common</Filter>
+    </ClCompile>
+    <ClCompile Include="PortableInstaller.cpp">
+      <Filter>Source Files\Common</Filter>
+    </ClCompile>
+    <ClCompile Include="PackageDependenciesValidationUtil.cpp">
+      <Filter>Source Files\Repository</Filter>
+    </ClCompile>
+    <ClCompile Include="RestInterface_1_4.cpp">
+      <Filter>Source Files</Filter>
+    </ClCompile>
+    <ClCompile Include="AdminSettings.cpp">
+      <Filter>Source Files\Common</Filter>
+    </ClCompile>
+    <ClCompile Include="TrustedRemoteSettings.cpp">
+      <Filter>Source Files\Common</Filter>
+    </ClCompile>
+  </ItemGroup>
+  <ItemGroup>
+    <None Include="PropertySheet.props" />
+    <None Include="packages.config" />
+    <None Include="Run-TestsInPackage.ps1" />
+  </ItemGroup>
+  <ItemGroup>
+    <CopyFileToFolders Include="TestData\Manifest-Bad-ApproximateVersionInArpVersion.yaml">
+      <Filter>TestData</Filter>
+    </CopyFileToFolders>
+    <CopyFileToFolders Include="TestData\Manifest-Bad-ApproximateVersionInPackageVersion.yaml">
+      <Filter>TestData</Filter>
+    </CopyFileToFolders>
+    <CopyFileToFolders Include="TestData\Manifest-Bad-AppsAndFeaturesEntriesOnMSIX.yaml">
+      <Filter>TestData</Filter>
+    </CopyFileToFolders>
+    <CopyFileToFolders Include="TestData\Manifest-Bad-ArchInvalid.yaml">
+      <Filter>TestData</Filter>
+    </CopyFileToFolders>
+    <CopyFileToFolders Include="TestData\Manifest-Bad-ArchMissing.yaml">
+      <Filter>TestData</Filter>
+    </CopyFileToFolders>
+    <CopyFileToFolders Include="TestData\Manifest-Bad-Channel-NotSupported.yaml">
+      <Filter>TestData</Filter>
+    </CopyFileToFolders>
+    <CopyFileToFolders Include="TestData\Manifest-Bad-DifferentCase-camelCase.yaml">
+      <Filter>TestData</Filter>
+    </CopyFileToFolders>
+    <CopyFileToFolders Include="TestData\Manifest-Bad-DifferentCase-lower.yaml">
+      <Filter>TestData</Filter>
+    </CopyFileToFolders>
+    <CopyFileToFolders Include="TestData\Manifest-Bad-DifferentCase-UPPER.yaml">
+      <Filter>TestData</Filter>
+    </CopyFileToFolders>
+    <CopyFileToFolders Include="TestData\Manifest-Bad-DuplicateKey.yaml">
+      <Filter>TestData</Filter>
+    </CopyFileToFolders>
+    <CopyFileToFolders Include="TestData\Manifest-Bad-DuplicateKey-DifferentCase.yaml">
+      <Filter>TestData</Filter>
+    </CopyFileToFolders>
+    <CopyFileToFolders Include="TestData\Manifest-Bad-DuplicateKey-DifferentCase-lower.yaml">
+      <Filter>TestData</Filter>
+    </CopyFileToFolders>
+    <CopyFileToFolders Include="TestData\Manifest-Bad-DuplicateReturnCode-ExpectedCodes.yaml">
+      <Filter>TestData</Filter>
+    </CopyFileToFolders>
+    <CopyFileToFolders Include="TestData\Manifest-Bad-DuplicateReturnCode-SuccessCodes.yaml">
+      <Filter>TestData</Filter>
+    </CopyFileToFolders>
+    <CopyFileToFolders Include="TestData\Manifest-Bad-IdInvalid.yaml">
+      <Filter>TestData</Filter>
+    </CopyFileToFolders>
+    <CopyFileToFolders Include="TestData\Manifest-Bad-IdMissing.yaml">
+      <Filter>TestData</Filter>
+    </CopyFileToFolders>
+    <CopyFileToFolders Include="TestData\Manifest-Bad-InstallersMissing.yaml">
+      <Filter>TestData</Filter>
+    </CopyFileToFolders>
+    <CopyFileToFolders Include="TestData\Manifest-Bad-InstallerTypeExe-NoSilent.yaml">
+      <Filter>TestData</Filter>
+    </CopyFileToFolders>
+    <CopyFileToFolders Include="TestData\Manifest-Bad-InstallerTypeExe-NoSilentRoot.yaml">
+      <Filter>TestData</Filter>
+    </CopyFileToFolders>
+    <CopyFileToFolders Include="TestData\Manifest-Bad-InstallerTypeExeRoot-NoSilent.yaml">
+      <Filter>TestData</Filter>
+    </CopyFileToFolders>
+    <CopyFileToFolders Include="TestData\Manifest-Bad-InstallerTypeExeRoot-NoSilentRoot.yaml">
+      <Filter>TestData</Filter>
+    </CopyFileToFolders>
+    <CopyFileToFolders Include="TestData\Manifest-Bad-InstallerTypeInvalid.yaml">
+      <Filter>TestData</Filter>
+    </CopyFileToFolders>
+    <CopyFileToFolders Include="TestData\Manifest-Bad-InstallerTypeMissing.yaml">
+      <Filter>TestData</Filter>
+    </CopyFileToFolders>
+    <CopyFileToFolders Include="TestData\Manifest-Bad-InstallerTypePortable-InvalidScope.yaml">
+      <Filter>TestData</Filter>
+    </CopyFileToFolders>
+    <CopyFileToFolders Include="TestData\Manifest-Bad-InstallerTypePortable-InvalidAppsAndFeatures.yaml">
+      <Filter>TestData</Filter>
+    </CopyFileToFolders>
+    <CopyFileToFolders Include="TestData\Manifest-Bad-InstallerTypePortable-InvalidCommands.yaml">
+      <Filter>TestData</Filter>
+    </CopyFileToFolders>
+    <CopyFileToFolders Include="TestData\Manifest-Bad-InstallerTypeZip-DuplicateCommandAlias.yaml">
+      <Filter>TestData</Filter>
+    </CopyFileToFolders>
+    <CopyFileToFolders Include="TestData\Manifest-Bad-InstallerTypeZip-DuplicateRelativeFilePath.yaml">
+      <Filter>TestData</Filter>
+    </CopyFileToFolders>
+    <CopyFileToFolders Include="TestData\Manifest-Bad-InstallerTypeZip-InvalidRelativeFilePath.yaml">
+      <Filter>TestData</Filter>
+    </CopyFileToFolders>
+    <CopyFileToFolders Include="TestData\Manifest-Bad-InstallerTypeZip-MissingRelativeFilePath.yaml">
+      <Filter>TestData</Filter>
+    </CopyFileToFolders>
+    <CopyFileToFolders Include="TestData\Manifest-Bad-InstallerTypeZip-MultipleNestedInstallers.yaml">
+      <Filter>TestData</Filter>
+    </CopyFileToFolders>
+    <CopyFileToFolders Include="TestData\Manifest-Bad-InstallerTypeZip-NoNestedInstallerFile.yaml">
+      <Filter>TestData</Filter>
+    </CopyFileToFolders>
+    <CopyFileToFolders Include="TestData\Manifest-Bad-InstallerTypeZip-NoNestedInstallerType.yaml">
+      <Filter>TestData</Filter>
+    </CopyFileToFolders>
+    <CopyFileToFolders Include="TestData\Manifest-Bad-InstallerUniqueness.yaml">
+      <Filter>TestData</Filter>
+    </CopyFileToFolders>
+    <CopyFileToFolders Include="TestData\Manifest-Bad-InstallerUniqueness-DefaultScope.yaml">
+      <Filter>TestData</Filter>
+    </CopyFileToFolders>
+    <CopyFileToFolders Include="TestData\Manifest-Bad-InstallerUniqueness-DefaultValues.yaml">
+      <Filter>TestData</Filter>
+    </CopyFileToFolders>
+    <CopyFileToFolders Include="TestData\Manifest-Bad-InstallerUniqueness-SameLang.yaml">
+      <Filter>TestData</Filter>
+    </CopyFileToFolders>
+    <CopyFileToFolders Include="TestData\Manifest-Bad-InvalidLocale.yaml">
+      <Filter>TestData</Filter>
+    </CopyFileToFolders>
+    <CopyFileToFolders Include="TestData\Manifest-Bad-InvalidManifestVersionValue.yaml">
+      <Filter>TestData</Filter>
+    </CopyFileToFolders>
+    <CopyFileToFolders Include="TestData\Manifest-Bad-InvalidUpdateBehavior.yaml">
+      <Filter>TestData</Filter>
+    </CopyFileToFolders>
+    <CopyFileToFolders Include="TestData\Manifest-Bad-LicenseMissing.yaml">
+      <Filter>TestData</Filter>
+    </CopyFileToFolders>
+    <CopyFileToFolders Include="TestData\Manifest-Bad-NameMissing.yaml">
+      <Filter>TestData</Filter>
+    </CopyFileToFolders>
+    <CopyFileToFolders Include="TestData\Manifest-Bad-PackageFamilyNameOnMSI.yaml">
+      <Filter>TestData</Filter>
+    </CopyFileToFolders>
+    <CopyFileToFolders Include="TestData\Manifest-Bad-PublisherMissing.yaml">
+      <Filter>TestData</Filter>
+    </CopyFileToFolders>
+    <CopyFileToFolders Include="TestData\Manifest-Bad-ProductCodeOnMSIX.yaml">
+      <Filter>TestData</Filter>
+    </CopyFileToFolders>
+    <CopyFileToFolders Include="TestData\Manifest-Bad-Sha256Invalid.yaml">
+      <Filter>TestData</Filter>
+    </CopyFileToFolders>
+    <CopyFileToFolders Include="TestData\Manifest-Bad-Sha256Missing.yaml">
+      <Filter>TestData</Filter>
+    </CopyFileToFolders>
+    <CopyFileToFolders Include="TestData\Manifest-Bad-SwitchInvalid.yaml">
+      <Filter>TestData</Filter>
+    </CopyFileToFolders>
+    <CopyFileToFolders Include="TestData\Manifest-Bad-UnknownProperty.yaml">
+      <Filter>TestData</Filter>
+    </CopyFileToFolders>
+    <CopyFileToFolders Include="TestData\Manifest-Bad-UnsupportedVersion.yaml">
+      <Filter>TestData</Filter>
+    </CopyFileToFolders>
+    <CopyFileToFolders Include="TestData\Manifest-Bad-UrlInvalid.yaml">
+      <Filter>TestData</Filter>
+    </CopyFileToFolders>
+    <CopyFileToFolders Include="TestData\Manifest-Bad-UrlMissing.yaml">
+      <Filter>TestData</Filter>
+    </CopyFileToFolders>
+    <CopyFileToFolders Include="TestData\Manifest-Bad-VersionInvalid.yaml">
+      <Filter>TestData</Filter>
+    </CopyFileToFolders>
+    <CopyFileToFolders Include="TestData\Manifest-Bad-VersionMissing.yaml">
+      <Filter>TestData</Filter>
+    </CopyFileToFolders>
+    <CopyFileToFolders Include="TestData\Manifest-Encoding-ANSI.yaml">
+      <Filter>TestData</Filter>
+    </CopyFileToFolders>
+    <CopyFileToFolders Include="TestData\Manifest-Encoding-UTF8.yaml">
+      <Filter>TestData</Filter>
+    </CopyFileToFolders>
+    <CopyFileToFolders Include="TestData\Manifest-Encoding-UTF16LE-BOM.yaml">
+      <Filter>TestData</Filter>
+    </CopyFileToFolders>
+    <CopyFileToFolders Include="TestData\Manifest-Encoding-UTF8-BOM.yaml">
+      <Filter>TestData</Filter>
+    </CopyFileToFolders>
+    <CopyFileToFolders Include="TestData\Manifest-Encoding-UTF16BE.yaml">
+      <Filter>TestData</Filter>
+    </CopyFileToFolders>
+    <CopyFileToFolders Include="TestData\Manifest-Encoding-UTF16BE-BOM.yaml">
+      <Filter>TestData</Filter>
+    </CopyFileToFolders>
+    <CopyFileToFolders Include="TestData\Manifest-Encoding-UTF16LE.yaml">
+      <Filter>TestData</Filter>
+    </CopyFileToFolders>
+    <CopyFileToFolders Include="TestData\Manifest-Good.yaml">
+      <Filter>TestData</Filter>
+    </CopyFileToFolders>
+    <CopyFileToFolders Include="TestData\Manifest-Good-AllDependencyTypes.yaml">
+      <Filter>TestData</Filter>
+    </CopyFileToFolders>
+    <CopyFileToFolders Include="TestData\Manifest-Good-DefaultExpectedReturnCodeInInstallerSuccessCodes.yaml">
+      <Filter>TestData</Filter>
+    </CopyFileToFolders>
+    <CopyFileToFolders Include="TestData\Manifest-Good-InstallerTypeExeRoot-Silent.yaml">
+      <Filter>TestData</Filter>
+    </CopyFileToFolders>
+    <CopyFileToFolders Include="TestData\Manifest-Good-InstallerTypeExeRoot-SilentRoot.yaml">
+      <Filter>TestData</Filter>
+    </CopyFileToFolders>
+    <CopyFileToFolders Include="TestData\Manifest-Good-InstallerTypeExe-Silent.yaml">
+      <Filter>TestData</Filter>
+    </CopyFileToFolders>
+    <CopyFileToFolders Include="TestData\Manifest-Good-InstallerTypeExe-SilentRoot.yaml">
+      <Filter>TestData</Filter>
+    </CopyFileToFolders>
+    <CopyFileToFolders Include="TestData\Manifest-Good-InstallerUniqueness-DefaultLang.yaml">
+      <Filter>TestData</Filter>
+    </CopyFileToFolders>
+    <CopyFileToFolders Include="TestData\Manifest-Good-InstallerUniqueness-DiffLangs.yaml">
+      <Filter>TestData</Filter>
+    </CopyFileToFolders>
+    <CopyFileToFolders Include="TestData\Manifest-Good-InstallerUniqueness-DiffScope.yaml">
+      <Filter>TestData</Filter>
+    </CopyFileToFolders>
+    <CopyFileToFolders Include="TestData\Manifest-Good-Minimum.yaml">
+      <Filter>TestData</Filter>
+    </CopyFileToFolders>
+    <CopyFileToFolders Include="TestData\Manifest-Good-Minimum-InstallerType.yaml">
+      <Filter>TestData</Filter>
+    </CopyFileToFolders>
+    <CopyFileToFolders Include="TestData\Manifest-Good-MultiLocale.yaml">
+      <Filter>TestData</Filter>
+    </CopyFileToFolders>
+    <CopyFileToFolders Include="TestData\Manifest-Good-MultipleArpVersionDeclared.yaml">
+      <Filter>TestData</Filter>
+    </CopyFileToFolders>
+    <CopyFileToFolders Include="TestData\Manifest-Good-NoArpVersionDeclared.yaml">
+      <Filter>TestData</Filter>
+    </CopyFileToFolders>
+    <CopyFileToFolders Include="TestData\Manifest-Good-PackageFamilyNameOnExe-Ver1_2.yaml">
+      <Filter>TestData</Filter>
+    </CopyFileToFolders>
+    <CopyFileToFolders Include="TestData\Manifest-Good-SingleArpVersionDeclared.yaml">
+      <Filter>TestData</Filter>
+    </CopyFileToFolders>
+    <CopyFileToFolders Include="TestData\Manifest-Good-Spaces.yaml">
+      <Filter>TestData</Filter>
+    </CopyFileToFolders>
+    <CopyFileToFolders Include="TestData\Manifest-Good-Switches.yaml">
+      <Filter>TestData</Filter>
+    </CopyFileToFolders>
+    <CopyFileToFolders Include="TestData\Manifest-Good-SystemReferenceComplex.yaml">
+      <Filter>TestData</Filter>
+    </CopyFileToFolders>
+    <CopyFileToFolders Include="TestData\index.1.0.0.0.msix">
+      <Filter>TestData</Filter>
+    </CopyFileToFolders>
+    <CopyFileToFolders Include="TestData\index.1.0.0.0.signed.msix">
+      <Filter>TestData</Filter>
+    </CopyFileToFolders>
+    <CopyFileToFolders Include="TestData\index.2.0.0.0.msix">
+      <Filter>TestData</Filter>
+    </CopyFileToFolders>
+    <CopyFileToFolders Include="TestData\index.2.0.0.0.signed.msix">
+      <Filter>TestData</Filter>
+    </CopyFileToFolders>
+    <CopyFileToFolders Include="TestData\TestSignedApp.msix">
+      <Filter>TestData</Filter>
+    </CopyFileToFolders>
+    <CopyFileToFolders Include="TestData\TestZip.zip">
+      <Filter>TestData</Filter>
+    </CopyFileToFolders>
+    <CopyFileToFolders Include="TestData\InstallFlowTest_NoApplicableArchitecture.yaml">
+      <Filter>TestData</Filter>
+    </CopyFileToFolders>
+    <CopyFileToFolders Include="TestData\InstallFlowTest_NonZeroExitCode.yaml">
+      <Filter>TestData</Filter>
+    </CopyFileToFolders>
+    <CopyFileToFolders Include="TestData\InstallFlowTest_Msix_StreamingFlow.yaml">
+      <Filter>TestData</Filter>
+    </CopyFileToFolders>
+    <CopyFileToFolders Include="TestData\InstallFlowTest_Msix_DownloadFlow.yaml">
+      <Filter>TestData</Filter>
+    </CopyFileToFolders>
+    <CopyFileToFolders Include="TestData\InstallFlowTest_EncodedUrl.yaml">
+      <Filter>TestData</Filter>
+    </CopyFileToFolders>
+    <CopyFileToFolders Include="TestData\InstallFlowTest_Exe.yaml">
+      <Filter>TestData</Filter>
+    </CopyFileToFolders>
+    <CopyFileToFolders Include="TestData\InstallFlowTest_LicenseAgreement.yaml">
+      <Filter>TestData</Filter>
+    </CopyFileToFolders>
+    <CopyFileToFolders Include="TestData\InstallFlowTest_MSStore.yaml">
+      <Filter>TestData</Filter>
+    </CopyFileToFolders>
+    <CopyFileToFolders Include="TestData\InstallFlowTest_AbortsTerminal.yaml">
+      <Filter>TestData</Filter>
+    </CopyFileToFolders>
+    <CopyFileToFolders Include="TestData\InstallFlowTest_ExpectedReturnCodes.yaml">
+      <Filter>TestData</Filter>
+    </CopyFileToFolders>
+    <CopyFileToFolders Include="TestData\InstallFlowTest_InstallationNotes.yaml">
+      <Filter>TestData</Filter>
+    </CopyFileToFolders>
+    <CopyFileToFolders Include="TestData\InstallFlowTest_InstallLocationRequired.yaml">
+      <Filter>TestData</Filter>
+    </CopyFileToFolders>
+    <CopyFileToFolders Include="TestData\InstallFlowTest_Portable.yaml">
+      <Filter>TestData</Filter>
+    </CopyFileToFolders>
+    <CopyFileToFolders Include="TestData\InstallFlowTest_Portable_WithCommand.yaml">
+      <Filter>TestData</Filter>
+    </CopyFileToFolders>
+    <CopyFileToFolders Include="TestData\InstallFlowTest_UnsupportedArguments.yaml">
+      <Filter>TestData</Filter>
+    </CopyFileToFolders>
+    <CopyFileToFolders Include="TestData\InstallFlowTest_Zip_Exe.yaml">
+      <Filter>TestData</Filter>
+    </CopyFileToFolders>
+    <CopyFileToFolders Include="TestData\InstallFlowTest_Zip_MissingNestedInstaller.yaml">
+      <Filter>TestData</Filter>
+    </CopyFileToFolders>
+    <CopyFileToFolders Include="TestData\InstallFlowTest_Zip_MultipleNonPortableNestedInstallers.yaml">
+      <Filter>TestData</Filter>
+    </CopyFileToFolders>
+    <CopyFileToFolders Include="TestData\InstallFlowTest_Zip_UnsupportedNestedInstaller.yaml">
+      <Filter>TestData</Filter>
+    </CopyFileToFolders>
+    <CopyFileToFolders Include="TestData\InstallerArgTest_Msi_WithSwitches.yaml">
+      <Filter>TestData</Filter>
+    </CopyFileToFolders>
+    <CopyFileToFolders Include="TestData\InstallerArgTest_Msi_NoSwitches.yaml">
+      <Filter>TestData</Filter>
+    </CopyFileToFolders>
+    <CopyFileToFolders Include="TestData\InstallerArgTest_Inno_WithSwitches.yaml">
+      <Filter>TestData</Filter>
+    </CopyFileToFolders>
+    <CopyFileToFolders Include="TestData\InstallerArgTest_Inno_NoSwitches.yaml">
+      <Filter>TestData</Filter>
+    </CopyFileToFolders>
+    <CopyFileToFolders Include="TestData\UpdateFlowTest_Exe.yaml">
+      <Filter>TestData</Filter>
+    </CopyFileToFolders>
+    <CopyFileToFolders Include="TestData\UpdateFlowTest_Exe_ARPInstallerType.yaml">
+      <Filter>TestData</Filter>
+    </CopyFileToFolders>
+    <CopyFileToFolders Include="TestData\UpdateFlowTest_Exe_2.yaml">
+      <Filter>TestData</Filter>
+    </CopyFileToFolders>
+    <CopyFileToFolders Include="TestData\UpdateFlowTest_Exe_2_LicenseAgreement.yaml">
+      <Filter>TestData</Filter>
+    </CopyFileToFolders>
+    <CopyFileToFolders Include="TestData\UpdateFlowTest_Exe_UnsupportedArgs.yaml">
+      <Filter>TestData</Filter>
+    </CopyFileToFolders>
+    <CopyFileToFolders Include="TestData\UpdateFlowTest_ExeDependencies.yaml">
+      <Filter>TestData</Filter>
+    </CopyFileToFolders>
+    <CopyFileToFolders Include="TestData\UpdateFlowTest_Msix.yaml">
+      <Filter>TestData</Filter>
+    </CopyFileToFolders>
+    <CopyFileToFolders Include="TestData\UpdateFlowTest_Msix_LicenseAgreement.yaml">
+      <Filter>TestData</Filter>
+    </CopyFileToFolders>
+    <CopyFileToFolders Include="TestData\UpdateFlowTest_Portable.yaml">
+      <Filter>TestData</Filter>
+    </CopyFileToFolders>
+    <CopyFileToFolders Include="TestData\UpdateFlowTest_Zip_Exe.yaml">
+      <Filter>TestData</Filter>
+    </CopyFileToFolders>
+    <CopyFileToFolders Include="TestData\ImportFile-Good.json">
+      <Filter>TestData</Filter>
+    </CopyFileToFolders>
+    <CopyFileToFolders Include="TestData\ImportFile-Good-AlreadyInstalled.json">
+      <Filter>TestData</Filter>
+    </CopyFileToFolders>
+    <CopyFileToFolders Include="TestData\ImportFile-Good-WithLicenseAgreement.json">
+      <Filter>TestData</Filter>
+    </CopyFileToFolders>
+    <CopyFileToFolders Include="TestData\ImportFile-Good-Dependencies.json">
+      <Filter>TestData</Filter>
+    </CopyFileToFolders>
+    <CopyFileToFolders Include="TestData\ImportFile-Good-MachineScope.json">
+      <Filter>TestData</Filter>
+    </CopyFileToFolders>
+    <CopyFileToFolders Include="TestData\ImportFile-Bad-Invalid.json">
+      <Filter>TestData</Filter>
+    </CopyFileToFolders>
+    <CopyFileToFolders Include="TestData\ImportFile-Bad-Malformed.json">
+      <Filter>TestData</Filter>
+    </CopyFileToFolders>
+    <CopyFileToFolders Include="TestData\ImportFile-Bad-UnknownPackage.json">
+      <Filter>TestData</Filter>
+    </CopyFileToFolders>
+    <CopyFileToFolders Include="TestData\ImportFile-Bad-UnknownPackageVersion.json">
+      <Filter>TestData</Filter>
+    </CopyFileToFolders>
+    <CopyFileToFolders Include="TestData\ImportFile-Bad-UnknownSource.json">
+      <Filter>TestData</Filter>
+    </CopyFileToFolders>
+    <CopyFileToFolders Include="TestData\InputNames.txt">
+      <Filter>TestData</Filter>
+    </CopyFileToFolders>
+    <CopyFileToFolders Include="TestData\InputPublishers.txt">
+      <Filter>TestData</Filter>
+    </CopyFileToFolders>
+    <CopyFileToFolders Include="TestData\NormalizationInitialIds.txt">
+      <Filter>TestData</Filter>
+    </CopyFileToFolders>
+    <CopyFileToFolders Include="TestData\ManifestV1-Singleton.yaml">
+      <Filter>TestData</Filter>
+    </CopyFileToFolders>
+    <CopyFileToFolders Include="TestData\ManifestV1_1-Singleton.yaml">
+      <Filter>TestData</Filter>
+    </CopyFileToFolders>
+    <CopyFileToFolders Include="TestData\ManifestV1_2-Singleton.yaml">
+      <Filter>TestData</Filter>
+    </CopyFileToFolders>
+    <CopyFileToFolders Include="TestData\ManifestV1_4-Singleton.yaml">
+      <Filter>TestData</Filter>
+    </CopyFileToFolders>
+    <CopyFileToFolders Include="TestData\MultiFileManifestV1\ManifestV1-MultiFile-DefaultLocale.yaml">
+      <Filter>TestData\MultiFileManifestV1</Filter>
+    </CopyFileToFolders>
+    <CopyFileToFolders Include="TestData\MultiFileManifestV1\ManifestV1-MultiFile-Installer.yaml">
+      <Filter>TestData\MultiFileManifestV1</Filter>
+    </CopyFileToFolders>
+    <CopyFileToFolders Include="TestData\MultiFileManifestV1\ManifestV1-MultiFile-Locale.yaml">
+      <Filter>TestData\MultiFileManifestV1</Filter>
+    </CopyFileToFolders>
+    <CopyFileToFolders Include="TestData\MultiFileManifestV1\ManifestV1-MultiFile-Version.yaml">
+      <Filter>TestData\MultiFileManifestV1</Filter>
+    </CopyFileToFolders>
+    <CopyFileToFolders Include="TestData\MultiFileManifestV1_1\ManifestV1_1-MultiFile-DefaultLocale.yaml">
+      <Filter>TestData\MultiFileManifestV1_1</Filter>
+    </CopyFileToFolders>
+    <CopyFileToFolders Include="TestData\MultiFileManifestV1_1\ManifestV1_1-MultiFile-Installer.yaml">
+      <Filter>TestData\MultiFileManifestV1_1</Filter>
+    </CopyFileToFolders>
+    <CopyFileToFolders Include="TestData\MultiFileManifestV1_1\ManifestV1_1-MultiFile-Locale.yaml">
+      <Filter>TestData\MultiFileManifestV1_1</Filter>
+    </CopyFileToFolders>
+    <CopyFileToFolders Include="TestData\MultiFileManifestV1_1\ManifestV1_1-MultiFile-Version.yaml">
+      <Filter>TestData\MultiFileManifestV1_1</Filter>
+    </CopyFileToFolders>
+    <CopyFileToFolders Include="TestData\MultiFileManifestV1_2\ManifestV1_2-MultiFile-DefaultLocale.yaml">
+      <Filter>TestData\MultiFileManifestV1_2</Filter>
+    </CopyFileToFolders>
+    <CopyFileToFolders Include="TestData\MultiFileManifestV1_2\ManifestV1_2-MultiFile-Installer.yaml">
+      <Filter>TestData\MultiFileManifestV1_2</Filter>
+    </CopyFileToFolders>
+    <CopyFileToFolders Include="TestData\MultiFileManifestV1_2\ManifestV1_2-MultiFile-Locale.yaml">
+      <Filter>TestData\MultiFileManifestV1_2</Filter>
+    </CopyFileToFolders>
+    <CopyFileToFolders Include="TestData\MultiFileManifestV1_2\ManifestV1_2-MultiFile-Version.yaml">
+      <Filter>TestData\MultiFileManifestV1_2</Filter>
+    </CopyFileToFolders>
+    <CopyFileToFolders Include="TestData\MultiFileManifestV1_4\ManifestV1_4-MultiFile-DefaultLocale.yaml">
+      <Filter>TestData\MultiFileManifestV1_4</Filter>
+    </CopyFileToFolders>
+    <CopyFileToFolders Include="TestData\MultiFileManifestV1_4\ManifestV1_4-MultiFile-Installer.yaml">
+      <Filter>TestData\MultiFileManifestV1_4</Filter>
+    </CopyFileToFolders>
+    <CopyFileToFolders Include="TestData\MultiFileManifestV1_4\ManifestV1_4-MultiFile-Locale.yaml">
+      <Filter>TestData\MultiFileManifestV1_4</Filter>
+    </CopyFileToFolders>
+    <CopyFileToFolders Include="TestData\MultiFileManifestV1_4\ManifestV1_4-MultiFile-Version.yaml">
+      <Filter>TestData\MultiFileManifestV1_4</Filter>
+    </CopyFileToFolders>
+    <CopyFileToFolders Include="TestData\Installer_Exe_Dependencies.yaml">
+      <Filter>TestData</Filter>
+    </CopyFileToFolders>
+    <CopyFileToFolders Include="TestData\Installer_Msix_WFDependency.yaml">
+      <Filter>TestData</Filter>
+    </CopyFileToFolders>
+    <CopyFileToFolders Include="TestData\Installer_Exe_DependenciesOnRoot.yaml">
+      <Filter>TestData</Filter>
+    </CopyFileToFolders>
+    <CopyFileToFolders Include="TestData\Installer_Exe_DependenciesMultideclaration.yaml">
+      <Filter>TestData</Filter>
+    </CopyFileToFolders>
+    <CopyFileToFolders Include="TestData\InputARPData.txt">
+      <Filter>TestData</Filter>
+    </CopyFileToFolders>
+    <CopyFileToFolders Include="TestData\Manifest-Good-MsixInstaller.yaml">
+      <Filter>TestData</Filter>
+    </CopyFileToFolders>
+    <CopyFileToFolders Include="TestData\Manifest-Bad-InconsistentMsixInstallerFields.yaml">
+      <Filter>TestData</Filter>
+    </CopyFileToFolders>
+    <CopyFileToFolders Include="TestData\Manifest-Bad-MissingMsixInstallerFields.yaml">
+      <Filter>TestData</Filter>
+    </CopyFileToFolders>
+    <CopyFileToFolders Include="TestData\Manifest-Bad-MsixInstaller-PackageVersion.yaml">
+      <Filter>TestData</Filter>
+    </CopyFileToFolders>
+    <CopyFileToFolders Include="TestData\Installer-Bad-NoSupportedPlatforms.msix">
+      <Filter>TestData</Filter>
+    </CopyFileToFolders>
+    <CopyFileToFolders Include="TestData\Installer-Good.msix">
+      <Filter>TestData</Filter>
+    </CopyFileToFolders>
+    <CopyFileToFolders Include="TestData\Installer-Good.msixbundle">
+      <Filter>TestData</Filter>
+    </CopyFileToFolders>
+    <CopyFileToFolders Include="TestData\Installer-Signed-Good.msix">
+      <Filter>TestData</Filter>
+    </CopyFileToFolders>
+    <CopyFileToFolders Include="TestData\Installer-Signed-Good.msixbundle">
+      <Filter>TestData</Filter>
+    </CopyFileToFolders>
+    <CopyFileToFolders Include="TestData\Manifest-Bad-InconsistentMsixBundleInstallerFields.yaml">
+      <Filter>TestData</Filter>
+    </CopyFileToFolders>
+    <CopyFileToFolders Include="TestData\Manifest-Bad-InconsistentSignedMsixBundleInstallerFields.yaml">
+      <Filter>TestData</Filter>
+    </CopyFileToFolders>
+    <CopyFileToFolders Include="TestData\Manifest-Bad-InconsistentSignedMsixInstallerFields.yaml">
+      <Filter>TestData</Filter>
+    </CopyFileToFolders>
+    <CopyFileToFolders Include="TestData\Manifest-Bad-NoSupportedPlatforms.yaml">
+      <Filter>TestData</Filter>
+    </CopyFileToFolders>
+    <CopyFileToFolders Include="TestData\Manifest-Good-MsixBundleInstaller.yaml">
+      <Filter>TestData</Filter>
+    </CopyFileToFolders>
+    <CopyFileToFolders Include="TestData\Manifest-Good-SignedMsixBundleInstaller.yaml">
+      <Filter>TestData</Filter>
+    </CopyFileToFolders>
+    <CopyFileToFolders Include="TestData\Manifest-Good-SignedMsixInstaller.yaml">
+      <Filter>TestData</Filter>
+    </CopyFileToFolders>
+    <CopyFileToFolders Include="TestData\TestTrustedRemoteSettings.msix">
+      <Filter>TestData</Filter>
+    </CopyFileToFolders>
+  </ItemGroup>
 </Project>