--- conflicted
+++ resolved
@@ -131,9 +131,9 @@
     <ClCompile Include="ARPChanges.cpp">
       <Filter>Source Files</Filter>
     </ClCompile>
-<<<<<<< HEAD
     <ClCompile Include="ActivateThreadGlobals.cpp">
-=======
+      <Filter>Source Files</Filter>
+    </ClCompile>
     <ClCompile Include="GroupPolicy.cpp">
       <Filter>Source Files</Filter>
     </ClCompile>
@@ -165,7 +165,6 @@
       <Filter>Source Files</Filter>
     </ClCompile>
     <ClCompile Include="SearchRequestSerializer.cpp">
->>>>>>> 80d8a63c
       <Filter>Source Files</Filter>
     </ClCompile>
   </ItemGroup>
@@ -448,15 +447,11 @@
     <CopyFileToFolders Include="TestData\Manifest-Bad-Channel-NotSupported.yaml">
       <Filter>TestData</Filter>
     </CopyFileToFolders>
-<<<<<<< HEAD
-    <CopyFileToFolders Include="TestData\UpdateFlowTest_Exe_2.yaml" />
-=======
     <CopyFileToFolders Include="TestData\UpdateFlowTest_Exe_2.yaml">
       <Filter>TestData</Filter>
     </CopyFileToFolders>
     <CopyFileToFolders Include="TestData\ImportFile-Good-MachineScope.json">
       <Filter>TestData</Filter>
     </CopyFileToFolders>
->>>>>>> 80d8a63c
   </ItemGroup>
 </Project>