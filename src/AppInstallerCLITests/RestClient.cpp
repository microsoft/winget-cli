--- conflicted
+++ resolved
@@ -1,494 +1,490 @@
-// Copyright (c) Microsoft Corporation.
-// Licensed under the MIT License.
-#include "pch.h"
-#include "TestCommon.h"
-#include "TestRestRequestHandler.h"
-#include <Rest/RestClient.h>
-#include <Rest/Schema/IRestClient.h>
-#include <AppInstallerVersions.h>
-#include <AppInstallerErrors.h>
-#include <AppInstallerRuntime.h>
-
-using namespace AppInstaller;
-using namespace AppInstaller::Http;
-using namespace AppInstaller::Utility;
-using namespace AppInstaller::Repository::Rest;
-using namespace AppInstaller::Repository::Rest::Schema;
-
-const std::string TestRestUri = "http://restsource.net";
-
-RestClient CreateRestClient(
-    const std::string& restApi,
-    const std::optional<std::string>& customHeader,
-    std::string_view caller,
-    const Http::HttpClientHelper& helper,
-    const Authentication::AuthenticationArguments& authArgs = {})
-{
-    return RestClient::Create(restApi, customHeader, caller, helper, RestClient::GetInformation(restApi, customHeader, caller, helper), authArgs);
-}
-
-TEST_CASE("GetLatestCommonVersion", "[RestSource]")
-{
-    std::set<AppInstaller::Utility::Version> wingetSupportedContracts = { Version {"1.0.0"}, Version {"1.2.0"} };
-    std::vector<std::string> versions{ "1.0.0", "2.0.0", "1.2.0" };
-    std::optional<Version> actual = RestClient::GetLatestCommonVersion(versions, wingetSupportedContracts);
-    REQUIRE(actual);
-    REQUIRE(actual.value().ToString() == "1.2.0");
-}
-
-TEST_CASE("GetLatestCommonVersion_OnlyMajorMinorVersionMatched", "[RestSource]")
-{
-    std::set<AppInstaller::Utility::Version> wingetSupportedContracts = { Version {"1.0.0"}, Version {"1.2.0"} };
-    std::vector<std::string> versions{ "1.0.0", "2.0.0", "1.2.1" };
-    std::optional<Version> actual = RestClient::GetLatestCommonVersion(versions, wingetSupportedContracts);
-    REQUIRE(actual);
-    REQUIRE(actual.value().ToString() == "1.2.0");
-}
-
-TEST_CASE("GetLatestCommonVersion_UnsupportedVersion", "[RestSource]")
-{
-    std::set<AppInstaller::Utility::Version> wingetSupportedContracts = { Version {"3.0.0"}, Version {"4.2.0"} };
-    std::vector<std::string> versions{ "1.0.0", "2.0.0" };
-    std::optional<Version> actual = RestClient::GetLatestCommonVersion(versions, wingetSupportedContracts);
-    REQUIRE(!actual);
-}
-
-TEST_CASE("GetSupportedInterface", "[RestSource]")
-{
-    IRestClient::Information info{ "TestId", { "1.0.0" } };
-
-    Version version{ "1.0.0" };
-    REQUIRE(RestClient::GetSupportedInterface(TestRestUri, {}, info, {}, version, {})->GetVersion() == version);
-
-    // Update this test to next version so that we don't forget to add to supported versions before rest e2e tests are available.
-    Version invalid{ "1.10.0" };
-    REQUIRE_THROWS_HR(RestClient::GetSupportedInterface(TestRestUri, {}, info, {}, invalid, {}), APPINSTALLER_CLI_ERROR_RESTSOURCE_INVALID_VERSION);
-
-    Authentication::AuthenticationArguments authArgs;
-    authArgs.Mode = Authentication::AuthenticationMode::Silent;
-    Version version_1_7{ "1.7.0" };
-
-    // GetSupportedInterface throws on unknown authentication type.
-    IRestClient::Information infoWithUnknownAuthenticationType{ "TestId", { "1.7.0" } };
-    infoWithUnknownAuthenticationType.Authentication.Type = Authentication::AuthenticationType::Unknown;
-    REQUIRE_THROWS_HR(RestClient::GetSupportedInterface(TestRestUri, {}, infoWithUnknownAuthenticationType, authArgs, version_1_7, {}), APPINSTALLER_CLI_ERROR_AUTHENTICATION_TYPE_NOT_SUPPORTED);
-
-    // GetSupportedInterface throws on invalid authentication info.
-    IRestClient::Information infoWithInvalidAuthenticationInfo{ "TestId", { "1.7.0" } };
-    infoWithInvalidAuthenticationInfo.Authentication.Type = Authentication::AuthenticationType::MicrosoftEntraId;
-    REQUIRE_THROWS_HR(RestClient::GetSupportedInterface(TestRestUri, {}, infoWithInvalidAuthenticationInfo, authArgs, version_1_7, {}), APPINSTALLER_CLI_ERROR_INVALID_AUTHENTICATION_INFO);
-}
-
-TEST_CASE("GetInformation_Success", "[RestSource]")
-{
-    utility::string_t sample = _XPLATSTR(
-        R"delimiter({
-            "Data" : {
-              "SourceIdentifier": "Source123",
-              "ServerSupportedVersions": [
-                "1.0.0",
-                "1.1.0"
-               ],
-              "SourceAgreements": {
-                "AgreementsIdentifier": "agreementV1",
-                "Agreements": [{
-                    "AgreementLabel": "EULA",
-                    "Agreement": "this is store agreement",
-                    "AgreementUrl": "https://store.agreement"
-                  }
-                ]
-              },
-              "RequiredQueryParameters": [
-                "Market"
-              ],
-              "RequiredPackageMatchFields": [
-                "Market"
-              ],
-              "UnsupportedQueryParameters": [
-                "Moniker"
-              ],
-              "UnsupportedPackageMatchFields": [
-                "Moniker"
-              ]
-        }})delimiter");
-
-    HttpClientHelper helper{ GetTestRestRequestHandler(web::http::status_codes::OK, sample) };
-    IRestClient::Information information = RestClient::GetInformation(TestRestUri, {}, {}, helper);
-    REQUIRE(information.SourceIdentifier == "Source123");
-    REQUIRE(information.ServerSupportedVersions.size() == 2);
-    REQUIRE(information.ServerSupportedVersions.at(0) == "1.0.0");
-    REQUIRE(information.ServerSupportedVersions.at(1) == "1.1.0");
-    REQUIRE(information.SourceAgreementsIdentifier == "agreementV1");
-    REQUIRE(information.SourceAgreements.size() == 1);
-    REQUIRE(information.SourceAgreements.at(0).Label == "EULA");
-    REQUIRE(information.SourceAgreements.at(0).Text == "this is store agreement");
-    REQUIRE(information.SourceAgreements.at(0).Url == "https://store.agreement");
-    REQUIRE(information.RequiredQueryParameters.size() == 1);
-    REQUIRE(information.RequiredQueryParameters.at(0) == "Market");
-    REQUIRE(information.RequiredPackageMatchFields.size() == 1);
-    REQUIRE(information.RequiredPackageMatchFields.at(0) == "Market");
-    REQUIRE(information.UnsupportedQueryParameters.size() == 1);
-    REQUIRE(information.UnsupportedQueryParameters.at(0) == "Moniker");
-    REQUIRE(information.UnsupportedPackageMatchFields.size() == 1);
-    REQUIRE(information.UnsupportedPackageMatchFields.at(0) == "Moniker");
-    REQUIRE(information.Authentication.Type == Authentication::AuthenticationType::None);
-    REQUIRE_FALSE(information.Authentication.MicrosoftEntraIdInfo.has_value());
-}
-
-TEST_CASE("GetInformation_WithAuthenticationInfo_Success", "[RestSource]")
-{
-    utility::string_t sample = _XPLATSTR(
-        R"delimiter({
-            "Data" : {
-              "SourceIdentifier": "Source123",
-              "ServerSupportedVersions": [
-                "1.7.0"
-               ],
-              "SourceAgreements": {
-                "AgreementsIdentifier": "agreementV1",
-                "Agreements": [{
-                    "AgreementLabel": "EULA",
-                    "Agreement": "this is store agreement",
-                    "AgreementUrl": "https://store.agreement"
-                  }
-                ]
-              },
-              "RequiredQueryParameters": [
-                "Market"
-              ],
-              "RequiredPackageMatchFields": [
-                "Market"
-              ],
-              "UnsupportedQueryParameters": [
-                "Moniker"
-              ],
-              "UnsupportedPackageMatchFields": [
-                "Moniker"
-              ],
-              "Authentication": {
-                "AuthenticationType": "microsoftEntraId",
-                "MicrosoftEntraIdAuthenticationInfo" : {
-                  "Resource": "GUID",
-                  "Scope" : "test"
-                }
-              }
-        }})delimiter");
-
-    HttpClientHelper helper{ GetTestRestRequestHandler(web::http::status_codes::OK, sample) };
-    IRestClient::Information information = RestClient::GetInformation(TestRestUri, {}, {}, helper);
-    REQUIRE(information.SourceIdentifier == "Source123");
-    REQUIRE(information.ServerSupportedVersions.size() == 1);
-    REQUIRE(information.ServerSupportedVersions.at(0) == "1.7.0");
-    REQUIRE(information.SourceAgreementsIdentifier == "agreementV1");
-    REQUIRE(information.SourceAgreements.size() == 1);
-    REQUIRE(information.SourceAgreements.at(0).Label == "EULA");
-    REQUIRE(information.SourceAgreements.at(0).Text == "this is store agreement");
-    REQUIRE(information.SourceAgreements.at(0).Url == "https://store.agreement");
-    REQUIRE(information.RequiredQueryParameters.size() == 1);
-    REQUIRE(information.RequiredQueryParameters.at(0) == "Market");
-    REQUIRE(information.RequiredPackageMatchFields.size() == 1);
-    REQUIRE(information.RequiredPackageMatchFields.at(0) == "Market");
-    REQUIRE(information.UnsupportedQueryParameters.size() == 1);
-    REQUIRE(information.UnsupportedQueryParameters.at(0) == "Moniker");
-    REQUIRE(information.UnsupportedPackageMatchFields.size() == 1);
-    REQUIRE(information.UnsupportedPackageMatchFields.at(0) == "Moniker");
-    REQUIRE(information.Authentication.Type == Authentication::AuthenticationType::MicrosoftEntraId);
-    REQUIRE(information.Authentication.MicrosoftEntraIdInfo.has_value());
-    REQUIRE(information.Authentication.MicrosoftEntraIdInfo->Resource == "GUID");
-    REQUIRE(information.Authentication.MicrosoftEntraIdInfo->Scope == "test");
-}
-
-TEST_CASE("GetInformation_Fail_AgreementsWithoutIdentifier", "[RestSource]")
-{
-    utility::string_t sample = _XPLATSTR(
-        R"delimiter({
-            "Data" : {
-              "SourceIdentifier": "Source123",
-              "ServerSupportedVersions": [
-                "1.0.0",
-                "1.1.0"],
-              "SourceAgreements": {
-                "Agreements": [{
-                    "AgreementLabel": "EULA",
-                    "Agreement": "this is store agreement",
-                    "AgreementUrl": "https://store.agreement"
-                  }
-                ]
-              }
-        }})delimiter");
-
-    HttpClientHelper helper{ GetTestRestRequestHandler(web::http::status_codes::OK, sample) };
-    REQUIRE_THROWS_HR(RestClient::GetInformation(TestRestUri, {}, {}, helper), APPINSTALLER_CLI_ERROR_UNSUPPORTED_RESTSOURCE);
-}
-
-TEST_CASE("GetInformation_Fail_InvalidMicrosoftEntraIdInfo", "[RestSource]")
-{
-    utility::string_t sample1 = _XPLATSTR(
-        R"delimiter({
-            "Data" : {
-              "SourceIdentifier": "Source123",
-              "ServerSupportedVersions": [
-                "1.7.0"
-               ],
-              "Authentication": {
-                "AuthenticationType": "microsoftEntraId"
-              }
-        }})delimiter");
-
-    HttpClientHelper helper1{ GetTestRestRequestHandler(web::http::status_codes::OK, sample1) };
-    REQUIRE_THROWS_HR(RestClient::GetInformation(TestRestUri, {}, {}, helper1), APPINSTALLER_CLI_ERROR_UNSUPPORTED_RESTSOURCE);
-
-    utility::string_t sample2 = _XPLATSTR(
-        R"delimiter({
-            "Data" : {
-              "SourceIdentifier": "Source123",
-              "ServerSupportedVersions": [
-                "1.7.0"
-               ],
-              "Authentication": {
-                "AuthenticationType": "microsoftEntraId",
-                "MicrosoftEntraIdAuthenticationInfo" : {
-                  "Resource": "",
-                  "Scope" : "test"
-                }
-              }
-        }})delimiter");
-
-    HttpClientHelper helper2{ GetTestRestRequestHandler(web::http::status_codes::OK, sample2) };
-    REQUIRE_THROWS_HR(RestClient::GetInformation(TestRestUri, {}, {}, helper2), APPINSTALLER_CLI_ERROR_UNSUPPORTED_RESTSOURCE);
-
-    utility::string_t sample3 = _XPLATSTR(
-        R"delimiter({
-            "Data" : {
-              "SourceIdentifier": "Source123",
-              "ServerSupportedVersions": [
-                "1.7.0"
-               ],
-              "Authentication": {
-                "AuthenticationType": "microsoftEntraId",
-                "MicrosoftEntraIdAuthenticationInfo" : {
-                  "Scope" : "test"
-                }
-              }
-        }})delimiter");
-
-    HttpClientHelper helper3{ GetTestRestRequestHandler(web::http::status_codes::OK, sample3) };
-<<<<<<< HEAD
-    REQUIRE_THROWS_HR(RestClient::GetInformation(TestRestUri, {}, {}, helper3), APPINSTALLER_CLI_ERROR_UNSUPPORTED_RESTSOURCE);
-=======
-    REQUIRE_THROWS_HR(RestClient::GetInformation(TestRestUri, {}, {}, std::move(helper3)), APPINSTALLER_CLI_ERROR_UNSUPPORTED_RESTSOURCE);
-
-    utility::string_t sample4 = _XPLATSTR(
-        R"delimiter({
-            "Data" : {
-              "SourceIdentifier": "Source123",
-              "ServerSupportedVersions": [
-                "1.7.0"
-               ],
-              "Authentication": {
-                "AuthenticationType": "microsoftEntraIdForAzureBlobStorage"
-              }
-        }})delimiter");
-
-    HttpClientHelper helper4{ GetTestRestRequestHandler(web::http::status_codes::OK, sample4) };
-    Authentication::AuthenticationArguments authArgs;
-    authArgs.Mode = Authentication::AuthenticationMode::Silent;
-    Version version_1_7{ "1.7.0" };
-    REQUIRE_THROWS_HR(RestClient::GetSupportedInterface(TestRestUri, {}, RestClient::GetInformation(TestRestUri, {}, {}, std::move(helper4)), authArgs, version_1_7, {}), APPINSTALLER_CLI_ERROR_AUTHENTICATION_TYPE_NOT_SUPPORTED);
->>>>>>> dfc5a8f3
-}
-
-TEST_CASE("RestClientCreate_UnsupportedVersion", "[RestSource]")
-{
-    utility::string_t sample = _XPLATSTR(
-        R"delimiter({
-            "Data" : {
-              "SourceIdentifier": "Source123",
-              "ServerSupportedVersions": [
-                "1.2.0",
-                "2.0.0"]
-        }})delimiter");
-
-    HttpClientHelper helper{ GetTestRestRequestHandler(web::http::status_codes::OK, sample) };
-    REQUIRE_THROWS_HR(CreateRestClient("https://restsource.com/api", {}, {}, helper), APPINSTALLER_CLI_ERROR_UNSUPPORTED_RESTSOURCE);
-}
-
-TEST_CASE("RestClientCreate_UnsupportedAuthenticationMethod", "[RestSource]")
-{
-    utility::string_t sample = _XPLATSTR(
-        R"delimiter({
-            "Data" : {
-              "SourceIdentifier": "Source123",
-              "ServerSupportedVersions": [
-                "1.7.0"
-               ],
-              "Authentication": {
-                "AuthenticationType": "unknown"
-              }
-        }})delimiter");
-
-    HttpClientHelper helper{ GetTestRestRequestHandler(web::http::status_codes::OK, sample) };
-    Authentication::AuthenticationArguments authArgs;
-    authArgs.Mode = Authentication::AuthenticationMode::Silent;
-    REQUIRE_THROWS_HR(CreateRestClient("https://restsource.com/api", {}, {}, helper, authArgs), APPINSTALLER_CLI_ERROR_AUTHENTICATION_TYPE_NOT_SUPPORTED);
-}
-
-TEST_CASE("RestClientCreate_InvalidAuthenticationArguments", "[RestSource]")
-{
-    utility::string_t sample = _XPLATSTR(
-        R"delimiter({
-            "Data" : {
-              "SourceIdentifier": "Source123",
-              "ServerSupportedVersions": [
-                "1.7.0"
-               ],
-              "Authentication": {
-                "AuthenticationType": "microsoftEntraId",
-                "MicrosoftEntraIdAuthenticationInfo" : {
-                  "Resource" : "test"
-                }
-              }
-        }})delimiter");
-
-    HttpClientHelper helper{ GetTestRestRequestHandler(web::http::status_codes::OK, sample) };
-    Authentication::AuthenticationArguments authArgs;
-    authArgs.Mode = Authentication::AuthenticationMode::Unknown;
-    REQUIRE_THROWS_HR(CreateRestClient("https://restsource.com/api", {}, {}, helper, authArgs), E_UNEXPECTED);
-}
-
-TEST_CASE("RestClientCreate_1.0_Success", "[RestSource]")
-{
-    utility::string_t sample = _XPLATSTR(
-        R"delimiter({
-            "Data" : {
-              "SourceIdentifier": "Source123",
-              "ServerSupportedVersions": [
-                "1.0.0",
-                "2.0.0"]
-        }})delimiter");
-
-    HttpClientHelper helper{ GetTestRestRequestHandler(web::http::status_codes::OK, sample) };
-    RestClient client = CreateRestClient(TestRestUri, {}, {}, helper);
-    REQUIRE(client.GetSourceIdentifier() == "Source123");
-}
-
-TEST_CASE("RestClientCreate_1.1_Success", "[RestSource]")
-{
-    utility::string_t sample = _XPLATSTR(
-        R"delimiter({
-            "Data" : {
-              "SourceIdentifier": "Source123",
-              "ServerSupportedVersions": [
-                "1.0.0",
-                "1.1.0"],
-              "SourceAgreements": {
-                "AgreementsIdentifier": "agreementV1",
-                "Agreements": [{
-                    "AgreementLabel": "EULA",
-                    "Agreement": "this is store agreement",
-                    "AgreementUrl": "https://store.agreement"
-                  }
-                ]
-              },
-              "RequiredQueryParameters": [
-                "Market"
-              ],
-              "RequiredPackageMatchFields": [
-                "Market"
-              ],
-              "UnsupportedQueryParameters": [
-                "Moniker"
-              ],
-              "UnsupportedPackageMatchFields": [
-                "Moniker"
-              ]
-        }})delimiter");
-
-    HttpClientHelper helper{ GetTestRestRequestHandler(web::http::status_codes::OK, sample) };
-    RestClient client = CreateRestClient(TestRestUri, {}, {}, helper);
-    REQUIRE(client.GetSourceIdentifier() == "Source123");
-    auto information = client.GetSourceInformation();
-    REQUIRE(information.SourceAgreementsIdentifier == "agreementV1");
-    REQUIRE(information.SourceAgreements.size() == 1);
-    REQUIRE(information.SourceAgreements.at(0).Label == "EULA");
-    REQUIRE(information.SourceAgreements.at(0).Text == "this is store agreement");
-    REQUIRE(information.SourceAgreements.at(0).Url == "https://store.agreement");
-    REQUIRE(information.RequiredQueryParameters.size() == 1);
-    REQUIRE(information.RequiredQueryParameters.at(0) == "Market");
-    REQUIRE(information.RequiredPackageMatchFields.size() == 1);
-    REQUIRE(information.RequiredPackageMatchFields.at(0) == "Market");
-    REQUIRE(information.UnsupportedQueryParameters.size() == 1);
-    REQUIRE(information.UnsupportedQueryParameters.at(0) == "Moniker");
-    REQUIRE(information.UnsupportedPackageMatchFields.size() == 1);
-    REQUIRE(information.UnsupportedPackageMatchFields.at(0) == "Moniker");
-}
-
-TEST_CASE("RestClientCreate_1.7_Success", "[RestSource]")
-{
-    if (Runtime::IsRunningAsSystem())
-    {
-        WARN("Test does not support running as system. Skipped.");
-        return;
-    }
-
-    utility::string_t sample = _XPLATSTR(
-        R"delimiter({
-            "Data" : {
-              "SourceIdentifier": "Source123",
-              "ServerSupportedVersions": [
-                "1.7.0"
-               ],
-              "SourceAgreements": {
-                "AgreementsIdentifier": "agreementV1",
-                "Agreements": [{
-                    "AgreementLabel": "EULA",
-                    "Agreement": "this is store agreement",
-                    "AgreementUrl": "https://store.agreement"
-                  }
-                ]
-              },
-              "RequiredQueryParameters": [
-                "Market"
-              ],
-              "RequiredPackageMatchFields": [
-                "Market"
-              ],
-              "UnsupportedQueryParameters": [
-                "Moniker"
-              ],
-              "UnsupportedPackageMatchFields": [
-                "Moniker"
-              ],
-              "Authentication": {
-                "AuthenticationType": "microsoftEntraId",
-                "MicrosoftEntraIdAuthenticationInfo" : {
-                  "Resource": "GUID",
-                  "Scope" : "test"
-                }
-              }
-        }})delimiter");
-
-    Authentication::AuthenticationArguments authArgs;
-    authArgs.Mode = Authentication::AuthenticationMode::Silent;
-    HttpClientHelper helper{ GetTestRestRequestHandler(web::http::status_codes::OK, sample) };
-    RestClient client = CreateRestClient(TestRestUri, {}, {}, helper, authArgs);
-    REQUIRE(client.GetSourceIdentifier() == "Source123");
-    auto information = client.GetSourceInformation();
-    REQUIRE(information.SourceAgreementsIdentifier == "agreementV1");
-    REQUIRE(information.SourceAgreements.size() == 1);
-    REQUIRE(information.SourceAgreements.at(0).Label == "EULA");
-    REQUIRE(information.SourceAgreements.at(0).Text == "this is store agreement");
-    REQUIRE(information.SourceAgreements.at(0).Url == "https://store.agreement");
-    REQUIRE(information.RequiredQueryParameters.size() == 1);
-    REQUIRE(information.RequiredQueryParameters.at(0) == "Market");
-    REQUIRE(information.RequiredPackageMatchFields.size() == 1);
-    REQUIRE(information.RequiredPackageMatchFields.at(0) == "Market");
-    REQUIRE(information.UnsupportedQueryParameters.size() == 1);
-    REQUIRE(information.UnsupportedQueryParameters.at(0) == "Moniker");
-    REQUIRE(information.UnsupportedPackageMatchFields.size() == 1);
-    REQUIRE(information.UnsupportedPackageMatchFields.at(0) == "Moniker");
-    REQUIRE(information.Authentication.Type == Authentication::AuthenticationType::MicrosoftEntraId);
-    REQUIRE(information.Authentication.MicrosoftEntraIdInfo.has_value());
-    REQUIRE(information.Authentication.MicrosoftEntraIdInfo->Resource == "GUID");
-    REQUIRE(information.Authentication.MicrosoftEntraIdInfo->Scope == "test");
-}
+// Copyright (c) Microsoft Corporation.
+// Licensed under the MIT License.
+#include "pch.h"
+#include "TestCommon.h"
+#include "TestRestRequestHandler.h"
+#include <Rest/RestClient.h>
+#include <Rest/Schema/IRestClient.h>
+#include <AppInstallerVersions.h>
+#include <AppInstallerErrors.h>
+#include <AppInstallerRuntime.h>
+
+using namespace AppInstaller;
+using namespace AppInstaller::Http;
+using namespace AppInstaller::Utility;
+using namespace AppInstaller::Repository::Rest;
+using namespace AppInstaller::Repository::Rest::Schema;
+
+const std::string TestRestUri = "http://restsource.net";
+
+RestClient CreateRestClient(
+    const std::string& restApi,
+    const std::optional<std::string>& customHeader,
+    std::string_view caller,
+    const Http::HttpClientHelper& helper,
+    const Authentication::AuthenticationArguments& authArgs = {})
+{
+    return RestClient::Create(restApi, customHeader, caller, helper, RestClient::GetInformation(restApi, customHeader, caller, helper), authArgs);
+}
+
+TEST_CASE("GetLatestCommonVersion", "[RestSource]")
+{
+    std::set<AppInstaller::Utility::Version> wingetSupportedContracts = { Version {"1.0.0"}, Version {"1.2.0"} };
+    std::vector<std::string> versions{ "1.0.0", "2.0.0", "1.2.0" };
+    std::optional<Version> actual = RestClient::GetLatestCommonVersion(versions, wingetSupportedContracts);
+    REQUIRE(actual);
+    REQUIRE(actual.value().ToString() == "1.2.0");
+}
+
+TEST_CASE("GetLatestCommonVersion_OnlyMajorMinorVersionMatched", "[RestSource]")
+{
+    std::set<AppInstaller::Utility::Version> wingetSupportedContracts = { Version {"1.0.0"}, Version {"1.2.0"} };
+    std::vector<std::string> versions{ "1.0.0", "2.0.0", "1.2.1" };
+    std::optional<Version> actual = RestClient::GetLatestCommonVersion(versions, wingetSupportedContracts);
+    REQUIRE(actual);
+    REQUIRE(actual.value().ToString() == "1.2.0");
+}
+
+TEST_CASE("GetLatestCommonVersion_UnsupportedVersion", "[RestSource]")
+{
+    std::set<AppInstaller::Utility::Version> wingetSupportedContracts = { Version {"3.0.0"}, Version {"4.2.0"} };
+    std::vector<std::string> versions{ "1.0.0", "2.0.0" };
+    std::optional<Version> actual = RestClient::GetLatestCommonVersion(versions, wingetSupportedContracts);
+    REQUIRE(!actual);
+}
+
+TEST_CASE("GetSupportedInterface", "[RestSource]")
+{
+    IRestClient::Information info{ "TestId", { "1.0.0" } };
+
+    Version version{ "1.0.0" };
+    REQUIRE(RestClient::GetSupportedInterface(TestRestUri, {}, info, {}, version, {})->GetVersion() == version);
+
+    // Update this test to next version so that we don't forget to add to supported versions before rest e2e tests are available.
+    Version invalid{ "1.10.0" };
+    REQUIRE_THROWS_HR(RestClient::GetSupportedInterface(TestRestUri, {}, info, {}, invalid, {}), APPINSTALLER_CLI_ERROR_RESTSOURCE_INVALID_VERSION);
+
+    Authentication::AuthenticationArguments authArgs;
+    authArgs.Mode = Authentication::AuthenticationMode::Silent;
+    Version version_1_7{ "1.7.0" };
+
+    // GetSupportedInterface throws on unknown authentication type.
+    IRestClient::Information infoWithUnknownAuthenticationType{ "TestId", { "1.7.0" } };
+    infoWithUnknownAuthenticationType.Authentication.Type = Authentication::AuthenticationType::Unknown;
+    REQUIRE_THROWS_HR(RestClient::GetSupportedInterface(TestRestUri, {}, infoWithUnknownAuthenticationType, authArgs, version_1_7, {}), APPINSTALLER_CLI_ERROR_AUTHENTICATION_TYPE_NOT_SUPPORTED);
+
+    // GetSupportedInterface throws on invalid authentication info.
+    IRestClient::Information infoWithInvalidAuthenticationInfo{ "TestId", { "1.7.0" } };
+    infoWithInvalidAuthenticationInfo.Authentication.Type = Authentication::AuthenticationType::MicrosoftEntraId;
+    REQUIRE_THROWS_HR(RestClient::GetSupportedInterface(TestRestUri, {}, infoWithInvalidAuthenticationInfo, authArgs, version_1_7, {}), APPINSTALLER_CLI_ERROR_INVALID_AUTHENTICATION_INFO);
+}
+
+TEST_CASE("GetInformation_Success", "[RestSource]")
+{
+    utility::string_t sample = _XPLATSTR(
+        R"delimiter({
+            "Data" : {
+              "SourceIdentifier": "Source123",
+              "ServerSupportedVersions": [
+                "1.0.0",
+                "1.1.0"
+               ],
+              "SourceAgreements": {
+                "AgreementsIdentifier": "agreementV1",
+                "Agreements": [{
+                    "AgreementLabel": "EULA",
+                    "Agreement": "this is store agreement",
+                    "AgreementUrl": "https://store.agreement"
+                  }
+                ]
+              },
+              "RequiredQueryParameters": [
+                "Market"
+              ],
+              "RequiredPackageMatchFields": [
+                "Market"
+              ],
+              "UnsupportedQueryParameters": [
+                "Moniker"
+              ],
+              "UnsupportedPackageMatchFields": [
+                "Moniker"
+              ]
+        }})delimiter");
+
+    HttpClientHelper helper{ GetTestRestRequestHandler(web::http::status_codes::OK, sample) };
+    IRestClient::Information information = RestClient::GetInformation(TestRestUri, {}, {}, helper);
+    REQUIRE(information.SourceIdentifier == "Source123");
+    REQUIRE(information.ServerSupportedVersions.size() == 2);
+    REQUIRE(information.ServerSupportedVersions.at(0) == "1.0.0");
+    REQUIRE(information.ServerSupportedVersions.at(1) == "1.1.0");
+    REQUIRE(information.SourceAgreementsIdentifier == "agreementV1");
+    REQUIRE(information.SourceAgreements.size() == 1);
+    REQUIRE(information.SourceAgreements.at(0).Label == "EULA");
+    REQUIRE(information.SourceAgreements.at(0).Text == "this is store agreement");
+    REQUIRE(information.SourceAgreements.at(0).Url == "https://store.agreement");
+    REQUIRE(information.RequiredQueryParameters.size() == 1);
+    REQUIRE(information.RequiredQueryParameters.at(0) == "Market");
+    REQUIRE(information.RequiredPackageMatchFields.size() == 1);
+    REQUIRE(information.RequiredPackageMatchFields.at(0) == "Market");
+    REQUIRE(information.UnsupportedQueryParameters.size() == 1);
+    REQUIRE(information.UnsupportedQueryParameters.at(0) == "Moniker");
+    REQUIRE(information.UnsupportedPackageMatchFields.size() == 1);
+    REQUIRE(information.UnsupportedPackageMatchFields.at(0) == "Moniker");
+    REQUIRE(information.Authentication.Type == Authentication::AuthenticationType::None);
+    REQUIRE_FALSE(information.Authentication.MicrosoftEntraIdInfo.has_value());
+}
+
+TEST_CASE("GetInformation_WithAuthenticationInfo_Success", "[RestSource]")
+{
+    utility::string_t sample = _XPLATSTR(
+        R"delimiter({
+            "Data" : {
+              "SourceIdentifier": "Source123",
+              "ServerSupportedVersions": [
+                "1.7.0"
+               ],
+              "SourceAgreements": {
+                "AgreementsIdentifier": "agreementV1",
+                "Agreements": [{
+                    "AgreementLabel": "EULA",
+                    "Agreement": "this is store agreement",
+                    "AgreementUrl": "https://store.agreement"
+                  }
+                ]
+              },
+              "RequiredQueryParameters": [
+                "Market"
+              ],
+              "RequiredPackageMatchFields": [
+                "Market"
+              ],
+              "UnsupportedQueryParameters": [
+                "Moniker"
+              ],
+              "UnsupportedPackageMatchFields": [
+                "Moniker"
+              ],
+              "Authentication": {
+                "AuthenticationType": "microsoftEntraId",
+                "MicrosoftEntraIdAuthenticationInfo" : {
+                  "Resource": "GUID",
+                  "Scope" : "test"
+                }
+              }
+        }})delimiter");
+
+    HttpClientHelper helper{ GetTestRestRequestHandler(web::http::status_codes::OK, sample) };
+    IRestClient::Information information = RestClient::GetInformation(TestRestUri, {}, {}, helper);
+    REQUIRE(information.SourceIdentifier == "Source123");
+    REQUIRE(information.ServerSupportedVersions.size() == 1);
+    REQUIRE(information.ServerSupportedVersions.at(0) == "1.7.0");
+    REQUIRE(information.SourceAgreementsIdentifier == "agreementV1");
+    REQUIRE(information.SourceAgreements.size() == 1);
+    REQUIRE(information.SourceAgreements.at(0).Label == "EULA");
+    REQUIRE(information.SourceAgreements.at(0).Text == "this is store agreement");
+    REQUIRE(information.SourceAgreements.at(0).Url == "https://store.agreement");
+    REQUIRE(information.RequiredQueryParameters.size() == 1);
+    REQUIRE(information.RequiredQueryParameters.at(0) == "Market");
+    REQUIRE(information.RequiredPackageMatchFields.size() == 1);
+    REQUIRE(information.RequiredPackageMatchFields.at(0) == "Market");
+    REQUIRE(information.UnsupportedQueryParameters.size() == 1);
+    REQUIRE(information.UnsupportedQueryParameters.at(0) == "Moniker");
+    REQUIRE(information.UnsupportedPackageMatchFields.size() == 1);
+    REQUIRE(information.UnsupportedPackageMatchFields.at(0) == "Moniker");
+    REQUIRE(information.Authentication.Type == Authentication::AuthenticationType::MicrosoftEntraId);
+    REQUIRE(information.Authentication.MicrosoftEntraIdInfo.has_value());
+    REQUIRE(information.Authentication.MicrosoftEntraIdInfo->Resource == "GUID");
+    REQUIRE(information.Authentication.MicrosoftEntraIdInfo->Scope == "test");
+}
+
+TEST_CASE("GetInformation_Fail_AgreementsWithoutIdentifier", "[RestSource]")
+{
+    utility::string_t sample = _XPLATSTR(
+        R"delimiter({
+            "Data" : {
+              "SourceIdentifier": "Source123",
+              "ServerSupportedVersions": [
+                "1.0.0",
+                "1.1.0"],
+              "SourceAgreements": {
+                "Agreements": [{
+                    "AgreementLabel": "EULA",
+                    "Agreement": "this is store agreement",
+                    "AgreementUrl": "https://store.agreement"
+                  }
+                ]
+              }
+        }})delimiter");
+
+    HttpClientHelper helper{ GetTestRestRequestHandler(web::http::status_codes::OK, sample) };
+    REQUIRE_THROWS_HR(RestClient::GetInformation(TestRestUri, {}, {}, helper), APPINSTALLER_CLI_ERROR_UNSUPPORTED_RESTSOURCE);
+}
+
+TEST_CASE("GetInformation_Fail_InvalidMicrosoftEntraIdInfo", "[RestSource]")
+{
+    utility::string_t sample1 = _XPLATSTR(
+        R"delimiter({
+            "Data" : {
+              "SourceIdentifier": "Source123",
+              "ServerSupportedVersions": [
+                "1.7.0"
+               ],
+              "Authentication": {
+                "AuthenticationType": "microsoftEntraId"
+              }
+        }})delimiter");
+
+    HttpClientHelper helper1{ GetTestRestRequestHandler(web::http::status_codes::OK, sample1) };
+    REQUIRE_THROWS_HR(RestClient::GetInformation(TestRestUri, {}, {}, helper1), APPINSTALLER_CLI_ERROR_UNSUPPORTED_RESTSOURCE);
+
+    utility::string_t sample2 = _XPLATSTR(
+        R"delimiter({
+            "Data" : {
+              "SourceIdentifier": "Source123",
+              "ServerSupportedVersions": [
+                "1.7.0"
+               ],
+              "Authentication": {
+                "AuthenticationType": "microsoftEntraId",
+                "MicrosoftEntraIdAuthenticationInfo" : {
+                  "Resource": "",
+                  "Scope" : "test"
+                }
+              }
+        }})delimiter");
+
+    HttpClientHelper helper2{ GetTestRestRequestHandler(web::http::status_codes::OK, sample2) };
+    REQUIRE_THROWS_HR(RestClient::GetInformation(TestRestUri, {}, {}, helper2), APPINSTALLER_CLI_ERROR_UNSUPPORTED_RESTSOURCE);
+
+    utility::string_t sample3 = _XPLATSTR(
+        R"delimiter({
+            "Data" : {
+              "SourceIdentifier": "Source123",
+              "ServerSupportedVersions": [
+                "1.7.0"
+               ],
+              "Authentication": {
+                "AuthenticationType": "microsoftEntraId",
+                "MicrosoftEntraIdAuthenticationInfo" : {
+                  "Scope" : "test"
+                }
+              }
+        }})delimiter");
+
+    HttpClientHelper helper3{ GetTestRestRequestHandler(web::http::status_codes::OK, sample3) };
+    REQUIRE_THROWS_HR(RestClient::GetInformation(TestRestUri, {}, {}, std::move(helper3)), APPINSTALLER_CLI_ERROR_UNSUPPORTED_RESTSOURCE);
+
+    utility::string_t sample4 = _XPLATSTR(
+        R"delimiter({
+            "Data" : {
+              "SourceIdentifier": "Source123",
+              "ServerSupportedVersions": [
+                "1.7.0"
+               ],
+              "Authentication": {
+                "AuthenticationType": "microsoftEntraIdForAzureBlobStorage"
+              }
+        }})delimiter");
+
+    HttpClientHelper helper4{ GetTestRestRequestHandler(web::http::status_codes::OK, sample4) };
+    Authentication::AuthenticationArguments authArgs;
+    authArgs.Mode = Authentication::AuthenticationMode::Silent;
+    Version version_1_7{ "1.7.0" };
+    REQUIRE_THROWS_HR(RestClient::GetSupportedInterface(TestRestUri, {}, RestClient::GetInformation(TestRestUri, {}, {}, std::move(helper4)), authArgs, version_1_7, {}), APPINSTALLER_CLI_ERROR_AUTHENTICATION_TYPE_NOT_SUPPORTED);
+}
+
+TEST_CASE("RestClientCreate_UnsupportedVersion", "[RestSource]")
+{
+    utility::string_t sample = _XPLATSTR(
+        R"delimiter({
+            "Data" : {
+              "SourceIdentifier": "Source123",
+              "ServerSupportedVersions": [
+                "1.2.0",
+                "2.0.0"]
+        }})delimiter");
+
+    HttpClientHelper helper{ GetTestRestRequestHandler(web::http::status_codes::OK, sample) };
+    REQUIRE_THROWS_HR(CreateRestClient("https://restsource.com/api", {}, {}, helper), APPINSTALLER_CLI_ERROR_UNSUPPORTED_RESTSOURCE);
+}
+
+TEST_CASE("RestClientCreate_UnsupportedAuthenticationMethod", "[RestSource]")
+{
+    utility::string_t sample = _XPLATSTR(
+        R"delimiter({
+            "Data" : {
+              "SourceIdentifier": "Source123",
+              "ServerSupportedVersions": [
+                "1.7.0"
+               ],
+              "Authentication": {
+                "AuthenticationType": "unknown"
+              }
+        }})delimiter");
+
+    HttpClientHelper helper{ GetTestRestRequestHandler(web::http::status_codes::OK, sample) };
+    Authentication::AuthenticationArguments authArgs;
+    authArgs.Mode = Authentication::AuthenticationMode::Silent;
+    REQUIRE_THROWS_HR(CreateRestClient("https://restsource.com/api", {}, {}, helper, authArgs), APPINSTALLER_CLI_ERROR_AUTHENTICATION_TYPE_NOT_SUPPORTED);
+}
+
+TEST_CASE("RestClientCreate_InvalidAuthenticationArguments", "[RestSource]")
+{
+    utility::string_t sample = _XPLATSTR(
+        R"delimiter({
+            "Data" : {
+              "SourceIdentifier": "Source123",
+              "ServerSupportedVersions": [
+                "1.7.0"
+               ],
+              "Authentication": {
+                "AuthenticationType": "microsoftEntraId",
+                "MicrosoftEntraIdAuthenticationInfo" : {
+                  "Resource" : "test"
+                }
+              }
+        }})delimiter");
+
+    HttpClientHelper helper{ GetTestRestRequestHandler(web::http::status_codes::OK, sample) };
+    Authentication::AuthenticationArguments authArgs;
+    authArgs.Mode = Authentication::AuthenticationMode::Unknown;
+    REQUIRE_THROWS_HR(CreateRestClient("https://restsource.com/api", {}, {}, helper, authArgs), E_UNEXPECTED);
+}
+
+TEST_CASE("RestClientCreate_1.0_Success", "[RestSource]")
+{
+    utility::string_t sample = _XPLATSTR(
+        R"delimiter({
+            "Data" : {
+              "SourceIdentifier": "Source123",
+              "ServerSupportedVersions": [
+                "1.0.0",
+                "2.0.0"]
+        }})delimiter");
+
+    HttpClientHelper helper{ GetTestRestRequestHandler(web::http::status_codes::OK, sample) };
+    RestClient client = CreateRestClient(TestRestUri, {}, {}, helper);
+    REQUIRE(client.GetSourceIdentifier() == "Source123");
+}
+
+TEST_CASE("RestClientCreate_1.1_Success", "[RestSource]")
+{
+    utility::string_t sample = _XPLATSTR(
+        R"delimiter({
+            "Data" : {
+              "SourceIdentifier": "Source123",
+              "ServerSupportedVersions": [
+                "1.0.0",
+                "1.1.0"],
+              "SourceAgreements": {
+                "AgreementsIdentifier": "agreementV1",
+                "Agreements": [{
+                    "AgreementLabel": "EULA",
+                    "Agreement": "this is store agreement",
+                    "AgreementUrl": "https://store.agreement"
+                  }
+                ]
+              },
+              "RequiredQueryParameters": [
+                "Market"
+              ],
+              "RequiredPackageMatchFields": [
+                "Market"
+              ],
+              "UnsupportedQueryParameters": [
+                "Moniker"
+              ],
+              "UnsupportedPackageMatchFields": [
+                "Moniker"
+              ]
+        }})delimiter");
+
+    HttpClientHelper helper{ GetTestRestRequestHandler(web::http::status_codes::OK, sample) };
+    RestClient client = CreateRestClient(TestRestUri, {}, {}, helper);
+    REQUIRE(client.GetSourceIdentifier() == "Source123");
+    auto information = client.GetSourceInformation();
+    REQUIRE(information.SourceAgreementsIdentifier == "agreementV1");
+    REQUIRE(information.SourceAgreements.size() == 1);
+    REQUIRE(information.SourceAgreements.at(0).Label == "EULA");
+    REQUIRE(information.SourceAgreements.at(0).Text == "this is store agreement");
+    REQUIRE(information.SourceAgreements.at(0).Url == "https://store.agreement");
+    REQUIRE(information.RequiredQueryParameters.size() == 1);
+    REQUIRE(information.RequiredQueryParameters.at(0) == "Market");
+    REQUIRE(information.RequiredPackageMatchFields.size() == 1);
+    REQUIRE(information.RequiredPackageMatchFields.at(0) == "Market");
+    REQUIRE(information.UnsupportedQueryParameters.size() == 1);
+    REQUIRE(information.UnsupportedQueryParameters.at(0) == "Moniker");
+    REQUIRE(information.UnsupportedPackageMatchFields.size() == 1);
+    REQUIRE(information.UnsupportedPackageMatchFields.at(0) == "Moniker");
+}
+
+TEST_CASE("RestClientCreate_1.7_Success", "[RestSource]")
+{
+    if (Runtime::IsRunningAsSystem())
+    {
+        WARN("Test does not support running as system. Skipped.");
+        return;
+    }
+
+    utility::string_t sample = _XPLATSTR(
+        R"delimiter({
+            "Data" : {
+              "SourceIdentifier": "Source123",
+              "ServerSupportedVersions": [
+                "1.7.0"
+               ],
+              "SourceAgreements": {
+                "AgreementsIdentifier": "agreementV1",
+                "Agreements": [{
+                    "AgreementLabel": "EULA",
+                    "Agreement": "this is store agreement",
+                    "AgreementUrl": "https://store.agreement"
+                  }
+                ]
+              },
+              "RequiredQueryParameters": [
+                "Market"
+              ],
+              "RequiredPackageMatchFields": [
+                "Market"
+              ],
+              "UnsupportedQueryParameters": [
+                "Moniker"
+              ],
+              "UnsupportedPackageMatchFields": [
+                "Moniker"
+              ],
+              "Authentication": {
+                "AuthenticationType": "microsoftEntraId",
+                "MicrosoftEntraIdAuthenticationInfo" : {
+                  "Resource": "GUID",
+                  "Scope" : "test"
+                }
+              }
+        }})delimiter");
+
+    Authentication::AuthenticationArguments authArgs;
+    authArgs.Mode = Authentication::AuthenticationMode::Silent;
+    HttpClientHelper helper{ GetTestRestRequestHandler(web::http::status_codes::OK, sample) };
+    RestClient client = CreateRestClient(TestRestUri, {}, {}, helper, authArgs);
+    REQUIRE(client.GetSourceIdentifier() == "Source123");
+    auto information = client.GetSourceInformation();
+    REQUIRE(information.SourceAgreementsIdentifier == "agreementV1");
+    REQUIRE(information.SourceAgreements.size() == 1);
+    REQUIRE(information.SourceAgreements.at(0).Label == "EULA");
+    REQUIRE(information.SourceAgreements.at(0).Text == "this is store agreement");
+    REQUIRE(information.SourceAgreements.at(0).Url == "https://store.agreement");
+    REQUIRE(information.RequiredQueryParameters.size() == 1);
+    REQUIRE(information.RequiredQueryParameters.at(0) == "Market");
+    REQUIRE(information.RequiredPackageMatchFields.size() == 1);
+    REQUIRE(information.RequiredPackageMatchFields.at(0) == "Market");
+    REQUIRE(information.UnsupportedQueryParameters.size() == 1);
+    REQUIRE(information.UnsupportedQueryParameters.at(0) == "Moniker");
+    REQUIRE(information.UnsupportedPackageMatchFields.size() == 1);
+    REQUIRE(information.UnsupportedPackageMatchFields.at(0) == "Moniker");
+    REQUIRE(information.Authentication.Type == Authentication::AuthenticationType::MicrosoftEntraId);
+    REQUIRE(information.Authentication.MicrosoftEntraIdInfo.has_value());
+    REQUIRE(information.Authentication.MicrosoftEntraIdInfo->Resource == "GUID");
+    REQUIRE(information.Authentication.MicrosoftEntraIdInfo->Scope == "test");
+}