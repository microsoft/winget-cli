// Copyright (c) Microsoft Corporation.
// Licensed under the MIT License.
#include "pch.h"
#include "TestCommon.h"
#include "TestRestRequestHandler.h"
#include <Rest/RestClient.h>
#include <Rest/Schema/IRestClient.h>
#include <AppInstallerVersions.h>
#include <set>
#include <AppInstallerErrors.h>

using namespace AppInstaller;
using namespace AppInstaller::Utility;
using namespace AppInstaller::Repository::Rest;
using namespace AppInstaller::Repository::Rest::Schema;

const utility::string_t TestRestUri = L"http://restsource.net";

TEST_CASE("GetLatestCommonVersion", "[RestSource]")
{
    std::set<AppInstaller::Utility::Version> wingetSupportedContracts = { Version {"1.0.0"}, Version {"1.2.0"} };
    std::vector<std::string> versions{ "1.0.0", "2.0.0", "1.2.0" };
    std::optional<Version> actual = RestClient::GetLatestCommonVersion(versions, wingetSupportedContracts);
    REQUIRE(actual);
    REQUIRE(actual.value().ToString() == "1.2.0");
}

TEST_CASE("GetLatestCommonVersion_UnsupportedVersion", "[RestSource]")
{
    std::set<AppInstaller::Utility::Version> wingetSupportedContracts = { Version {"3.0.0"}, Version {"4.2.0"} };
    std::vector<std::string> versions{ "1.0.0", "2.0.0" };
    std::optional<Version> actual = RestClient::GetLatestCommonVersion(versions, wingetSupportedContracts);
    REQUIRE(!actual);
}

TEST_CASE("GetSupportedInterface", "[RestSource]")
{
    IRestClient::Information info{ "TestId", { "1.0.0" } };

    Version version{ "1.0.0" };
<<<<<<< HEAD
    REQUIRE(RestClient::GetSupportedInterface(utility::conversions::to_utf8string(TestRestUri), info,  version)->GetVersion() == version);

    Version invalid{ "1.2.0" };
    REQUIRE_THROWS(RestClient::GetSupportedInterface(utility::conversions::to_utf8string(TestRestUri), info, invalid));
=======
    REQUIRE(RestClient::GetSupportedInterface(utility::conversions::to_utf8string(TestRestUri), {}, version)->GetVersion() == version);

    Version invalid{ "1.2.0" };
    REQUIRE_THROWS(RestClient::GetSupportedInterface(utility::conversions::to_utf8string(TestRestUri), {}, invalid));
>>>>>>> f66d3cf0
}

TEST_CASE("GetInformation_Success", "[RestSource]")
{
    utility::string_t sample = _XPLATSTR(
        R"delimiter({
            "Data" : {
              "SourceIdentifier": "Source123",
              "ServerSupportedVersions": [
                "1.0.0",
                "1.1.0"],
              "SourceAgreements": {
                "AgreementsIdentifier": "agreementV1",
                "Agreements": [{
                    "AgreementLabel": "EULA",
                    "Agreement": "this is store agreement",
                    "AgreementUrl": "https://store.agreement"
                  }
                ]
              },
              "RequiredQueryParameters": [
                "Market"
              ],
              "RequiredPackageMatchFields": [
                "Market"
              ],
              "UnsupportedQueryParameters": [
                "Moniker"
              ],
              "UnsupportedPackageMatchFields": [
                "Moniker"
              ]
        }})delimiter");

    HttpClientHelper helper{ GetTestRestRequestHandler(web::http::status_codes::OK, sample) };
    IRestClient::Information information = RestClient::GetInformation(TestRestUri, {}, std::move(helper));
    REQUIRE(information.SourceIdentifier == "Source123");
    REQUIRE(information.ServerSupportedVersions.size() == 2);
    REQUIRE(information.ServerSupportedVersions.at(0) == "1.0.0");
    REQUIRE(information.ServerSupportedVersions.at(1) == "1.1.0");
    REQUIRE(information.SourceAgreementsIdentifier == "agreementV1");
    REQUIRE(information.SourceAgreements.size() == 1);
    REQUIRE(information.SourceAgreements.at(0).Label == "EULA");
    REQUIRE(information.SourceAgreements.at(0).Text == "this is store agreement");
    REQUIRE(information.SourceAgreements.at(0).Url == "https://store.agreement");
    REQUIRE(information.RequiredQueryParameters.size() == 1);
    REQUIRE(information.RequiredQueryParameters.at(0) == "Market");
    REQUIRE(information.RequiredPackageMatchFields.size() == 1);
    REQUIRE(information.RequiredPackageMatchFields.at(0) == "Market");
    REQUIRE(information.UnsupportedQueryParameters.size() == 1);
    REQUIRE(information.UnsupportedQueryParameters.at(0) == "Moniker");
    REQUIRE(information.UnsupportedPackageMatchFields.size() == 1);
    REQUIRE(information.UnsupportedPackageMatchFields.at(0) == "Moniker");
}

TEST_CASE("GetInformation_Fail_AgreementsWithoutIdentifier", "[RestSource]")
{
    utility::string_t sample = _XPLATSTR(
        R"delimiter({
            "Data" : {
              "SourceIdentifier": "Source123",
              "ServerSupportedVersions": [
                "1.0.0",
                "1.1.0"],
              "SourceAgreements": {
                "Agreements": [{
                    "AgreementLabel": "EULA",
                    "Agreement": "this is store agreement",
                    "AgreementUrl": "https://store.agreement"
                  }
                ]
              }
        }})delimiter");

    HttpClientHelper helper{ GetTestRestRequestHandler(web::http::status_codes::OK, sample) };
    REQUIRE_THROWS_HR(RestClient::GetInformation(TestRestUri, std::move(helper)), APPINSTALLER_CLI_ERROR_UNSUPPORTED_RESTSOURCE);
}

TEST_CASE("RestClientCreate_UnsupportedVersion", "[RestSource]")
{
    utility::string_t sample = _XPLATSTR(
        R"delimiter({
            "Data" : {
              "SourceIdentifier": "Source123",
              "ServerSupportedVersions": [
                "1.2.0",
                "2.0.0"]
        }})delimiter");

    HttpClientHelper helper{ GetTestRestRequestHandler(web::http::status_codes::OK, sample) };
<<<<<<< HEAD
    REQUIRE_THROWS_HR(RestClient::Create("https://restsource.com/api", std::move(helper)), APPINSTALLER_CLI_ERROR_UNSUPPORTED_RESTSOURCE);
=======
    REQUIRE_THROWS_HR(RestClient::Create("https://restsource.com/api", {}, std::move(helper)),
        APPINSTALLER_CLI_ERROR_UNSUPPORTED_RESTSOURCE);
>>>>>>> f66d3cf0
}

TEST_CASE("RestClientCreate_1.0_Success", "[RestSource]")
{
    utility::string_t sample = _XPLATSTR(
        R"delimiter({
            "Data" : {
              "SourceIdentifier": "Source123",
              "ServerSupportedVersions": [
                "1.0.0",
                "2.0.0"]
        }})delimiter");

    HttpClientHelper helper{ GetTestRestRequestHandler(web::http::status_codes::OK, sample) };
    RestClient client = RestClient::Create(utility::conversions::to_utf8string(TestRestUri), {}, std::move(helper));
    REQUIRE(client.GetSourceIdentifier() == "Source123");
}

TEST_CASE("RestClientCreate_1.1_Success", "[RestSource]")
{
    utility::string_t sample = _XPLATSTR(
        R"delimiter({
            "Data" : {
              "SourceIdentifier": "Source123",
              "ServerSupportedVersions": [
                "1.0.0",
                "1.1.0"],
              "SourceAgreements": {
                "AgreementsIdentifier": "agreementV1",
                "Agreements": [{
                    "AgreementLabel": "EULA",
                    "Agreement": "this is store agreement",
                    "AgreementUrl": "https://store.agreement"
                  }
                ]
              },
              "RequiredQueryParameters": [
                "Market"
              ],
              "RequiredPackageMatchFields": [
                "Market"
              ],
              "UnsupportedQueryParameters": [
                "Moniker"
              ],
              "UnsupportedPackageMatchFields": [
                "Moniker"
              ]
        }})delimiter");

    HttpClientHelper helper{ GetTestRestRequestHandler(web::http::status_codes::OK, sample) };
    RestClient client = RestClient::Create(utility::conversions::to_utf8string(TestRestUri), std::move(helper));
    REQUIRE(client.GetSourceIdentifier() == "Source123");
    auto information = client.GetSourceInformation();
    REQUIRE(information.SourceAgreementsIdentifier == "agreementV1");
    REQUIRE(information.SourceAgreements.size() == 1);
    REQUIRE(information.SourceAgreements.at(0).Label == "EULA");
    REQUIRE(information.SourceAgreements.at(0).Text == "this is store agreement");
    REQUIRE(information.SourceAgreements.at(0).Url == "https://store.agreement");
    REQUIRE(information.RequiredQueryParameters.size() == 1);
    REQUIRE(information.RequiredQueryParameters.at(0) == "Market");
    REQUIRE(information.RequiredPackageMatchFields.size() == 1);
    REQUIRE(information.RequiredPackageMatchFields.at(0) == "Market");
    REQUIRE(information.UnsupportedQueryParameters.size() == 1);
    REQUIRE(information.UnsupportedQueryParameters.at(0) == "Moniker");
    REQUIRE(information.UnsupportedPackageMatchFields.size() == 1);
    REQUIRE(information.UnsupportedPackageMatchFields.at(0) == "Moniker");
}
<|MERGE_RESOLUTION|>--- conflicted
+++ resolved
@@ -1,215 +1,203 @@
-// Copyright (c) Microsoft Corporation.
-// Licensed under the MIT License.
-#include "pch.h"
-#include "TestCommon.h"
-#include "TestRestRequestHandler.h"
-#include <Rest/RestClient.h>
-#include <Rest/Schema/IRestClient.h>
-#include <AppInstallerVersions.h>
-#include <set>
-#include <AppInstallerErrors.h>
-
-using namespace AppInstaller;
-using namespace AppInstaller::Utility;
-using namespace AppInstaller::Repository::Rest;
-using namespace AppInstaller::Repository::Rest::Schema;
-
-const utility::string_t TestRestUri = L"http://restsource.net";
-
-TEST_CASE("GetLatestCommonVersion", "[RestSource]")
-{
-    std::set<AppInstaller::Utility::Version> wingetSupportedContracts = { Version {"1.0.0"}, Version {"1.2.0"} };
-    std::vector<std::string> versions{ "1.0.0", "2.0.0", "1.2.0" };
-    std::optional<Version> actual = RestClient::GetLatestCommonVersion(versions, wingetSupportedContracts);
-    REQUIRE(actual);
-    REQUIRE(actual.value().ToString() == "1.2.0");
-}
-
-TEST_CASE("GetLatestCommonVersion_UnsupportedVersion", "[RestSource]")
-{
-    std::set<AppInstaller::Utility::Version> wingetSupportedContracts = { Version {"3.0.0"}, Version {"4.2.0"} };
-    std::vector<std::string> versions{ "1.0.0", "2.0.0" };
-    std::optional<Version> actual = RestClient::GetLatestCommonVersion(versions, wingetSupportedContracts);
-    REQUIRE(!actual);
-}
-
-TEST_CASE("GetSupportedInterface", "[RestSource]")
-{
-    IRestClient::Information info{ "TestId", { "1.0.0" } };
-
-    Version version{ "1.0.0" };
-<<<<<<< HEAD
-    REQUIRE(RestClient::GetSupportedInterface(utility::conversions::to_utf8string(TestRestUri), info,  version)->GetVersion() == version);
-
-    Version invalid{ "1.2.0" };
-    REQUIRE_THROWS(RestClient::GetSupportedInterface(utility::conversions::to_utf8string(TestRestUri), info, invalid));
-=======
-    REQUIRE(RestClient::GetSupportedInterface(utility::conversions::to_utf8string(TestRestUri), {}, version)->GetVersion() == version);
-
-    Version invalid{ "1.2.0" };
-    REQUIRE_THROWS(RestClient::GetSupportedInterface(utility::conversions::to_utf8string(TestRestUri), {}, invalid));
->>>>>>> f66d3cf0
-}
-
-TEST_CASE("GetInformation_Success", "[RestSource]")
-{
-    utility::string_t sample = _XPLATSTR(
-        R"delimiter({
-            "Data" : {
-              "SourceIdentifier": "Source123",
-              "ServerSupportedVersions": [
-                "1.0.0",
-                "1.1.0"],
-              "SourceAgreements": {
-                "AgreementsIdentifier": "agreementV1",
-                "Agreements": [{
-                    "AgreementLabel": "EULA",
-                    "Agreement": "this is store agreement",
-                    "AgreementUrl": "https://store.agreement"
-                  }
-                ]
-              },
-              "RequiredQueryParameters": [
-                "Market"
-              ],
-              "RequiredPackageMatchFields": [
-                "Market"
-              ],
-              "UnsupportedQueryParameters": [
-                "Moniker"
-              ],
-              "UnsupportedPackageMatchFields": [
-                "Moniker"
-              ]
-        }})delimiter");
-
-    HttpClientHelper helper{ GetTestRestRequestHandler(web::http::status_codes::OK, sample) };
-    IRestClient::Information information = RestClient::GetInformation(TestRestUri, {}, std::move(helper));
-    REQUIRE(information.SourceIdentifier == "Source123");
-    REQUIRE(information.ServerSupportedVersions.size() == 2);
-    REQUIRE(information.ServerSupportedVersions.at(0) == "1.0.0");
-    REQUIRE(information.ServerSupportedVersions.at(1) == "1.1.0");
-    REQUIRE(information.SourceAgreementsIdentifier == "agreementV1");
-    REQUIRE(information.SourceAgreements.size() == 1);
-    REQUIRE(information.SourceAgreements.at(0).Label == "EULA");
-    REQUIRE(information.SourceAgreements.at(0).Text == "this is store agreement");
-    REQUIRE(information.SourceAgreements.at(0).Url == "https://store.agreement");
-    REQUIRE(information.RequiredQueryParameters.size() == 1);
-    REQUIRE(information.RequiredQueryParameters.at(0) == "Market");
-    REQUIRE(information.RequiredPackageMatchFields.size() == 1);
-    REQUIRE(information.RequiredPackageMatchFields.at(0) == "Market");
-    REQUIRE(information.UnsupportedQueryParameters.size() == 1);
-    REQUIRE(information.UnsupportedQueryParameters.at(0) == "Moniker");
-    REQUIRE(information.UnsupportedPackageMatchFields.size() == 1);
-    REQUIRE(information.UnsupportedPackageMatchFields.at(0) == "Moniker");
-}
-
-TEST_CASE("GetInformation_Fail_AgreementsWithoutIdentifier", "[RestSource]")
-{
-    utility::string_t sample = _XPLATSTR(
-        R"delimiter({
-            "Data" : {
-              "SourceIdentifier": "Source123",
-              "ServerSupportedVersions": [
-                "1.0.0",
-                "1.1.0"],
-              "SourceAgreements": {
-                "Agreements": [{
-                    "AgreementLabel": "EULA",
-                    "Agreement": "this is store agreement",
-                    "AgreementUrl": "https://store.agreement"
-                  }
-                ]
-              }
-        }})delimiter");
-
-    HttpClientHelper helper{ GetTestRestRequestHandler(web::http::status_codes::OK, sample) };
-    REQUIRE_THROWS_HR(RestClient::GetInformation(TestRestUri, std::move(helper)), APPINSTALLER_CLI_ERROR_UNSUPPORTED_RESTSOURCE);
-}
-
-TEST_CASE("RestClientCreate_UnsupportedVersion", "[RestSource]")
-{
-    utility::string_t sample = _XPLATSTR(
-        R"delimiter({
-            "Data" : {
-              "SourceIdentifier": "Source123",
-              "ServerSupportedVersions": [
-                "1.2.0",
-                "2.0.0"]
-        }})delimiter");
-
-    HttpClientHelper helper{ GetTestRestRequestHandler(web::http::status_codes::OK, sample) };
-<<<<<<< HEAD
-    REQUIRE_THROWS_HR(RestClient::Create("https://restsource.com/api", std::move(helper)), APPINSTALLER_CLI_ERROR_UNSUPPORTED_RESTSOURCE);
-=======
-    REQUIRE_THROWS_HR(RestClient::Create("https://restsource.com/api", {}, std::move(helper)),
-        APPINSTALLER_CLI_ERROR_UNSUPPORTED_RESTSOURCE);
->>>>>>> f66d3cf0
-}
-
-TEST_CASE("RestClientCreate_1.0_Success", "[RestSource]")
-{
-    utility::string_t sample = _XPLATSTR(
-        R"delimiter({
-            "Data" : {
-              "SourceIdentifier": "Source123",
-              "ServerSupportedVersions": [
-                "1.0.0",
-                "2.0.0"]
-        }})delimiter");
-
-    HttpClientHelper helper{ GetTestRestRequestHandler(web::http::status_codes::OK, sample) };
-    RestClient client = RestClient::Create(utility::conversions::to_utf8string(TestRestUri), {}, std::move(helper));
-    REQUIRE(client.GetSourceIdentifier() == "Source123");
-}
-
-TEST_CASE("RestClientCreate_1.1_Success", "[RestSource]")
-{
-    utility::string_t sample = _XPLATSTR(
-        R"delimiter({
-            "Data" : {
-              "SourceIdentifier": "Source123",
-              "ServerSupportedVersions": [
-                "1.0.0",
-                "1.1.0"],
-              "SourceAgreements": {
-                "AgreementsIdentifier": "agreementV1",
-                "Agreements": [{
-                    "AgreementLabel": "EULA",
-                    "Agreement": "this is store agreement",
-                    "AgreementUrl": "https://store.agreement"
-                  }
-                ]
-              },
-              "RequiredQueryParameters": [
-                "Market"
-              ],
-              "RequiredPackageMatchFields": [
-                "Market"
-              ],
-              "UnsupportedQueryParameters": [
-                "Moniker"
-              ],
-              "UnsupportedPackageMatchFields": [
-                "Moniker"
-              ]
-        }})delimiter");
-
-    HttpClientHelper helper{ GetTestRestRequestHandler(web::http::status_codes::OK, sample) };
-    RestClient client = RestClient::Create(utility::conversions::to_utf8string(TestRestUri), std::move(helper));
-    REQUIRE(client.GetSourceIdentifier() == "Source123");
-    auto information = client.GetSourceInformation();
-    REQUIRE(information.SourceAgreementsIdentifier == "agreementV1");
-    REQUIRE(information.SourceAgreements.size() == 1);
-    REQUIRE(information.SourceAgreements.at(0).Label == "EULA");
-    REQUIRE(information.SourceAgreements.at(0).Text == "this is store agreement");
-    REQUIRE(information.SourceAgreements.at(0).Url == "https://store.agreement");
-    REQUIRE(information.RequiredQueryParameters.size() == 1);
-    REQUIRE(information.RequiredQueryParameters.at(0) == "Market");
-    REQUIRE(information.RequiredPackageMatchFields.size() == 1);
-    REQUIRE(information.RequiredPackageMatchFields.at(0) == "Market");
-    REQUIRE(information.UnsupportedQueryParameters.size() == 1);
-    REQUIRE(information.UnsupportedQueryParameters.at(0) == "Moniker");
-    REQUIRE(information.UnsupportedPackageMatchFields.size() == 1);
-    REQUIRE(information.UnsupportedPackageMatchFields.at(0) == "Moniker");
-}
+// Copyright (c) Microsoft Corporation.
+// Licensed under the MIT License.
+#include "pch.h"
+#include "TestCommon.h"
+#include "TestRestRequestHandler.h"
+#include <Rest/RestClient.h>
+#include <Rest/Schema/IRestClient.h>
+#include <AppInstallerVersions.h>
+#include <set>
+#include <AppInstallerErrors.h>
+
+using namespace AppInstaller;
+using namespace AppInstaller::Utility;
+using namespace AppInstaller::Repository::Rest;
+using namespace AppInstaller::Repository::Rest::Schema;
+
+const utility::string_t TestRestUri = L"http://restsource.net";
+
+TEST_CASE("GetLatestCommonVersion", "[RestSource]")
+{
+    std::set<AppInstaller::Utility::Version> wingetSupportedContracts = { Version {"1.0.0"}, Version {"1.2.0"} };
+    std::vector<std::string> versions{ "1.0.0", "2.0.0", "1.2.0" };
+    std::optional<Version> actual = RestClient::GetLatestCommonVersion(versions, wingetSupportedContracts);
+    REQUIRE(actual);
+    REQUIRE(actual.value().ToString() == "1.2.0");
+}
+
+TEST_CASE("GetLatestCommonVersion_UnsupportedVersion", "[RestSource]")
+{
+    std::set<AppInstaller::Utility::Version> wingetSupportedContracts = { Version {"3.0.0"}, Version {"4.2.0"} };
+    std::vector<std::string> versions{ "1.0.0", "2.0.0" };
+    std::optional<Version> actual = RestClient::GetLatestCommonVersion(versions, wingetSupportedContracts);
+    REQUIRE(!actual);
+}
+
+TEST_CASE("GetSupportedInterface", "[RestSource]")
+{
+    IRestClient::Information info{ "TestId", { "1.0.0" } };
+
+    Version version{ "1.0.0" };
+    REQUIRE(RestClient::GetSupportedInterface(utility::conversions::to_utf8string(TestRestUri), {}, info, version)->GetVersion() == version);
+
+    Version invalid{ "1.2.0" };
+    REQUIRE_THROWS(RestClient::GetSupportedInterface(utility::conversions::to_utf8string(TestRestUri), {}, info, invalid));
+}
+
+TEST_CASE("GetInformation_Success", "[RestSource]")
+{
+    utility::string_t sample = _XPLATSTR(
+        R"delimiter({
+            "Data" : {
+              "SourceIdentifier": "Source123",
+              "ServerSupportedVersions": [
+                "1.0.0",
+                "1.1.0"],
+              "SourceAgreements": {
+                "AgreementsIdentifier": "agreementV1",
+                "Agreements": [{
+                    "AgreementLabel": "EULA",
+                    "Agreement": "this is store agreement",
+                    "AgreementUrl": "https://store.agreement"
+                  }
+                ]
+              },
+              "RequiredQueryParameters": [
+                "Market"
+              ],
+              "RequiredPackageMatchFields": [
+                "Market"
+              ],
+              "UnsupportedQueryParameters": [
+                "Moniker"
+              ],
+              "UnsupportedPackageMatchFields": [
+                "Moniker"
+              ]
+        }})delimiter");
+
+    HttpClientHelper helper{ GetTestRestRequestHandler(web::http::status_codes::OK, sample) };
+    IRestClient::Information information = RestClient::GetInformation(TestRestUri, {}, std::move(helper));
+    REQUIRE(information.SourceIdentifier == "Source123");
+    REQUIRE(information.ServerSupportedVersions.size() == 2);
+    REQUIRE(information.ServerSupportedVersions.at(0) == "1.0.0");
+    REQUIRE(information.ServerSupportedVersions.at(1) == "1.1.0");
+    REQUIRE(information.SourceAgreementsIdentifier == "agreementV1");
+    REQUIRE(information.SourceAgreements.size() == 1);
+    REQUIRE(information.SourceAgreements.at(0).Label == "EULA");
+    REQUIRE(information.SourceAgreements.at(0).Text == "this is store agreement");
+    REQUIRE(information.SourceAgreements.at(0).Url == "https://store.agreement");
+    REQUIRE(information.RequiredQueryParameters.size() == 1);
+    REQUIRE(information.RequiredQueryParameters.at(0) == "Market");
+    REQUIRE(information.RequiredPackageMatchFields.size() == 1);
+    REQUIRE(information.RequiredPackageMatchFields.at(0) == "Market");
+    REQUIRE(information.UnsupportedQueryParameters.size() == 1);
+    REQUIRE(information.UnsupportedQueryParameters.at(0) == "Moniker");
+    REQUIRE(information.UnsupportedPackageMatchFields.size() == 1);
+    REQUIRE(information.UnsupportedPackageMatchFields.at(0) == "Moniker");
+}
+
+TEST_CASE("GetInformation_Fail_AgreementsWithoutIdentifier", "[RestSource]")
+{
+    utility::string_t sample = _XPLATSTR(
+        R"delimiter({
+            "Data" : {
+              "SourceIdentifier": "Source123",
+              "ServerSupportedVersions": [
+                "1.0.0",
+                "1.1.0"],
+              "SourceAgreements": {
+                "Agreements": [{
+                    "AgreementLabel": "EULA",
+                    "Agreement": "this is store agreement",
+                    "AgreementUrl": "https://store.agreement"
+                  }
+                ]
+              }
+        }})delimiter");
+
+    HttpClientHelper helper{ GetTestRestRequestHandler(web::http::status_codes::OK, sample) };
+    REQUIRE_THROWS_HR(RestClient::GetInformation(TestRestUri, std::move(helper)), APPINSTALLER_CLI_ERROR_UNSUPPORTED_RESTSOURCE);
+}
+
+TEST_CASE("RestClientCreate_UnsupportedVersion", "[RestSource]")
+{
+    utility::string_t sample = _XPLATSTR(
+        R"delimiter({
+            "Data" : {
+              "SourceIdentifier": "Source123",
+              "ServerSupportedVersions": [
+                "1.2.0",
+                "2.0.0"]
+        }})delimiter");
+
+    HttpClientHelper helper{ GetTestRestRequestHandler(web::http::status_codes::OK, sample) };
+    REQUIRE_THROWS_HR(RestClient::Create("https://restsource.com/api", {}, std::move(helper)), APPINSTALLER_CLI_ERROR_UNSUPPORTED_RESTSOURCE);
+}
+
+TEST_CASE("RestClientCreate_1.0_Success", "[RestSource]")
+{
+    utility::string_t sample = _XPLATSTR(
+        R"delimiter({
+            "Data" : {
+              "SourceIdentifier": "Source123",
+              "ServerSupportedVersions": [
+                "1.0.0",
+                "2.0.0"]
+        }})delimiter");
+
+    HttpClientHelper helper{ GetTestRestRequestHandler(web::http::status_codes::OK, sample) };
+    RestClient client = RestClient::Create(utility::conversions::to_utf8string(TestRestUri), {}, std::move(helper));
+    REQUIRE(client.GetSourceIdentifier() == "Source123");
+}
+
+TEST_CASE("RestClientCreate_1.1_Success", "[RestSource]")
+{
+    utility::string_t sample = _XPLATSTR(
+        R"delimiter({
+            "Data" : {
+              "SourceIdentifier": "Source123",
+              "ServerSupportedVersions": [
+                "1.0.0",
+                "1.1.0"],
+              "SourceAgreements": {
+                "AgreementsIdentifier": "agreementV1",
+                "Agreements": [{
+                    "AgreementLabel": "EULA",
+                    "Agreement": "this is store agreement",
+                    "AgreementUrl": "https://store.agreement"
+                  }
+                ]
+              },
+              "RequiredQueryParameters": [
+                "Market"
+              ],
+              "RequiredPackageMatchFields": [
+                "Market"
+              ],
+              "UnsupportedQueryParameters": [
+                "Moniker"
+              ],
+              "UnsupportedPackageMatchFields": [
+                "Moniker"
+              ]
+        }})delimiter");
+
+    HttpClientHelper helper{ GetTestRestRequestHandler(web::http::status_codes::OK, sample) };
+    RestClient client = RestClient::Create(utility::conversions::to_utf8string(TestRestUri), std::move(helper));
+    REQUIRE(client.GetSourceIdentifier() == "Source123");
+    auto information = client.GetSourceInformation();
+    REQUIRE(information.SourceAgreementsIdentifier == "agreementV1");
+    REQUIRE(information.SourceAgreements.size() == 1);
+    REQUIRE(information.SourceAgreements.at(0).Label == "EULA");
+    REQUIRE(information.SourceAgreements.at(0).Text == "this is store agreement");
+    REQUIRE(information.SourceAgreements.at(0).Url == "https://store.agreement");
+    REQUIRE(information.RequiredQueryParameters.size() == 1);
+    REQUIRE(information.RequiredQueryParameters.at(0) == "Market");
+    REQUIRE(information.RequiredPackageMatchFields.size() == 1);
+    REQUIRE(information.RequiredPackageMatchFields.at(0) == "Market");
+    REQUIRE(information.UnsupportedQueryParameters.size() == 1);
+    REQUIRE(information.UnsupportedQueryParameters.at(0) == "Moniker");
+    REQUIRE(information.UnsupportedPackageMatchFields.size() == 1);
+    REQUIRE(information.UnsupportedPackageMatchFields.at(0) == "Moniker");
+}