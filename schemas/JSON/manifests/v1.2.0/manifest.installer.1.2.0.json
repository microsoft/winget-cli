--- conflicted
+++ resolved
@@ -1,710 +1,706 @@
-{
-  "$id": "https://aka.ms/winget-manifest.installer.1.2.0.schema.json",
-  "$schema": "http://json-schema.org/draft-07/schema#",
-  "description": "A representation of a single-file manifest representing an app installers in the OWC. v1.2.0",
-  "definitions": {
-    "PackageIdentifier": {
-      "type": "string",
-      "pattern": "^[^\\.\\s\\\\/:\\*\\?\"<>\\|\\x01-\\x1f]{1,32}(\\.[^\\.\\s\\\\/:\\*\\?\"<>\\|\\x01-\\x1f]{1,32}){1,3}$",
-      "maxLength": 128,
-      "description": "The package unique identifier"
-    },
-    "PackageVersion": {
-      "type": "string",
-      "pattern": "^[^\\\\/:\\*\\?\"<>\\|\\x01-\\x1f]+$",
-      "maxLength": 128,
-      "description": "The package version"
-    },
-    "Locale": {
-      "type": [ "string", "null" ],
-      "pattern": "^([a-zA-Z]{2,3}|[iI]-[a-zA-Z]+|[xX]-[a-zA-Z]{1,8})(-[a-zA-Z]{1,8})*$",
-      "maxLength": 20,
-      "description": "The installer meta-data locale"
-    },
-    "Channel": {
-      "type": [ "string", "null" ],
-      "minLength": 1,
-      "maxLength": 16,
-      "description": "The distribution channel"
-    },
-    "Platform": {
-      "type": [ "array", "null" ],
-      "items": {
-        "title": "Platform",
-        "type": "string",
-        "enum": [
-          "Windows.Desktop",
-          "Windows.Universal"
-        ]
-      },
-      "maxItems": 2,
-      "uniqueItems": true,
-      "description": "The installer supported operating system"
-    },
-    "MinimumOSVersion": {
-      "type": [ "string", "null" ],
-      "pattern": "^(0|[1-9][0-9]{0,3}|[1-5][0-9]{4}|6[0-4][0-9]{3}|65[0-4][0-9]{2}|655[0-2][0-9]|6553[0-5])(\\.(0|[1-9][0-9]{0,3}|[1-5][0-9]{4}|6[0-4][0-9]{3}|65[0-4][0-9]{2}|655[0-2][0-9]|6553[0-5])){0,3}$",
-      "description": "The installer minimum operating system version"
-    },
-    "Url": {
-      "type": [ "string", "null" ],
-      "pattern": "^([Hh][Tt][Tt][Pp][Ss]?)://.+$",
-      "maxLength": 2048,
-      "description": "Url type"
-    },
-    "InstallerType": {
-      "type": [ "string", "null" ],
-      "enum": [
-        "msix",
-        "msi",
-        "appx",
-        "exe",
-        "zip",
-        "inno",
-        "nullsoft",
-        "wix",
-        "burn",
-        "pwa",
-        "portable"
-      ],
-      "description": "Enumeration of supported installer types. InstallerType is required in either root level or individual Installer level"
-    },
-    "Architecture": {
-      "type": "string",
-      "enum": [
-        "x86",
-        "x64",
-        "arm",
-        "arm64",
-        "neutral"
-      ],
-      "description": "The installer target architecture"
-    },   
-    "Scope": {
-      "type": [ "string", "null" ],
-      "enum": [
-        "user",
-        "machine"
-      ],
-      "description": "Scope indicates if the installer is per user or per machine"
-    },
-    "InstallModes": {
-      "type": [ "array", "null" ],
-      "items": {
-        "title": "InstallModes",
-        "type": "string",
-        "enum": [
-          "interactive",
-          "silent",
-          "silentWithProgress"
-        ]
-      },
-      "maxItems": 3,
-      "uniqueItems": true,
-      "description": "List of supported installer modes"
-    },
-    "InstallerSwitches": {
-      "type": "object",
-      "properties": {
-        "Silent": {
-          "type": [ "string", "null" ],
-          "minLength": 1,
-          "maxLength": 512,
-          "description": "Silent is the value that should be passed to the installer when user chooses a silent or quiet install"
-        },
-        "SilentWithProgress": {
-          "type": [ "string", "null" ],
-          "minLength": 1,
-          "maxLength": 512,
-          "description": "SilentWithProgress is the value that should be passed to the installer when user chooses a non-interactive install"
-        },
-        "Interactive": {
-          "type": [ "string", "null" ],
-          "minLength": 1,
-          "maxLength": 512,
-          "description": "Interactive is the value that should be passed to the installer when user chooses an interactive install"
-        },
-        "InstallLocation": {
-          "type": [ "string", "null" ],
-          "minLength": 1,
-          "maxLength": 512,
-          "description": "InstallLocation is the value passed to the installer for custom install location. <INSTALLPATH> token can be included in the switch value so that winget will replace the token with user provided path"
-        },
-        "Log": {
-          "type": [ "string", "null" ],
-          "minLength": 1,
-          "maxLength": 512,
-          "description": "Log is the value passed to the installer for custom log file path. <LOGPATH> token can be included in the switch value so that winget will replace the token with user provided path"
-        },
-        "Upgrade": {
-          "type": [ "string", "null" ],
-          "minLength": 1,
-          "maxLength": 512,
-          "description": "Upgrade is the value that should be passed to the installer when user chooses an upgrade"
-        },
-        "Custom": {
-          "type": [ "string", "null" ],
-          "minLength": 1,
-          "maxLength": 2048,
-          "description": "Custom switches will be passed directly to the installer by winget"
-        }
-      }
-    },
-    "InstallerReturnCode": {
-      "type": "integer",
-      "format": "long",
-      "not": {
-        "enum": [ 0 ]
-      },
-      "minimum": -2147483648,
-      "maximum": 4294967295,
-      "description": "An exit code that can be returned by the installer after execution"
-    },
-    "InstallerSuccessCodes": {
-      "type": [ "array", "null" ],
-      "items": {
-        "$ref": "#/definitions/InstallerReturnCode"
-      },
-      "maxItems": 16,
-      "uniqueItems": true,
-      "description": "List of additional non-zero installer success exit codes other than known default values by winget"
-    },
-    "ExpectedReturnCodes": {
-      "type": [ "array", "null" ],
-      "items": {
-        "type": "object",
-        "title": "ExpectedReturnCode",
-        "properties": {
-          "InstallerReturnCode": {
-            "$ref": "#/definitions/InstallerReturnCode"
-          },
-          "ReturnResponse": {
-            "type": "string",
-            "enum": [
-              "packageInUse",
-              "installInProgress",
-              "fileInUse",
-              "missingDependency",
-              "diskFull",
-              "insufficientMemory",
-              "noNetwork",
-              "contactSupport",
-              "rebootRequiredToFinish",
-              "rebootRequiredForInstall",
-              "rebootInitiated",
-              "cancelledByUser",
-              "alreadyInstalled",
-              "downgrade",
-              "blockedByPolicy",
-              "custom"
-            ]
-          },
-          "ReturnResponseUrl": {
-            "$ref": "#/definitions/Url",
-            "description": "The return response url to provide additional guidance for expected return codes"            
-          }
-        }
-      },
-      "maxItems": 128,
-      "description": "Installer exit codes for common errors"
-    },
-    "UpgradeBehavior": {
-      "type": [ "string", "null" ],
-      "enum": [
-        "install",
-        "uninstallPrevious"
-      ],
-      "description": "The upgrade method"
-    },
-    "Commands": {
-      "type": [ "array", "null" ],
-      "items": {
-        "type": "string",
-        "minLength": 1,
-        "maxLength": 40
-      },
-      "maxItems": 16,
-      "uniqueItems": true,
-      "description": "List of commands or aliases to run the package"
-    },
-    "Protocols": {
-      "type": [ "array", "null" ],
-      "items": {
-        "type": "string",
-<<<<<<< HEAD
-        "pattern": "^[a-z0-9][-a-z0-9\\.\\+]*$",
-=======
->>>>>>> 6e9e10e1
-        "maxLength": 2048
-      },
-      "maxItems": 16,
-      "uniqueItems": true,
-      "description": "List of protocols the package provides a handler for"
-    },
-    "FileExtensions": {
-      "type": [ "array", "null" ],
-      "items": {
-        "type": "string",
-        "pattern": "^[^\\\\/:\\*\\?\"<>\\|\\x01-\\x1f]+$",
-        "maxLength": 64
-      },
-      "maxItems": 512,
-      "uniqueItems": true,
-      "description": "List of file extensions the package could support"
-    },
-    "Dependencies": {
-      "type": [ "object", "null" ],
-      "properties": {
-        "WindowsFeatures": {
-          "type": [ "array", "null" ],
-          "items": {
-            "type": "string",
-            "minLength": 1,
-            "maxLength": 128
-          },
-          "maxItems": 16,
-          "uniqueItems": true,
-          "description": "List of Windows feature dependencies"
-        },
-        "WindowsLibraries": {
-          "type": [ "array", "null" ],
-          "items": {
-            "type": "string",
-            "minLength": 1,
-            "maxLength": 128
-          },
-          "maxItems": 16,
-          "uniqueItems": true,
-          "description": "List of Windows library dependencies"
-        },
-        "PackageDependencies": {
-          "type": [ "array", "null" ],
-          "items": {
-            "type": "object",
-            "properties": {
-              "PackageIdentifier": {
-                "$ref": "#/definitions/PackageIdentifier"
-              },
-              "MinimumVersion": {
-                "$ref": "#/definitions/PackageVersion"
-              }
-            },
-            "required": [ "PackageIdentifier" ]
-          },
-          "maxItems": 16,
-          "uniqueItems": true,
-          "description": "List of package dependencies from current source"
-        },
-        "ExternalDependencies": {
-          "type": [ "array", "null" ],
-          "items": {
-            "type": "string",
-            "minLength": 1,
-            "maxLength": 128
-          },
-          "maxItems": 16,
-          "uniqueItems": true,
-          "description": "List of external package dependencies"
-        }
-      }
-    },
-    "PackageFamilyName": {
-      "type": [ "string", "null" ],
-      "pattern": "^[A-Za-z0-9][-\\.A-Za-z0-9]+_[A-Za-z0-9]{13}$",
-      "maxLength": 255,
-      "description": "PackageFamilyName for appx or msix installer. Could be used for correlation of packages across sources"
-    },
-    "ProductCode": {
-      "type": [ "string", "null" ],
-      "minLength": 1,
-      "maxLength": 255,
-      "description": "ProductCode could be used for correlation of packages across sources"
-    },
-    "Capabilities": {
-      "type": [ "array", "null" ],
-      "items": {
-        "type": "string",
-        "minLength": 1,
-        "maxLength": 40
-      },
-      "maxItems": 1000,
-      "uniqueItems": true,
-      "description": "List of appx or msix installer capabilities"
-    },
-    "RestrictedCapabilities": {
-      "type": [ "array", "null" ],
-      "items": {
-        "type": "string",
-        "minLength": 1,
-        "maxLength": 40
-      },
-      "maxItems": 1000,
-      "uniqueItems": true,
-      "description": "List of appx or msix installer restricted capabilities"
-    },
-    "Market": {
-      "type": "string",
-      "pattern": "^[A-Z]{2}$",
-      "description": "The installer target market"
-    },
-    "MarketArray": {
-      "type": [ "array", "null" ],
-      "uniqueItems": true,
-      "maxItems": 256,
-      "items": {
-        "$ref": "#/definitions/Market"
-      },
-      "description": "Array of markets"
-    },
-    "Markets": {
-      "description": "The installer markets",
-      "type": [ "object", "null" ],
-      "oneOf": [
-        {
-          "properties": {
-            "AllowedMarkets": {
-              "$ref": "#/definitions/MarketArray"
-            }
-          },
-          "required": [ "AllowedMarkets" ]
-        },
-        {
-          "properties": {
-            "ExcludedMarkets": {
-              "$ref": "#/definitions/MarketArray"
-            }
-          },
-          "required": [ "ExcludedMarkets" ]
-        }
-      ]
-    },
-    "InstallerAbortsTerminal": {
-      "type": [ "boolean", "null" ],
-      "description": "Indicates whether the installer will abort terminal. Default is false"
-    },
-    "ReleaseDate": {
-      "type": [ "string", "null" ],
-      "format": "date",
-      "description": "The installer release date"
-    },
-    "InstallLocationRequired": {
-      "type": [ "boolean", "null" ],
-      "description": "Indicates whether the installer requires an install location provided"
-    },
-    "RequireExplicitUpgrade": {
-      "type": [ "boolean", "null" ],
-      "description": "Indicates whether the installer should be pinned by default from upgrade"
-    },
-    "DisplayInstallWarnings": {
-      "type": [ "boolean", "null" ],
-      "description": "Indicates whether winget should display a warning message if the install or upgrade is known to interfere with running applications."
-    },
-    "UnsupportedOSArchitectures": {
-      "type": [ "array", "null" ],
-      "uniqueItems": true,
-      "items": {
-        "type": "string",
-        "title": "UnsupportedOSArchitecture",
-        "enum": [
-          "x86",
-          "x64",
-          "arm",
-          "arm64"
-        ]
-      },
-      "description": "List of OS architectures the installer does not support"
-    },
-    "UnsupportedArguments": {
-      "type": [ "array", "null" ],
-      "uniqueItems": true,
-      "items": {
-        "type": "string",
-        "title": "UnsupportedArgument",
-        "enum": [
-          "log",
-          "location"
-        ]
-      },
-      "description": "List of winget arguments the installer does not support"
-    },
-    "AppsAndFeaturesEntry": {
-      "type": "object",
-      "properties": {
-        "DisplayName": {
-          "type": [ "string", "null" ],
-          "minLength": 1,
-          "maxLength": 256,
-          "description": "The DisplayName registry value"
-        },
-        "Publisher": {
-          "type": [ "string", "null" ],
-          "minLength": 1,
-          "maxLength": 256,
-          "description": "The Publisher registry value"
-        },
-        "DisplayVersion": {
-          "type": [ "string", "null" ],
-          "minLength": 1,
-          "maxLength": 128,
-          "description": "The DisplayVersion registry value"
-        },
-        "ProductCode": {
-          "$ref": "#/definitions/ProductCode"
-        },
-        "UpgradeCode": {
-          "$ref": "#/definitions/ProductCode"
-        },
-        "InstallerType": {
-          "$ref": "#/definitions/InstallerType"
-        }
-      },
-      "description": "Various key values under installer's ARP entry"
-    },
-    "AppsAndFeaturesEntries": {
-      "type": [ "array", "null" ],
-      "uniqueItems": true,
-      "maxItems": 128,
-      "items": {
-        "$ref": "#/definitions/AppsAndFeaturesEntry"
-      },
-      "description": "List of ARP entries."
-    },
-    "ElevationRequirement": {
-      "type": [ "string", "null" ],
-      "enum": [
-        "elevationRequired",
-        "elevationProhibited",
-        "elevatesSelf"
-      ],
-      "description": "The installer's elevation requirement"
-    },
-    "Installer": {
-      "type": "object",
-      "properties": {
-        "InstallerLocale": {
-          "$ref": "#/definitions/Locale"
-        },
-        "Platform": {
-          "$ref": "#/definitions/Platform"
-        },
-        "MinimumOSVersion": {
-          "$ref": "#/definitions/MinimumOSVersion"
-        },
-        "Architecture": {
-          "$ref": "#/definitions/Architecture"
-        },
-        "InstallerType": {
-          "$ref": "#/definitions/InstallerType"
-        },
-        "Scope": {
-          "$ref": "#/definitions/Scope"
-        },
-        "InstallerUrl": {
-          "$ref": "#/definitions/Url",
-          "description": "The installer Url"
-        },
-        "InstallerSha256": {
-          "type": "string",
-          "pattern": "^[A-Fa-f0-9]{64}$",
-          "description": "Sha256 is required. Sha256 of the installer"
-        },
-        "SignatureSha256": {
-          "type": [ "string", "null" ],
-          "pattern": "^[A-Fa-f0-9]{64}$",
-          "description": "SignatureSha256 is recommended for appx or msix. It is the sha256 of signature file inside appx or msix. Could be used during streaming install if applicable"
-        },
-        "InstallModes": {
-          "$ref": "#/definitions/InstallModes"
-        },
-        "InstallerSwitches": {
-          "$ref": "#/definitions/InstallerSwitches"
-        },
-        "InstallerSuccessCodes": {
-          "$ref": "#/definitions/InstallerSuccessCodes"
-        },
-        "ExpectedReturnCodes": {
-          "$ref": "#/definitions/ExpectedReturnCodes"
-        },
-        "UpgradeBehavior": {
-          "$ref": "#/definitions/UpgradeBehavior"
-        },
-        "Commands": {
-          "$ref": "#/definitions/Commands"
-        },
-        "Protocols": {
-          "$ref": "#/definitions/Protocols"
-        },
-        "FileExtensions": {
-          "$ref": "#/definitions/FileExtensions"
-        },
-        "Dependencies": {
-          "$ref": "#/definitions/Dependencies"
-        },
-        "PackageFamilyName": {
-          "$ref": "#/definitions/PackageFamilyName"
-        },
-        "ProductCode": {
-          "$ref": "#/definitions/ProductCode"
-        },
-        "Capabilities": {
-          "$ref": "#/definitions/Capabilities"
-        },
-        "RestrictedCapabilities": {
-          "$ref": "#/definitions/RestrictedCapabilities"
-        },
-        "Markets": {
-          "$ref": "#/definitions/Markets"
-        },
-        "InstallerAbortsTerminal": {
-          "$ref": "#/definitions/InstallerAbortsTerminal"
-        },
-        "ReleaseDate": {
-          "$ref": "#/definitions/ReleaseDate"
-        },
-        "InstallLocationRequired": {
-          "$ref": "#/definitions/InstallLocationRequired"
-        },
-        "RequireExplicitUpgrade": {
-          "$ref": "#/definitions/RequireExplicitUpgrade"
-        },
-        "DisplayInstallWarnings": {
-          "$ref": "#/definitions/DisplayInstallWarnings"
-        },
-        "UnsupportedOSArchitectures": {
-          "$ref": "#/definitions/UnsupportedOSArchitectures"
-        },
-        "AppsAndFeaturesEntries": {
-          "$ref": "#/definitions/AppsAndFeaturesEntries"
-        },
-        "ElevationRequirement": {
-          "$ref": "#/definitions/ElevationRequirement"
-        }
-      },
-      "required": [
-        "Architecture",
-        "InstallerUrl",
-        "InstallerSha256"
-      ]
-    }
-  },
-  "type": "object",
-  "properties": {
-    "PackageIdentifier": {
-      "$ref": "#/definitions/PackageIdentifier"
-    },
-    "PackageVersion": {
-      "$ref": "#/definitions/PackageVersion"
-    },
-    "Channel": {
-      "$ref": "#/definitions/Channel"
-    },
-    "InstallerLocale": {
-      "$ref": "#/definitions/Locale"
-    },
-    "Platform": {
-      "$ref": "#/definitions/Platform"
-    },
-    "MinimumOSVersion": {
-      "$ref": "#/definitions/MinimumOSVersion"
-    },
-    "InstallerType": {
-      "$ref": "#/definitions/InstallerType"
-    },
-    "Scope": {
-      "$ref": "#/definitions/Scope"
-    },
-    "InstallModes": {
-      "$ref": "#/definitions/InstallModes"
-    },
-    "InstallerSwitches": {
-      "$ref": "#/definitions/InstallerSwitches"
-    },
-    "InstallerSuccessCodes": {
-      "$ref": "#/definitions/InstallerSuccessCodes"
-    },
-    "ExpectedReturnCodes": {
-      "$ref": "#/definitions/ExpectedReturnCodes"
-    },
-    "UpgradeBehavior": {
-      "$ref": "#/definitions/UpgradeBehavior"
-    },
-    "Commands": {
-      "$ref": "#/definitions/Commands"
-    },
-    "Protocols": {
-      "$ref": "#/definitions/Protocols"
-    },
-    "FileExtensions": {
-      "$ref": "#/definitions/FileExtensions"
-    },
-    "Dependencies": {
-      "$ref": "#/definitions/Dependencies"
-    },
-    "PackageFamilyName": {
-      "$ref": "#/definitions/PackageFamilyName"
-    },
-    "ProductCode": {
-      "$ref": "#/definitions/ProductCode"
-    },
-    "Capabilities": {
-      "$ref": "#/definitions/Capabilities"
-    },
-    "RestrictedCapabilities": {
-      "$ref": "#/definitions/RestrictedCapabilities"
-    },
-    "Markets": {
-      "$ref": "#/definitions/Markets"
-    },
-    "InstallerAbortsTerminal": {
-      "$ref": "#/definitions/InstallerAbortsTerminal"
-    },
-    "ReleaseDate": {
-      "$ref": "#/definitions/ReleaseDate"
-    },
-    "InstallLocationRequired": {
-      "$ref": "#/definitions/InstallLocationRequired"
-    },
-    "RequireExplicitUpgrade": {
-      "$ref": "#/definitions/RequireExplicitUpgrade"
-    },
-    "UnsupportedOSArchitectures": {
-      "$ref": "#/definitions/UnsupportedOSArchitectures"
-    },
-    "AppsAndFeaturesEntries": {
-      "$ref": "#/definitions/AppsAndFeaturesEntries"
-    },
-    "ElevationRequirement": {
-      "$ref": "#/definitions/ElevationRequirement"
-    },
-    "DisplayInstallWarnings": {
-      "$ref": "#/definitions/DisplayInstallWarnings"
-    },
-    "Installers": {
-      "type": "array",
-      "items": {
-        "$ref": "#/definitions/Installer"
-      },
-      "minItems": 1,
-      "maxItems": 1024
-    },
-    "ManifestType": {
-      "type": "string",
-      "default": "installer",
-      "const": "installer",
-      "description": "The manifest type"
-    },
-    "ManifestVersion": {
-      "type": "string",
-      "default": "1.2.0",
-      "pattern": "^(0|[1-9][0-9]{0,3}|[1-5][0-9]{4}|6[0-4][0-9]{3}|65[0-4][0-9]{2}|655[0-2][0-9]|6553[0-5])(\\.(0|[1-9][0-9]{0,3}|[1-5][0-9]{4}|6[0-4][0-9]{3}|65[0-4][0-9]{2}|655[0-2][0-9]|6553[0-5])){2}$",
-      "description": "The manifest syntax version"
-    }
-  },
-  "required": [
-    "PackageIdentifier",
-    "PackageVersion",
-    "Installers",
-    "ManifestType",
-    "ManifestVersion"
-  ]
+{
+  "$id": "https://aka.ms/winget-manifest.installer.1.2.0.schema.json",
+  "$schema": "http://json-schema.org/draft-07/schema#",
+  "description": "A representation of a single-file manifest representing an app installers in the OWC. v1.2.0",
+  "definitions": {
+    "PackageIdentifier": {
+      "type": "string",
+      "pattern": "^[^\\.\\s\\\\/:\\*\\?\"<>\\|\\x01-\\x1f]{1,32}(\\.[^\\.\\s\\\\/:\\*\\?\"<>\\|\\x01-\\x1f]{1,32}){1,3}$",
+      "maxLength": 128,
+      "description": "The package unique identifier"
+    },
+    "PackageVersion": {
+      "type": "string",
+      "pattern": "^[^\\\\/:\\*\\?\"<>\\|\\x01-\\x1f]+$",
+      "maxLength": 128,
+      "description": "The package version"
+    },
+    "Locale": {
+      "type": [ "string", "null" ],
+      "pattern": "^([a-zA-Z]{2,3}|[iI]-[a-zA-Z]+|[xX]-[a-zA-Z]{1,8})(-[a-zA-Z]{1,8})*$",
+      "maxLength": 20,
+      "description": "The installer meta-data locale"
+    },
+    "Channel": {
+      "type": [ "string", "null" ],
+      "minLength": 1,
+      "maxLength": 16,
+      "description": "The distribution channel"
+    },
+    "Platform": {
+      "type": [ "array", "null" ],
+      "items": {
+        "title": "Platform",
+        "type": "string",
+        "enum": [
+          "Windows.Desktop",
+          "Windows.Universal"
+        ]
+      },
+      "maxItems": 2,
+      "uniqueItems": true,
+      "description": "The installer supported operating system"
+    },
+    "MinimumOSVersion": {
+      "type": [ "string", "null" ],
+      "pattern": "^(0|[1-9][0-9]{0,3}|[1-5][0-9]{4}|6[0-4][0-9]{3}|65[0-4][0-9]{2}|655[0-2][0-9]|6553[0-5])(\\.(0|[1-9][0-9]{0,3}|[1-5][0-9]{4}|6[0-4][0-9]{3}|65[0-4][0-9]{2}|655[0-2][0-9]|6553[0-5])){0,3}$",
+      "description": "The installer minimum operating system version"
+    },
+    "Url": {
+      "type": [ "string", "null" ],
+      "pattern": "^([Hh][Tt][Tt][Pp][Ss]?)://.+$",
+      "maxLength": 2048,
+      "description": "Url type"
+    },
+    "InstallerType": {
+      "type": [ "string", "null" ],
+      "enum": [
+        "msix",
+        "msi",
+        "appx",
+        "exe",
+        "zip",
+        "inno",
+        "nullsoft",
+        "wix",
+        "burn",
+        "pwa",
+        "portable"
+      ],
+      "description": "Enumeration of supported installer types. InstallerType is required in either root level or individual Installer level"
+    },
+    "Architecture": {
+      "type": "string",
+      "enum": [
+        "x86",
+        "x64",
+        "arm",
+        "arm64",
+        "neutral"
+      ],
+      "description": "The installer target architecture"
+    },   
+    "Scope": {
+      "type": [ "string", "null" ],
+      "enum": [
+        "user",
+        "machine"
+      ],
+      "description": "Scope indicates if the installer is per user or per machine"
+    },
+    "InstallModes": {
+      "type": [ "array", "null" ],
+      "items": {
+        "title": "InstallModes",
+        "type": "string",
+        "enum": [
+          "interactive",
+          "silent",
+          "silentWithProgress"
+        ]
+      },
+      "maxItems": 3,
+      "uniqueItems": true,
+      "description": "List of supported installer modes"
+    },
+    "InstallerSwitches": {
+      "type": "object",
+      "properties": {
+        "Silent": {
+          "type": [ "string", "null" ],
+          "minLength": 1,
+          "maxLength": 512,
+          "description": "Silent is the value that should be passed to the installer when user chooses a silent or quiet install"
+        },
+        "SilentWithProgress": {
+          "type": [ "string", "null" ],
+          "minLength": 1,
+          "maxLength": 512,
+          "description": "SilentWithProgress is the value that should be passed to the installer when user chooses a non-interactive install"
+        },
+        "Interactive": {
+          "type": [ "string", "null" ],
+          "minLength": 1,
+          "maxLength": 512,
+          "description": "Interactive is the value that should be passed to the installer when user chooses an interactive install"
+        },
+        "InstallLocation": {
+          "type": [ "string", "null" ],
+          "minLength": 1,
+          "maxLength": 512,
+          "description": "InstallLocation is the value passed to the installer for custom install location. <INSTALLPATH> token can be included in the switch value so that winget will replace the token with user provided path"
+        },
+        "Log": {
+          "type": [ "string", "null" ],
+          "minLength": 1,
+          "maxLength": 512,
+          "description": "Log is the value passed to the installer for custom log file path. <LOGPATH> token can be included in the switch value so that winget will replace the token with user provided path"
+        },
+        "Upgrade": {
+          "type": [ "string", "null" ],
+          "minLength": 1,
+          "maxLength": 512,
+          "description": "Upgrade is the value that should be passed to the installer when user chooses an upgrade"
+        },
+        "Custom": {
+          "type": [ "string", "null" ],
+          "minLength": 1,
+          "maxLength": 2048,
+          "description": "Custom switches will be passed directly to the installer by winget"
+        }
+      }
+    },
+    "InstallerReturnCode": {
+      "type": "integer",
+      "format": "long",
+      "not": {
+        "enum": [ 0 ]
+      },
+      "minimum": -2147483648,
+      "maximum": 4294967295,
+      "description": "An exit code that can be returned by the installer after execution"
+    },
+    "InstallerSuccessCodes": {
+      "type": [ "array", "null" ],
+      "items": {
+        "$ref": "#/definitions/InstallerReturnCode"
+      },
+      "maxItems": 16,
+      "uniqueItems": true,
+      "description": "List of additional non-zero installer success exit codes other than known default values by winget"
+    },
+    "ExpectedReturnCodes": {
+      "type": [ "array", "null" ],
+      "items": {
+        "type": "object",
+        "title": "ExpectedReturnCode",
+        "properties": {
+          "InstallerReturnCode": {
+            "$ref": "#/definitions/InstallerReturnCode"
+          },
+          "ReturnResponse": {
+            "type": "string",
+            "enum": [
+              "packageInUse",
+              "installInProgress",
+              "fileInUse",
+              "missingDependency",
+              "diskFull",
+              "insufficientMemory",
+              "noNetwork",
+              "contactSupport",
+              "rebootRequiredToFinish",
+              "rebootRequiredForInstall",
+              "rebootInitiated",
+              "cancelledByUser",
+              "alreadyInstalled",
+              "downgrade",
+              "blockedByPolicy",
+              "custom"
+            ]
+          },
+          "ReturnResponseUrl": {
+            "$ref": "#/definitions/Url",
+            "description": "The return response url to provide additional guidance for expected return codes"            
+          }
+        }
+      },
+      "maxItems": 128,
+      "description": "Installer exit codes for common errors"
+    },
+    "UpgradeBehavior": {
+      "type": [ "string", "null" ],
+      "enum": [
+        "install",
+        "uninstallPrevious"
+      ],
+      "description": "The upgrade method"
+    },
+    "Commands": {
+      "type": [ "array", "null" ],
+      "items": {
+        "type": "string",
+        "minLength": 1,
+        "maxLength": 40
+      },
+      "maxItems": 16,
+      "uniqueItems": true,
+      "description": "List of commands or aliases to run the package"
+    },
+    "Protocols": {
+      "type": [ "array", "null" ],
+      "items": {
+        "type": "string",
+        "maxLength": 2048
+      },
+      "maxItems": 16,
+      "uniqueItems": true,
+      "description": "List of protocols the package provides a handler for"
+    },
+    "FileExtensions": {
+      "type": [ "array", "null" ],
+      "items": {
+        "type": "string",
+        "pattern": "^[^\\\\/:\\*\\?\"<>\\|\\x01-\\x1f]+$",
+        "maxLength": 64
+      },
+      "maxItems": 512,
+      "uniqueItems": true,
+      "description": "List of file extensions the package could support"
+    },
+    "Dependencies": {
+      "type": [ "object", "null" ],
+      "properties": {
+        "WindowsFeatures": {
+          "type": [ "array", "null" ],
+          "items": {
+            "type": "string",
+            "minLength": 1,
+            "maxLength": 128
+          },
+          "maxItems": 16,
+          "uniqueItems": true,
+          "description": "List of Windows feature dependencies"
+        },
+        "WindowsLibraries": {
+          "type": [ "array", "null" ],
+          "items": {
+            "type": "string",
+            "minLength": 1,
+            "maxLength": 128
+          },
+          "maxItems": 16,
+          "uniqueItems": true,
+          "description": "List of Windows library dependencies"
+        },
+        "PackageDependencies": {
+          "type": [ "array", "null" ],
+          "items": {
+            "type": "object",
+            "properties": {
+              "PackageIdentifier": {
+                "$ref": "#/definitions/PackageIdentifier"
+              },
+              "MinimumVersion": {
+                "$ref": "#/definitions/PackageVersion"
+              }
+            },
+            "required": [ "PackageIdentifier" ]
+          },
+          "maxItems": 16,
+          "uniqueItems": true,
+          "description": "List of package dependencies from current source"
+        },
+        "ExternalDependencies": {
+          "type": [ "array", "null" ],
+          "items": {
+            "type": "string",
+            "minLength": 1,
+            "maxLength": 128
+          },
+          "maxItems": 16,
+          "uniqueItems": true,
+          "description": "List of external package dependencies"
+        }
+      }
+    },
+    "PackageFamilyName": {
+      "type": [ "string", "null" ],
+      "pattern": "^[A-Za-z0-9][-\\.A-Za-z0-9]+_[A-Za-z0-9]{13}$",
+      "maxLength": 255,
+      "description": "PackageFamilyName for appx or msix installer. Could be used for correlation of packages across sources"
+    },
+    "ProductCode": {
+      "type": [ "string", "null" ],
+      "minLength": 1,
+      "maxLength": 255,
+      "description": "ProductCode could be used for correlation of packages across sources"
+    },
+    "Capabilities": {
+      "type": [ "array", "null" ],
+      "items": {
+        "type": "string",
+        "minLength": 1,
+        "maxLength": 40
+      },
+      "maxItems": 1000,
+      "uniqueItems": true,
+      "description": "List of appx or msix installer capabilities"
+    },
+    "RestrictedCapabilities": {
+      "type": [ "array", "null" ],
+      "items": {
+        "type": "string",
+        "minLength": 1,
+        "maxLength": 40
+      },
+      "maxItems": 1000,
+      "uniqueItems": true,
+      "description": "List of appx or msix installer restricted capabilities"
+    },
+    "Market": {
+      "type": "string",
+      "pattern": "^[A-Z]{2}$",
+      "description": "The installer target market"
+    },
+    "MarketArray": {
+      "type": [ "array", "null" ],
+      "uniqueItems": true,
+      "maxItems": 256,
+      "items": {
+        "$ref": "#/definitions/Market"
+      },
+      "description": "Array of markets"
+    },
+    "Markets": {
+      "description": "The installer markets",
+      "type": [ "object", "null" ],
+      "oneOf": [
+        {
+          "properties": {
+            "AllowedMarkets": {
+              "$ref": "#/definitions/MarketArray"
+            }
+          },
+          "required": [ "AllowedMarkets" ]
+        },
+        {
+          "properties": {
+            "ExcludedMarkets": {
+              "$ref": "#/definitions/MarketArray"
+            }
+          },
+          "required": [ "ExcludedMarkets" ]
+        }
+      ]
+    },
+    "InstallerAbortsTerminal": {
+      "type": [ "boolean", "null" ],
+      "description": "Indicates whether the installer will abort terminal. Default is false"
+    },
+    "ReleaseDate": {
+      "type": [ "string", "null" ],
+      "format": "date",
+      "description": "The installer release date"
+    },
+    "InstallLocationRequired": {
+      "type": [ "boolean", "null" ],
+      "description": "Indicates whether the installer requires an install location provided"
+    },
+    "RequireExplicitUpgrade": {
+      "type": [ "boolean", "null" ],
+      "description": "Indicates whether the installer should be pinned by default from upgrade"
+    },
+    "DisplayInstallWarnings": {
+      "type": [ "boolean", "null" ],
+      "description": "Indicates whether winget should display a warning message if the install or upgrade is known to interfere with running applications."
+    },
+    "UnsupportedOSArchitectures": {
+      "type": [ "array", "null" ],
+      "uniqueItems": true,
+      "items": {
+        "type": "string",
+        "title": "UnsupportedOSArchitecture",
+        "enum": [
+          "x86",
+          "x64",
+          "arm",
+          "arm64"
+        ]
+      },
+      "description": "List of OS architectures the installer does not support"
+    },
+    "UnsupportedArguments": {
+      "type": [ "array", "null" ],
+      "uniqueItems": true,
+      "items": {
+        "type": "string",
+        "title": "UnsupportedArgument",
+        "enum": [
+          "log",
+          "location"
+        ]
+      },
+      "description": "List of winget arguments the installer does not support"
+    },
+    "AppsAndFeaturesEntry": {
+      "type": "object",
+      "properties": {
+        "DisplayName": {
+          "type": [ "string", "null" ],
+          "minLength": 1,
+          "maxLength": 256,
+          "description": "The DisplayName registry value"
+        },
+        "Publisher": {
+          "type": [ "string", "null" ],
+          "minLength": 1,
+          "maxLength": 256,
+          "description": "The Publisher registry value"
+        },
+        "DisplayVersion": {
+          "type": [ "string", "null" ],
+          "minLength": 1,
+          "maxLength": 128,
+          "description": "The DisplayVersion registry value"
+        },
+        "ProductCode": {
+          "$ref": "#/definitions/ProductCode"
+        },
+        "UpgradeCode": {
+          "$ref": "#/definitions/ProductCode"
+        },
+        "InstallerType": {
+          "$ref": "#/definitions/InstallerType"
+        }
+      },
+      "description": "Various key values under installer's ARP entry"
+    },
+    "AppsAndFeaturesEntries": {
+      "type": [ "array", "null" ],
+      "uniqueItems": true,
+      "maxItems": 128,
+      "items": {
+        "$ref": "#/definitions/AppsAndFeaturesEntry"
+      },
+      "description": "List of ARP entries."
+    },
+    "ElevationRequirement": {
+      "type": [ "string", "null" ],
+      "enum": [
+        "elevationRequired",
+        "elevationProhibited",
+        "elevatesSelf"
+      ],
+      "description": "The installer's elevation requirement"
+    },
+    "Installer": {
+      "type": "object",
+      "properties": {
+        "InstallerLocale": {
+          "$ref": "#/definitions/Locale"
+        },
+        "Platform": {
+          "$ref": "#/definitions/Platform"
+        },
+        "MinimumOSVersion": {
+          "$ref": "#/definitions/MinimumOSVersion"
+        },
+        "Architecture": {
+          "$ref": "#/definitions/Architecture"
+        },
+        "InstallerType": {
+          "$ref": "#/definitions/InstallerType"
+        },
+        "Scope": {
+          "$ref": "#/definitions/Scope"
+        },
+        "InstallerUrl": {
+          "$ref": "#/definitions/Url",
+          "description": "The installer Url"
+        },
+        "InstallerSha256": {
+          "type": "string",
+          "pattern": "^[A-Fa-f0-9]{64}$",
+          "description": "Sha256 is required. Sha256 of the installer"
+        },
+        "SignatureSha256": {
+          "type": [ "string", "null" ],
+          "pattern": "^[A-Fa-f0-9]{64}$",
+          "description": "SignatureSha256 is recommended for appx or msix. It is the sha256 of signature file inside appx or msix. Could be used during streaming install if applicable"
+        },
+        "InstallModes": {
+          "$ref": "#/definitions/InstallModes"
+        },
+        "InstallerSwitches": {
+          "$ref": "#/definitions/InstallerSwitches"
+        },
+        "InstallerSuccessCodes": {
+          "$ref": "#/definitions/InstallerSuccessCodes"
+        },
+        "ExpectedReturnCodes": {
+          "$ref": "#/definitions/ExpectedReturnCodes"
+        },
+        "UpgradeBehavior": {
+          "$ref": "#/definitions/UpgradeBehavior"
+        },
+        "Commands": {
+          "$ref": "#/definitions/Commands"
+        },
+        "Protocols": {
+          "$ref": "#/definitions/Protocols"
+        },
+        "FileExtensions": {
+          "$ref": "#/definitions/FileExtensions"
+        },
+        "Dependencies": {
+          "$ref": "#/definitions/Dependencies"
+        },
+        "PackageFamilyName": {
+          "$ref": "#/definitions/PackageFamilyName"
+        },
+        "ProductCode": {
+          "$ref": "#/definitions/ProductCode"
+        },
+        "Capabilities": {
+          "$ref": "#/definitions/Capabilities"
+        },
+        "RestrictedCapabilities": {
+          "$ref": "#/definitions/RestrictedCapabilities"
+        },
+        "Markets": {
+          "$ref": "#/definitions/Markets"
+        },
+        "InstallerAbortsTerminal": {
+          "$ref": "#/definitions/InstallerAbortsTerminal"
+        },
+        "ReleaseDate": {
+          "$ref": "#/definitions/ReleaseDate"
+        },
+        "InstallLocationRequired": {
+          "$ref": "#/definitions/InstallLocationRequired"
+        },
+        "RequireExplicitUpgrade": {
+          "$ref": "#/definitions/RequireExplicitUpgrade"
+        },
+        "DisplayInstallWarnings": {
+          "$ref": "#/definitions/DisplayInstallWarnings"
+        },
+        "UnsupportedOSArchitectures": {
+          "$ref": "#/definitions/UnsupportedOSArchitectures"
+        },
+        "AppsAndFeaturesEntries": {
+          "$ref": "#/definitions/AppsAndFeaturesEntries"
+        },
+        "ElevationRequirement": {
+          "$ref": "#/definitions/ElevationRequirement"
+        }
+      },
+      "required": [
+        "Architecture",
+        "InstallerUrl",
+        "InstallerSha256"
+      ]
+    }
+  },
+  "type": "object",
+  "properties": {
+    "PackageIdentifier": {
+      "$ref": "#/definitions/PackageIdentifier"
+    },
+    "PackageVersion": {
+      "$ref": "#/definitions/PackageVersion"
+    },
+    "Channel": {
+      "$ref": "#/definitions/Channel"
+    },
+    "InstallerLocale": {
+      "$ref": "#/definitions/Locale"
+    },
+    "Platform": {
+      "$ref": "#/definitions/Platform"
+    },
+    "MinimumOSVersion": {
+      "$ref": "#/definitions/MinimumOSVersion"
+    },
+    "InstallerType": {
+      "$ref": "#/definitions/InstallerType"
+    },
+    "Scope": {
+      "$ref": "#/definitions/Scope"
+    },
+    "InstallModes": {
+      "$ref": "#/definitions/InstallModes"
+    },
+    "InstallerSwitches": {
+      "$ref": "#/definitions/InstallerSwitches"
+    },
+    "InstallerSuccessCodes": {
+      "$ref": "#/definitions/InstallerSuccessCodes"
+    },
+    "ExpectedReturnCodes": {
+      "$ref": "#/definitions/ExpectedReturnCodes"
+    },
+    "UpgradeBehavior": {
+      "$ref": "#/definitions/UpgradeBehavior"
+    },
+    "Commands": {
+      "$ref": "#/definitions/Commands"
+    },
+    "Protocols": {
+      "$ref": "#/definitions/Protocols"
+    },
+    "FileExtensions": {
+      "$ref": "#/definitions/FileExtensions"
+    },
+    "Dependencies": {
+      "$ref": "#/definitions/Dependencies"
+    },
+    "PackageFamilyName": {
+      "$ref": "#/definitions/PackageFamilyName"
+    },
+    "ProductCode": {
+      "$ref": "#/definitions/ProductCode"
+    },
+    "Capabilities": {
+      "$ref": "#/definitions/Capabilities"
+    },
+    "RestrictedCapabilities": {
+      "$ref": "#/definitions/RestrictedCapabilities"
+    },
+    "Markets": {
+      "$ref": "#/definitions/Markets"
+    },
+    "InstallerAbortsTerminal": {
+      "$ref": "#/definitions/InstallerAbortsTerminal"
+    },
+    "ReleaseDate": {
+      "$ref": "#/definitions/ReleaseDate"
+    },
+    "InstallLocationRequired": {
+      "$ref": "#/definitions/InstallLocationRequired"
+    },
+    "RequireExplicitUpgrade": {
+      "$ref": "#/definitions/RequireExplicitUpgrade"
+    },
+    "UnsupportedOSArchitectures": {
+      "$ref": "#/definitions/UnsupportedOSArchitectures"
+    },
+    "AppsAndFeaturesEntries": {
+      "$ref": "#/definitions/AppsAndFeaturesEntries"
+    },
+    "ElevationRequirement": {
+      "$ref": "#/definitions/ElevationRequirement"
+    },
+    "DisplayInstallWarnings": {
+      "$ref": "#/definitions/DisplayInstallWarnings"
+    },
+    "Installers": {
+      "type": "array",
+      "items": {
+        "$ref": "#/definitions/Installer"
+      },
+      "minItems": 1,
+      "maxItems": 1024
+    },
+    "ManifestType": {
+      "type": "string",
+      "default": "installer",
+      "const": "installer",
+      "description": "The manifest type"
+    },
+    "ManifestVersion": {
+      "type": "string",
+      "default": "1.2.0",
+      "pattern": "^(0|[1-9][0-9]{0,3}|[1-5][0-9]{4}|6[0-4][0-9]{3}|65[0-4][0-9]{2}|655[0-2][0-9]|6553[0-5])(\\.(0|[1-9][0-9]{0,3}|[1-5][0-9]{4}|6[0-4][0-9]{3}|65[0-4][0-9]{2}|655[0-2][0-9]|6553[0-5])){2}$",
+      "description": "The manifest syntax version"
+    }
+  },
+  "required": [
+    "PackageIdentifier",
+    "PackageVersion",
+    "Installers",
+    "ManifestType",
+    "ManifestVersion"
+  ]
 }