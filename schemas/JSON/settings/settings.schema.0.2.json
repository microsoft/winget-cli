{
  "$id": "https://aka.ms/winget-settings.schema.json",
  "$schema": "https://json-schema.org/draft/2019-09/schema#",
  "title": "Microsoft's Windows Package Manager Settings Profile Schema",
  "definitions": {
    "Source": {
      "description": "Source repository settings",
      "type": "object",
      "properties": {
        "autoUpdateIntervalInMinutes": {
          "description": "Number of minutes before source update",
          "type": "integer",
          "default": 5,
          "minimum": 0,
          "maximum": 43200
        }
      }
    },
    "Visual": {
      "description": "Visual settings",
      "type": "object",
      "properties": {
        "progressBar": {
          "description": "Progress bar display style",
          "type": "string",
          "enum": [
            "accent",
            "rainbow",
            "retro"
          ]
        },
        "anonymizeDisplayedPaths": {
          "description": "Replaces some known folder paths with their respective environment variable",
          "type": "boolean",
          "default": true
        }
      }
    },
    "Logging": {
      "description": "Logging settings",
      "type": "object",
      "properties": {
        "level": {
          "description": "Preferred logging level",
          "type": "string",
          "enum": [
            "verbose",
            "info",
            "warning",
            "error",
            "critical"
          ]
        },
        "channels": {
          "description": "The logging channels to enable",
          "type": "array",
          "items": {
            "uniqueItems": "true",
            "type": "string",
            "enum": [
              "fail",
              "cli",
              "sql",
              "repo",
              "yaml",
              "core",
              "test",
              "config",
              "default",
              "all"
            ],
            "maxLength": 20
          },
          "minItems": 0,
          "maxItems": 20
        }
      }
    },
    "InstallPrefReq": {
      "description": "Shared schema for preferences and requirements",
      "type": "object",
      "properties": {
        "scope": {
          "description": "The scope of a package install",
          "type": "string",
          "enum": [
            "user",
            "machine"
          ],
          "default": "user"
        },
        "locale": {
          "description": "The locales of a package install",
          "type": "array",
          "items": {
            "type": "string",
            "pattern": "^([a-zA-Z]{2}|[iI]-[a-zA-Z]+|[xX]-[a-zA-Z]{1,8})(-[a-zA-Z]{1,8})*$",
            "maxLength": 20
          },
          "minItems": 1,
          "maxItems": 10
        },
        "architectures": {
          "description": "The architecture(s) to use for a package install",
          "type": "array",
          "items": {
            "uniqueItems": "true",
            "type": "string",
            "enum": [
              "neutral",
              "x64",
              "x86",
              "arm64",
              "arm"
            ],
            "minItems": 1,
            "maxItems": 4
          }
        },
        "installerTypes": {
          "description": "The installerType(s) to use for a package install",
          "type": "array",
          "items": {
            "uniqueItems": "true",
            "type": "string",
            "enum": [
              "inno",
              "wix",
              "msi",
              "nullsoft",
              "zip",
              "msix",
              "exe",
              "burn",
              "msstore",
              "portable"
            ],
            "minItems": 1,
            "maxItems": 9
          }
        }
      }
    },
    "InstallBehavior": {
      "description": "Install settings",
      "type": "object",
      "properties": {
        "preferences": { "$ref": "#/definitions/InstallPrefReq" },
        "requirements": { "$ref": "#/definitions/InstallPrefReq" },
        "skipDependencies": {
          "description": "Controls whether package dependencies and Windows Features are skipped during installation",
          "type": "boolean",
          "default": false
        },
        "disableInstallNotes": {
          "description": "Controls whether installation notes are shown after a successful install",
          "type": "boolean",
          "default": false
        },
        "portablePackageUserRoot": {
          "description": "The default root directory where packages are installed to under User scope. Applies to the portable installer type.",
          "type": "string",
          "default": "%LOCALAPPDATA%/Microsoft/WinGet/Packages/"
        },
        "portablePackageMachineRoot": {
          "description": "The default root directory where packages are installed to under Machine scope. Applies to the portable installer type.",
          "type": "string",
          "default": "%PROGRAMFILES%/WinGet/Packages/"
        },
        "defaultInstallRoot": {
          "description": "Default install location to use for packages that require it when not specified",
          "type": "string",
          "maxLength": "32767"
        },
        "maxResumes": {
          "description": "The maximum number of resumes allowed for a single resume id. This is to prevent continuous reboots if an install that requires a reboot is not properly detected.",
          "type": "integer",
          "default": 3,
          "minimum": 1
        }
      }
    },
    "UninstallBehavior": {
      "description": "Uninstall settings",
      "type": "object",
      "properties": {
        "purgePortablePackage": {
          "description": "Controls whether the default behavior for uninstall removes all files and directories relevant to this package. Only applies to the portable installerType.",
          "type": "boolean",
          "default": false
        }
      }
    },
    "DownloadBehavior": {
      "description": "Download settings",
      "type": "object",
      "properties": {
        "defaultDownloadDirectory": {
          "description": "The default directory where installers are downloaded to.",
          "type": "string",
          "default": "%USERPROFILE%/Downloads/"
        }
      }
    },
    "Telemetry": {
      "description": "Telemetry settings",
      "type": "object",
      "properties": {
        "disable": {
          "description": "Controls whether telemetry events are written",
          "type": "boolean",
          "default": false
        }
      }
    },
    "Network": {
      "description": "Network settings",
      "type": "object",
      "properties": {
        "downloader": {
          "description": "Control which download code is used for packages",
          "type": "string",
          "enum": [
            "default",
            "wininet",
            "do"
          ],
          "default": "default"
        },
        "doProgressTimeoutInSeconds": {
          "description": "Number of seconds to wait without progress before fallback",
          "type": "integer",
          "default": 60,
          "minimum": 1,
          "maximum": 600
        }
      }
    },
    "Interactivity": {
      "description": "Interactivity settings",
      "type": "object",
      "properties": {
        "disable": {
          "description": "Controls whether interactive prompts are shown by the Windows Package Manager client",
          "type": "boolean",
          "default": false
        }
      }
    },
    "Experimental": {
      "description": "Experimental Features",
      "type": "object",
      "properties": {
        "experimentalCMD": {
          "description": "Reference implementation for an experimental command",
          "type": "boolean",
          "default": false
        },
        "experimentalARG": {
          "description": "Reference implementation for an experimental argument",
          "type": "boolean",
          "default": false
        },
        "directMSI": {
          "description": "Enable use of MSI APIs rather than msiexec for MSI installs",
          "type": "boolean",
          "default": false
        },
        "configuration": {
          "description": "Enable support for configuration",
          "type": "boolean",
          "default": false
<<<<<<< HEAD
        },
        "windowsFeature": {
          "description": "Enable support for enabling Windows Feature(s)",
          "type": "boolean",
          "default": false
        },
        "reboot": {
            "description": "Enable support for initiating a reboot",
            "type": "boolean",
            "default": false
        },
        "repair": {
          "description": "Enable support for repairing a package",
          "type": "boolean",
          "default": false
        },
=======
        }
>>>>>>> 9bd4383a
      }
    }
  },
  "allOf": [
    {
      "properties": {
        "visual": { "$ref": "#/definitions/Visual" }
      },
      "additionalItems": true
    },
    {
      "properties": {
        "logging": { "$ref": "#/definitions/Logging" }
      },
      "additionalItems": true
    },
    {
      "properties": {
        "source": { "$ref": "#/definitions/Source" }
      },
      "additionalItems": true
    },
    {
      "properties": {
        "installBehavior": { "$ref": "#/definitions/InstallBehavior" }
      },
      "additionalItems": true
    },
    {
      "properties": {
        "telemetry": { "$ref": "#/definitions/Telemetry" }
      },
      "additionalItems": true
    },
    {
      "properties": {
        "network": { "$ref": "#/definitions/Network" }
      },
      "additionalItems": true
    },
    {
      "properties": {
        "interactivity": { "$ref": "#/definitions/Interactivity" }
      },
      "additionalItems": true
    },
    {
      "properties": {
        "experimentalFeatures": { "$ref": "#/definitions/Experimental" }
      },
      "additionalItems": true
    }
  ],
  "additionalProperties": true
}<|MERGE_RESOLUTION|>--- conflicted
+++ resolved
@@ -270,26 +270,12 @@
           "description": "Enable support for configuration",
           "type": "boolean",
           "default": false
-<<<<<<< HEAD
-        },
-        "windowsFeature": {
-          "description": "Enable support for enabling Windows Feature(s)",
-          "type": "boolean",
-          "default": false
-        },
-        "reboot": {
-            "description": "Enable support for initiating a reboot",
-            "type": "boolean",
-            "default": false
         },
         "repair": {
           "description": "Enable support for repairing a package",
           "type": "boolean",
           "default": false
         },
-=======
-        }
->>>>>>> 9bd4383a
       }
     }
   },
