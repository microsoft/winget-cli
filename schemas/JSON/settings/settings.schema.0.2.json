--- conflicted
+++ resolved
@@ -105,18 +105,11 @@
         "PortableAppUserRoot": {
           "description": "The default root directory where packages are installed to under User scope. Applies to the portable installer type.",
           "type": "string",
-<<<<<<< HEAD
-          "default": "%LOCALAPPDATA%/WinGet_Packages/User"
-=======
           "default": "%LOCALAPPDATA%/Microsoft/WinGet/Packages/"
->>>>>>> 6e9e10e1
         },
         "PortableAppMachineRoot": {
           "description": "The default root directory where packages are installed to under Machine scope. Applies to the portable installer type.",
           "type": "string",
-<<<<<<< HEAD
-          "default": "%LOCALAPPDATA%/WinGet_Packages/Machine"
-=======
           "default": "%PROGRAMFILES%/WinGet/Packages/"
         }
       }
@@ -129,7 +122,6 @@
           "description": "Controls whether the default behavior for uninstall removes all files and directories relevant to this package. Only applies to the portable installerType.",
           "type": "boolean",
           "default":  false
->>>>>>> 6e9e10e1
         }
       }
     },
