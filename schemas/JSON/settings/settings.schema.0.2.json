--- conflicted
+++ resolved
@@ -242,13 +242,13 @@
           "type": "boolean",
           "default": false
         },
-<<<<<<< HEAD
+        "windowsFeature": {
+          "description": "Enable support for enabling Windows Feature(s)",
+          "type": "boolean",
+          "default": false
+        },
         "reboot": {
           "description": "Enable support for initiating a reboot",
-=======
-        "windowsFeature": {
-          "description": "Enable support for enabling Windows Feature(s)",
->>>>>>> 9b163cd5
           "type": "boolean",
           "default": false
         }
