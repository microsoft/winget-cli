--- conflicted
+++ resolved
@@ -266,17 +266,6 @@
           "type": "boolean",
           "default": false
         },
-<<<<<<< HEAD
-        "windowsFeature": {
-          "description": "Enable support for enabling Windows Feature(s)",
-          "type": "boolean",
-          "default": false
-        },
-        "reboot": {
-          "description": "Enable support for initiating a reboot",
-          "type": "boolean",
-          "default": false
-        },
         "configuration03": {
           "description": "Enable support for configuration schema 0.3",
           "type": "boolean",
@@ -284,10 +273,6 @@
         },
         "sideBySide": {
           "description": "Enable support for improved side-by-side handling",
-=======
-        "configuration": {
-          "description": "Enable support for configuration",
->>>>>>> cdfa268c
           "type": "boolean",
           "default": false
         }
