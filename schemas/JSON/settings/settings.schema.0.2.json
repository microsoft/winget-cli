--- conflicted
+++ resolved
@@ -80,16 +80,12 @@
         "import": {
           "description": "Enable the import command while it is in development",
           "type": "boolean",
-<<<<<<< HEAD
-          "default":  false
+          "default": false
         },
         "restSource": {
           "description": "Enable the rest source support while it is in development",
           "type": "boolean",
-          "default":  false
-=======
           "default": false
->>>>>>> 16119ca5
         }
       },
       "additionalProperties": true
