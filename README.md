# Welcome to the Windows Package Manager Client (aka winget.exe) repository

This repository contains the source code for the Windows Package Manager Client (aka winget.exe).

![winget install Microsoft.WindowsTerminal](.github/images/WingetInstallTerminal.gif)

The packages available to the client are in the [Community repo](https://github.com/microsoft/winget-pkgs).

> The Windows Package Manager project is in Preview. We welcome all feedback, and that feedback might lead to big (maybe even breaking) changes.

## Installing the client

<<<<<<< HEAD
> The client requires Windows 10 1809 (build 16299) or later at this time.
=======
> The client requires Windows 10 1809 (build 17763) or later at this time.
>>>>>>> 25be81a9

### Microsoft Store [Recommended]

The client is distributed within the [App Installer](https://www.microsoft.com/en-us/p/app-installer/9nblggh4nns1) package. While this package is pre-installed on Windows, the client will not be made generally available during the Preview period. In order to get automatic updates from the Microsoft Store that contain the client, one must do one of the following:

* Install a [Windows 10 Insider](https://insider.windows.com/) build
* Join the Preview flight ring by [signing up](http://aka.ms/winget-InsiderProgram)

Note: it may take a few days to get the updated App Installer after you receive e-mail confirmation from joining the Windows Package Manager Insider program. If you decide to install the latest release from GitHub, and you have successfully joined the insider program, you will receive updates when the next stable release has been added to the Microsoft Store.

Once you have received the updated App Installer you should be able to execute `winget`. Some users have reported [issues](https://github.com/microsoft/winget-cli/issues/210) with the client not being on their PATH.

### Manually Update

The same Microsoft Store package will be made available via our [Releases](https://github.com/microsoft/winget-cli/releases). Note that installing this package will give you the WinGet client, but it will not enable automatic updates from the Microsoft Store.

> You may need to install the [VC++ v14 Desktop Framework Package](https://docs.microsoft.com/en-us/troubleshoot/cpp/c-runtime-packages-desktop-bridge#how-to-install-and-update-desktop-framework-packages).
> This should only be necessary on older builds of Windows 10 and only if you get an error about missing framework packages.

### Troubleshooting

Please read our [troubleshooting guide](/doc/troubleshooting/README.md).

## Administrator considerations

Installer behavior can be different depending on whether you are running **winget** with administrator privileges.

* When running **winget** without administrator privileges, some applications may [require elevation](https://docs.microsoft.com/windows/security/identity-protection/user-account-control/) to install. When the installer runs, Windows will prompt you to [elevate](https://docs.microsoft.com/windows/security/identity-protection/user-account-control). If you choose not to elevate, the application will fail to install.  

* When running **winget** in an Administrator Command Prompt, you will not see [elevation prompts](/windows/security/identity-protection/user-account-control/how-user-account-control-works) if the application requires it. Always use caution when running your command prompt as an administrator, and only install applications you trust.

### Build your own

You can also [build the client yourself](#building-the-client). While the client should be perfectly functional, we are not ready to provide full support for clients running outside of the official distribution mechanisms yet. Feel free to file an Issue, but know that it may get lower prioritization.

## Build Status

[![Build Status](https://dev.azure.com/ms/winget-cli/_apis/build/status/microsoft.winget-cli?branchName=master)](https://dev.azure.com/ms/winget-cli/_build/latest?definitionId=344&branchName=master)

## Windows Package Manager 1.0 Roadmap
The plan for delivering Windows Package Manager v1.0 [is described here](doc/windows-package-manager-v1-roadmap.md), and will be updated as the project proceeds.

## Overview of the  Windows Package Manager
The **Windows Package Manager** is a tool designed to help you quickly and easily discover and install those tools that make your PC environment special.  By using the **Windows Package Manager**, from one command, you can install your favorite tool: 
```winget install <tool>```

For Preview, the goal is to get something usable in your hands as soon as possible. At preview you can **search**, **show**, and **install** packages.  Soon we will have **uninstall**, **list** and **update**.  These items are available on our [backlog](https://github.com/microsoft/winget-cli/issues), so feel free to upvote the features you want.

## Overview  

### Client Repository
This winget-cli repository includes the source code designed to build the client.  You are encouraged to participate in the development of this client. We have plenty of backlog features in our [Issues](https://github.com/microsoft/winget-cli/issues). You can upvote the ones you want, add more, or even [get started on one.](https://github.com/microsoft/winget-cli/projects/1)

### Sources
The client is built around the concept of sources; a set of packages effectively. Sources provide the ability to discover and retrieve the metadata about the packages, so that the client can act on it.

The default source reflects that data available from the [Community repo](https://github.com/microsoft/winget-pkgs).

We plan to better support additional sources, and additional types of sources, in the future. For now, additional sources can be configured, but only one used at a time.

### Package Manager Service 
The **Package Manager Service** is responsible for approving Pull Requests.  It validates the YAML and [manifest spec](/doc/ManifestSpecv1.0.md) for spec compliance.


## Building the client

### Prerequisites

* Windows 10 1809 (17763) or later
* [Developer Mode enabled](https://docs.microsoft.com/en-us/windows/uwp/get-started/enable-your-device-for-development)
* [Visual Studio 2019](https://visualstudio.microsoft.com/downloads/)
   * Or use winget to install it ;) (although you may need to adjust the workloads via Tools->Get Tools and Features...)
* The following workloads:
   * .NET Desktop Development
   * Desktop Development with C++
   * Universal Windows Platform Development
* The following extensions:
   * [Microsoft Visual Studio Installer Projects](https://marketplace.visualstudio.com/items?itemName=VisualStudioClient.MicrosoftVisualStudio2017InstallerProjects)

### Building

We currently only build using the solution; command line methods of building a VS solution should work as well.

## Credit

We would like to thank [Keivan Beigi (@kayone)](https://github.com/kayone) for his work on AppGet which helped us on the initial project direction for Windows Package Manager.


## Contributing

This project welcomes contributions and suggestions.  Most contributions require you to agree to a
Contributor License Agreement (CLA) declaring that you have the right to, and actually do, grant us
the rights to use your contribution. For details, visit https://cla.opensource.microsoft.com. More 
information is available in our [CONTRIBUTING.md](/CONTRIBUTING.md) file.

When you submit a pull request, a CLA bot will automatically determine whether you need to provide
a CLA and decorate the PR appropriately (e.g., status check, comment). Simply follow the instructions
provided by the bot. You will only need to do this once across all repos using our CLA.

This project has adopted the [Microsoft Open Source Code of Conduct](https://opensource.microsoft.com/codeofconduct/).
For more information, please refer to the [Code of Conduct FAQ](https://opensource.microsoft.com/codeofconduct/faq/) or
contact [opencode@microsoft.com](mailto:opencode@microsoft.com) with any additional questions or comments.

## Data/Telemetry

The winget.exe client is instrumented to collect usage and diagnostic (error) data and sends it to Microsoft to help improve the product. 

If you build the client yourself the instrumentation will not be enabled and no data will be sent to Microsoft.

The winget.exe client respects machine wide privacy settings and users can opt-out on their device, as documented in the Microsoft Windows privacy statement [here](https://support.microsoft.com/en-us/help/4468236/diagnostics-feedback-and-privacy-in-windows-10-microsoft-privacy).

In short to opt-out, go to `Start`, then select `Settings` > `Privacy` > `Diagnostics & feedback`, and select `Basic`. 

See the [privacy statement](privacy.md) for more details.
<|MERGE_RESOLUTION|>--- conflicted
+++ resolved
@@ -10,11 +10,7 @@
 
 ## Installing the client
 
-<<<<<<< HEAD
-> The client requires Windows 10 1809 (build 16299) or later at this time.
-=======
 > The client requires Windows 10 1809 (build 17763) or later at this time.
->>>>>>> 25be81a9
 
 ### Microsoft Store [Recommended]
 
@@ -128,4 +124,4 @@
 
 In short to opt-out, go to `Start`, then select `Settings` > `Privacy` > `Diagnostics & feedback`, and select `Basic`. 
 
-See the [privacy statement](privacy.md) for more details.
+See the [privacy statement](privacy.md) for more details.