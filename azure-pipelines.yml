--- conflicted
+++ resolved
@@ -1,641 +1,412 @@
-# Commit triggers
-trigger:
-- master
-
-# PR triggers
-pr:
-  branches:
-    include:
-    - master
-  paths:
-    include:
-    - azure-pipelines.yml
-    - src/*
-    - schemas/JSON/manifests/*
-
-pool:
-  vmImage: 'windows-latest'
-
-variables:
-  solution: 'src\AppInstallerCLI.sln'
-  appxPackageDir: '$(Build.ArtifactStagingDirectory)/AppxPackages/'
-  # Enable CodeQL/Semmle static analysis for default branch
-  # Codeql.Enabled: true
-  # TODO: Remove. Only for testing, we should use standard cadence of 72h
-  # CodeQL.Cadence: 0
-
-# Do not set the build version for a PR build.
-
-jobs:
-- job: 'GetReleaseTag'
-  condition: not(eq(variables['Build.Reason'], 'PullRequest'))
-  variables:
-    runCodesignValidationInjection: ${{ false }}
-    skipComponentGovernanceDetection: ${{ true }}
-  steps:
-  - task: PowerShell@2
-    name: 'GetTag'
-    displayName: Get Release Tag
-    inputs:
-      filePath: 'src\binver\Update-BinVer.ps1'
-      arguments: '-OutVar'
-      workingDirectory: 'src'
-
-- job: 'Build'
-  timeoutInMinutes: 120
-  dependsOn: 'GetReleaseTag'
-  condition: always()
-
-  strategy:
-    matrix:
-      x86_release:
-        buildConfiguration: 'Release'
-        buildPlatform: 'x86'
-        testBuildConfiguration: 'TestRelease'
-      x64_release:
-        buildConfiguration: 'Release'
-        buildPlatform: 'x64'
-        testBuildConfiguration: 'TestRelease'
-
-  variables:
-    BuildVer: $[counter(dependencies.GetReleaseTag.outputs['GetTag.tag'], 1)]
-    buildOutDir: $(Build.SourcesDirectory)\src\$(buildPlatform)\$(buildConfiguration)
-    buildOutDirAnyCpu: $(Build.SourcesDirectory)\src\AnyCPU\$(buildConfiguration)
-    artifactsDir: $(Build.ArtifactStagingDirectory)\$(buildPlatform)
-    packageLayoutDir: $(Build.BinariesDirectory)\WingetPackageLayout
-
-  steps:
-
-  # TODO: Remove; only to test in non-default branch
-  #- task: CodeQL3000Init@0
-
-  - task: NuGetToolInstaller@1
-    displayName: Install Nuget
-
-  # Restores all projects, including native (vcxproj) projects
-  - task: NuGetCommand@2
-    displayName: Restore Solution
-    inputs:
-      restoreSolution: '$(solution)'
-
-  # Restore these UAP packages as https://github.com/NuGet/Home/issues/7796 leads to all UAP packages being skipped for restore.
-  # Even though they don't need any actual restore action, they need the project.assets.json file to be created and a direct restore does that.
-  - task: NuGetCommand@2
-    displayName: Restore AppInstallerCLIPackage
-    inputs:
-      restoreSolution: 'src\AppInstallerCLIPackage\AppInstallerCLIPackage.wapproj'
-
-  - task: NuGetCommand@2
-    displayName: Restore AppInstallerTestMsixInstaller
-    inputs:
-      restoreSolution: 'src\AppInstallerTestMsixInstaller\AppInstallerTestMsixInstaller.wapproj'
-
-  # Restores only .NET core projects, but is still necessary, as without this the IndexCreationTool and LocalhostWebServer projects fail to build
-  - task: DotNetCoreCLI@2
-    displayName: DotNet Restore
-    inputs:
-      command: 'restore'
-      projects: '**/*.csproj'
-
-  - task: PowerShell@2
-    displayName: Update Binary Version
-    condition: not(eq(variables['Build.Reason'], 'PullRequest'))
-    inputs:
-      filePath: 'src\binver\Update-BinVer.ps1'
-      arguments: '-TargetFile binver\binver\version.h -BuildVersion $(BuildVer)'
-      workingDirectory: 'src'
-
-  # TODO: remove
-  - powershell: Get-Volume; @('.', '$(Build.ArtifactStagingDirectory)') | %{ $mb = (Get-ChildItem $_ -Recurse | Measure-Object -Sum Length).Sum / (1024 * 1024); Write-Host "$_ :`t$mb MBs" }
-
-  # Build all solutions in the root directory.
-  - task: VSBuild@1
-    displayName: Build Solution
-    inputs:
-      platform: '$(buildPlatform)'
-      solution: '$(solution)'
-      configuration: '$(buildConfiguration)'
-      msbuildArgs: '/bl:$(artifactsDir)\msbuild.binlog
-                    /p:AppxBundlePlatforms="$(buildPlatform)"
-                    /p:AppxPackageDir="$(appxPackageDir)"
-                    /p:AppxBundle=Always
-                    /p:UapAppxPackageBuildMode=SideloadOnly'
-
-  - powershell: Get-Volume; @('.', '$(Build.ArtifactStagingDirectory)') | %{ $mb = (Get-ChildItem $_ -Recurse | Measure-Object -Sum Length).Sum / (1024 * 1024); Write-Host "$_ :`t$mb MBs" }
-    condition: always()
-  
-  - task: VSBuild@1
-    displayName: Build Test Project
-    inputs:
-      platform: '$(buildPlatform)'
-      solution: '$(solution)'
-      configuration: '$(testBuildConfiguration)'
-      msbuildArgs: '/bl:$(artifactsDir)\msbuild-testProject.binlog
-                    /p:AppxBundlePlatforms="$(buildPlatform)"
-                    /p:AppxPackageDir="$(appxPackageDir)"
-                    /p:AppxBundle=Always
-                    /p:UapAppxPackageBuildMode=SideloadOnly'
-
-  # Run static analysis and compliance checks for all the binaries
-  - task: ComponentGovernanceComponentDetection@0
-    displayName: Component Governance
-    inputs:
-      scanType: 'LogOnly'
-      verbosity: 'Verbose'
-      alertWarningLevel: 'High'
-      failOnAlert: true
-
-  - task: CredScan@3
-
-  # TODO: remove
-  - powershell: Get-Volume; @('.', '$(Build.ArtifactStagingDirectory)') | %{ $mb = (Get-ChildItem $_ -Recurse | Measure-Object -Sum Length).Sum / (1024 * 1024); Write-Host "$_ :`t$mb MBs" }
-    condition: always()
-
-  - task: BinSkim@4
-    inputs:
-      InputType: 'Basic'
-      Function: 'analyze'
-      TargetPattern: 'guardianGlob'
-      AnalyzeTargetGlob: 'f|$(buildOutDir)/**.dll;f|$(buildOutDir)/**.exe;f|$(Build.SourcesDirectory)\src\WinGetUtilInterop\bin\*.dll'
-    continueOnError: true # TODO: remove once we pass these checks
-
-  # TODO: remove
-  - powershell: Get-Volume; @('.', '$(Build.ArtifactStagingDirectory)') | %{ $mb = (Get-ChildItem $_ -Recurse | Measure-Object -Sum Length).Sum / (1024 * 1024); Write-Host "$_ :`t$mb MBs" }
-    condition: always()
-
-  - task: PublishSecurityAnalysisLogs@3
-    inputs:
-      ArtifactName: 'CodeAnalysisLogs'
-      ArtifactType: 'Container'
-      AllTools: true
-      ToolLogsNotFoundAction: 'Standard'
-    condition: succeededOrFailed()
-
-  - task: CopyFiles@2
-    displayName: 'Copy Symbols to artifacts folder'
-    inputs:
-      Contents: |
-          $(buildOutDir)\WindowsPackageManager\WindowsPackageManager.pdb
-          $(buildOutDir)\Microsoft.Management.Configuration\Microsoft.Management.Configuration.pdb
-      TargetFolder: '$(artifactsDir)'
-    condition: succeededOrFailed()
-
-  - task: PowerShell@2
-    displayName: Install Tests Dependencies
-    inputs:
-      targetType: 'inline'
-      script: |
-        Get-ChildItem AppInstallerCLIPackage_0.0.2.0_Test\Dependencies\$(buildPlatform) -Filter *.appx | %{ Add-AppxPackage $_.FullName }
-      workingDirectory: $(appxPackageDir)
-
-  - task: VisualStudioTestPlatformInstaller@1
-    displayName: Prepare VSTest for E2E Tests
-    inputs:
-      packageFeedSelector: 'nugetOrg'
-
-  - task: DownloadSecureFile@1
-    name: PsExec
-    displayName: 'Download PsExec.exe'
-    inputs:
-      secureFile: 'PsExec.exe'
-
-  - task: CmdLine@2
-    displayName: Run Unit Tests Unpackaged Under System Context
-    inputs:
-      script: |
-        $(PsExec.secureFilePath) -accepteula -s -i $(buildOutDir)\AppInstallerCLITests\AppInstallerCLITests.exe -logto $(artifactsDir)\AICLI-Unpackaged-System.log -s -r junit -o $(artifactsDir)\TEST-AppInstallerCLI-Unpackaged-System.xml
-      workingDirectory: '$(buildOutDir)\AppInstallerCLITests'
-    continueOnError: true
-
-  - task: PowerShell@2
-    displayName: Create Package Layout
-    inputs:
-      filePath: 'src\AppInstallerCLIPackage\Execute-AppxRecipe.ps1'
-      arguments: '-AppxRecipePath AppInstallerCLIPackage\bin\$(buildPlatform)\$(buildConfiguration)\AppInstallerCLIPackage.build.appxrecipe -LayoutPath $(packageLayoutDir) -Force -Verbose'
-      workingDirectory: 'src'
-    continueOnError: true
-
-  - task: PowerShell@2
-    displayName: Run Unit Tests Packaged
-    inputs:
-      filePath: 'src\AppInstallerCLITests\Run-TestsInPackage.ps1'
-      arguments: '-Args "~[pips]" -BuildRoot $(buildOutDir) -PackageRoot $(packageLayoutDir) -LogTarget $(artifactsDir)\AICLI-Packaged.log -TestResultsTarget $(artifactsDir)\TEST-AppInstallerCLI-Packaged.xml -ScriptWait'
-      workingDirectory: 'src'
-    continueOnError: true
-
-  - task: PublishTestResults@2
-    displayName: Publish Unit Test Results
-    inputs:
-      testResultsFormat: 'JUnit'
-      testResultsFiles: '$(artifactsDir)\TEST-*.xml'
-      failTaskOnFailedTests: true
-
-  - task: MSBuild@1
-    displayName: Build MSIX Test Installer File
-    inputs:
-      platform: '$(buildPlatform)'
-      solution: 'src\AppInstallerTestMsixInstaller\AppInstallerTestMsixInstaller.wapproj'
-      configuration: '$(buildConfiguration)'
-      msbuildArguments: '/p:AppxPackageOutput="$(Build.ArtifactStagingDirectory)\AppInstallerTestMsixInstaller.msix"
-                         /p:AppxBundle=Never
-                         /p:UapAppxPackageBuildMode=SideLoadOnly
-                         /p:AppxPackageSigningEnabled=false'
-
-  - task: PowerShell@2
-    displayName: 'Set program files directory'
-    inputs:
-      targetType: 'inline'
-      script: |
-        if ("$(buildPlatform)" -eq "x86") {
-          Write-Host "##vso[task.setvariable variable=platformProgramFiles;]${env:ProgramFiles(x86)}"
-        } else {
-          Write-Host "##vso[task.setvariable variable=platformProgramFiles;]${env:ProgramFiles}"
-        }
-
-  # Resolves resource strings utilized by InProc E2E tests.
-  - task: CopyFiles@2
-    displayName: 'Copy resources.pri to dotnet directory'
-    inputs:
-      SourceFolder: '$(buildOutDir)\AppInstallerCLI'
-      TargetFolder:  '$(platformProgramFiles)\dotnet'
-      Contents: resources.pri
-
-  # Winmd accessed by test runner process (dotnet.exe)
-  - task: CopyFiles@2
-    displayName: 'Copy winmd to dotnet directory'
-    inputs:
-      SourceFolder: '$(buildOutDir)\Microsoft.Management.Deployment'
-      TargetFolder: '$(platformProgramFiles)\dotnet'
-      Contents: Microsoft.Management.Deployment.winmd
-
-  - template: templates/e2e-setup.yml
-    parameters:
-      sourceDir: $(Build.SourcesDirectory)
-      localhostWebServerArgs: '-BuildRoot $(buildOutDir)\LocalhostWebServer -StaticFileRoot $(Agent.TempDirectory)\TestLocalIndex -LocalSourceJson $(Build.SourcesDirectory)\src\AppInstallerCLIE2ETests\TestData\localsource.json -TestDataPath $(Build.SourcesDirectory)\src\AppInstallerCLIE2ETests\TestData -SourceCert $(Build.SourcesDirectory)\src\AppInstallerCLIE2ETests\TestData\AppInstallerTest.cer'
-
-  - template: templates/e2e-test.template.yml
-    parameters:
-      title: "E2E Tests Packaged"
-      isPackaged: true
-      filter: "TestCategory!=InProcess&TestCategory!=OutOfProcess"
-
-  - template: templates/e2e-test.template.yml
-    parameters:
-      title: "Microsoft.Management.Deployment E2E Tests (In-process)"
-      isPackaged: false
-      filter: "TestCategory=InProcess"
-
-  - template: templates/e2e-test.template.yml
-    parameters:
-      title: "Microsoft.Management.Deployment E2E Tests (Out-of-process)"
-      isPackaged: true
-      filter: "TestCategory=OutOfProcess"
-
-  - task: CopyFiles@2
-    displayName: 'Copy E2E Tests Package Log to artifacts folder'
-    inputs:
-      SourceFolder: '$(temp)\E2ETestLogs'
-      TargetFolder: '$(artifactsDir)\E2ETests\PackagedLog'
-    condition: succeededOrFailed()
-
-  - task: CopyFiles@2
-    displayName: 'Copy E2E Test Source'
-    inputs:
-      SourceFolder: '$(Agent.TempDirectory)\TestLocalIndex'
-      TargetFolder: '$(artifactsDir)\E2ETests\TestLocalIndex'
-    condition: succeededOrFailed()
-
-  - task: CopyFiles@2
-    displayName: 'Copy TestData'
-    inputs:
-      SourceFolder: '$(Build.SourcesDirectory)\src\AppInstallerCLIE2ETests\TestData\'
-      TargetFolder: '$(artifactsDir)\E2ETests\TestData'
-    condition: succeededOrFailed()
-
-  - task: CopyFiles@2
-    displayName: 'Copy LocalhostWebServer'
-    inputs:
-      SourceFolder: '$(buildOutDir)\LocalhostWebServer'
-      TargetFolder: '$(artifactsDir)\E2ETests\LocalhostWebServer'
-    condition: succeededOrFailed()
-
-  - task: CopyFiles@2
-    displayName: 'Copy Dev Package Dependencies'
-    inputs:
-      SourceFolder: '$(appxPackageDir)\AppInstallerCLIPackage_0.0.2.0_Test\Dependencies\$(buildPlatform)\'
-      TargetFolder: '$(artifactsDir)\E2ETests\DevPackageDependencies'
-    condition: succeededOrFailed()
-
-  - task: CopyFiles@2
-    displayName: 'Copy test scripts to artifacts'
-    inputs:
-      Contents: |
-          $(Build.SourcesDirectory)\src\PowerShell\scripts\Execute-WinGetTests.ps1
-          $(Build.SourcesDirectory)\src\PowerShell\tests\**
-          $(Build.SourcesDirectory)\src\LocalhostWebServer\Run-LocalhostWebServer.ps1
-      TargetFolder: '$(artifactsDir)\E2ETests\Scripts'
-      flattenFolders: true
-    condition: succeededOrFailed()
-
-  - task: CopyFiles@2
-    displayName: 'Copy Files: WinGetUtilInterop.UnitTests'
-    inputs:
-      SourceFolder: '$(Build.SourcesDirectory)\src\WinGetUtilInterop.UnitTests\bin\$(buildPlatform)\$(BuildConfiguration)\net6.0'
-      TargetFolder:  '$(Build.ArtifactStagingDirectory)\WinGetUtilInterop.UnitTests\'
-      CleanTargetFolder: true
-      OverWrite: true
-    condition: succeededOrFailed()
-
-  - task: CopyFiles@2
-    displayName: 'Copy WinGetUtil to WinGetUtilInterop.UnitTests folder'
-    inputs:
-      Contents: |
-          $(buildOutDir)\WinGetUtil\WinGetUtil.dll
-      TargetFolder: '$(Build.ArtifactStagingDirectory)\WinGetUtilInterop.UnitTests\'
-      flattenFolders: true
-    condition: succeededOrFailed()
-
-  - task: VSTest@2
-    displayName: 'Run tests: WinGetUtilInterop.UnitTests'
-    inputs:
-      testSelector: 'testAssemblies'
-      testAssemblyVer2: 'WinGetUtilInterop.UnitTests.dll'
-      searchFolder: '$(Build.ArtifactStagingDirectory)\WinGetUtilInterop.UnitTests'
-      codeCoverageEnabled: true
-      platform: '$(buildPlatform)'
-      configuration: '$(BuildConfiguration)'
-      diagnosticsEnabled: true
-    condition: succeededOrFailed()
-  
-  - task: VSTest@2
-    displayName: 'Run tests: Microsoft.Management.Configuration.UnitTests (InProc)'
-    inputs:
-      testRunTitle: Microsoft.Management.Configuration.UnitTests (InProc)
-      testSelector: 'testAssemblies'
-      testAssemblyVer2: '**\Microsoft.Management.Configuration.UnitTests.dll'
-      searchFolder: '$(buildOutDir)\Microsoft.Management.Configuration.UnitTests'
-      codeCoverageEnabled: true
-      platform: '$(buildPlatform)'
-      configuration: '$(BuildConfiguration)'
-      diagnosticsEnabled: true
-    condition: and(succeededOrFailed(), eq(variables.buildPlatform, 'x86'))
-
-  - task: PowerShell@2
-    displayName: Prepare for Microsoft.Management.Configuration.UnitTests (OutOfProc)
-    inputs:
-      filePath: 'src\Microsoft.Management.Configuration.OutOfProc\Prepare-ConfigurationOOPTests.ps1'
-      arguments: '-BuildOutputPath $(buildOutDir) -PackageLayoutPath $(packageLayoutDir)'
-    condition: succeededOrFailed()
-
-  - task: VSTest@2
-    displayName: 'Run tests: Microsoft.Management.Configuration.UnitTests (OutOfProc)'
-    inputs:
-      testRunTitle: Microsoft.Management.Configuration.UnitTests (OutOfProc)
-      testSelector: 'testAssemblies'
-      testAssemblyVer2: '**\Microsoft.Management.Configuration.UnitTests.dll'
-      searchFolder: '$(buildOutDir)\Microsoft.Management.Configuration.UnitTests'
-      testFiltercriteria: 'Category=OutOfProc'
-      codeCoverageEnabled: true
-      platform: '$(buildPlatform)'
-      configuration: '$(BuildConfiguration)'
-    condition: succeededOrFailed()
-
-  - task: PowerShell@2
-    displayName: Collect logs for Microsoft.Management.Configuration.UnitTests (OutOfProc)
-    inputs:
-      filePath: 'src\Microsoft.Management.Configuration.OutOfProc\Collect-ConfigurationOOPTests.ps1'
-      arguments: '-TargetLocation $(artifactsDir)\ConfigOOPTestsLog'
-    condition: succeededOrFailed()
-
-  - task: CopyFiles@2
-    displayName: 'Copy Util to artifacts folder'
-    inputs:
-      Contents: |
-          $(buildOutDir)\WinGetUtil\WinGetUtil.dll
-          $(buildOutDir)\WinGetUtil\WinGetUtil.pdb
-      TargetFolder: '$(artifactsDir)'
-    condition: succeededOrFailed()
-
-  - task: CopyFiles@2
-    displayName: 'Copy native binaries for Microsoft.WinGet.Client'
-    inputs:
-      SourceFolder: $(buildOutDir)
-      Contents: |
-          Microsoft.Management.Deployment.InProc\Microsoft.Management.Deployment.dll
-          Microsoft.Management.Deployment\Microsoft.Management.Deployment.winmd
-          WindowsPackageManager\WindowsPackageManager.dll
-          UndockedRegFreeWinRT\winrtact.dll
-      TargetFolder: $(buildOutDirAnyCpu)\PowerShell\Microsoft.WinGet.Client\net6.0-windows10.0.22000.0\SharedDependencies\$(BuildPlatform)
-      flattenFolders: true
-
-  - task: CopyFiles@2
-    displayName: 'Copy native binaries for Microsoft.WinGet.Client'
-    inputs:
-      SourceFolder: $(buildOutDir)
-      Contents: |
-          Microsoft.Management.Deployment.InProc\Microsoft.Management.Deployment.dll
-          Microsoft.Management.Deployment\Microsoft.Management.Deployment.winmd
-          WindowsPackageManager\WindowsPackageManager.dll
-          UndockedRegFreeWinRT\winrtact.dll
-      TargetFolder: $(buildOutDirAnyCpu)\PowerShell\Microsoft.WinGet.Client\net48\SharedDependencies\$(BuildPlatform)
-      flattenFolders: true
-
-  - task: CopyFiles@2
-    displayName: 'Copy native binaries for Microsoft.WinGet.Configuration'
-    inputs:
-      SourceFolder: $(buildOutDir)
-      Contents: |
-          Microsoft.Management.Configuration\Microsoft.Management.Configuration.dll
-      TargetFolder: $(buildOutDirAnyCpu)\PowerShell\Microsoft.WinGet.Configuration\SharedDependencies\$(BuildPlatform)
-      flattenFolders: true
-
-  - task: CopyFiles@2
-    displayName: 'Copy managed binaries for Microsoft.WinGet.Configuration in arch specific'
-    inputs:
-      SourceFolder: $(buildOutDirAnyCpu)
-      Contents: |
-          Microsoft.Management.Configuration.Projection\net6.0-windows10.0.19041.0\Microsoft.Management.Configuration.Projection.dll
-      TargetFolder: $(buildOutDirAnyCpu)\PowerShell\Microsoft.WinGet.Configuration\SharedDependencies\$(BuildPlatform)
-      flattenFolders: true
-
-  - task: CopyFiles@2
-    displayName: 'Copy PowerShell AnyCPU Module Files'
-    inputs:
-      SourceFolder: '$(buildOutDirAnyCpu)\PowerShell'
-      TargetFolder: '$(artifactsDir)\PowerShell'
-    condition: succeededOrFailed()
-
-  - task: CopyFiles@2
-    displayName: 'Copy Dev Package (Loose Files)'
-    inputs:
-      SourceFolder: '$(packageLayoutDir)'
-      TargetFolder: '$(artifactsDir)\DevPackage'
-    condition: succeededOrFailed()
-
-  - task: CopyFiles@2
-    displayName: 'Copy Dev Packages'
-    inputs:
-      SourceFolder: '$(appxPackageDir)'
-      TargetFolder: '$(artifactsDir)\AppxPackages'
-    condition: succeededOrFailed()
-
-  - task: PublishPipelineArtifact@1
-    displayName: Publish Pipeline Artifacts
-    inputs:
-      targetPath: '$(artifactsDir)'
-    condition: succeededOrFailed()
-
-
-<<<<<<< HEAD
-  # Run BimSkim for all the binaries
-  - task: BinSkim@3
-    displayName: 'Run BinSkim '
-    inputs:
-      arguments: 'analyze
-        "$(buildOutDir)\AppInstallerCLI\winget.exe"
-        "$(buildOutDir)\WinGetUtil\WinGetUtil.dll"
-        "$(buildOutDir)\WindowsPackageManager\WindowsPackageManager.dll"
-        "$(buildOutDir)\Microsoft.Management.Deployment.InProc\Microsoft.Management.Deployment.InProc.dll"
-        "$(Build.SourcesDirectory)\src\WinGetUtilInterop\bin\WinGetUtil*Interop.dll"
-        "$(buildOutDir)\UndockedRegFreeWinRT\winrtact.dll"
-        "$(buildOutDir)\Microsoft.WinGet.Client.Cmdlets\Microsoft.WinGet.Client*.dll"
-        "$(buildOutDir)\ConfigurationRemotingServer\ConfigurationRemoting*Server.dll"
-        "$(buildOutDir)\ConfigurationRemotingServer\ConfigurationRemoting*Server.exe"
-        "$(buildOutDir)\ConfigurationRemotingServer\Microsoft.Management.Configuration*.dll"
-        "$(buildOutDir)\Microsoft.Management.Configuration\Microsoft.Management.Configuration*.dll"
-        "$(buildOutDir)\Microsoft.Management.Configuration.OutOfProc\Microsoft.Management.Configuration*.dll"
-        --config default --recurse'
-
-  - task: securedevelopmentteam.vss-secure-development-tools.build-task-publishsecurityanalysislogs.PublishSecurityAnalysisLogs@2
-    displayName: 'Publish Security Analysis Logs'
-=======
-  # TODO: Remove; only to test in non-default branch
-  - task: CodeQL3000Finalize@0
-    condition: always()
->>>>>>> 83a127b4
-
-- job: 'BuildPowerShellModule'
-  timeoutInMinutes: 120
-  dependsOn: 'Build'
-  condition: always()
-
-  steps:
-  - task: DownloadPipelineArtifact@2
-    displayName: 'Download Build Artifacts'
-  
-  - task: CopyFiles@2
-    displayName: 'Copy x64 PowerShell Binaries to Output'
-    inputs:
-      SourceFolder: '$(Pipeline.Workspace)\Build.x64release\PowerShell'
-      Contents: '**\*'
-      TargetFolder: '$(Build.ArtifactStagingDirectory)'
-
-  - task: CopyFiles@2
-    displayName: 'Copy x86 PowerShell Binaries to Output'
-    inputs:
-      SourceFolder: '$(Pipeline.Workspace)\Build.x86release\PowerShell'
-      Contents: '**\*'
-      TargetFolder: '$(Build.ArtifactStagingDirectory)'
-
-  - task: CopyFiles@2
-    displayName: 'Copy Microsoft.WinGet.DSC module to staging directory'
-    inputs:
-      SourceFolder: '$(Build.SourcesDirectory)\src\PowerShell\Microsoft.WinGet.DSC'
-      Contents: '**\*'
-      TargetFolder: '$(Build.ArtifactStagingDirectory)\Microsoft.WinGet.DSC'
-
-  - task: PowerShell@2
-    displayName: Install Tests Dependencies
-    inputs:
-      targetType: 'inline'
-      script: |
-        Get-ChildItem E2ETests\DevPackageDependencies -Filter *.appx | %{ Add-AppxPackage $_.FullName }
-      workingDirectory: $(Pipeline.Workspace)\Build.x64release\
-
-  - template: templates/e2e-setup.yml
-    parameters:
-      sourceDir: $(Build.SourcesDirectory)
-      localhostWebServerArgs: '-BuildRoot $(Pipeline.Workspace)\Build.x64release\E2ETests\LocalhostWebServer -StaticFileRoot $(Pipeline.Workspace)\Build.x64release\E2ETests\TestLocalIndex -SourceCert $(Build.SourcesDirectory)\src\AppInstallerCLIE2ETests\TestData\AppInstallerTest.cer'
-
-  - pwsh: .\RunTests.ps1 -testModulesPath $(Build.ArtifactStagingDirectory) -outputPath $(Pipeline.Workspace)\PesterTest -packageLayoutPath $(Pipeline.Workspace)\Build.x64release\DevPackage
-    workingDirectory: $(Build.SourcesDirectory)\src\PowerShell\tests\
-    displayName: Run PowerShell 7 Tests
-  
-  - powershell: .\RunTests.ps1 -testModulesPath $(Build.ArtifactStagingDirectory) -outputPath $(Pipeline.Workspace)\WPPesterTest
-    workingDirectory: $(Build.SourcesDirectory)\src\PowerShell\tests\
-    displayName: Run Windows PowerShell Tests
-    condition: succeededOrFailed()
-
-  - task: PublishTestResults@2
-    displayName: Publish Pester Test Results PowerShell 7
-    inputs:
-      testResultsFormat: 'NUnit'
-      testResultsFiles: '$(Pipeline.Workspace)\PesterTest\Test*.xml'
-      failTaskOnFailedTests: true
-    condition: succeededOrFailed()
-
-  - task: PublishTestResults@2
-    displayName: Publish Pester Test Results Windows PowerShell
-    inputs:
-      testResultsFormat: 'NUnit'
-      testResultsFiles: '$(Pipeline.Workspace)\WPPesterTest\Test*.xml'
-      failTaskOnFailedTests: true
-    condition: succeededOrFailed()
-
-  - task: PublishPipelineArtifact@1
-    displayName: Publish PowerShell Module Artifacts
-    inputs:
-      targetPath: '$(Build.ArtifactStagingDirectory)'
-    condition: succeededOrFailed()
-
-- job: 'Fuzzing'
-  timeoutInMinutes: 60
-  condition: not(eq(variables['Build.Reason'], 'PullRequest'))
-
-  strategy:
-    matrix:
-      x64:
-        buildConfiguration: 'Fuzzing'
-        buildPlatform: 'x64'
-
-  variables:
-    buildOutDir: $(Build.SourcesDirectory)\src\$(buildPlatform)\$(buildConfiguration)
-    artifactsDir: $(Build.ArtifactStagingDirectory)\$(buildPlatform)
-
-  steps:
-  - task: NuGetToolInstaller@1
-    displayName: Install Nuget
-
-  - task: NuGetCommand@2
-    displayName: Restore Solution
-    inputs:
-      restoreSolution: '$(solution)'
-
-  - task: VSBuild@1
-    displayName: Build Fuzzing Artifacts
-    inputs:
-      platform: '$(buildPlatform)'
-      solution: '$(solution)'
-      configuration: '$(buildConfiguration)'
-      msbuildArgs: '/bl:$(artifactsDir)\msbuild.binlog'
-
-  - task: CopyFiles@2
-    displayName: Copy Fuzzing Artifacts for Publishing
-    inputs:
-      SourceFolder: '$(buildOutDir)\WinGetYamlFuzzing'
-      Contents: '**'
-      TargetFolder: '$(artifactsDir)'
-
-  - task: PublishPipelineArtifact@1
-    displayName: Publish Fuzzing Artifacts
-    inputs:
-      targetPath: '$(artifactsDir)'
-
-  - task: onefuzz-task@0
-    inputs:
-      onefuzzOSes: 'Windows'
-    env:
-      onefuzzDropDirectory: '$(buildOutDir)\WinGetYamlFuzzing'
-      onefuzzDropPAT: $(onefuzzDropPAT)
-      onefuzzFilingBugPAT: $(onefuzzBugFilingPAT)
-      onefuzzCodeCoveragePAT: $(onefuzzCodeCoveragePAT)
+# Commit triggers
+trigger:
+- master
+
+# PR triggers
+pr:
+  branches:
+    include:
+    - master
+  paths:
+    include:
+    - azure-pipelines.yml
+    - src/*
+    - schemas/JSON/manifests/*
+
+pool:
+  vmImage: 'windows-latest'
+
+variables:
+  solution: 'src\AppInstallerCLI.sln'
+  appxPackageDir: '$(Build.ArtifactStagingDirectory)/AppxPackages/'
+  # Enable CodeQL/Semmle static analysis for default branch
+  # Codeql.Enabled: true
+  # TODO: Remove. Only for testing, we should use standard cadence of 72h
+  # CodeQL.Cadence: 0
+
+# Do not set the build version for a PR build.
+
+jobs:
+- job: 'GetReleaseTag'
+  condition: not(eq(variables['Build.Reason'], 'PullRequest'))
+  variables:
+    runCodesignValidationInjection: ${{ false }}
+    skipComponentGovernanceDetection: ${{ true }}
+  steps:
+  - task: PowerShell@2
+    name: 'GetTag'
+    displayName: Get Release Tag
+    inputs:
+      filePath: 'src\binver\Update-BinVer.ps1'
+      arguments: '-OutVar'
+      workingDirectory: 'src'
+
+- job: 'Build'
+  timeoutInMinutes: 120
+  dependsOn: 'GetReleaseTag'
+  condition: always()
+
+  strategy:
+    matrix:
+      x86_release:
+        buildConfiguration: 'Release'
+        buildPlatform: 'x86'
+        testBuildConfiguration: 'TestRelease'
+      x64_release:
+        buildConfiguration: 'Release'
+        buildPlatform: 'x64'
+        testBuildConfiguration: 'TestRelease'
+
+  variables:
+    BuildVer: $[counter(dependencies.GetReleaseTag.outputs['GetTag.tag'], 1)]
+    buildOutDir: $(Build.SourcesDirectory)\src\$(buildPlatform)\$(buildConfiguration)
+    artifactsDir: $(Build.ArtifactStagingDirectory)\$(buildPlatform)
+    packageLayoutDir: $(Build.BinariesDirectory)\WingetPackageLayout
+
+  steps:
+
+  # TODO: Remove; only to test in non-default branch
+  #- task: CodeQL3000Init@0
+
+  - task: NuGetToolInstaller@1
+    displayName: Install Nuget
+
+  # Restores all projects, including native (vcxproj) projects
+  - task: NuGetCommand@2
+    displayName: Restore Solution
+    inputs:
+      restoreSolution: '$(solution)'
+
+  # Restore these UAP packages as https://github.com/NuGet/Home/issues/7796 leads to all UAP packages being skipped for restore.
+  # Even though they don't need any actual restore action, they need the project.assets.json file to be created and a direct restore does that.
+  - task: NuGetCommand@2
+    displayName: Restore AppInstallerCLIPackage
+    inputs:
+      restoreSolution: 'src\AppInstallerCLIPackage\AppInstallerCLIPackage.wapproj'
+
+  - task: NuGetCommand@2
+    displayName: Restore AppInstallerTestMsixInstaller
+    inputs:
+      restoreSolution: 'src\AppInstallerTestMsixInstaller\AppInstallerTestMsixInstaller.wapproj'
+
+  # Restores only .NET core projects, but is still necessary, as without this the IndexCreationTool and LocalhostWebServer projects fail to build
+  - task: DotNetCoreCLI@2
+    displayName: DotNet Restore
+    inputs:
+      command: 'restore'
+      projects: '**/*.csproj'
+
+  - task: PowerShell@2
+    displayName: Update Binary Version
+    condition: not(eq(variables['Build.Reason'], 'PullRequest'))
+    inputs:
+      filePath: 'src\binver\Update-BinVer.ps1'
+      arguments: '-TargetFile binver\binver\version.h -BuildVersion $(BuildVer)'
+      workingDirectory: 'src'
+
+  # TODO: remove
+  - powershell: Get-Volume; @('.', '$(Build.ArtifactStagingDirectory)') | %{ $mb = (Get-ChildItem $_ -Recurse | Measure-Object -Sum Length).Sum / (1024 * 1024); Write-Host "$_ :`t$mb MBs" }
+
+  # Build all solutions in the root directory.
+  - task: VSBuild@1
+    displayName: Build Solution
+    inputs:
+      platform: '$(buildPlatform)'
+      solution: '$(solution)'
+      configuration: '$(buildConfiguration)'
+      msbuildArgs: '/bl:$(artifactsDir)\msbuild.binlog
+                    /p:AppxBundlePlatforms="$(buildPlatform)"
+                    /p:AppxPackageDir="$(appxPackageDir)"
+                    /p:AppxBundle=Always
+                    /p:UapAppxPackageBuildMode=SideloadOnly'
+
+  - powershell: Get-Volume; @('.', '$(Build.ArtifactStagingDirectory)') | %{ $mb = (Get-ChildItem $_ -Recurse | Measure-Object -Sum Length).Sum / (1024 * 1024); Write-Host "$_ :`t$mb MBs" }
+    condition: always()
+  
+  - task: VSBuild@1
+    displayName: Build Test Project
+    inputs:
+      platform: '$(buildPlatform)'
+      solution: '$(solution)'
+      configuration: '$(testBuildConfiguration)'
+      msbuildArgs: '/bl:$(artifactsDir)\msbuild-testProject.binlog
+                    /p:AppxBundlePlatforms="$(buildPlatform)"
+                    /p:AppxPackageDir="$(appxPackageDir)"
+                    /p:AppxBundle=Always
+                    /p:UapAppxPackageBuildMode=SideloadOnly'
+
+  # Run static analysis and compliance checks for all the binaries
+  - task: ComponentGovernanceComponentDetection@0
+    displayName: Component Governance
+    inputs:
+      scanType: 'LogOnly'
+      verbosity: 'Verbose'
+      alertWarningLevel: 'High'
+      failOnAlert: true
+
+  - task: CredScan@3
+
+  # TODO: remove
+  - powershell: Get-Volume; @('.', '$(Build.ArtifactStagingDirectory)') | %{ $mb = (Get-ChildItem $_ -Recurse | Measure-Object -Sum Length).Sum / (1024 * 1024); Write-Host "$_ :`t$mb MBs" }
+    condition: always()
+
+  - task: BinSkim@4
+    inputs:
+      InputType: 'Basic'
+      Function: 'analyze'
+      TargetPattern: 'guardianGlob'
+      AnalyzeTargetGlob: 'f|$(buildOutDir)/**.dll;f|$(buildOutDir)/**.exe;f|$(Build.SourcesDirectory)\src\WinGetUtilInterop\bin\*.dll'
+    continueOnError: true # TODO: remove once we pass these checks
+
+  # TODO: remove
+  - powershell: Get-Volume; @('.', '$(Build.ArtifactStagingDirectory)') | %{ $mb = (Get-ChildItem $_ -Recurse | Measure-Object -Sum Length).Sum / (1024 * 1024); Write-Host "$_ :`t$mb MBs" }
+    condition: always()
+
+  - task: PublishSecurityAnalysisLogs@3
+    inputs:
+      ArtifactName: 'CodeAnalysisLogs'
+      ArtifactType: 'Container'
+      AllTools: true
+      ToolLogsNotFoundAction: 'Standard'
+    condition: succeededOrFailed()
+
+  - task: CopyFiles@2
+    displayName: 'Copy WindowsPackageManager.dll Symbols to artifacts folder'
+    inputs:
+      Contents: '$(buildOutDir)\WindowsPackageManager\WindowsPackageManager.pdb'
+      TargetFolder: '$(artifactsDir)'
+    condition: succeededOrFailed()
+
+  - task: PowerShell@2
+    displayName: Install Tests Dependencies
+    inputs:
+      targetType: 'inline'
+      script: |
+        Add-AppxPackage AppInstallerCLIPackage_0.0.2.0_Test\Dependencies\$(buildPlatform)\Microsoft.VCLibs.$(buildPlatform).14.00.Desktop.appx
+      workingDirectory: $(appxPackageDir)
+
+  - task: VisualStudioTestPlatformInstaller@1
+    displayName: Prepare VSTest for E2E Tests
+    inputs:
+      packageFeedSelector: 'nugetOrg'
+
+  - task: DownloadSecureFile@1
+    name: PsExec
+    displayName: 'Download PsExec.exe'
+    inputs:
+      secureFile: 'PsExec.exe'
+
+  - task: CmdLine@2
+    displayName: Run Unit Tests Unpackaged Under System Context
+    inputs:
+      script: |
+        $(PsExec.secureFilePath) -accepteula -s -i $(buildOutDir)\AppInstallerCLITests\AppInstallerCLITests.exe -logto $(artifactsDir)\AICLI-Unpackaged-System.log -s -r junit -o $(artifactsDir)\TEST-AppInstallerCLI-Unpackaged-System.xml
+      workingDirectory: '$(buildOutDir)\AppInstallerCLITests'
+    continueOnError: true
+
+  - task: PowerShell@2
+    displayName: Create Package Layout
+    inputs:
+      filePath: 'src\AppInstallerCLIPackage\Execute-AppxRecipe.ps1'
+      arguments: '-AppxRecipePath AppInstallerCLIPackage\bin\$(buildPlatform)\$(buildConfiguration)\AppInstallerCLIPackage.build.appxrecipe -LayoutPath $(packageLayoutDir) -Force -Verbose'
+      workingDirectory: 'src'
+    continueOnError: true
+
+  - task: PowerShell@2
+    displayName: Run Unit Tests Packaged
+    inputs:
+      filePath: 'src\AppInstallerCLITests\Run-TestsInPackage.ps1'
+      arguments: '-Args "~[pips]" -BuildRoot $(buildOutDir) -PackageRoot $(packageLayoutDir) -LogTarget $(artifactsDir)\AICLI-Packaged.log -TestResultsTarget $(artifactsDir)\TEST-AppInstallerCLI-Packaged.xml -ScriptWait'
+      workingDirectory: 'src'
+    continueOnError: true
+
+  - task: PublishTestResults@2
+    displayName: Publish Unit Test Results
+    inputs:
+      testResultsFormat: 'JUnit'
+      testResultsFiles: '$(artifactsDir)\TEST-*.xml'
+      failTaskOnFailedTests: true
+
+  - task: DownloadSecureFile@1
+    name: AppInstallerTest
+    displayName: 'Download Source Package Certificate'
+    inputs:
+      secureFile: 'AppInstallerTest.pfx'
+
+  - task: DownloadSecureFile@1
+    name: HTTPSDevCert
+    displayName: 'Download Kestrel Certificate'
+    inputs:
+      secureFile: 'HTTPSDevCertV2.pfx'
+
+  - task: MSBuild@1
+    displayName: Build MSIX Test Installer File
+    inputs:
+      platform: '$(buildPlatform)'
+      solution: 'src\AppInstallerTestMsixInstaller\AppInstallerTestMsixInstaller.wapproj'
+      configuration: '$(buildConfiguration)'
+      msbuildArguments: '/p:AppxPackageOutput="$(Build.ArtifactStagingDirectory)\AppInstallerTestMsixInstaller.msix"
+                         /p:AppxBundle=Never
+                         /p:UapAppxPackageBuildMode=SideLoadOnly
+                         /p:AppxPackageSigningEnabled=false'
+
+  - task: PowerShell@2
+    displayName: Install Root Certificate
+    inputs:
+      filePath: 'src\LocalhostWebServer\InstallDevCert.ps1'
+      arguments: '-pfxpath $(HTTPSDevCert.secureFilePath) -password microsoft'
+
+  - task: PowerShell@2
+    displayName: Launch LocalhostWebServer
+    inputs:
+      filePath: 'src\LocalhostWebServer\Run-LocalhostWebServer.ps1'
+      arguments: '-BuildRoot $(buildOutDir)\LocalhostWebServer -StaticFileRoot $(Agent.TempDirectory)\TestLocalIndex -CertPath $(HTTPSDevCert.secureFilePath) -CertPassword microsoft'
+
+  - task: PowerShell@2
+    displayName: 'Set program files directory'
+    inputs:
+      targetType: 'inline'
+      script: |
+        if ("$(buildPlatform)" -eq "x86") {
+          Write-Host "##vso[task.setvariable variable=platformProgramFiles;]${env:ProgramFiles(x86)}"
+        } else {
+          Write-Host "##vso[task.setvariable variable=platformProgramFiles;]${env:ProgramFiles}"
+        }
+
+  # Resolves resource strings utilized by InProc E2E tests.
+  - task: CopyFiles@2
+    displayName: 'Copy resources.pri to dotnet directory'
+    inputs:
+      SourceFolder: '$(buildOutDir)\AppInstallerCLI'
+      TargetFolder:  '$(platformProgramFiles)\dotnet'
+      Contents: resources.pri
+
+  # Winmd accessed by test runner process (dotnet.exe)
+  - task: CopyFiles@2
+    displayName: 'Copy winmd to dotnet directory'
+    inputs:
+      SourceFolder: '$(buildOutDir)\Microsoft.Management.Deployment'
+      TargetFolder: '$(platformProgramFiles)\dotnet'
+      Contents: Microsoft.Management.Deployment.winmd
+
+  - template: templates/e2e-test.template.yml
+    parameters:
+      title: "E2E Tests Packaged"
+      isPackaged: true
+      filter: "TestCategory!=InProcess&TestCategory!=OutOfProcess"
+
+  - template: templates/e2e-test.template.yml
+    parameters:
+      title: "COM API E2E Tests (In-process)"
+      isPackaged: false
+      filter: "TestCategory=InProcess"
+
+  - template: templates/e2e-test.template.yml
+    parameters:
+      title: "COM API E2E Tests (Out-of-process)"
+      isPackaged: true
+      filter: "TestCategory=OutOfProcess"
+
+  - task: CopyFiles@2
+    displayName: 'Copy E2E Tests Package Log to artifacts folder'
+    inputs:
+      SourceFolder: '$(temp)\E2ETestLogs'
+      TargetFolder: '$(artifactsDir)\E2ETestsPackagedLog'
+    condition: succeededOrFailed()
+
+  - task: CopyFiles@2
+    displayName: 'Copy Files: WinGetUtilInterop.UnitTests'
+    inputs:
+      SourceFolder: '$(Build.SourcesDirectory)\src\WinGetUtilInterop.UnitTests\bin\$(BuildConfiguration)\netcoreapp3.1'
+      TargetFolder:  '$(Build.ArtifactStagingDirectory)\WinGetUtilInterop.UnitTests\'
+      CleanTargetFolder: true
+      OverWrite: true
+
+  - task: VSTest@2
+    displayName: 'Run tests: WinGetUtilInterop.UnitTests'
+    inputs:
+      testSelector: 'testAssemblies'
+      testAssemblyVer2: 'WinGetUtilInterop.UnitTests.dll'
+      searchFolder: '$(Build.ArtifactStagingDirectory)\WinGetUtilInterop.UnitTests'
+      codeCoverageEnabled: true
+      platform: 'Any CPU'
+      configuration: '$(BuildConfiguration)'
+  
+  - task: VSTest@2
+    displayName: 'Run tests: Microsoft.Management.Configuration.UnitTests'
+    inputs:
+      testSelector: 'testAssemblies'
+      testAssemblyVer2: '**\Microsoft.Management.Configuration.UnitTests.dll'
+      searchFolder: '$(buildOutDir)\Microsoft.Management.Configuration.UnitTests'
+      codeCoverageEnabled: true
+      platform: '$(buildPlatform)'
+      configuration: '$(BuildConfiguration)'
+
+  - task: CopyFiles@2
+    displayName: 'Copy Util to artifacts folder'
+    inputs:
+      Contents: |
+          $(buildOutDir)\WinGetUtil\WinGetUtil.dll
+          $(buildOutDir)\WinGetUtil\WinGetUtil.pdb
+      TargetFolder: '$(artifactsDir)'
+    condition: succeededOrFailed()
+
+  - task: CopyFiles@2
+    displayName: 'Copy PowerShell Module Files'
+    inputs:
+      SourceFolder: '$(buildOutDir)\PowerShell'
+      TargetFolder: '$(artifactsDir)\PowerShell'
+    condition: always()
+
+  - task: CopyFiles@2
+    displayName: 'Copy Dev Package (Loose Files)'
+    inputs:
+      SourceFolder: '$(packageLayoutDir)'
+      TargetFolder: '$(artifactsDir)\DevPackage'
+    condition: always()
+
+  - task: CopyFiles@2
+    displayName: 'Copy Dev Packages'
+    inputs:
+      SourceFolder: '$(appxPackageDir)'
+      TargetFolder: '$(artifactsDir)\AppxPackages'
+    condition: always()
+
+  - task: PublishPipelineArtifact@1
+    displayName: Publish Pipeline Artifacts
+    inputs:
+      targetPath: '$(artifactsDir)'
+    condition: always()
+
+
+  # TODO: Remove; only to test in non-default branch
+  - task: CodeQL3000Finalize@0
+    condition: always()
+
+- job: 'BuildPowerShellModule'
+  timeoutInMinutes: 120
+  dependsOn: 'Build'
+  condition: always()
+
+  steps:
+  - task: DownloadPipelineArtifact@2
+    displayName: 'Download Build Artifacts'
+  
+  - task: CopyFiles@2
+    displayName: 'Copy x64 PowerShell Binaries to Output'
+    inputs:
+      SourceFolder: '$(Pipeline.Workspace)\Build.x64release\PowerShell'
+      Contents: '**\*'
+      TargetFolder: '$(Build.ArtifactStagingDirectory)'
+
+  - task: CopyFiles@2
+    displayName: 'Copy x86 PowerShell Binaries to Output'
+    inputs:
+      SourceFolder: '$(Pipeline.Workspace)\Build.x86release\PowerShell'
+      Contents: '**\*'
+      TargetFolder: '$(Build.ArtifactStagingDirectory)'
+
+  - task: PublishPipelineArtifact@1
+    displayName: Publish PowerShell Module Artifacts
+    inputs:
+      targetPath: '$(Build.ArtifactStagingDirectory)'