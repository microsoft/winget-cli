# Commit triggers
trigger:
- master

# PR triggers
pr:
  branches:
    include:
    - master

pool:
  vmImage: 'windows-latest'

variables:
  solution: 'src/AppInstallerCLI.sln'
  buildPlatform: 'x86|x64|ARM'
  buildConfiguration: 'Release'
  appxPackageDir: '$(build.artifactStagingDirectory)\AppxPackages\\'

# Do not set the build version for a PR build.

jobs:
- job: 'GetReleaseTag'
  condition: not(eq(variables['Build.Reason'], 'PullRequest'))
  variables:
    runCodesignValidationInjection: ${{ false }}
    skipComponentGovernanceDetection: ${{ true }}
  steps:
  - task: PowerShell@2
    name: 'GetTag'
    displayName: Get Release Tag
    inputs:
      filePath: 'src\binver\Update-BinVer.ps1'
      arguments: '-OutVar'
      workingDirectory: 'src'

- job: 'Build'
  dependsOn: 'GetReleaseTag'
  condition: always()
  variables:
    BuildVer: $[counter(dependencies.GetReleaseTag.outputs['GetTag.tag'], 1)]
  steps:
  - task: NuGetToolInstaller@1
    displayName: Install Nuget
  
  - task: NuGetCommand@2
    displayName: Restore Packages
    inputs:
      restoreSolution: '$(solution)'
  
  - task: DotNetCoreCLI@2
    displayName: DotNet Restore
    inputs:
      command: 'restore'
      projects: '**/*.csproj'
  
  - task: PowerShell@2
    displayName: Update Binary Version
    condition: not(eq(variables['Build.Reason'], 'PullRequest'))
    inputs:
      filePath: 'src\binver\Update-BinVer.ps1'
      arguments: '-TargetFile binver\binver\version.h -BuildVersion $(BuildVer)'
      workingDirectory: 'src'
  
  - task: VSBuild@1
    displayName: Build Solution
    inputs:
      platform: 'x86'
      solution: '$(solution)'
      configuration: '$(buildConfiguration)'
      msbuildArgs: '/p:AppxBundlePlatforms="$(buildPlatform)" 
                    /p:AppxPackageDir="$(appxPackageDir)" 
                    /p:AppxBundle=Always 
                    /p:UapAppxPackageBuildMode=StoreUpload'
  
  - task: PowerShell@2
    displayName: Install Tests Dependencies
    inputs:
      targetType: 'inline'
      script: |
        Add-AppxPackage AppInstallerCLIPackage_0.0.0.2_Test\Dependencies\x86\Microsoft.VCLibs.x86.14.00.Desktop.appx
        Add-AppxPackage AppInstallerCLIPackage_0.0.0.2_Test\Dependencies\x64\Microsoft.VCLibs.x64.14.00.Desktop.appx
      workingDirectory: $(appxPackageDir)

  - task: VisualStudioTestPlatformInstaller@1
    displayName: Prepare VSTest for E2E Tests
    inputs:
      packageFeedSelector: 'nugetOrg'

# TODO: Convert tests to run based on the whether things have worked up to this point

#  - task: CmdLine@2
#    displayName: Run Unit Tests Unpackaged x64
#    inputs:
#      script: |
#        AppInstallerCLITests.exe -logto AICLI-Unpackaged-x64.log -s -r junit -o TEST-AppInstallerCLI-Unpackaged-x64.xml
#      workingDirectory: 'src\x64\Release\AppInstallerCLITests\'
#    condition: succeededOrFailed()
  
#  - task: PublishBuildArtifacts@1
#    displayName: Publish Unit Tests Unpackaged Log x64
#    inputs:
#      PathtoPublish: 'src\x64\Release\AppInstallerCLITests\AICLI-Unpackaged-x64.log'
#      ArtifactName: 'TestPassUnpackagedLog'
#     publishLocation: 'Container'
#    condition: succeededOrFailed()
  
#  - task: PublishBuildArtifacts@1
#    displayName: Publish Unit Tests Unpackaged Output x64
#    inputs:
#      PathtoPublish: 'src\x64\Release\AppInstallerCLITests\TEST-AppInstallerCLI-Unpackaged-x64.xml'
#      ArtifactName: 'TestPassUnpackagedOutput'
#      publishLocation: 'Container'
#    condition: succeededOrFailed()
  
  - task: PowerShell@2
    displayName: Run Unit Tests Packaged x64
    inputs:
      filePath: 'src\AppInstallerCLITests\Run-TestsInPackage.ps1'
      arguments: '-Args "~[pips]" -BuildRoot x64\Release -PackageRoot AppInstallerCLIPackage\bin\x64\Release -LogTarget x64\Release\AICLI-Packaged-x64.log -TestResultsTarget x64\Release\TEST-AppInstallerCLI-Packaged-x64.xml -ScriptWait'
      workingDirectory: 'src'
    condition: succeededOrFailed()
  
  - task: PublishBuildArtifacts@1
    displayName: Publish Unit Tests Packaged Log x64
    inputs:
      PathtoPublish: 'src\x64\Release\AICLI-Packaged-x64.log'
      ArtifactName: 'TestPassPackagedLog'
      publishLocation: 'Container'
    condition: succeededOrFailed()
  
  - task: PublishBuildArtifacts@1
    displayName: Publish Unit Tests Packaged Output x64
    inputs:
      PathtoPublish: 'src\x64\Release\TEST-AppInstallerCLI-Packaged-x64.xml'
      ArtifactName: 'TestPassPackagedOutput'
      publishLocation: 'Container'
    condition: succeededOrFailed()

#  - task: CmdLine@2
#    displayName: Run Unit Tests Unpackaged x86
#    inputs:
#      script: |
#        AppInstallerCLITests.exe -logto AICLI-Unpackaged-x86.log -s -r junit -o TEST-AppInstallerCLI-Unpackaged-x86.xml
#      workingDirectory: 'src\x86\Release\AppInstallerCLITests\'
#    condition: succeededOrFailed()
  
#  - task: PublishBuildArtifacts@1
#    displayName: Publish Unit Tests Unpackaged Log x86
#    inputs:
#      PathtoPublish: 'src\x86\Release\AppInstallerCLITests\AICLI-Unpackaged-x86.log'
#      ArtifactName: 'TestPassUnpackagedLog'
#      publishLocation: 'Container'
#    condition: succeededOrFailed()
  
#  - task: PublishBuildArtifacts@1
#    displayName: Publish Unit Tests Unpackaged Output x86
#    inputs:
#      PathtoPublish: 'src\x86\Release\AppInstallerCLITests\TEST-AppInstallerCLI-Unpackaged-x86.xml'
#      ArtifactName: 'TestPassUnpackagedOutput'
#      publishLocation: 'Container'
#    condition: succeededOrFailed()
  
  - task: PowerShell@2
    displayName: Run Unit Tests Packaged x86
    inputs:
      filePath: 'src\AppInstallerCLITests\Run-TestsInPackage.ps1'
      arguments: '-Args "~[pips]" -BuildRoot x86\Release -PackageRoot AppInstallerCLIPackage\bin\x86\Release -LogTarget x86\Release\AICLI-Packaged-x86.log -TestResultsTarget x86\Release\TEST-AppInstallerCLI-Packaged-x86.xml -ScriptWait'
      workingDirectory: 'src'
    condition: succeededOrFailed()
  
  - task: PublishBuildArtifacts@1
    displayName: Publish Unit Tests Packaged Log x86
    inputs:
      PathtoPublish: 'src\x86\Release\AICLI-Packaged-x86.log'
      ArtifactName: 'TestPassPackagedLog'
      publishLocation: 'Container'
    condition: succeededOrFailed()
  
  - task: PublishBuildArtifacts@1
    displayName: Publish Unit Tests Packaged Output x86
    inputs:
      PathtoPublish: 'src\x86\Release\TEST-AppInstallerCLI-Packaged-x86.xml'
      ArtifactName: 'TestPassPackagedOutput'
      publishLocation: 'Container'
    condition: succeededOrFailed()
  
  - task: PublishTestResults@2
    displayName: Publish Unit Test Results
    inputs:
      testResultsFormat: 'JUnit'
      testResultsFiles: '**/TEST-*.xml'
      failTaskOnFailedTests: true
    condition: succeededOrFailed()

<<<<<<< HEAD
#  - task: VSTest@2
#    displayName: Run E2E Tests Unpackaged x64
#    inputs:
#      testSelector: 'testAssemblies'
#      testAssemblyVer2: 'src\AnyCPU\Release\AppInstallerCLIE2ETests\AppInstallerCLIE2ETests.dll'
#      runSettingsFile: 'src\AnyCPU\Release\AppInstallerCLIE2ETests\Test.runsettings'
#      overrideTestrunParameters: '-PackagedContext false
#                                  -AICLIPath $(system.defaultWorkingDirectory)\src\x64\Release\AppInstallerCLI\AppInstallerCLI.exe'
#    condition: succeededOrFailed()
=======
  - task: VSTest@2
    displayName: Run E2E Tests Unpackaged x64
    inputs:
      testSelector: 'testAssemblies'
      testAssemblyVer2: 'src\x64\Release\AppInstallerCLIE2ETests\AppInstallerCLIE2ETests.dll'
      runSettingsFile: 'src\x64\Release\AppInstallerCLIE2ETests\Test.runsettings'
      overrideTestrunParameters: '-PackagedContext false
                                  -AICLIPath $(system.defaultWorkingDirectory)\src\x64\Release\AppInstallerCLI\AppInstallerCLI.exe'
    condition: succeededOrFailed()
>>>>>>> 88ad8f6e

  - task: VSTest@2
    displayName: Run E2E Tests Packaged x64
    inputs:
      testSelector: 'testAssemblies'
      testAssemblyVer2: 'src\x64\Release\AppInstallerCLIE2ETests\AppInstallerCLIE2ETests.dll'
      runSettingsFile: 'src\x64\Release\AppInstallerCLIE2ETests\Test.runsettings'
      overrideTestrunParameters: '-PackagedContext true
                                  -AICLIPackagePath $(system.defaultWorkingDirectory)\src\AppInstallerCLIPackage\bin\x64\Release
                                  -AICLIPath AppInstallerCLI\AppInstallerCLI.exe
                                  -LooseFileRegistration true
                                  -InvokeCommandInDesktopPackage true'
    condition: succeededOrFailed()

<<<<<<< HEAD
#  - task: VSTest@2
#    displayName: Run E2E Tests Unpackaged x86
#    inputs:
#      testSelector: 'testAssemblies'
#      testAssemblyVer2: 'src\AnyCPU\Release\AppInstallerCLIE2ETests\AppInstallerCLIE2ETests.dll'
#      runSettingsFile: 'src\AnyCPU\Release\AppInstallerCLIE2ETests\Test.runsettings'
#      overrideTestrunParameters: '-PackagedContext false
#                                  -AICLIPath $(system.defaultWorkingDirectory)\src\x86\Release\AppInstallerCLI\AppInstallerCLI.exe'
#    condition: succeededOrFailed()
=======
  - task: VSTest@2
    displayName: Run E2E Tests Unpackaged x86
    inputs:
      testSelector: 'testAssemblies'
      testAssemblyVer2: 'src\x86\Release\AppInstallerCLIE2ETests\AppInstallerCLIE2ETests.dll'
      runSettingsFile: 'src\x86\Release\AppInstallerCLIE2ETests\Test.runsettings'
      overrideTestrunParameters: '-PackagedContext false
                                  -AICLIPath $(system.defaultWorkingDirectory)\src\x86\Release\AppInstallerCLI\AppInstallerCLI.exe'
    condition: succeededOrFailed()
>>>>>>> 88ad8f6e

  - task: VSTest@2
    displayName: Run E2E Tests Packaged x86
    inputs:
      testSelector: 'testAssemblies'
      testAssemblyVer2: 'src\x86\Release\AppInstallerCLIE2ETests\AppInstallerCLIE2ETests.dll'
      runSettingsFile: 'src\x86\Release\AppInstallerCLIE2ETests\Test.runsettings'
      overrideTestrunParameters: '-PackagedContext true
                                  -AICLIPackagePath $(system.defaultWorkingDirectory)\src\AppInstallerCLIPackage\bin\x86\Release
                                  -AICLIPath AppInstallerCLI\AppInstallerCLI.exe
                                  -LooseFileRegistration true
                                  -InvokeCommandInDesktopPackage true'
    condition: succeededOrFailed()
  
  - task: PublishBuildArtifacts@1
    displayName: Publish CLI Binary
    inputs:
      PathtoPublish: 'src\x64\Release\AppInstallerCLI\AppInstallerCLI.exe'
      ArtifactName: 'AppInstallerCLI.exe'
      publishLocation: 'Container'
  
  - task: PublishBuildArtifacts@1
    displayName: Publish Util Binary
    inputs:
      PathtoPublish: 'src\x64\Release\WinGetUtil\WinGetUtil.dll'
      ArtifactName: 'WinGetUtil.dll'
      publishLocation: 'Container'

  - task: PublishBuildArtifacts@1
    displayName: Publish Util Symbols
    inputs:
      PathtoPublish: 'src\x64\Release\WinGetUtil\WinGetUtil.pdb'
      ArtifactName: 'WinGetUtil.pdb'
      publishLocation: 'Container'
  
  - task: ComponentGovernanceComponentDetection@0
    displayName: Component Governance
    inputs:
      scanType: 'Register'
      verbosity: 'Verbose'
      alertWarningLevel: 'High'<|MERGE_RESOLUTION|>--- conflicted
+++ resolved
@@ -193,27 +193,15 @@
       failTaskOnFailedTests: true
     condition: succeededOrFailed()
 
-<<<<<<< HEAD
 #  - task: VSTest@2
 #    displayName: Run E2E Tests Unpackaged x64
 #    inputs:
 #      testSelector: 'testAssemblies'
-#      testAssemblyVer2: 'src\AnyCPU\Release\AppInstallerCLIE2ETests\AppInstallerCLIE2ETests.dll'
-#      runSettingsFile: 'src\AnyCPU\Release\AppInstallerCLIE2ETests\Test.runsettings'
+#      testAssemblyVer2: 'src\x64\Release\AppInstallerCLIE2ETests\AppInstallerCLIE2ETests.dll'
+#      runSettingsFile: 'src\x64\Release\AppInstallerCLIE2ETests\Test.runsettings'
 #      overrideTestrunParameters: '-PackagedContext false
 #                                  -AICLIPath $(system.defaultWorkingDirectory)\src\x64\Release\AppInstallerCLI\AppInstallerCLI.exe'
 #    condition: succeededOrFailed()
-=======
-  - task: VSTest@2
-    displayName: Run E2E Tests Unpackaged x64
-    inputs:
-      testSelector: 'testAssemblies'
-      testAssemblyVer2: 'src\x64\Release\AppInstallerCLIE2ETests\AppInstallerCLIE2ETests.dll'
-      runSettingsFile: 'src\x64\Release\AppInstallerCLIE2ETests\Test.runsettings'
-      overrideTestrunParameters: '-PackagedContext false
-                                  -AICLIPath $(system.defaultWorkingDirectory)\src\x64\Release\AppInstallerCLI\AppInstallerCLI.exe'
-    condition: succeededOrFailed()
->>>>>>> 88ad8f6e
 
   - task: VSTest@2
     displayName: Run E2E Tests Packaged x64
@@ -228,27 +216,15 @@
                                   -InvokeCommandInDesktopPackage true'
     condition: succeededOrFailed()
 
-<<<<<<< HEAD
 #  - task: VSTest@2
 #    displayName: Run E2E Tests Unpackaged x86
 #    inputs:
 #      testSelector: 'testAssemblies'
-#      testAssemblyVer2: 'src\AnyCPU\Release\AppInstallerCLIE2ETests\AppInstallerCLIE2ETests.dll'
-#      runSettingsFile: 'src\AnyCPU\Release\AppInstallerCLIE2ETests\Test.runsettings'
+#      testAssemblyVer2: 'src\x86\Release\AppInstallerCLIE2ETests\AppInstallerCLIE2ETests.dll'
+#      runSettingsFile: 'src\x86\Release\AppInstallerCLIE2ETests\Test.runsettings'
 #      overrideTestrunParameters: '-PackagedContext false
 #                                  -AICLIPath $(system.defaultWorkingDirectory)\src\x86\Release\AppInstallerCLI\AppInstallerCLI.exe'
 #    condition: succeededOrFailed()
-=======
-  - task: VSTest@2
-    displayName: Run E2E Tests Unpackaged x86
-    inputs:
-      testSelector: 'testAssemblies'
-      testAssemblyVer2: 'src\x86\Release\AppInstallerCLIE2ETests\AppInstallerCLIE2ETests.dll'
-      runSettingsFile: 'src\x86\Release\AppInstallerCLIE2ETests\Test.runsettings'
-      overrideTestrunParameters: '-PackagedContext false
-                                  -AICLIPath $(system.defaultWorkingDirectory)\src\x86\Release\AppInstallerCLI\AppInstallerCLI.exe'
-    condition: succeededOrFailed()
->>>>>>> 88ad8f6e
 
   - task: VSTest@2
     displayName: Run E2E Tests Packaged x86
