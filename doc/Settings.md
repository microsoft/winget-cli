--- conflicted
+++ resolved
@@ -274,23 +274,24 @@
    },
 ```
 
-<<<<<<< HEAD
+### windowsFeature
+
+This feature enables the ability to enable Windows Feature dependencies during installation.
+You can enable the feature as shown below.
+
+```json
+   "experimentalFeatures": {
+       "windowsFeature": true
+   },
+```
+
 ### reboot
 
 This feature enables support for initiating a reboot.
-=======
-### windowsFeature
-
-This feature enables the ability to enable Windows Feature dependencies during installation.
->>>>>>> 9b163cd5
-You can enable the feature as shown below.
-
-```json
-   "experimentalFeatures": {
-<<<<<<< HEAD
+You can enable the feature as shown below.
+
+```json
+   "experimentalFeatures": {
        "reboot": true
-=======
-       "windowsFeature": true
->>>>>>> 9b163cd5
    },
 ```