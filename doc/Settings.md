# WinGet CLI Settings

You can configure WinGet by editing the `settings.json` file. Running `winget settings` will open the file in the default json editor; if no editor is configured, Windows will prompt for you to select an editor, and Notepad is a sensible option if you have no other preference.

## File Location

Settings file is located in %LOCALAPPDATA%\Packages\Microsoft.DesktopAppInstaller_8wekyb3d8bbwe\LocalState\settings.json

If you are using the non-packaged WinGet version by building it from source code, the file will be located under %LOCALAPPDATA%\Microsoft\WinGet\Settings\settings.json

## Source

The `source` settings involve configuration to the WinGet source.

```json
    "source": {
        "autoUpdateIntervalInMinutes": 3
    },
``` 

### autoUpdateIntervalInMinutes

A positive integer represents the update interval in minutes. The check for updates only happens when a source is used. A zero will disable the check for updates to a source. Any other values are invalid.

- Disable: 0
- Default: 5

To manually update the source use `winget source update`

## Visual

The `visual` settings involve visual elements that are displayed by WinGet

```json
    "visual": {
        "progressBar": "accent"
    },
```

### progressBar

Color of the progress bar that WinGet displays when not specified by arguments. 

- accent (default)
- retro
- rainbow

## Install Behavior

The `installBehavior` settings affect the default behavior of installing and upgrading (where applicable) packages.

### Disable Install Notes
The `disableInstallNotes` behavior affects whether installation notes are shown after a successful install. Defaults to `false` if value is not set or is invalid.

```json
    "installBehavior": {
        "disableInstallNotes": true
    },
```

### Portable Package User Root
The `portablePackageUserRoot` setting affects the default root directory where packages are installed to under `User` scope. This setting only applies to packages with the `portable` installer type. Defaults to `%LOCALAPPDATA%/Microsoft/WinGet/Packages/` if value is not set or is invalid.

> Note: This setting value must be an absolute path.

```json
    "installBehavior": {
        "portablePackageUserRoot": "C:/Users/FooBar/Packages"
    },
```

### Portable Package Machine Root
The `portablePackageMachineRoot` setting affects the default root directory where packages are installed to under `Machine` scope. This setting only applies to packages with the `portable` installer type. Defaults to `%PROGRAMFILES%/WinGet/Packages/` if value is not set or is invalid.

> Note: This setting value must be an absolute path.

```json
    "installBehavior": {
        "portablePackageMachineRoot": "C:/Program Files/Packages/Portable"
    },
```

### Preferences and Requirements

Some of the settings are duplicated under `preferences` and `requirements`. `preferences` affect how the various available options are sorted when choosing the one to act on.  For instance, the default scope of package installs is for the current user, but if that is not an option then a machine level installer will be chosen. `requirements` filter the options, potentially resulting in an empty list and a failure to install. In the previous example, a user scope requirement would result in no applicable installers and an error.

Any arguments passed on the command line will effectively override the matching `requirement` setting for the duration of that command.

### Scope

The `scope` behavior affects the choice between installing a package for the current user or for the entire machine. The matching parameter is `--scope`, and uses the same values (`user` or `machine`).

```json
    "installBehavior": {
        "preferences": {
            "scope": "user"
        }
    },
```

### Locale

The `locale` behavior affects the choice of installer based on installer locale. The matching parameter is `--locale`, and uses bcp47 language tag.

```json
    "installBehavior": {
        "preferences": {
            "locale": [ "en-US", "fr-FR" ]
        }
    },
```
### Architectures

The `architectures` behavior affects what architectures will be selected when installing a package. The matching parameter is `--architecture`. Note that only architectures compatible with your system can be selected.

```json
    "installBehavior": {
        "preferences": {
            "architectures": ["x64", "arm64"]
        }
    },
```

### Default install root

The `defaultInstallRoot` affects the install location when a package requires one. This can be overridden by the `--location` parameter. This setting is only used when a package manifest includes `InstallLocationRequired`, and the actual location is obtained by appending the package ID to the root.

```json
    "installBehavior": {
        "defaultInstallRoot": "C:/installRoot"
    },
```

## Uninstall Behavior

The `uninstallBehavior` settings affect the default behavior of uninstalling (where applicable) packages.

### Purge Portable Package

The `purgePortablePackage` behavior affects the default behavior for uninstalling a portable package. If set to `true`, uninstall will remove all files and directories relevant to the `portable` package. This setting only applies to packages with the `portable` installer type. Defaults to `false` if value is not set or is invalid.

```json
    "uninstallBehavior": {
        "purgePortablePackage": true
    },
```

## Telemetry

The `telemetry` settings control whether winget writes ETW events that may be sent to Microsoft on a default installation of Windows.

See [details on telemetry](../README.md#datatelemetry), and our [primary privacy statement](../privacy.md).

### disable

```json
    "telemetry": {
        "disable": true
    },
```

If set to true, the `telemetry.disable` setting will prevent any event from being written by the program.

## Logging

The `logging` settings control the level of detail in log files. `--verbose-logs` will override this setting and always creates a verbose log.
Defaults to `info` if value is not set or is invalid

### level

```json
    "logging": {
        "level": ["verbose", "info", "warning", "error", "critical"]
    },
```

## Network

The `network` settings influence how winget uses the network to retrieve packages and metadata.

### Downloader

The `downloader` setting controls which code is used when downloading packages. The default is `default`, which may be any of the options based on our determination.
`wininet` uses the [WinINet](https://docs.microsoft.com/windows/win32/wininet/about-wininet) APIs, while `do` uses the
[Delivery Optimization](https://support.microsoft.com/windows/delivery-optimization-in-windows-10-0656e53c-15f2-90de-a87a-a2172c94cf6d) service.

The `doProgressTimeoutInSeconds` setting updates the number of seconds to wait without progress before fallback. The default number of seconds is 60, minimum is 1 and the maximum is 600. 

```json
   "network": {
       "downloader": "do",
       "doProgressTimeoutInSeconds": 60
   }
```

## Interactivity

The `interactivity` settings control whether winget may show interactive prompts during execution. Note that this refers only to prompts shown by winget itself and not to those shown by package installers.

### disable

```json
    "interactivity": {
        "disable": true
    },
```

If set to true, the `interactivity.disable` setting will prevent any interactive prompt from being shown.

## Experimental Features

To allow work to be done and distributed to early adopters for feedback, settings can be used to enable "experimental" features. 

The `experimentalFeatures` settings involve the configuration of these "experimental" features. Individual features can be enabled under this node. The example below shows sample experimental features.

```json
   "experimentalFeatures": {
       "experimentalCmd": true,
       "experimentalArg": false
   },
```

### directMSI

This feature enables the Windows Package Manager to directly install MSI packages with the MSI APIs rather than through msiexec. 
Note that when silent installation is used this is already in affect, as MSI packages that require elevation will fail in that scenario without it. 
You can enable the feature as shown below.

```json
   "experimentalFeatures": {
       "directMSI": true
   },
```

### uninstallPreviousArgument

This feature enables the Windows Package Manager to override the upgrade behavior to UninstallPrevious by passing the `--uninstall-previous` argument with the upgrade or install command. 
You can enable the feature as shown below.

```json
   "experimentalFeatures": {
       "uninstallPreviousArgument": true
   },
```

### dependencies

Experimental feature with the aim of managing dependencies, as of now it only shows package dependency information. You can enable the feature as shown below.

```json
   "experimentalFeatures": {
       "dependencies": true
   },
```

### pinning

This feature enables the ability to pin packages to prevent the Windows Package Manager from updating them.
You can enable the feature as shown below.

```json
   "experimentalFeatures": {
       "pinning": true
   },
```

<<<<<<< HEAD
### windowsFeature

This feature enables the ability to enable Windows Feature dependencies during installation.
=======
### configuration

This feature enables the configuration commands. These commands allow configuring the system into a desired state.
>>>>>>> 73f05cdf
You can enable the feature as shown below.

```json
   "experimentalFeatures": {
<<<<<<< HEAD
       "windowsFeature": true
=======
       "configuration": true
>>>>>>> 73f05cdf
   },
```<|MERGE_RESOLUTION|>--- conflicted
+++ resolved
@@ -264,23 +264,24 @@
    },
 ```
 
-<<<<<<< HEAD
+### configuration
+
+This feature enables the configuration commands. These commands allow configuring the system into a desired state.
+You can enable the feature as shown below.
+
+```json
+   "experimentalFeatures": {
+       "configuration": true
+   },
+```
+
 ### windowsFeature
 
 This feature enables the ability to enable Windows Feature dependencies during installation.
-=======
-### configuration
-
-This feature enables the configuration commands. These commands allow configuring the system into a desired state.
->>>>>>> 73f05cdf
-You can enable the feature as shown below.
-
-```json
-   "experimentalFeatures": {
-<<<<<<< HEAD
+You can enable the feature as shown below.
+
+```json
+   "experimentalFeatures": {
        "windowsFeature": true
-=======
-       "configuration": true
->>>>>>> 73f05cdf
    },
 ```