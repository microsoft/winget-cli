--- conflicted
+++ resolved
@@ -45,7 +45,6 @@
 - retro
 - rainbow
 
-<<<<<<< HEAD
 ## Install Behavior
 
 The `installBehavior` settings affect the default behavior of installing and upgrading (where applicable) packages.
@@ -68,7 +67,6 @@
     },
 ```
 
-=======
 ## Telemetry
 
 The `telemetry` settings control whether winget writes ETW events that may be sent to Microsoft on a default installation of Windows.
@@ -85,7 +83,6 @@
 
 If set to true, the `telemetry.disable` setting will prevent any event from being written by the program.
 
->>>>>>> b1ec74df
 ## Experimental Features
 
 To allow work to be done and distributed to early adopters for feedback, settings can be used to enable "experimental" features. 
