--- conflicted
+++ resolved
@@ -345,7 +345,17 @@
    },
 ```
 
-<<<<<<< HEAD
+### configureExport
+
+This feature enables exporting a configuration file.
+You can enable the feature as shown below.
+
+```json
+   "experimentalFeatures": {
+       "configureExport": true
+   },
+```
+
 ### indexV2
 
 This feature enables the `winget` source to retrieve the V2 index, which is significantly smaller.
@@ -355,19 +365,10 @@
 > winget uninstall -s msstore Microsoft.Winget.Source_8wekyb3d8bbwe
 ```
 
-=======
-### configureExport
-
-This feature enables exporting a configuration file.
->>>>>>> 0daffd36
-You can enable the feature as shown below.
-
-```json
-   "experimentalFeatures": {
-<<<<<<< HEAD
+You can enable the feature as shown below.
+
+```json
+   "experimentalFeatures": {
        "indexV2": true
-=======
-       "configureExport": true
->>>>>>> 0daffd36
    },
 ```