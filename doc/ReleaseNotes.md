## New in v1.28

<<<<<<< HEAD
<!-- Nothing yet! -->

## Bug Fixes
* Portable Packages now use the correct directory separators regardless of which convention is used in the manifest
=======
# Experimental Feature: 'sourceEdit'
New feature that adds an 'edit' subcommand to the 'source' command. This can be used to set an explicit source to be implicit and vice-versa. For example, with this feature you can make the 'winget-font' source an implicit source instead of explicit source.

To enable this feature, add the 'sourceEdit' experimental feature to your settings.
```
"experimentalFeatures": {
    "sourceEdit": true
},
```
To use the feature, try `winget source edit winget-font` to set the Explicit state to the default.

<!-- Nothing yet! -->

## Bug Fixes
* `--suppress-initial-details` now works with `winget configure test`
* `--suppress-initial-details` no longer requires `--accept-configuration-agreements`
>>>>>>> 0be01995
<|MERGE_RESOLUTION|>--- conflicted
+++ resolved
@@ -1,11 +1,5 @@
 ## New in v1.28
 
-<<<<<<< HEAD
-<!-- Nothing yet! -->
-
-## Bug Fixes
-* Portable Packages now use the correct directory separators regardless of which convention is used in the manifest
-=======
 # Experimental Feature: 'sourceEdit'
 New feature that adds an 'edit' subcommand to the 'source' command. This can be used to set an explicit source to be implicit and vice-versa. For example, with this feature you can make the 'winget-font' source an implicit source instead of explicit source.
 
@@ -20,6 +14,6 @@
 <!-- Nothing yet! -->
 
 ## Bug Fixes
+* Portable Packages now use the correct directory separators regardless of which convention is used in the manifest
 * `--suppress-initial-details` now works with `winget configure test`
-* `--suppress-initial-details` no longer requires `--accept-configuration-agreements`
->>>>>>> 0be01995
+* `--suppress-initial-details` no longer requires `--accept-configuration-agreements`