--- conflicted
+++ resolved
@@ -1,46 +1,3 @@
-<<<<<<< HEAD
 ## New in v1.13
 
-<!-- Nothing yet! -->
-=======
-## New in v1.12
-* MCP server available; run `winget mcp` for assistance on configuring your client.
-* App Installer now uses WinUI 3. The package dependency on WinUI 2 has been replaced by a dependency on the Windows App Runtime 1.8.
-* Manifest schema and validation updated to v1.12. This version update adds `Font` as an `InstallerType` and `NestedInstallerType`.
-* Font Install, Uninstall, and a winget-fonts source have been added and are non-experimental.
-
-## Bug Fixes
-* Manifest validation no longer fails using `UTF-8 BOM` encoding when the schema header is on the first line
-* Upgrading a portable package with dev mode disabled will no longer remove the package from the PATH variable.
-* Fixed source open failure when there were multiple sources but less than two non-explicit sources.
-
-## Font Support
-Font Install and Uninstall via manifest and package source for user and machine scopes has been added.
-A sample Font manifest can be found at:
-https://github.com/microsoft/winget-pkgs/tree/master/fonts/m/Microsoft/FluentFonts/1.0.0.0
-
-At this time install and removal of fonts is only supported for fonts installed via WinGet Package.
-
-Fonts must either be the Installer or a .zip archive of NestedInstaller fonts.
-
-A new explicit source for fonts has been added "winget-font".
-```winget search font -s winget-font```
-
-This source is not yet accepting public submissions at this time.
-
-## Experimental Features
-* Experimental support still exists for the 'font' command.
-
----
-### Experimental support for Fonts
-The following snippet enables experimental support for fonts via `winget settings`. The `winget font list` command will list installed font families and the number of installed font faces.
-```JSON
-{
-  "$schema" "https://aka.ms/winget-settings.schema.json",
-  "experimentalFeatures": {
-    "fonts": true
-  }
-}
-```
-The font 'list' command has been updated with a new '--details' feature for an alternate view of the installed fonts.
->>>>>>> b717d7c0
+<!-- Nothing yet! -->