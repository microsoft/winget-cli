---
title: Exit Codes
description: WinGet return codes and their meanings
ms.date: 05/02/2023
ms.topic: article
ms.localizationpriority: medium
---

# Return Codes

## General Errors

| Hex | Decimal | Symbol | Description |
|-------------|-------------|-------------|-------------|
| 0x8A150001 | -1978335231 | APPINSTALLER_CLI_ERROR_INTERNAL_ERROR | Internal Error |
| 0x8A150002 | -1978335230 | APPINSTALLER_CLI_ERROR_INVALID_CL_ARGUMENTS | Invalid command line arguments |
| 0x8A150003 | -1978335229 | APPINSTALLER_CLI_ERROR_COMMAND_FAILED | Executing command failed |
| 0x8A150004 | -1978335228 | APPINSTALLER_CLI_ERROR_MANIFEST_FAILED | Opening manifest failed |
| 0x8A150005 | -1978335227 | APPINSTALLER_CLI_ERROR_CTRL_SIGNAL_RECEIVED | Cancellation signal received |
| 0x8A150006 | -1978335226 | APPINSTALLER_CLI_ERROR_SHELLEXEC_INSTALL_FAILED | Running ShellExecute failed |
| 0x8A150007 | -1978335225 | APPINSTALLER_CLI_ERROR_UNSUPPORTED_MANIFESTVERSION | Cannot process manifest. The manifest version is higher than supported. Please update the client. |
| 0x8A150008 | -1978335224 | APPINSTALLER_CLI_ERROR_DOWNLOAD_FAILED | Downloading installer failed |
| 0x8A150009 | -1978335223 | APPINSTALLER_CLI_ERROR_CANNOT_WRITE_TO_UPLEVEL_INDEX | Cannot write to index; it is a higher schema version |
| 0x8A15000A | -1978335222 | APPINSTALLER_CLI_ERROR_INDEX_INTEGRITY_COMPROMISED | The index is corrupt |
| 0x8A15000B | -1978335221 | APPINSTALLER_CLI_ERROR_SOURCES_INVALID | The configured source information is corrupt |
| 0x8A15000C | -1978335220 | APPINSTALLER_CLI_ERROR_SOURCE_NAME_ALREADY_EXISTS | The source name is already configured |
| 0x8A15000D | -1978335219 | APPINSTALLER_CLI_ERROR_INVALID_SOURCE_TYPE | The source type is invalid |
| 0x8A15000E | -1978335218 | APPINSTALLER_CLI_ERROR_PACKAGE_IS_BUNDLE | The MSIX file is a bundle, not a package |
| 0x8A15000F | -1978335217 | APPINSTALLER_CLI_ERROR_SOURCE_DATA_MISSING | Data required by the source is missing |
| 0x8A150010 | -1978335216 | APPINSTALLER_CLI_ERROR_NO_APPLICABLE_INSTALLER | None of the installers are applicable for the current system |
| 0x8A150011 | -1978335215 | APPINSTALLER_CLI_ERROR_INSTALLER_HASH_MISMATCH | The installer file's hash does not match the manifest |
| 0x8A150012 | -1978335214 | APPINSTALLER_CLI_ERROR_SOURCE_NAME_DOES_NOT_EXIST | The source name does not exist |
| 0x8A150013 | -1978335213 | APPINSTALLER_CLI_ERROR_SOURCE_ARG_ALREADY_EXISTS | The source location is already configured under another name |
| 0x8A150014 | -1978335212 | APPINSTALLER_CLI_ERROR_NO_APPLICATIONS_FOUND | No packages found |
| 0x8A150015 | -1978335211 | APPINSTALLER_CLI_ERROR_NO_SOURCES_DEFINED | No sources are configured |
| 0x8A150016 | -1978335210 | APPINSTALLER_CLI_ERROR_MULTIPLE_APPLICATIONS_FOUND | Multiple packages found matching the criteria |
| 0x8A150017 | -1978335209 | APPINSTALLER_CLI_ERROR_NO_MANIFEST_FOUND | No manifest found matching the criteria |
| 0x8A150018 | -1978335208 | APPINSTALLER_CLI_ERROR_EXTENSION_PUBLIC_FAILED | Failed to get Public folder from source package |
| 0x8A150019 | -1978335207 | APPINSTALLER_CLI_ERROR_COMMAND_REQUIRES_ADMIN | Command requires administrator privileges to run |
| 0x8A15001A | -1978335206 | APPINSTALLER_CLI_ERROR_SOURCE_NOT_SECURE | The source location is not secure |
| 0x8A15001B | -1978335205 | APPINSTALLER_CLI_ERROR_MSSTORE_BLOCKED_BY_POLICY | The Microsoft Store client is blocked by policy |
| 0x8A15001C | -1978335204 | APPINSTALLER_CLI_ERROR_MSSTORE_APP_BLOCKED_BY_POLICY | The Microsoft Store app is blocked by policy |
| 0x8A15001D | -1978335203 | APPINSTALLER_CLI_ERROR_EXPERIMENTAL_FEATURE_DISABLED | The feature is currently under development. It can be enabled using winget settings. |
| 0x8A15001E | -1978335202 | APPINSTALLER_CLI_ERROR_MSSTORE_INSTALL_FAILED | Failed to install the Microsoft Store app |
| 0x8A15001F | -1978335201 | APPINSTALLER_CLI_ERROR_COMPLETE_INPUT_BAD | Failed to perform auto complete |
| 0x8A150020 | -1978335200 | APPINSTALLER_CLI_ERROR_YAML_INIT_FAILED | Failed to initialize YAML parser |
| 0x8A150021 | -1978335199 | APPINSTALLER_CLI_ERROR_YAML_INVALID_MAPPING_KEY | Encountered an invalid YAML key |
| 0x8A150022 | -1978335198 | APPINSTALLER_CLI_ERROR_YAML_DUPLICATE_MAPPING_KEY | Encountered a duplicate YAML key |
| 0x8A150023 | -1978335197 | APPINSTALLER_CLI_ERROR_YAML_INVALID_OPERATION | Invalid YAML operation |
| 0x8A150024 | -1978335196 | APPINSTALLER_CLI_ERROR_YAML_DOC_BUILD_FAILED | Failed to build YAML doc |
| 0x8A150025 | -1978335195 | APPINSTALLER_CLI_ERROR_YAML_INVALID_EMITTER_STATE | Invalid YAML emitter state |
| 0x8A150026 | -1978335194 | APPINSTALLER_CLI_ERROR_YAML_INVALID_DATA | Invalid YAML data |
| 0x8A150027 | -1978335193 | APPINSTALLER_CLI_ERROR_LIBYAML_ERROR | LibYAML error |
| 0x8A150028 | -1978335192 | APPINSTALLER_CLI_ERROR_MANIFEST_VALIDATION_WARNING | Manifest validation succeeded with warning |
| 0x8A150029 | -1978335191 | APPINSTALLER_CLI_ERROR_MANIFEST_VALIDATION_FAILURE | Manifest validation failed |
| 0x8A15002A | -1978335190 | APPINSTALLER_CLI_ERROR_INVALID_MANIFEST | Manifest is invalid |
| 0x8A15002B | -1978335189 | APPINSTALLER_CLI_ERROR_UPDATE_NOT_APPLICABLE | No applicable update found |
| 0x8A15002C | -1978335188 | APPINSTALLER_CLI_ERROR_UPDATE_ALL_HAS_FAILURE | winget upgrade --all completed with failures |
| 0x8A15002D | -1978335187 | APPINSTALLER_CLI_ERROR_INSTALLER_SECURITY_CHECK_FAILED | Installer failed security check |
| 0x8A15002E | -1978335186 | APPINSTALLER_CLI_ERROR_DOWNLOAD_SIZE_MISMATCH | Download size does not match expected content length |
| 0x8A15002F | -1978335185 | APPINSTALLER_CLI_ERROR_NO_UNINSTALL_INFO_FOUND | Uninstall command not found |
| 0x8A150030 | -1978335184 | APPINSTALLER_CLI_ERROR_EXEC_UNINSTALL_COMMAND_FAILED | Running uninstall command failed |
| 0x8A150031 | -1978335183 | APPINSTALLER_CLI_ERROR_ICU_BREAK_ITERATOR_ERROR | ICU break iterator error |
| 0x8A150032 | -1978335182 | APPINSTALLER_CLI_ERROR_ICU_CASEMAP_ERROR | ICU casemap error |
| 0x8A150033 | -1978335181 | APPINSTALLER_CLI_ERROR_ICU_REGEX_ERROR | ICU regex error |
| 0x8A150034 | -1978335180 | APPINSTALLER_CLI_ERROR_IMPORT_INSTALL_FAILED | Failed to install one or more imported packages |
| 0x8A150035 | -1978335179 | APPINSTALLER_CLI_ERROR_NOT_ALL_PACKAGES_FOUND | Could not find one or more requested packages |
| 0x8A150036 | -1978335178 | APPINSTALLER_CLI_ERROR_JSON_INVALID_FILE | Json file is invalid |
| 0x8A150037 | -1978335177 | APPINSTALLER_CLI_ERROR_SOURCE_NOT_REMOTE | The source location is not remote |
| 0x8A150038 | -1978335176 | APPINSTALLER_CLI_ERROR_UNSUPPORTED_RESTSOURCE | The configured rest source is not supported |
| 0x8A150039 | -1978335175 | APPINSTALLER_CLI_ERROR_RESTSOURCE_INVALID_DATA | Invalid data returned by rest source |
| 0x8A15003A | -1978335174 | APPINSTALLER_CLI_ERROR_BLOCKED_BY_POLICY | Operation is blocked by Group Policy |
| 0x8A15003B | -1978335173 | APPINSTALLER_CLI_ERROR_RESTSOURCE_INTERNAL_ERROR | Rest source internal error |
| 0x8A15003C | -1978335172 | APPINSTALLER_CLI_ERROR_RESTSOURCE_INVALID_URL | Invalid rest source url |
| 0x8A15003D | -1978335171 | APPINSTALLER_CLI_ERROR_RESTSOURCE_UNSUPPORTED_MIME_TYPE | Unsupported MIME type returned by rest source |
| 0x8A15003E | -1978335170 | APPINSTALLER_CLI_ERROR_RESTSOURCE_INVALID_VERSION | Invalid rest source contract version |
| 0x8A15003F | -1978335169 | APPINSTALLER_CLI_ERROR_SOURCE_DATA_INTEGRITY_FAILURE | The source data is corrupted or tampered |
| 0x8A150040 | -1978335168 | APPINSTALLER_CLI_ERROR_STREAM_READ_FAILURE | Error reading from the stream |
| 0x8A150041 | -1978335167 | APPINSTALLER_CLI_ERROR_PACKAGE_AGREEMENTS_NOT_ACCEPTED | Package agreements were not agreed to |
| 0x8A150042 | -1978335166 | APPINSTALLER_CLI_ERROR_PROMPT_INPUT_ERROR | Error reading input in prompt |
| 0x8A150043 | -1978335165 | APPINSTALLER_CLI_ERROR_UNSUPPORTED_SOURCE_REQUEST | The search request is not supported by one or more sources |
| 0x8A150044 | -1978335164 | APPINSTALLER_CLI_ERROR_RESTSOURCE_ENDPOINT_NOT_FOUND | The rest source endpoint is not found. |
| 0x8A150045 | -1978335163 | APPINSTALLER_CLI_ERROR_SOURCE_OPEN_FAILED | Failed to open the source. |
| 0x8A150046 | -1978335162 | APPINSTALLER_CLI_ERROR_SOURCE_AGREEMENTS_NOT_ACCEPTED | Source agreements were not agreed to |
| 0x8A150047 | -1978335161 | APPINSTALLER_CLI_ERROR_CUSTOMHEADER_EXCEEDS_MAXLENGTH | Header size exceeds the allowable limit of 1024 characters. Please reduce the size and try again. |
| 0x8A150048 | -1978335160 | APPINSTALLER_CLI_ERROR_MISSING_RESOURCE_FILE | Missing resource file |
| 0x8A150049 | -1978335159 | APPINSTALLER_CLI_ERROR_MSI_INSTALL_FAILED | Running MSI install failed |
| 0x8A15004A | -1978335158 | APPINSTALLER_CLI_ERROR_INVALID_MSIEXEC_ARGUMENT | Arguments for msiexec are invalid |
| 0x8A15004B | -1978335157 | APPINSTALLER_CLI_ERROR_FAILED_TO_OPEN_ALL_SOURCES | Failed to open one or more sources |
| 0x8A15004C | -1978335156 | APPINSTALLER_CLI_ERROR_DEPENDENCIES_VALIDATION_FAILED | Failed to validate dependencies |
| 0x8A15004D | -1978335155 | APPINSTALLER_CLI_ERROR_MISSING_PACKAGE | One or more package is missing |
| 0x8A15004E | -1978335154 | APPINSTALLER_CLI_ERROR_INVALID_TABLE_COLUMN | Invalid table column |
| 0x8A15004F | -1978335153 | APPINSTALLER_CLI_ERROR_UPGRADE_VERSION_NOT_NEWER | The upgrade version is not newer than the installed version |
| 0x8A150050 | -1978335152 | APPINSTALLER_CLI_ERROR_UPGRADE_VERSION_UNKNOWN | Upgrade version is unknown and override is not specified |
| 0x8A150051 | -1978335151 | APPINSTALLER_CLI_ERROR_ICU_CONVERSION_ERROR | ICU conversion error |
| 0x8A150052 | -1978335150 | APPINSTALLER_CLI_ERROR_PORTABLE_INSTALL_FAILED | Failed to install portable package |
| 0x8A150053 | -1978335149 | APPINSTALLER_CLI_ERROR_PORTABLE_REPARSE_POINT_NOT_SUPPORTED | Volume does not support reparse points. |
| 0x8A150054 | -1978335148 | APPINSTALLER_CLI_ERROR_PORTABLE_PACKAGE_ALREADY_EXISTS | Portable package from a different source already exists. |
| 0x8A150055 | -1978335147 | APPINSTALLER_CLI_ERROR_PORTABLE_SYMLINK_PATH_IS_DIRECTORY | Unable to create symlink, path points to a directory. |
| 0x8A150056 | -1978335146 | APPINSTALLER_CLI_ERROR_INSTALLER_PROHIBITS_ELEVATION | The installer cannot be run from an administrator context. |
| 0x8A150057 | -1978335145 | APPINSTALLER_CLI_ERROR_PORTABLE_UNINSTALL_FAILED | Failed to uninstall portable package |
| 0x8A150058 | -1978335144 | APPINSTALLER_CLI_ERROR_ARP_VERSION_VALIDATION_FAILED | Failed to validate DisplayVersion values against index. |
| 0x8A150059 | -1978335143 | APPINSTALLER_CLI_ERROR_UNSUPPORTED_ARGUMENT | One or more arguments are not supported. |
| 0x8A15005A | -1978335142 | APPINSTALLER_CLI_ERROR_BIND_WITH_EMBEDDED_NULL | Embedded null characters are disallowed for SQLite |
| 0x8A15005B | -1978335141 | APPINSTALLER_CLI_ERROR_NESTEDINSTALLER_NOT_FOUND | Failed to find the nested installer in the archive. |
| 0x8A15005C | -1978335140 | APPINSTALLER_CLI_ERROR_EXTRACT_ARCHIVE_FAILED | Failed to extract archive. |
| 0x8A15005D | -1978335139 | APPINSTALLER_CLI_ERROR_NESTEDINSTALLER_INVALID_PATH | Invalid relative file path to nested installer provided. |
| 0x8A15005E | -1978335138 | APPINSTALLER_CLI_ERROR_PINNED_CERTIFICATE_MISMATCH | The server certificate did not match any of the expected values. |
| 0x8A15005F | -1978335137 | APPINSTALLER_CLI_ERROR_INSTALL_LOCATION_REQUIRED | Install location must be provided. |
| 0x8A150060 | -1978335136 | APPINSTALLER_CLI_ERROR_ARCHIVE_SCAN_FAILED | Archive malware scan failed. |
| 0x8A150061 | -1978335135 | APPINSTALLER_CLI_ERROR_PACKAGE_ALREADY_INSTALLED | Found at least one version of the package installed. |
| 0x8A150062 | -1978335134 | APPINSTALLER_CLI_ERROR_PIN_ALREADY_EXISTS | A pin already exists for the package. |
| 0x8A150063 | -1978335133 | APPINSTALLER_CLI_ERROR_PIN_DOES_NOT_EXIST | There is no pin for the package. |
| 0x8A150064 | -1978335132 | APPINSTALLER_CLI_ERROR_CANNOT_OPEN_PINNING_INDEX | Unable to open the pin database. |
| 0x8A150065 | -1978335131 | APPINSTALLER_CLI_ERROR_MULTIPLE_INSTALL_FAILED | One or more applications failed to install |
| 0x8A150066 | -1978335130 | APPINSTALLER_CLI_ERROR_MULTIPLE_UNINSTALL_FAILED | One or more applications failed to uninstall |
| 0x8A150067 | -1978335129 | APPINSTALLER_CLI_ERROR_NOT_ALL_QUERIES_FOUND_SINGLE | One or more queries did not return exactly one match |
| 0x8A150068 | -1978335128 | APPINSTALLER_CLI_ERROR_PACKAGE_IS_PINNED | The package has a pin that prevents upgrade. |
| 0x8A150069 | -1978335127 | APPINSTALLER_CLI_ERROR_PACKAGE_IS_STUB | The package currently installed is the stub package |
<<<<<<< HEAD
| 0x8A15006A | -1978335126 | APPINSTALLER_CLI_ERROR_DOWNLOAD_DEPENDENCIES | Failed to download package dependencies. |
=======
| 0x8A15006A | -1978335126 | APPINSTALLER_CLI_ERROR_APPTERMINATION_RECEIVED | Application shutdown signal received |
>>>>>>> 7d4f8397

## Install errors.

| Hex | Decimal | Symbol | Description |
|-------------|-------------|-------------|-------------|
| 0x8A150101 | -1978334975 | APPINSTALLER_CLI_ERROR_INSTALL_PACKAGE_IN_USE | Application is currently running. Exit the application then try again. |
| 0x8A150102 | -1978334974 | APPINSTALLER_CLI_ERROR_INSTALL_INSTALL_IN_PROGRESS | Another installation is already in progress. Try again later. |
| 0x8A150103 | -1978334973 | APPINSTALLER_CLI_ERROR_INSTALL_FILE_IN_USE | One or more file is being used. Exit the application then try again. |
| 0x8A150104 | -1978334972 | APPINSTALLER_CLI_ERROR_INSTALL_MISSING_DEPENDENCY | This package has a dependency missing from your system. |
| 0x8A150105 | -1978334971 | APPINSTALLER_CLI_ERROR_INSTALL_DISK_FULL | There's no more space on your PC. Make space, then try again. |
| 0x8A150106 | -1978334970 | APPINSTALLER_CLI_ERROR_INSTALL_INSUFFICIENT_MEMORY | There's not enough memory available to install. Close other applications then try again. |
| 0x8A150107 | -1978334969 | APPINSTALLER_CLI_ERROR_INSTALL_NO_NETWORK | This application requires internet connectivity. Connect to a network then try again. |
| 0x8A150108 | -1978334968 | APPINSTALLER_CLI_ERROR_INSTALL_CONTACT_SUPPORT | This application encountered an error during installation. Contact support. |
| 0x8A150109 | -1978334967 | APPINSTALLER_CLI_ERROR_INSTALL_REBOOT_REQUIRED_TO_FINISH | Restart your PC to finish installation. |
| 0x8A15010A | -1978334966 | APPINSTALLER_CLI_ERROR_INSTALL_REBOOT_REQUIRED_TO_INSTALL | 
Installation failed. Restart your PC then try again. |
| 0x8A15010B | -1978334965 | APPINSTALLER_CLI_ERROR_INSTALL_REBOOT_INITIATED | Your PC will restart to finish installation. |
| 0x8A15010C | -1978334964 | APPINSTALLER_CLI_ERROR_INSTALL_CANCELLED_BY_USER | You cancelled the installation. |
| 0x8A15010D | -1978334963 | APPINSTALLER_CLI_ERROR_INSTALL_ALREADY_INSTALLED | Another version of this application is already installed. |
| 0x8A15010E | -1978334962 | APPINSTALLER_CLI_ERROR_INSTALL_DOWNGRADE | A higher version of this application is already installed. |
| 0x8A15010F | -1978334961 | APPINSTALLER_CLI_ERROR_INSTALL_BLOCKED_BY_POLICY | Organization policies are preventing installation. Contact your admin. |
| 0x8A150110 | -1978334960 | APPINSTALLER_CLI_ERROR_INSTALL_DEPENDENCIES | Failed to install package dependencies. |
| 0x8A150111 | -1978334959 | APPINSTALLER_CLI_ERROR_INSTALL_PACKAGE_IN_USE_BY_APPLICATION | Application is currently in use by another application. |
| 0x8A150112 | -1978334958 | APPINSTALLER_CLI_ERROR_INSTALL_INVALID_PARAMETER | Invalid parameter. |
| 0x8A150113 | -1978334957 | APPINSTALLER_CLI_ERROR_INSTALL_SYSTEM_NOT_SUPPORTED | Package not supported by the system. |

## Check for package installed status

| Hex | Decimal | Symbol | Description |
|-------------|-------------|-------------|-------------|
| 0x8A150201 | -1978334719 | WINGET_INSTALLED_STATUS_ARP_ENTRY_NOT_FOUND | The Apps and Features Entry for the package could not be found. |
| 0x8A150202 | -1978334718 | WINGET_INSTALLED_STATUS_INSTALL_LOCATION_NOT_APPLICABLE | The install location is not applicable. |
| 0x8A150203 | -1978334717 | WINGET_INSTALLED_STATUS_INSTALL_LOCATION_NOT_FOUND | The install location could not be found. |
| 0x8A150204 | -1978334716 | WINGET_INSTALLED_STATUS_FILE_HASH_MISMATCH | The hash of the existing file did not match. |
| 0x8A150205 | -1978334715 | WINGET_INSTALLED_STATUS_FILE_NOT_FOUND | File not found. |
| 0x8A150206 | -1978334714 | WINGET_INSTALLED_STATUS_FILE_FOUND_WITHOUT_HASH_CHECK | The file was found but the hash was not checked. |
| 0x8A150207 | -1978334713 | WINGET_INSTALLED_STATUS_FILE_ACCESS_ERROR | The file could not be accessed. |

## Configuration Errors

| Hex | Decimal | Symbol | Description |
|-------------|-------------|-------------|-------------|
| 0x8A15C001 | -1978286079 | WINGET_CONFIG_ERROR_INVALID_CONFIGURATION_FILE | The configuration file is invalid. |
| 0x8A15C002 | -1978286078 | WINGET_CONFIG_ERROR_INVALID_YAML | The YAML syntax is invalid. |
| 0x8A15C003 | -1978286077 | WINGET_CONFIG_ERROR_INVALID_FIELD_TYPE | A configuration field has an invalid type. |
| 0x8A15C004 | -1978286076 | WINGET_CONFIG_ERROR_UNKNOWN_CONFIGURATION_FILE_VERSION | The configuration has an unknown version. |
| 0x8A15C005 | -1978286075 | WINGET_CONFIG_ERROR_SET_APPLY_FAILED | An error occurred while applying the configuration. |
| 0x8A15C006 | -1978286074 | WINGET_CONFIG_ERROR_DUPLICATE_IDENTIFIER | The configuration contains a duplicate identifier. |
| 0x8A15C007 | -1978286073 | WINGET_CONFIG_ERROR_MISSING_DEPENDENCY | The configuration is missing a dependency. |
| 0x8A15C008 | -1978286072 | WINGET_CONFIG_ERROR_DEPENDENCY_UNSATISFIED | The configuration has an unsatisfied dependency. |
| 0x8A15C009 | -1978286071 | WINGET_CONFIG_ERROR_ASSERTION_FAILED | An assertion for the configuration unit failed. |
| 0x8A15C00A | -1978286070 | WINGET_CONFIG_ERROR_MANUALLY_SKIPPED | The configuration was manually skipped. |
| 0x8A15C00B | -1978286069 | WINGET_CONFIG_ERROR_WARNING_NOT_ACCEPTED | A warning was thrown and the user declined to continue execution. |
| 0x8A15C00C | -1978286068 | WINGET_CONFIG_ERROR_SET_DEPENDENCY_CYCLE | The dependency graph contains a cycle which cannot be resolved. |
| 0x8A15C00D | -1978286067 | WINGET_CONFIG_ERROR_INVALID_FIELD_VALUE | The configuration has an invalid field value. |
| 0x8A15C00E | -1978286066 | WINGET_CONFIG_ERROR_MISSING_FIELD | The configuration is missing a field. |

## Configuration Processor Errors

| Hex | Decimal | Symbol | Description |
|-------------|-------------|-------------|-------------|
| 0x8A15C101 | -1978285823 | WINGET_CONFIG_ERROR_UNIT_NOT_INSTALLED | The configuration unit was not installed. |
| 0x8A15C102 | -1978285822 | WINGET_CONFIG_ERROR_UNIT_NOT_FOUND_REPOSITORY | The configuration unit could not be found. |
| 0x8A15C103 | -1978285821 | WINGET_CONFIG_ERROR_UNIT_MULTIPLE_MATCHES | Multiple matches were found for the configuration unit specify the module to select the correct one. |
| 0x8A15C104 | -1978285820 | WINGET_CONFIG_ERROR_UNIT_INVOKE_GET | The configuration unit failed while attempting to get the current system state. |
| 0x8A15C105 | -1978285819 | WINGET_CONFIG_ERROR_UNIT_INVOKE_TEST | The configuration unit failed while attempting to test the current system state. |
| 0x8A15C106 | -1978285818 | WINGET_CONFIG_ERROR_UNIT_INVOKE_SET | The configuration unit failed while attempting to apply the desired state. |
| 0x8A15C107 | -1978285817 | WINGET_CONFIG_ERROR_UNIT_MODULE_CONFLICT | The module for the configuration unit is available in multiple locations with the same version. |
| 0x8A15C108 | -1978285816 | WINGET_CONFIG_ERROR_UNIT_IMPORT_MODULE | Loading the module for the configuration unit failed. |
| 0x8A15C109 | -1978285815 | WINGET_CONFIG_ERROR_UNIT_INVOKE_INVALID_RESULT | The configuration unit returned an unexpected result during execution. |<|MERGE_RESOLUTION|>--- conflicted
+++ resolved
@@ -117,11 +117,8 @@
 | 0x8A150067 | -1978335129 | APPINSTALLER_CLI_ERROR_NOT_ALL_QUERIES_FOUND_SINGLE | One or more queries did not return exactly one match |
 | 0x8A150068 | -1978335128 | APPINSTALLER_CLI_ERROR_PACKAGE_IS_PINNED | The package has a pin that prevents upgrade. |
 | 0x8A150069 | -1978335127 | APPINSTALLER_CLI_ERROR_PACKAGE_IS_STUB | The package currently installed is the stub package |
-<<<<<<< HEAD
-| 0x8A15006A | -1978335126 | APPINSTALLER_CLI_ERROR_DOWNLOAD_DEPENDENCIES | Failed to download package dependencies. |
-=======
 | 0x8A15006A | -1978335126 | APPINSTALLER_CLI_ERROR_APPTERMINATION_RECEIVED | Application shutdown signal received |
->>>>>>> 7d4f8397
+| 0x8A15006B | -1978335125 | APPINSTALLER_CLI_ERROR_DOWNLOAD_DEPENDENCIES | Failed to download package dependencies. |
 
 ## Install errors.
 
