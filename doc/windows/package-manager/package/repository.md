--- conflicted
+++ resolved
@@ -71,12 +71,7 @@
 * The **version** folder is the version of the application or tool. For example, **1.0.0**.
 * **Yaml File** is the file name of the manifest. The file name must be set to the name and publisher of the application. For example, **Contoso.ContosoApp.yaml**.
 
->[!IMPORTANT]
-<<<<<<< HEAD
-> The `Id` value in the manifest must match the publisher and application names in the manifest folder path, and the `version` value in the manifest must match the version in the folder name. For more information, see [Create your package manifest](manifest.md#tips-and-best-practices).
-=======
-> The `PackageIdentifier` value in the manifest must match the publisher and application names in the manifest folder path, and the `PackageVersion` value in the manifest must match the version in the file name. For more information, see [Create your package manifest](manifest.md#tips-and-best-practices).
->>>>>>> 2e3fc154
+The `PackageIdentifier` value in the manifest must match the publisher and application names in the manifest folder path, and the `PackageVersion` value in the manifest must match the version in the file name. For more information, see [Create your package manifest](manifest.md#tips-and-best-practices).
 
 ### Step 4: Submit your manifest to the remote repository
 
