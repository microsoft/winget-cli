--- conflicted
+++ resolved
@@ -1,224 +1,213 @@
-trigger: none
-
-parameters:
-- name: version
-  displayName: Version to stamp on binaries and nuget package. Should be in form of "major.minor", for example "1.0"
-  type: string
-
-variables:
-  solution: "src/AppInstallerCLI.sln"
-  packageName: Microsoft.WindowsPackageManager.Utils
-  buildVer: $[counter(${{ parameters.version }}, 1)]
-  version: ${{ parameters.version }}.$(buildVer)
-
-resources:
-  repositories:
-  - repository: 1ESPipelineTemplates
-    type: git
-    name: 1ESPipelineTemplates/1ESPipelineTemplates
-    ref: refs/tags/release
-extends:
-  template: v1/1ES.Official.PipelineTemplate.yml@1ESPipelineTemplates
-  parameters:
-    pool:
-      name: Azure-Pipelines-1ESPT-ExDShared
-      image: windows-2022
-      os: windows
-    customBuildTags:
-    - ES365AIMigrationTooling
-    sdl:
-      suppression:
-        suppressionFile: $(Build.SourcesDirectory)\guardian\SDL\.gdnsuppress
-
-    stages:
-    - stage: Build_Publish
-      jobs:
-      - job: "Build"
-        timeoutInMinutes: 120
-        strategy:
-          matrix:
-            x86_release:
-              buildConfiguration: 'Release'
-              buildPlatform: 'x86'
-            x64_release:
-              buildConfiguration: 'Release'
-              buildPlatform: 'x64'
-        variables:
-          artifactsDir: $(Build.ArtifactStagingDirectory)\$(buildPlatform)
-        templateContext:
-          outputs:
-          - output: pipelineArtifact
-            displayName: 'Publish Pipeline Artifacts'
-            targetPath: '$(artifactsDir)'
-            artifactName: 'Build.$(buildPlatform)$(buildConfiguration)'
-        steps:
-        - script: echo $(version)
-
-        - task: NuGetToolInstaller@1
-          displayName: Install Nuget
-
-        # Restores all projects, including native (vcxproj) projects
-        - task: NuGetCommand@2
-          displayName: Restore Solution
-          inputs:
-            restoreSolution: "$(solution)"
-
-        # Restore these UAP packages as https://github.com/NuGet/Home/issues/7796 leads to all UAP packages being skipped for restore.
-        # Even though they don't need any actual restore action, they need the project.assets.json file to be created and a direct restore does that.
-        - task: NuGetCommand@2
-          displayName: Restore AppInstallerCLIPackage
-          inputs:
-            restoreSolution: 'src\AppInstallerCLIPackage\AppInstallerCLIPackage.wapproj'
-  
-        - task: NuGetCommand@2
-          displayName: Restore AppInstallerTestMsixInstaller
-          inputs:
-            restoreSolution: 'src\AppInstallerTestMsixInstaller\AppInstallerTestMsixInstaller.wapproj'
-
-        # Restores only .NET core projects, but is still necessary, as without this the IndexCreationTool and LocalhostWebServer projects fail to build
-        - task: DotNetCoreCLI@2
-          displayName: DotNet Restore
-          inputs:
-            command: "restore"
-            projects: "**/*.csproj"
-
-        - task: PowerShell@2
-          displayName: Update Binary Version
-          condition: not(eq(variables['Build.Reason'], 'PullRequest'))
-          inputs:
-            filePath: 'src\binver\Update-BinVer.ps1'
-            arguments: '-TargetFile binver\binver\version.h -BuildVersion $(buildVer) -MajorMinorOverride ${{ parameters.version }}'
-            workingDirectory: "src"
-
-        - task: VSBuild@1
-          displayName: Build Solution
-          inputs:
-            platform: "$(buildPlatform)"
-            solution: "$(solution)"
-            configuration: "$(buildConfiguration)"
-
-        - task: SFP.build-tasks.custom-build-task-1.EsrpCodeSigning@2
-          displayName: "ESRP CodeSigning - Package contents"
-          inputs:
-            ConnectedServiceName: "WindowsPackageManager ESRP CodeSigning"
-            FolderPath: src
-            Pattern: |
-              *\$(buildConfiguration)\WinGetUtil\WinGetUtil.dll
-              WinGetUtilInterop\bin\$(buildConfiguration)\netstandard2.0\WinGetUtilInterop.dll
-            UseMinimatch: true
-            signConfigType: inlineSignParams
-            inlineOperation: |
-              [
-                {
-                    "KeyCode" : "CP-230012",
-                    "OperationCode" : "SigntoolSign",
-                    "Parameters" : {
-                        "OpusName" : "Microsoft",
-                        "OpusInfo" : "http://www.microsoft.com",
-                        "FileDigest" : "/fd \"SHA256\"",
-                        "PageHash" : "/NPH",
-                        "TimeStamp" : "/tr \"http://rfc3161.gtm.corp.microsoft.com/TSS/HttpTspServer\" /td sha256"
-                    },
-                    "ToolName" : "sign",
-                    "ToolVersion" : "1.0"
-                },
-                {
-                    "KeyCode" : "CP-230012",
-                    "OperationCode" : "SigntoolVerify",
-                    "Parameters" : {},
-                    "ToolName" : "sign",
-                    "ToolVersion" : "1.0"
-                }
-              ]
-
-        - task: CopyFiles@2
-          displayName: 'Copy nuget pack files to artifacts folder'
-          inputs:
-            Contents: |
-              WinGetUtil.nuspec
-              src\$(buildPlatform)\$(buildConfiguration)\WinGetUtil\WinGetUtil.dll
-              src\$(buildPlatform)\$(buildConfiguration)\WinGetUtil\WinGetUtil.pdb
-              src\WinGetUtilInterop\bin\$(buildConfiguration)\netstandard2.0\WinGetUtilInterop.dll
-              src\WinGetUtilInterop\bin\$(buildConfiguration)\netstandard2.0\WinGetUtilInterop.pdb
-              src\WinGetUtilInterop\build\Microsoft.WindowsPackageManager.Utils.targets
-              schemas\JSON\manifests\**
-            TargetFolder: '$(artifactsDir)'
-
-      - job: "Nuget"
-        timeoutInMinutes: 60
-        dependsOn: 'Build'
-        templateContext:
-          outputs:
-          - output: pipelineArtifact
-            displayName: 'Publish nuget package to artifacts'
-            targetPath: '$(Build.ArtifactStagingDirectory)\$(packageName).$(version).nupkg'
-            artifactName: $(packageName)
-            publishLocation: Container
-<<<<<<< HEAD
-            sbomBuildDropPath: '$(Build.ArtifactStagingDirectory)\$(packageName)'
-          - output: nuget
-            displayName: 'Push WingetUtil nuget package to nuget.org'
-            packageParentPath: '$(Build.ArtifactStagingDirectory)'
-            nuGetFeedType: external
-            includeNugetOrg: true
-            packagesToPush: '$(Build.ArtifactStagingDirectory)\$(packageName).$(version).nupkg'
-            publishFeedCredentials: "WindowsPackageManagerAzurePipelineNuget - NuGet.org"
-=======
-            sbomBuildDropPath: '$(Build.ArtifactStagingDirectory)'
-          # - output: nuget
-          #   displayName: 'Push WingetUtil nuget package to nuget.org'
-          #   packageParentPath: '$(Build.ArtifactStagingDirectory)'
-          #   nuGetFeedType: external
-          #   includeNugetOrg: true
-          #   packagesToPush: '$(Build.ArtifactStagingDirectory)\$(packageName).$(version).nupkg'
-          #   publishFeedCredentials: "WindowsPackageManagerAzurePipelineNuget - NuGet.org"
->>>>>>> ad832c42
-        steps:
-        - checkout: none
-
-        - task: DownloadPipelineArtifact@2
-          displayName: 'Download Build.x64release artifacts'
-          inputs:
-            artifactName: Build.x64release
-            targetPath: '$(Pipeline.Workspace)\Build.x64release'
-
-        - task: DownloadPipelineArtifact@2
-          displayName: 'Download Build.x86release artifacts'
-          inputs:
-            artifactName: Build.x86release
-            targetPath: '$(Pipeline.Workspace)\Build.x86release'
-
-        - task: NuGetCommand@2
-          displayName: Pack WingetUtil nuget package
-          inputs:
-            command: pack
-            packagesToPack: '$(Pipeline.Workspace)\Build.x64release\WinGetUtil.nuspec'
-            versioningScheme: byEnvVar
-            versionEnvVar: version
-            packDestination: '$(Build.ArtifactStagingDirectory)'
-            basePath: $(Pipeline.Workspace)
-
-        - task: SFP.build-tasks.custom-build-task-1.EsrpCodeSigning@2
-          displayName: "ESRP CodeSigning - NuGet package"
-          inputs:
-            ConnectedServiceName: "WindowsPackageManager ESRP CodeSigning"
-            FolderPath: "$(Build.ArtifactStagingDirectory)"
-            Pattern: "$(packageName).$(version).nupkg"
-            signConfigType: inlineSignParams
-            inlineOperation: |
-              [
-                {
-                    "KeyCode" : "CP-401405",
-                    "OperationCode" : "NuGetSign",
-                    "Parameters" : {},
-                    "ToolName" : "sign",
-                    "ToolVersion" : "1.0"
-                },
-                {
-                    "KeyCode" : "CP-401405",
-                    "OperationCode" : "NuGetVerify",
-                    "Parameters" : {},
-                    "ToolName" : "sign",
-                    "ToolVersion" : "1.0"
-                }
+trigger: none
+
+parameters:
+- name: version
+  displayName: Version to stamp on binaries and nuget package. Should be in form of "major.minor", for example "1.0"
+  type: string
+
+variables:
+  solution: "src/AppInstallerCLI.sln"
+  packageName: Microsoft.WindowsPackageManager.Utils
+  buildVer: $[counter(${{ parameters.version }}, 1)]
+  version: ${{ parameters.version }}.$(buildVer)
+
+resources:
+  repositories:
+  - repository: 1ESPipelineTemplates
+    type: git
+    name: 1ESPipelineTemplates/1ESPipelineTemplates
+    ref: refs/tags/release
+extends:
+  template: v1/1ES.Official.PipelineTemplate.yml@1ESPipelineTemplates
+  parameters:
+    pool:
+      name: Azure-Pipelines-1ESPT-ExDShared
+      image: windows-2022
+      os: windows
+    customBuildTags:
+    - ES365AIMigrationTooling
+    sdl:
+      suppression:
+        suppressionFile: $(Build.SourcesDirectory)\guardian\SDL\.gdnsuppress
+
+    stages:
+    - stage: Build_Publish
+      jobs:
+      - job: "Build"
+        timeoutInMinutes: 120
+        strategy:
+          matrix:
+            x86_release:
+              buildConfiguration: 'Release'
+              buildPlatform: 'x86'
+            x64_release:
+              buildConfiguration: 'Release'
+              buildPlatform: 'x64'
+        variables:
+          artifactsDir: $(Build.ArtifactStagingDirectory)\$(buildPlatform)
+        templateContext:
+          outputs:
+          - output: pipelineArtifact
+            displayName: 'Publish Pipeline Artifacts'
+            targetPath: '$(artifactsDir)'
+            artifactName: 'Build.$(buildPlatform)$(buildConfiguration)'
+        steps:
+        - script: echo $(version)
+
+        - task: NuGetToolInstaller@1
+          displayName: Install Nuget
+
+        # Restores all projects, including native (vcxproj) projects
+        - task: NuGetCommand@2
+          displayName: Restore Solution
+          inputs:
+            restoreSolution: "$(solution)"
+
+        # Restore these UAP packages as https://github.com/NuGet/Home/issues/7796 leads to all UAP packages being skipped for restore.
+        # Even though they don't need any actual restore action, they need the project.assets.json file to be created and a direct restore does that.
+        - task: NuGetCommand@2
+          displayName: Restore AppInstallerCLIPackage
+          inputs:
+            restoreSolution: 'src\AppInstallerCLIPackage\AppInstallerCLIPackage.wapproj'
+  
+        - task: NuGetCommand@2
+          displayName: Restore AppInstallerTestMsixInstaller
+          inputs:
+            restoreSolution: 'src\AppInstallerTestMsixInstaller\AppInstallerTestMsixInstaller.wapproj'
+
+        # Restores only .NET core projects, but is still necessary, as without this the IndexCreationTool and LocalhostWebServer projects fail to build
+        - task: DotNetCoreCLI@2
+          displayName: DotNet Restore
+          inputs:
+            command: "restore"
+            projects: "**/*.csproj"
+
+        - task: PowerShell@2
+          displayName: Update Binary Version
+          condition: not(eq(variables['Build.Reason'], 'PullRequest'))
+          inputs:
+            filePath: 'src\binver\Update-BinVer.ps1'
+            arguments: '-TargetFile binver\binver\version.h -BuildVersion $(buildVer) -MajorMinorOverride ${{ parameters.version }}'
+            workingDirectory: "src"
+
+        - task: VSBuild@1
+          displayName: Build Solution
+          inputs:
+            platform: "$(buildPlatform)"
+            solution: "$(solution)"
+            configuration: "$(buildConfiguration)"
+
+        - task: SFP.build-tasks.custom-build-task-1.EsrpCodeSigning@2
+          displayName: "ESRP CodeSigning - Package contents"
+          inputs:
+            ConnectedServiceName: "WindowsPackageManager ESRP CodeSigning"
+            FolderPath: src
+            Pattern: |
+              *\$(buildConfiguration)\WinGetUtil\WinGetUtil.dll
+              WinGetUtilInterop\bin\$(buildConfiguration)\netstandard2.0\WinGetUtilInterop.dll
+            UseMinimatch: true
+            signConfigType: inlineSignParams
+            inlineOperation: |
+              [
+                {
+                    "KeyCode" : "CP-230012",
+                    "OperationCode" : "SigntoolSign",
+                    "Parameters" : {
+                        "OpusName" : "Microsoft",
+                        "OpusInfo" : "http://www.microsoft.com",
+                        "FileDigest" : "/fd \"SHA256\"",
+                        "PageHash" : "/NPH",
+                        "TimeStamp" : "/tr \"http://rfc3161.gtm.corp.microsoft.com/TSS/HttpTspServer\" /td sha256"
+                    },
+                    "ToolName" : "sign",
+                    "ToolVersion" : "1.0"
+                },
+                {
+                    "KeyCode" : "CP-230012",
+                    "OperationCode" : "SigntoolVerify",
+                    "Parameters" : {},
+                    "ToolName" : "sign",
+                    "ToolVersion" : "1.0"
+                }
+              ]
+
+        - task: CopyFiles@2
+          displayName: 'Copy nuget pack files to artifacts folder'
+          inputs:
+            Contents: |
+              WinGetUtil.nuspec
+              src\$(buildPlatform)\$(buildConfiguration)\WinGetUtil\WinGetUtil.dll
+              src\$(buildPlatform)\$(buildConfiguration)\WinGetUtil\WinGetUtil.pdb
+              src\WinGetUtilInterop\bin\$(buildConfiguration)\netstandard2.0\WinGetUtilInterop.dll
+              src\WinGetUtilInterop\bin\$(buildConfiguration)\netstandard2.0\WinGetUtilInterop.pdb
+              src\WinGetUtilInterop\build\Microsoft.WindowsPackageManager.Utils.targets
+              schemas\JSON\manifests\**
+            TargetFolder: '$(artifactsDir)'
+
+      - job: "Nuget"
+        timeoutInMinutes: 60
+        dependsOn: 'Build'
+        templateContext:
+          outputs:
+          - output: pipelineArtifact
+            displayName: 'Publish nuget package to artifacts'
+            targetPath: '$(Build.ArtifactStagingDirectory)\$(packageName).$(version).nupkg'
+            artifactName: $(packageName)
+            publishLocation: Container
+            sbomBuildDropPath: '$(Build.ArtifactStagingDirectory)'
+          # - output: nuget
+          #   displayName: 'Push WingetUtil nuget package to nuget.org'
+          #   packageParentPath: '$(Build.ArtifactStagingDirectory)'
+          #   nuGetFeedType: external
+          #   includeNugetOrg: true
+          #   packagesToPush: '$(Build.ArtifactStagingDirectory)\$(packageName).$(version).nupkg'
+          #   publishFeedCredentials: "WindowsPackageManagerAzurePipelineNuget - NuGet.org"
+        steps:
+        - checkout: none
+
+        - task: DownloadPipelineArtifact@2
+          displayName: 'Download Build.x64release artifacts'
+          inputs:
+            artifactName: Build.x64release
+            targetPath: '$(Pipeline.Workspace)\Build.x64release'
+
+        - task: DownloadPipelineArtifact@2
+          displayName: 'Download Build.x86release artifacts'
+          inputs:
+            artifactName: Build.x86release
+            targetPath: '$(Pipeline.Workspace)\Build.x86release'
+
+        - task: NuGetCommand@2
+          displayName: Pack WingetUtil nuget package
+          inputs:
+            command: pack
+            packagesToPack: '$(Pipeline.Workspace)\Build.x64release\WinGetUtil.nuspec'
+            versioningScheme: byEnvVar
+            versionEnvVar: version
+            packDestination: '$(Build.ArtifactStagingDirectory)'
+            basePath: $(Pipeline.Workspace)
+
+        - task: SFP.build-tasks.custom-build-task-1.EsrpCodeSigning@2
+          displayName: "ESRP CodeSigning - NuGet package"
+          inputs:
+            ConnectedServiceName: "WindowsPackageManager ESRP CodeSigning"
+            FolderPath: "$(Build.ArtifactStagingDirectory)"
+            Pattern: "$(packageName).$(version).nupkg"
+            signConfigType: inlineSignParams
+            inlineOperation: |
+              [
+                {
+                    "KeyCode" : "CP-401405",
+                    "OperationCode" : "NuGetSign",
+                    "Parameters" : {},
+                    "ToolName" : "sign",
+                    "ToolVersion" : "1.0"
+                },
+                {
+                    "KeyCode" : "CP-401405",
+                    "OperationCode" : "NuGetVerify",
+                    "Parameters" : {},
+                    "ToolName" : "sign",
+                    "ToolVersion" : "1.0"
+                }
               ]