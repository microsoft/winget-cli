--- conflicted
+++ resolved
@@ -257,11 +257,8 @@
 OSVERSIONINFOEXW
 outfile
 OUTOFMEMORY
-<<<<<<< HEAD
 OWC
-=======
 Params
->>>>>>> 009e6849
 parentidx
 pathpart
 Pathto
